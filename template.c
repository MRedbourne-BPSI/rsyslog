/* This is the template processing code of rsyslog.
 * Please see syslogd.c for license information.
 * begun 2004-11-17 rgerhards
 *
 * Copyright 2004, 2007 Rainer Gerhards and Adiscon
 *
 * This file is part of rsyslog.
 *
 * Rsyslog is free software: you can redistribute it and/or modify
 * it under the terms of the GNU General Public License as published by
 * the Free Software Foundation, either version 3 of the License, or
 * (at your option) any later version.
 *
 * Rsyslog is distributed in the hope that it will be useful,
 * but WITHOUT ANY WARRANTY; without even the implied warranty of
 * MERCHANTABILITY or FITNESS FOR A PARTICULAR PURPOSE.  See the
 * GNU General Public License for more details.
 *
 * You should have received a copy of the GNU General Public License
 * along with Rsyslog.  If not, see <http://www.gnu.org/licenses/>.
 *
 * A copy of the GPL can be found in the file "COPYING" in this distribution.
 */
#include "config.h"

#include "rsyslog.h"
#include <stdio.h>
#include <stdlib.h>
#include <string.h>
#include <ctype.h>
#include <assert.h>
#include "stringbuf.h"
#include "syslogd-types.h"
#include "template.h"
#include "msg.h"
#include "dirty.h"
#include "obj.h"
#include "errmsg.h"
#include "strgen.h"
#include "rsconf.h"
#include "unicode-helper.h"

/* static data */
DEFobjCurrIf(obj)
DEFobjCurrIf(errmsg)
DEFobjCurrIf(strgen)

#ifdef FEATURE_REGEXP
DEFobjCurrIf(regexp)
static int bFirstRegexpErrmsg = 1; /**< did we already do a "can't load regexp" error message? */
#endif

<<<<<<< HEAD
=======
static struct template *tplRoot = NULL;	/* the root of the template list */
static struct template *tplLast = NULL;	/* points to the last element of the template list */
static struct template *tplLastStatic = NULL; /* last static element of the template list */

enum {
    NO_ESCAPE = 0,
    SQL_ESCAPE,
    STDSQL_ESCAPE,
    JSON_ESCAPE,
};
>>>>>>> ef34821a

/* helper to tplToString and strgen's, extends buffer */
#define ALLOC_INC 128
rsRetVal
ExtendBuf(uchar **pBuf, size_t *pLenBuf, size_t iMinSize)
{
	uchar *pNewBuf;
	size_t iNewSize;
	DEFiRet;

	iNewSize = (iMinSize / ALLOC_INC + 1) * ALLOC_INC;
	CHKmalloc(pNewBuf = (uchar*) realloc(*pBuf, iNewSize));
	*pBuf = pNewBuf;
	*pLenBuf = iNewSize;

finalize_it:
	RETiRet;
}


/* This functions converts a template into a string.
 *
 * The function takes a pointer to a template and a pointer to a msg object
 * as well as a pointer to an output buffer and its size. Note that the output
 * buffer pointer may be NULL, size 0, in which case a new one is allocated.
 * The outpub buffer is grown as required. It is the caller's duty to free the
 * buffer when it is done. Note that it is advisable to reuse memory, as this
 * offers big performance improvements.
 * rewritten 2009-06-19 rgerhards
 */
rsRetVal tplToString(struct template *pTpl, msg_t *pMsg, uchar **ppBuf, size_t *pLenBuf)
{
	DEFiRet;
	struct templateEntry *pTpe;
	size_t iBuf;
	unsigned short bMustBeFreed = 0;
	uchar *pVal;
	size_t iLenVal = 0;

	assert(pTpl != NULL);
	assert(pMsg != NULL);
	assert(ppBuf != NULL);
	assert(pLenBuf != NULL);

	if(pTpl->pStrgen != NULL) {
		CHKiRet(pTpl->pStrgen(pMsg, ppBuf, pLenBuf));
		FINALIZE;
	}

	/* loop through the template. We obtain one value
	 * and copy it over to our dynamic string buffer. Then, we
	 * free the obtained value (if requested). We continue this
	 * loop until we got hold of all values.
	 */
	pTpe = pTpl->pEntryRoot;
	iBuf = 0;
	while(pTpe != NULL) {
		if(pTpe->eEntryType == CONSTANT) {
			pVal = (uchar*) pTpe->data.constant.pConstant;
			iLenVal = pTpe->data.constant.iLenConstant;
			bMustBeFreed = 0;
		} else 	if(pTpe->eEntryType == FIELD) {
			pVal = (uchar*) MsgGetProp(pMsg, pTpe, pTpe->data.field.propid,
						   pTpe->data.field.propName,  &iLenVal, &bMustBeFreed);
			/* we now need to check if we should use SQL option. In this case,
			 * we must go over the generated string and escape '\'' characters.
			 * rgerhards, 2005-09-22: the option values below look somewhat misplaced,
			 * but they are handled in this way because of legacy (don't break any
			 * existing thing).
			 */
			if(pTpl->optFormatEscape == SQL_ESCAPE)
				doEscape(&pVal, &iLenVal, &bMustBeFreed, SQL_ESCAPE);
			else if(pTpl->optFormatEscape == JSON_ESCAPE)
				doEscape(&pVal, &iLenVal, &bMustBeFreed, JSON_ESCAPE);
			else if(pTpl->optFormatEscape == STDSQL_ESCAPE)
				doEscape(&pVal, &iLenVal, &bMustBeFreed, STDSQL_ESCAPE);
		}
		/* got source, now copy over */
		if(iLenVal > 0) { /* may be zero depending on property */
			/* first, make sure buffer fits */
			if(iBuf + iLenVal >= *pLenBuf) /* we reserve one char for the final \0! */
				CHKiRet(ExtendBuf(ppBuf, pLenBuf, iBuf + iLenVal + 1));

			memcpy(*ppBuf + iBuf, pVal, iLenVal);
			iBuf += iLenVal;
		}

		if(bMustBeFreed)
			free(pVal);

		pTpe = pTpe->pNext;
	}

	if(iBuf == *pLenBuf) {
		/* in the weired case of an *empty* template, this can happen.
		 * it is debatable if we should really fix it here or simply
		 * forbid that case. However, performance toll is minimal, so 
		 * I tend to permit it. -- 201011-05 rgerhards
		 */
		CHKiRet(ExtendBuf(ppBuf, pLenBuf, iBuf + 1));
	}
	(*ppBuf)[iBuf] = '\0';
	
finalize_it:
	RETiRet;
}


/* This functions converts a template into an array of strings.
 * For further general details, see the very similar funtion
 * tpltoString().
 * Instead of a string, an array of string pointers is returned by
 * thus function. The caller is repsonsible for destroying that array as
 * well as all of its elements. The array is of fixed size. It's end
 * is indicated by a NULL pointer.
 * rgerhards, 2009-04-03
 */
rsRetVal tplToArray(struct template *pTpl, msg_t *pMsg, uchar*** ppArr)
{
	DEFiRet;
	struct templateEntry *pTpe;
	uchar **pArr;
	int iArr;
	size_t propLen;
	unsigned short bMustBeFreed;
	uchar *pVal;

	assert(pTpl != NULL);
	assert(pMsg != NULL);
	assert(ppArr != NULL);

	/* loop through the template. We obtain one value, create a
	 * private copy (if necessary), add it to the string array
	 * and then on to the next until we have processed everything.
	 */

	CHKmalloc(pArr = calloc(pTpl->tpenElements + 1, sizeof(uchar*)));
	iArr = 0;

	pTpe = pTpl->pEntryRoot;
	while(pTpe != NULL) {
		if(pTpe->eEntryType == CONSTANT) {
			CHKmalloc(pArr[iArr] = (uchar*)strdup((char*) pTpe->data.constant.pConstant));
		} else 	if(pTpe->eEntryType == FIELD) {
			pVal = (uchar*) MsgGetProp(pMsg, pTpe, pTpe->data.field.propid,
						   pTpe->data.field.propName,  &propLen, &bMustBeFreed);
			if(bMustBeFreed) { /* if it must be freed, it is our own private copy... */
				pArr[iArr] = pVal; /* ... so we can use it! */
			} else {
				CHKmalloc(pArr[iArr] = (uchar*)strdup((char*) pVal));
			}
		}
		iArr++;
		pTpe = pTpe->pNext;
	}

finalize_it:
	*ppArr = (iRet == RS_RET_OK) ? pArr : NULL;

	RETiRet;
}


/* Helper to doEscape. This is called if doEscape
 * runs out of memory allocating the escaped string.
 * Then we are in trouble. We can
 * NOT simply return the unmodified string because this
 * may cause SQL injection. But we also can not simply
 * abort the run, this would be a DoS. I think an appropriate
 * measure is to remove the dangerous \' characters (SQL). We
 * replace them by \", which will break the message and
 * signatures eventually present - but this is the
 * best thing we can do now (or does anybody 
 * have a better idea?). rgerhards 2004-11-23
 * added support for escape mode (see doEscape for details).
 * if mode = SQL_ESCAPE, then backslashes are changed to slashes.
 * rgerhards 2005-09-22
 */
static void doEmergencyEscape(register uchar *p, int mode)
{
	while(*p) {
		if((mode == SQL_ESCAPE||mode == STDSQL_ESCAPE) && *p == '\'')
			*p = '"';
		else if((mode == JSON_ESCAPE) && *p == '"')
			*p = '\'';
		else if((mode == SQL_ESCAPE) && *p == '\\')
			*p = '/';
		++p;
	}
}


/* SQL-Escape a string. Single quotes are found and
 * replaced by two of them. A new buffer is allocated
 * for the provided string and the provided buffer is
 * freed. The length is updated. Parameter pbMustBeFreed
 * is set to 1 if a new buffer is allocated. Otherwise,
 * it is left untouched.
 * --
 * We just discovered a security issue. MySQL is so
 * "smart" to not only support the standard SQL mechanism
 * for escaping quotes, but to also provide its own (using
 * c-type syntax with backslashes). As such, it is actually
 * possible to do sql injection via rsyslogd. The cure is now
 * to escape backslashes, too. As we have found on the web, some
 * other databases seem to be similar "smart" (why do we have standards
 * at all if they are violated without any need???). Even better, MySQL's
 * smartness depends on config settings. So we add a new option to this
 * function that allows the caller to select if they want to standard or
 * "smart" encoding ;)
 * --
 * Parameter "mode" is STDSQL_ESCAPE, SQL_ESCAPE "smart" SQL engines, or
 * JSON_ESCAPE for everyone requiring escaped JSON (e.g. ElasticSearch).
 * 2005-09-22 rgerhards
 */
rsRetVal
doEscape(uchar **pp, size_t *pLen, unsigned short *pbMustBeFreed, int mode)
{
	DEFiRet;
	uchar *p = NULL;
	int iLen;
	cstr_t *pStrB = NULL;
	uchar *pszGenerated;

	assert(pp != NULL);
	assert(*pp != NULL);
	assert(pLen != NULL);
	assert(pbMustBeFreed != NULL);

	/* first check if we need to do anything at all... */
	if(mode == STDSQL_ESCAPE)
		for(p = *pp ; *p && *p != '\'' ; ++p)
			;
	else if(mode == SQL_ESCAPE)
		for(p = *pp ; *p && *p != '\'' && *p != '\\' ; ++p)
			;
	else if(mode == JSON_ESCAPE)
		for(p = *pp ; *p && *p != '"' ; ++p)
			;
	/* when we get out of the loop, we are either at the
	 * string terminator or the first character to escape */
	if(p && *p == '\0')
		FINALIZE; /* nothing to do in this case! */

	p = *pp;
	iLen = *pLen;
	CHKiRet(cstrConstruct(&pStrB));

	while(*p) {
		if((mode == SQL_ESCAPE || mode == STDSQL_ESCAPE) && *p == '\'') {
			CHKiRet(cstrAppendChar(pStrB, (mode == STDSQL_ESCAPE) ? '\'' : '\\'));
			iLen++;	/* reflect the extra character */
		} else if((mode == SQL_ESCAPE) && *p == '\\') {
			CHKiRet(cstrAppendChar(pStrB, '\\'));
			iLen++;	/* reflect the extra character */
		} else if((mode == JSON_ESCAPE) && *p == '"') {
			CHKiRet(cstrAppendChar(pStrB, '\\'));
			iLen++;	/* reflect the extra character */
		}
		CHKiRet(cstrAppendChar(pStrB, *p));
		++p;
	}
	CHKiRet(cstrFinalize(pStrB));
	CHKiRet(cstrConvSzStrAndDestruct(pStrB, &pszGenerated, 0));

	if(*pbMustBeFreed)
		free(*pp); /* discard previous value */

	*pp = pszGenerated;
	*pLen = iLen;
	*pbMustBeFreed = 1;

finalize_it:
	if(iRet != RS_RET_OK) {
		doEmergencyEscape(*pp, mode);
		if(pStrB != NULL)
			cstrDestruct(&pStrB);
	}

	RETiRet;
}


/* Constructs a template entry object. Returns pointer to it
 * or NULL (if it fails). Pointer to associated template list entry 
 * must be provided.
 */
struct templateEntry* tpeConstruct(struct template *pTpl)
{
	struct templateEntry *pTpe;

	assert(pTpl != NULL);

	if((pTpe = calloc(1, sizeof(struct templateEntry))) == NULL)
		return NULL;
	
	/* basic initialization is done via calloc() - need to
	 * initialize only values != 0. */

	if(pTpl->pEntryLast == NULL){
		/* we are the first element! */
		pTpl->pEntryRoot = pTpl->pEntryLast  = pTpe;
	} else {
		pTpl->pEntryLast->pNext = pTpe;
		pTpl->pEntryLast  = pTpe;
	}
	pTpl->tpenElements++;

	return(pTpe);
}


/* Constructs a template list object. Returns pointer to it
 * or NULL (if it fails).
 */
static struct template*
tplConstruct(rsconf_t *conf)
{
	struct template *pTpl;
	if((pTpl = calloc(1, sizeof(struct template))) == NULL)
		return NULL;
	
	/* basic initialisation is done via calloc() - need to
	 * initialize only values != 0. */

	if(conf->templates.last == NULL)	{
		/* we are the first element! */
		conf->templates.root = conf->templates.last = pTpl;
	} else {
		conf->templates.last->pNext = pTpl;
		conf->templates.last = pTpl;
	}

	return(pTpl);
}


/* helper to tplAddLine. Parses a constant and generates
 * the necessary structure.
 * returns: 0 - ok, 1 - failure
 */
static int do_Constant(unsigned char **pp, struct template *pTpl)
{
	register unsigned char *p;
	cstr_t *pStrB;
	struct templateEntry *pTpe;
	int i;

	assert(pp != NULL);
	assert(*pp != NULL);
	assert(pTpl != NULL);

	p = *pp;

	if(cstrConstruct(&pStrB) != RS_RET_OK)
		 return 1;
	/* process the message and expand escapes
	 * (additional escapes can be added here if needed)
	 */
	while(*p && *p != '%' && *p != '\"') {
		if(*p == '\\') {
			switch(*++p) {
				case '\0':	
					/* the best we can do - it's invalid anyhow... */
					cstrAppendChar(pStrB, *p);
					break;
				case 'n':
					cstrAppendChar(pStrB, '\n');
					++p;
					break;
				case 'r':
					cstrAppendChar(pStrB, '\r');
					++p;
					break;
				case '\\':
					cstrAppendChar(pStrB, '\\');
					++p;
					break;
				case '%':
					cstrAppendChar(pStrB, '%');
					++p;
					break;
				case '0': /* numerical escape sequence */
				case '1':
				case '2':
				case '3':
				case '4':
				case '5':
				case '6':
				case '7':
				case '8':
				case '9':
					i = 0;
					while(*p && isdigit((int)*p)) {
						i = i * 10 + *p++ - '0';
					}
					cstrAppendChar(pStrB, i);
					break;
				default:
					cstrAppendChar(pStrB, *p++);
					break;
			}
		}
		else
			cstrAppendChar(pStrB, *p++);
	}

	if((pTpe = tpeConstruct(pTpl)) == NULL) {
		rsCStrDestruct(&pStrB);
		return 1;
	}
	pTpe->eEntryType = CONSTANT;
	cstrFinalize(pStrB);
	/* We obtain the length from the counted string object
	 * (before we delete it). Later we might take additional
	 * benefit from the counted string object.
	 * 2005-09-09 rgerhards
	 */
	pTpe->data.constant.iLenConstant = rsCStrLen(pStrB);
	if(cstrConvSzStrAndDestruct(pStrB, &pTpe->data.constant.pConstant, 0) != RS_RET_OK)
		return 1;

	*pp = p;

	return 0;
}


/* Helper to do_Parameter(). This parses the formatting options
 * specified in a template variable. It returns the passed-in pointer
 * updated to the next processed character.
 */
static void doOptions(unsigned char **pp, struct templateEntry *pTpe)
{
	register unsigned char *p;
	unsigned char Buf[64];
	size_t i;

	assert(pp != NULL);
	assert(*pp != NULL);
	assert(pTpe != NULL);

	p = *pp;

	while(*p && *p != '%') {
		/* outer loop - until end of options */
		i = 0;
		while((i < sizeof(Buf) / sizeof(char)) &&
		      *p && *p != '%' && *p != ',') {
			/* inner loop - until end of ONE option */
			Buf[i++] = tolower((int)*p);
			++p;
		}
		Buf[i] = '\0'; /* terminate */
		/* check if we need to skip oversize option */
		while(*p && *p != '%' && *p != ',')
			++p;	/* just skip */
		if(*p == ',')
			++p; /* eat ',' */
		/* OK, we got the option, so now lets look what
		 * it tells us...
		 */
		 if(!strcmp((char*)Buf, "date-mysql")) {
			pTpe->data.field.eDateFormat = tplFmtMySQLDate;
                 } else if(!strcmp((char*)Buf, "date-pgsql")) {
                        pTpe->data.field.eDateFormat = tplFmtPgSQLDate;
		 } else if(!strcmp((char*)Buf, "date-rfc3164")) {
			pTpe->data.field.eDateFormat = tplFmtRFC3164Date;
		 } else if(!strcmp((char*)Buf, "date-rfc3164-buggyday")) {
			pTpe->data.field.eDateFormat = tplFmtRFC3164BuggyDate;
		 } else if(!strcmp((char*)Buf, "date-rfc3339")) {
			pTpe->data.field.eDateFormat = tplFmtRFC3339Date;
		 } else if(!strcmp((char*)Buf, "date-subseconds")) {
			pTpe->data.field.eDateFormat = tplFmtSecFrac;
		 } else if(!strcmp((char*)Buf, "lowercase")) {
			pTpe->data.field.eCaseConv = tplCaseConvLower;
		 } else if(!strcmp((char*)Buf, "uppercase")) {
			pTpe->data.field.eCaseConv = tplCaseConvUpper;
		 } else if(!strcmp((char*)Buf, "sp-if-no-1st-sp")) {
			pTpe->data.field.options.bSPIffNo1stSP = 1;
		 } else if(!strcmp((char*)Buf, "escape-cc")) {
			pTpe->data.field.options.bEscapeCC = 1;
		 } else if(!strcmp((char*)Buf, "drop-cc")) {
			pTpe->data.field.options.bDropCC = 1;
		 } else if(!strcmp((char*)Buf, "space-cc")) {
			pTpe->data.field.options.bSpaceCC = 1;
		 } else if(!strcmp((char*)Buf, "drop-last-lf")) {
			pTpe->data.field.options.bDropLastLF = 1;
		 } else if(!strcmp((char*)Buf, "secpath-drop")) {
			pTpe->data.field.options.bSecPathDrop = 1;
		 } else if(!strcmp((char*)Buf, "secpath-replace")) {
			pTpe->data.field.options.bSecPathReplace = 1;
		 } else if(!strcmp((char*)Buf, "csv")) {
			pTpe->data.field.options.bCSV = 1;
		 } else {
			dbgprintf("Invalid field option '%s' specified - ignored.\n", Buf);
		 }
	}

	*pp = p;
}


/* helper to tplAddLine. Parses a parameter and generates
 * the necessary structure.
 * returns: 0 - ok, 1 - failure
 */
static int do_Parameter(unsigned char **pp, struct template *pTpl)
{
	unsigned char *p;
	cstr_t *pStrB;
	struct templateEntry *pTpe;
	int iNum;	/* to compute numbers */
#ifdef FEATURE_REGEXP
	/* APR: variables for regex */
	rsRetVal iRetLocal;
	int longitud;
	unsigned char *regex_char;
	unsigned char *regex_end;
#endif

	assert(pp != NULL);
	assert(*pp != NULL);
	assert(pTpl != NULL);

	p = (unsigned char*) *pp;

	if(cstrConstruct(&pStrB) != RS_RET_OK)
		 return 1;

	if((pTpe = tpeConstruct(pTpl)) == NULL) {
		/* TODO: add handler */
		dbgprintf("Could not allocate memory for template parameter!\n");
		return 1;
	}
	pTpe->eEntryType = FIELD;

	while(*p && *p != '%' && *p != ':') {
		cstrAppendChar(pStrB, tolower(*p));
		++p; /* do NOT do this in tolower()! */
	}

	/* got the name */
	cstrFinalize(pStrB);

	if(propNameToID(pStrB, &pTpe->data.field.propid) != RS_RET_OK) {
		cstrDestruct(&pStrB);
		return 1;
	}
	if(pTpe->data.field.propid == PROP_CEE) {
		/* in CEE case, we need to preserve the actual property name */
		if((pTpe->data.field.propName = es_newStrFromCStr((char*)cstrGetSzStrNoNULL(pStrB)+2, cstrLen(pStrB)-2)) == NULL) {
			cstrDestruct(&pStrB);
			return 1;
		}
	}
	cstrDestruct(&pStrB);

	/* Check frompos, if it has an R, then topos should be a regex */
	if(*p == ':') {
		++p; /* eat ':' */
#ifdef FEATURE_REGEXP
		if(*p == 'R') {
			/* APR: R found! regex alarm ! :) */
			++p;	/* eat ':' */

			/* first come the regex type */
			if(*p == ',') {
				++p; /* eat ',' */
				if(p[0] == 'B' && p[1] == 'R' && p[2] == 'E' && (p[3] == ',' || p[3] == ':')) {
					pTpe->data.field.typeRegex = TPL_REGEX_BRE;
					p += 3; /* eat indicator sequence */
				} else if(p[0] == 'E' && p[1] == 'R' && p[2] == 'E' && (p[3] == ',' || p[3] == ':')) {
					pTpe->data.field.typeRegex = TPL_REGEX_ERE;
					p += 3; /* eat indicator sequence */
				} else {
					errmsg.LogError(0, NO_ERRCODE, "error: invalid regular expression type, rest of line %s",
				               (char*) p);
				}
			}

			/* now check for submatch ID */
			pTpe->data.field.iSubMatchToUse = 0;
			if(*p == ',') {
				/* in this case a number follows, which indicates which match
				 * shall be used. This must be a single digit.
				 */
				++p; /* eat ',' */
				if(isdigit((int) *p)) {
					pTpe->data.field.iSubMatchToUse = *p - '0';
					++p; /* eat digit */
				}
			}

			/* now pull what to do if we do not find a match */
			if(*p == ',') {
				++p; /* eat ',' */
				if(p[0] == 'D' && p[1] == 'F' && p[2] == 'L' && p[3] == 'T'
				   && (p[4] == ',' || p[4] == ':')) {
					pTpe->data.field.nomatchAction = TPL_REGEX_NOMATCH_USE_DFLTSTR;
					p += 4; /* eat indicator sequence */
				} else if(p[0] == 'B' && p[1] == 'L' && p[2] == 'A' && p[3] == 'N' && p[4] == 'K'
				          && (p[5] == ',' || p[5] == ':')) {
					pTpe->data.field.nomatchAction = TPL_REGEX_NOMATCH_USE_BLANK;
					p += 5; /* eat indicator sequence */
				} else if(p[0] == 'F' && p[1] == 'I' && p[2] == 'E' && p[3] == 'L' && p[4] == 'D'
				          && (p[5] == ',' || p[5] == ':')) {
					pTpe->data.field.nomatchAction = TPL_REGEX_NOMATCH_USE_WHOLE_FIELD;
					p += 5; /* eat indicator sequence */
				} else if(p[0] == 'Z' && p[1] == 'E' && p[2] == 'R' && p[3] == 'O'
				          && (p[4] == ',' || p[4] == ':')) {
					pTpe->data.field.nomatchAction = TPL_REGEX_NOMATCH_USE_ZERO;
					p += 4; /* eat indicator sequence */
				} else if(p[0] == ',') { /* empty, use default */
					pTpe->data.field.nomatchAction = TPL_REGEX_NOMATCH_USE_DFLTSTR;
					 /* do NOT eat indicator sequence, as this was already eaten - the 
					  * comma itself is already part of the next field.
					  */
				} else {
					errmsg.LogError(0, NO_ERRCODE, "error: invalid regular expression type, rest of line %s",
				               (char*) p);
				}
			}

			/* now check for match ID */
			pTpe->data.field.iMatchToUse = 0;
			if(*p == ',') {
				/* in this case a number follows, which indicates which match
				 * shall be used. This must be a single digit.
				 */
				++p; /* eat ',' */
				if(isdigit((int) *p)) {
					pTpe->data.field.iMatchToUse = *p - '0';
					++p; /* eat digit */
				}
			}

			if(*p != ':') {
				/* There is something more than an R , this is invalid ! */
				/* Complain on extra characters */
				errmsg.LogError(0, NO_ERRCODE, "error: invalid character in frompos after \"R\", property: '%%%s'",
				    (char*) *pp);
			} else {
				pTpe->data.field.has_regex = 1;
				dbgprintf("we have a regexp and use match #%d, submatch #%d\n",
					  pTpe->data.field.iMatchToUse, pTpe->data.field.iSubMatchToUse);
			}
		} else {
			/* now we fall through the "regular" FromPos code */
#endif /* #ifdef FEATURE_REGEXP */
			if(*p == 'F') {
				pTpe->data.field.field_expand = 0;
				/* we have a field counter, so indicate it in the template */
				++p; /* eat 'F' */
				if (*p == ':') {
					/* no delimiter specified, so use the default (HT) */
					pTpe->data.field.has_fields = 1;
					pTpe->data.field.field_delim = 9;
				} else if (*p == ',') {
					++p; /* eat ',' */
					/* configured delimiter follows, so we need to obtain
					 * it. Important: the following number must be the
					 * **DECIMAL** ASCII value of the delimiter character.
					 */
					pTpe->data.field.has_fields = 1;
					if(!isdigit((int)*p)) {
						/* complain and use default */
						errmsg.LogError(0, NO_ERRCODE, "error: invalid character in frompos after \"F,\", property: '%%%s' - using 9 (HT) as field delimiter",
						    (char*) *pp);
						pTpe->data.field.field_delim = 9;
					} else {
						iNum = 0;
						while(isdigit((int)*p))
							iNum = iNum * 10 + *p++ - '0';
						if(iNum < 0 || iNum > 255) {
							errmsg.LogError(0, NO_ERRCODE, "error: non-USASCII delimiter character value %d in template - using 9 (HT) as substitute", iNum);
							pTpe->data.field.field_delim = 9;
						  } else {
							pTpe->data.field.field_delim = iNum;
							if (*p == '+') {
								pTpe->data.field.field_expand = 1;
								p ++;
							}
						  }
					}
				} else {
					/* invalid character after F, so we need to reject
					 * this.
					 */
					errmsg.LogError(0, NO_ERRCODE, "error: invalid character in frompos after \"F\", property: '%%%s'",
					    (char*) *pp);
				}
			} else {
				/* we now have a simple offset in frompos (the previously "normal" case) */
				iNum = 0;
				while(isdigit((int)*p))
					iNum = iNum * 10 + *p++ - '0';
				pTpe->data.field.iFromPos = iNum;
				/* skip to next known good */
				while(*p && *p != '%' && *p != ':') {
					/* TODO: complain on extra characters */
					dbgprintf("error: extra character in frompos: '%s'\n", p);
					++p;
				}
			}
#ifdef FEATURE_REGEXP
		}
#endif /* #ifdef FEATURE_REGEXP */
	}
	/* check topos  (holds an regex if FromPos is "R"*/
	if(*p == ':') {
		++p; /* eat ':' */

#ifdef FEATURE_REGEXP
		if (pTpe->data.field.has_regex) {

			dbgprintf("debug: has regex \n");

			/* APR 2005-09 I need the string that represent the regex */
			/* The regex end is: "--end" */
			/* TODO : this is hardcoded and cant be escaped, please change */
			regex_end = (unsigned char*) strstr((char*)p, "--end");
			if (regex_end == NULL) {
				dbgprintf("error: can not find regex end in: '%s'\n", p);
				pTpe->data.field.has_regex = 0;
			} else {
				/* We get here ONLY if the regex end was found */
				longitud = regex_end - p;
				/* Malloc for the regex string */
				regex_char = (unsigned char *) MALLOC(longitud + 1);
				if(regex_char == NULL) {
					dbgprintf("Could not allocate memory for template parameter!\n");
					pTpe->data.field.has_regex = 0;
					return 1;
					/* TODO: RGer: check if we can recover better... (probably not) */
				}

				/* Get the regex string for compiling later */
				memcpy(regex_char, p, longitud);
				regex_char[longitud] = '\0';

				dbgprintf("debug: regex detected: '%s'\n", regex_char);

				/* Now i compile the regex */
				/* Remember that the re is an attribute of the Template entry */
				if((iRetLocal = objUse(regexp, LM_REGEXP_FILENAME)) == RS_RET_OK) {
					int iOptions;
					iOptions = (pTpe->data.field.typeRegex == TPL_REGEX_ERE) ? REG_EXTENDED : 0;
					if(regexp.regcomp(&(pTpe->data.field.re), (char*) regex_char, iOptions) != 0) {
						dbgprintf("error: can not compile regex: '%s'\n", regex_char);
						pTpe->data.field.has_regex = 2;
					}
				} else {
					/* regexp object could not be loaded */
					dbgprintf("error %d trying to load regexp library - this may be desired and thus OK",
						  iRetLocal);
					if(bFirstRegexpErrmsg) { /* prevent flood of messages, maybe even an endless loop! */
						bFirstRegexpErrmsg = 0;
						errmsg.LogError(0, NO_ERRCODE, "regexp library could not be loaded (error %d), "
								"regexp ignored", iRetLocal);
					}
					pTpe->data.field.has_regex = 2;
				}

				/* Finally we move the pointer to the end of the regex
				 * so it aint parsed twice or something weird */
				p = regex_end + 5/*strlen("--end")*/;
				free(regex_char);
			}
		} else if(*p == '$') {
			/* shortcut for "end of message */
			p++; /* eat '$' */
			/* in this case, we do a quick, somewhat dirty but totally
			 * legitimate trick: we simply use a topos that is higher than
			 * potentially ever can happen. The code below checks that no copy
			 * will occur after the end of string, so this is perfectly legal.
			 * rgerhards, 2006-10-17
			 */
			pTpe->data.field.iToPos = 9999999;
		} else {
			/* fallthrough to "regular" ToPos code */
#endif /* #ifdef FEATURE_REGEXP */

			iNum = 0;
			while(isdigit((int)*p))
				iNum = iNum * 10 + *p++ - '0';
			pTpe->data.field.iToPos = iNum;
			/* skip to next known good */
			while(*p && *p != '%' && *p != ':') {
				/* TODO: complain on extra characters */
				dbgprintf("error: extra character in frompos: '%s'\n", p);
				++p;
			}
#ifdef FEATURE_REGEXP
		}
#endif /* #ifdef FEATURE_REGEXP */
	}

	if((pTpe->data.field.has_fields == 0) && (pTpe->data.field.iToPos < pTpe->data.field.iFromPos)) {
		iNum = pTpe->data.field.iToPos;
		pTpe->data.field.iToPos = pTpe->data.field.iFromPos;
		pTpe->data.field.iFromPos = iNum;
	}

	/* check options */
	if(*p == ':') {
		++p; /* eat ':' */
		doOptions(&p, pTpe);
	}

	if(*p) ++p; /* eat '%' */

	*pp = p;
	return 0;
}


/* Add a new entry for a template module.
 * returns pointer to new object if it succeeds, NULL otherwise.
 * rgerhards, 2010-05-31
 */
static rsRetVal
tplAddTplMod(struct template *pTpl, uchar** ppRestOfConfLine)
{
	uchar *pSrc, *pDst;
	uchar szMod[2048];
	unsigned lenMod;
	strgen_t *pStrgen;
	DEFiRet;

	pSrc = *ppRestOfConfLine;
	pDst = szMod;
	lenMod = 0;
	while(*pSrc && !isspace(*pSrc) && lenMod < sizeof(szMod) - 1) {
		szMod[lenMod] = *pSrc++;
		lenMod++;
		
	}
	szMod[lenMod] = '\0';
	*ppRestOfConfLine = pSrc;
	CHKiRet(strgen.FindStrgen(&pStrgen, szMod));
	pTpl->pStrgen = pStrgen->pModule->mod.sm.strgen;
	DBGPRINTF("template bound to strgen '%s'\n", szMod);
	/* check if the name potentially contains some well-known options
	 * Note: we have opted to let the name contain all options. This sounds 
	 * useful, because the strgen MUST actually implement a specific set
	 * of options. Doing this via the name looks to the enduser as if the
	 * regular syntax were used, and it make sure the strgen postively
	 * acknowledged implementing the option. -- rgerhards, 2011-03-21
	 */
	if(lenMod > 6 && !strcasecmp((char*) szMod + lenMod - 7, ",stdsql")) {
		pTpl->optFormatEscape = STDSQL_ESCAPE;
		DBGPRINTF("strgen supports the stdsql option\n");
	} else if(lenMod > 3 && !strcasecmp((char*) szMod+ lenMod - 4, ",sql")) {
		pTpl->optFormatEscape = SQL_ESCAPE;
		DBGPRINTF("strgen supports the sql option\n");
	} else if(lenMod > 4 && !strcasecmp((char*) szMod+ lenMod - 4, ",json")) {
		pTpl->optFormatEscape = JSON_ESCAPE;
		DBGPRINTF("strgen supports the json option\n");
	}

finalize_it:
	RETiRet;
}


/* Add a new template line
 * returns pointer to new object if it succeeds, NULL otherwise.
 */
struct template *tplAddLine(rsconf_t *conf, char* pName, uchar** ppRestOfConfLine)
{
	struct template *pTpl;
 	unsigned char *p;
	int bDone;
	char optBuf[128]; /* buffer for options - should be more than enough... */
	size_t i;
	rsRetVal localRet;

	assert(pName != NULL);
	assert(ppRestOfConfLine != NULL);

	if((pTpl = tplConstruct(conf)) == NULL)
		return NULL;
	
	pTpl->iLenName = strlen(pName);
	pTpl->pszName = (char*) MALLOC(sizeof(char) * (pTpl->iLenName + 1));
	if(pTpl->pszName == NULL) {
		dbgprintf("tplAddLine could not alloc memory for template name!");
		pTpl->iLenName = 0;
		return NULL;
		/* I know - we create a memory leak here - but I deem
		 * it acceptable as it is a) a very small leak b) very
		 * unlikely to happen. rgerhards 2004-11-17
		 */
	}
	memcpy(pTpl->pszName, pName, pTpl->iLenName + 1);

	/* now actually parse the line */
	p = *ppRestOfConfLine;
	assert(p != NULL);

	while(isspace((int)*p))/* skip whitespace */
		++p;
	
	switch(*p) {
	case '"': /* just continue */
		break;
	case '=':
		*ppRestOfConfLine = p + 1;
		localRet = tplAddTplMod(pTpl, ppRestOfConfLine);
		if(localRet != RS_RET_OK) {
			errmsg.LogError(0, localRet, "Template '%s': error %d defining template via strgen module",
					pTpl->pszName, localRet);
			/* we simply make the template defunct in this case by setting
			 * its name to a zero-string. We do not free it, as this would
			 * require additional code and causes only a very small memory
			 * consumption. Memory is freed, however, in normal operation
			 * and most importantly by HUPing syslogd.
			 */
			*pTpl->pszName = '\0';
		}
		return NULL;
	default:
		dbgprintf("Template '%s' invalid, does not start with '\"'!\n", pTpl->pszName);
		/* we simply make the template defunct in this case by setting
		 * its name to a zero-string. We do not free it, as this would
		 * require additional code and causes only a very small memory
		 * consumption.
		 */
		*pTpl->pszName = '\0';
		return NULL;
	}
	++p;

	/* we finally go to the actual template string - so let's have some fun... */
	bDone = *p ? 0 : 1;
	while(!bDone) {
		switch(*p) {
			case '\0':
				bDone = 1;
				break;
			case '%': /* parameter */
				++p; /* eat '%' */
				do_Parameter(&p, pTpl);
				break;
			default: /* constant */
				do_Constant(&p, pTpl);
				break;
		}
		if(*p == '"') {/* end of template string? */
			++p;	/* eat it! */
			bDone = 1;
		}
	}
	
	/* we now have the template - let's look at the options (if any)
	 * we process options until we reach the end of the string or 
	 * an error occurs - whichever is first.
	 */
	while(*p) {
		while(isspace((int)*p))/* skip whitespace */
			++p;
		
		if(*p != ',')
			break;
		++p; /* eat ',' */

		while(isspace((int)*p))/* skip whitespace */
			++p;
		
		/* read option word */
		i = 0;
		while(i < sizeof(optBuf) / sizeof(char) - 1
		      && *p && *p != '=' && *p !=',' && *p != '\n') {
			optBuf[i++] = tolower((int)*p);
			++p;
		}
		optBuf[i] = '\0';

		if(*p == '\n')
			++p;

		/* as of now, the no form is nonsense... but I do include
		 * it anyhow... ;) rgerhards 2004-11-22
		 */
		if(!strcmp(optBuf, "stdsql")) {
			pTpl->optFormatEscape = STDSQL_ESCAPE;
		} else if(!strcmp(optBuf, "json")) {
			pTpl->optFormatEscape = JSON_ESCAPE;
		} else if(!strcmp(optBuf, "sql")) {
			pTpl->optFormatEscape = SQL_ESCAPE;
		} else if(!strcmp(optBuf, "nosql")) {
			pTpl->optFormatEscape = NO_ESCAPE;
		} else {
			dbgprintf("Invalid option '%s' ignored.\n", optBuf);
		}
	}

	*ppRestOfConfLine = p;

	return(pTpl);
}


/* Find a template object based on name. Search
 * currently is case-senstive (should we change?).
 * returns pointer to template object if found and
 * NULL otherwise.
 * rgerhards 2004-11-17
 */
struct template *tplFind(rsconf_t *conf, char *pName, int iLenName)
{
	struct template *pTpl;

	assert(pName != NULL);

	pTpl = conf->templates.root;
	while(pTpl != NULL &&
	      !(pTpl->iLenName == iLenName &&
	        !strcmp(pTpl->pszName, pName)
	        ))
		{
			pTpl = pTpl->pNext;
		}
	return(pTpl);
}

/* Destroy the template structure. This is for de-initialization
 * at program end. Everything is deleted.
 * rgerhards 2005-02-22
 * I have commented out dbgprintfs, because they are not needed for
 * "normal" debugging. Uncomment them, if they are needed.
 * rgerhards, 2007-07-05
 */
void tplDeleteAll(rsconf_t *conf)
{
	struct template *pTpl, *pTplDel;
	struct templateEntry *pTpe, *pTpeDel;
	BEGINfunc

	pTpl = conf->templates.root;
	while(pTpl != NULL) {
		/* dbgprintf("Delete Template: Name='%s'\n ", pTpl->pszName == NULL? "NULL" : pTpl->pszName);*/
		pTpe = pTpl->pEntryRoot;
		while(pTpe != NULL) {
			pTpeDel = pTpe;
			pTpe = pTpe->pNext;
			/*dbgprintf("\tDelete Entry(%x): type %d, ", (unsigned) pTpeDel, pTpeDel->eEntryType);*/
			switch(pTpeDel->eEntryType) {
			case UNDEFINED:
				/*dbgprintf("(UNDEFINED)");*/
				break;
			case CONSTANT:
				/*dbgprintf("(CONSTANT), value: '%s'",
					pTpeDel->data.constant.pConstant);*/
				free(pTpeDel->data.constant.pConstant);
				break;
			case FIELD:
				/* check if we have a regexp and, if so, delete it */
#ifdef FEATURE_REGEXP
				if(pTpeDel->data.field.has_regex != 0) {
					if(objUse(regexp, LM_REGEXP_FILENAME) == RS_RET_OK) {
						regexp.regfree(&(pTpeDel->data.field.re));
					}
				}
				if(pTpeDel->data.field.propName != NULL)
					es_deleteStr(pTpeDel->data.field.propName);
#endif
				break;
			}
			/*dbgprintf("\n");*/
			free(pTpeDel);
		}
		pTplDel = pTpl;
		pTpl = pTpl->pNext;
		if(pTplDel->pszName != NULL)
			free(pTplDel->pszName);
		free(pTplDel);
	}
	ENDfunc
}


/* Destroy all templates obtained from conf file
 * preserving hardcoded ones. This is called from init().
 */
void tplDeleteNew(rsconf_t *conf)
{
	struct template *pTpl, *pTplDel;
	struct templateEntry *pTpe, *pTpeDel;

	BEGINfunc

	if(conf->templates.root == NULL || conf->templates.lastStatic == NULL)
		return;

	pTpl = conf->templates.lastStatic->pNext;
	conf->templates.lastStatic->pNext = NULL;
	conf->templates.last = conf->templates.lastStatic;
	while(pTpl != NULL) {
		/* dbgprintf("Delete Template: Name='%s'\n ", pTpl->pszName == NULL? "NULL" : pTpl->pszName);*/
		pTpe = pTpl->pEntryRoot;
		while(pTpe != NULL) {
			pTpeDel = pTpe;
			pTpe = pTpe->pNext;
			/*dbgprintf("\tDelete Entry(%x): type %d, ", (unsigned) pTpeDel, pTpeDel->eEntryType);*/
			switch(pTpeDel->eEntryType) {
			case UNDEFINED:
				/*dbgprintf("(UNDEFINED)");*/
				break;
			case CONSTANT:
				/*dbgprintf("(CONSTANT), value: '%s'",
					pTpeDel->data.constant.pConstant);*/
				free(pTpeDel->data.constant.pConstant);
				break;
			case FIELD:
#ifdef FEATURE_REGEXP
				/* check if we have a regexp and, if so, delete it */
				if(pTpeDel->data.field.has_regex != 0) {
					if(objUse(regexp, LM_REGEXP_FILENAME) == RS_RET_OK) {
						regexp.regfree(&(pTpeDel->data.field.re));
					}
				}
				if(pTpeDel->data.field.propName != NULL)
					es_deleteStr(pTpeDel->data.field.propName);
#endif
				break;
			}
			/*dbgprintf("\n");*/
			free(pTpeDel);
		}
		pTplDel = pTpl;
		pTpl = pTpl->pNext;
		if(pTplDel->pszName != NULL)
			free(pTplDel->pszName);
		free(pTplDel);
	}
	ENDfunc
}

/* Store the pointer to the last hardcoded teplate */
void tplLastStaticInit(rsconf_t *conf, struct template *tpl)
{
	conf->templates.lastStatic = tpl;
}

/* Print the template structure. This is more or less a 
 * debug or test aid, but anyhow I think it's worth it...
 */
void tplPrintList(rsconf_t *conf)
{
	struct template *pTpl;
	struct templateEntry *pTpe;

	pTpl = conf->templates.root;
	while(pTpl != NULL) {
		dbgprintf("Template: Name='%s' ", pTpl->pszName == NULL? "NULL" : pTpl->pszName);
		if(pTpl->optFormatEscape == SQL_ESCAPE)
			dbgprintf("[SQL-Format (MySQL)] ");
		else if(pTpl->optFormatEscape == JSON_ESCAPE)
			dbgprintf("[JSON-Escaped Format] ");
		else if(pTpl->optFormatEscape == STDSQL_ESCAPE)
			dbgprintf("[SQL-Format (standard SQL)] ");
		dbgprintf("\n");
		pTpe = pTpl->pEntryRoot;
		while(pTpe != NULL) {
			dbgprintf("\tEntry(%lx): type %d, ", (unsigned long) pTpe, pTpe->eEntryType);
			switch(pTpe->eEntryType) {
			case UNDEFINED:
				dbgprintf("(UNDEFINED)");
				break;
			case CONSTANT:
				dbgprintf("(CONSTANT), value: '%s'",
					pTpe->data.constant.pConstant);
				break;
			case FIELD:
				dbgprintf("(FIELD), value: '%d' ", pTpe->data.field.propid);
				if(pTpe->data.field.propid == PROP_CEE) {
					char *cstr = es_str2cstr(pTpe->data.field.propName, NULL);
					dbgprintf("[EE-Property: '%s'] ", cstr);
					free(cstr);
				}
				switch(pTpe->data.field.eDateFormat) {
				case tplFmtDefault:
					break;
				case tplFmtMySQLDate:
					dbgprintf("[Format as MySQL-Date] ");
					break;
                                case tplFmtPgSQLDate:
                                        dbgprintf("[Format as PgSQL-Date] ");
                                        break;
				case tplFmtRFC3164Date:
					dbgprintf("[Format as RFC3164-Date] ");
					break;
				case tplFmtRFC3339Date:
					dbgprintf("[Format as RFC3339-Date] ");
					break;
				default:
					dbgprintf("[INVALID eDateFormat %d] ", pTpe->data.field.eDateFormat);
				}
				switch(pTpe->data.field.eCaseConv) {
				case tplCaseConvNo:
					break;
				case tplCaseConvLower:
					dbgprintf("[Converted to Lower Case] ");
					break;
				case tplCaseConvUpper:
					dbgprintf("[Converted to Upper Case] ");
					break;
				}
				if(pTpe->data.field.options.bEscapeCC) {
				  	dbgprintf("[escape control-characters] ");
				}
				if(pTpe->data.field.options.bDropCC) {
				  	dbgprintf("[drop control-characters] ");
				}
				if(pTpe->data.field.options.bSpaceCC) {
				  	dbgprintf("[replace control-characters with space] ");
				}
				if(pTpe->data.field.options.bSecPathDrop) {
				  	dbgprintf("[slashes are dropped] ");
				}
				if(pTpe->data.field.options.bSecPathReplace) {
				  	dbgprintf("[slashes are replaced by '_'] ");
				}
				if(pTpe->data.field.options.bSPIffNo1stSP) {
				  	dbgprintf("[SP iff no first SP] ");
				}
				if(pTpe->data.field.options.bCSV) {
				  	dbgprintf("[format as CSV (RFC4180)]");
				}
				if(pTpe->data.field.options.bDropLastLF) {
				  	dbgprintf("[drop last LF in msg] ");
				}
				if(pTpe->data.field.has_fields == 1) {
				  	dbgprintf("[substring, field #%d only (delemiter %d)] ",
						pTpe->data.field.iToPos, pTpe->data.field.field_delim);
				} else if(pTpe->data.field.iFromPos != 0 ||
				          pTpe->data.field.iToPos != 0) {
				  	dbgprintf("[substring, from character %d to %d] ",
						pTpe->data.field.iFromPos,
						pTpe->data.field.iToPos);
				}
				break;
			}
			dbgprintf("\n");
			pTpe = pTpe->pNext;
		}
		pTpl = pTpl->pNext; /* done, go next */
	}
}

int tplGetEntryCount(struct template *pTpl)
{
	assert(pTpl != NULL);
	return(pTpl->tpenElements);
}

/* our init function. TODO: remove once converted to a class
 */
rsRetVal templateInit()
{
	DEFiRet;
	CHKiRet(objGetObjInterface(&obj));
	CHKiRet(objUse(errmsg, CORE_COMPONENT));
	CHKiRet(objUse(strgen, CORE_COMPONENT));

finalize_it:
	RETiRet;
}<|MERGE_RESOLUTION|>--- conflicted
+++ resolved
@@ -50,19 +50,15 @@
 static int bFirstRegexpErrmsg = 1; /**< did we already do a "can't load regexp" error message? */
 #endif
 
-<<<<<<< HEAD
-=======
-static struct template *tplRoot = NULL;	/* the root of the template list */
-static struct template *tplLast = NULL;	/* points to the last element of the template list */
-static struct template *tplLastStatic = NULL; /* last static element of the template list */
-
+#warning check this merge
+#if 1
 enum {
     NO_ESCAPE = 0,
     SQL_ESCAPE,
     STDSQL_ESCAPE,
     JSON_ESCAPE,
 };
->>>>>>> ef34821a
+#endif
 
 /* helper to tplToString and strgen's, extends buffer */
 #define ALLOC_INC 128
