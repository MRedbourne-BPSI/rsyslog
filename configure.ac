#                                               -*- Autoconf -*-
# Process this file with autoconf to produce a configure script.

AC_PREREQ(2.61)
<<<<<<< HEAD
AC_INIT([rsyslog],[6.1.7],[rsyslog@lists.adiscon.com])
=======
AC_INIT([rsyslog],[6.1.8],[rsyslog@lists.adiscon.com])
>>>>>>> 715b9fe0
AM_INIT_AUTOMAKE

m4_ifdef([AM_SILENT_RULES], [AM_SILENT_RULES([yes])])

AC_CONFIG_SRCDIR([ChangeLog])
AC_CONFIG_MACRO_DIR([m4])
AC_CONFIG_HEADERS([config.h])

AC_GNU_SOURCE

# check if valgrind is present
AC_CHECK_PROG(have_valgrind, [valgrind], [yes])
AM_CONDITIONAL(HAVE_VALGRIND, test x$have_valgrind = xyes)

# check for Java compiler
AC_CHECK_PROG(HAVE_JAVAC, [javac], [yes])
if test x"$HAVE_JAVAC" = x""; then
        AC_MSG_WARN([no javac found, disabling features depending on it])
fi

# Checks for programs.
AC_PROG_CC
AM_PROG_CC_C_O
if test "$GCC" = "yes"
then CFLAGS="$CFLAGS -W -Wall -Wformat-security -Wshadow -Wcast-align -Wpointer-arith -Wmissing-format-attribute -g"
fi
AC_DISABLE_STATIC
AC_PROG_LIBTOOL
AC_CANONICAL_HOST

PKG_PROG_PKG_CONFIG

# modules we require
PKG_CHECK_MODULES(LIBESTR, libestr >= 0.1.0)
PKG_CHECK_MODULES(LIBEE, libee >= 0.3.1)

case "${host}" in
  *-*-linux*)
    os_type="linux"
  ;;
  *-*-*darwin*|*-*-freebsd*|*-*-netbsd*|*-*-openbsd*)
    AC_DEFINE([OS_BSD], [1], [Indicator for a BSD OS])
    os_type="bsd"
  ;;
  *-*-kfreebsd*)
    # kernel is FreeBSD, but userspace is glibc - i.e. like linux
    # do not DEFINE OS_BSD
    os_type="bsd"
  ;;
  *-*-solaris*)
    os_type="solaris"
    AC_DEFINE([OS_SOLARIS], [1], [Indicator for a Solaris OS])
    AC_DEFINE([_POSIX_PTHREAD_SEMANTICS], [1], [Use POSIX pthread semantics])
    SOL_LIBS="-lsocket -lnsl"
    AC_SUBST(SOL_LIBS)
  ;;
esac

AC_DEFINE_UNQUOTED([HOSTENV], "$host", [the host environment, can be queried via a system variable])

# Checks for libraries.
save_LIBS=$LIBS
LIBS=
AC_SEARCH_LIBS(clock_gettime, rt)
RT_LIBS=$LIBS
LIBS=
AC_SEARCH_LIBS(dlopen, dl)
DL_LIBS=$LIBS
LIBS=$save_LIBS

AC_SUBST(RT_LIBS)
AC_SUBST(DL_LIBS)

# Checks for header files.
AC_HEADER_RESOLV
AC_HEADER_STDC
AC_HEADER_SYS_WAIT
AC_CHECK_HEADERS([arpa/inet.h libgen.h malloc.h fcntl.h locale.h netdb.h netinet/in.h paths.h stddef.h stdlib.h string.h sys/file.h sys/ioctl.h sys/param.h sys/socket.h sys/time.h sys/stat.h syslog.h unistd.h utmp.h utmpx.h sys/epoll.h sys/prctl.h])

# Checks for typedefs, structures, and compiler characteristics.
AC_C_CONST
AC_C_INLINE
AC_TYPE_OFF_T
AC_TYPE_PID_T
AC_TYPE_SIZE_T
AC_TYPE_SSIZE_T
AC_TYPE_MODE_T
AC_TYPE_UID_T
AC_TYPE_UINT8_T
AC_HEADER_TIME
AC_STRUCT_TM
AC_C_VOLATILE
AC_C_TYPEOF

sa_includes="\
$ac_includes_default
#if HAVE_SYS_SOCKET_H
# include <sys/socket.h>
#endif
"
AC_CHECK_MEMBERS([struct sockaddr.sa_len],,,[$sa_includes])

# Checks for library functions.
AC_FUNC_CHOWN
AC_FUNC_FORK
AC_PROG_GCC_TRADITIONAL
AC_FUNC_MALLOC
AC_FUNC_REALLOC
AC_FUNC_SELECT_ARGTYPES
AC_TYPE_SIGNAL
AC_FUNC_STAT
AC_FUNC_STRERROR_R
AC_FUNC_VPRINTF
AC_CHECK_FUNCS([flock basename alarm clock_gettime gethostbyname gethostname gettimeofday localtime_r memset mkdir regcomp select setid socket strcasecmp strchr strdup strerror strndup strnlen strrchr strstr strtol strtoul uname ttyname_r getline malloc_trim prctl epoll_create epoll_create1 fdatasync lseek64])

# the check below is probably ugly. If someone knows how to do it in a better way, please
# let me know! -- rgerhards, 2010-10-06
AC_CHECK_DECL([SCM_CREDENTIALS], [AC_DEFINE(HAVE_SCM_CREDENTIALS, [1], [set define])], [], [#include <sys/types.h>
#include <sys/socket.h>])

# Check for MAXHOSTNAMELEN
AC_MSG_CHECKING(for MAXHOSTNAMELEN)
AC_TRY_COMPILE([
	#include <sys/param.h>
	], [
	return MAXHOSTNAMELEN;
	]
	,
	AC_MSG_RESULT(yes)
	,
	# note: we use 1024 here, which should be far more than needed by any system. If that's too low, we simply
	# life with the need to change it. Most of the code doesn't need it anyways, but there are a few places 
	# where it actually is needed and it makes no sense to change them.
	AC_DEFINE(MAXHOSTNAMELEN, 1024, [Define with a value if your <sys/param.h> does not define MAXHOSTNAMELEN])
	AC_MSG_RESULT(no; defined as 64)
)

# check for availability of atomic operations
RS_ATOMIC_OPERATIONS
RS_ATOMIC_OPERATIONS_64BIT

# fall back to POSIX sems for atomic operations (cpu expensive)
AC_CHECK_HEADERS([semaphore.h])


# Additional module directories
AC_ARG_WITH(moddirs,
        [AS_HELP_STRING([--with-moddirs=DIRS],[Additional module search paths appended to @<:@$libdir/rsyslog@:>@])],
        [_save_IFS=$IFS ; IFS=$PATH_SEPARATOR ; moddirs=""
         for w in ${with_moddirs} ;
         do
                 case $w in
                 "") continue ;; */) ;; *)  w="${w}/" ;;
                 esac
                 for m in ${moddirs} ;
                 do
                         test "x$w" = "x${libdir}/${PACKAGE}/"   || \
                         test "x$w" = "x$m" || test "x$w" = "x/" && \
                         continue 2
                 done
                 case $moddirs in
                 "") moddirs="$w" ;; *) moddirs="${moddirs}:${w}" ;;
                 esac
         done ; IFS=$_save_IFS],[moddirs=""]
)
AM_CONDITIONAL(WITH_MODDIRS, test x$moddirs != x)
AC_SUBST(moddirs)


# Large file support
# http://www.gnu.org/software/autoconf/manual/html_node/System-Services.html#index-AC_005fSYS_005fLARGEFILE-1028
AC_SYS_LARGEFILE
case "${enable_largefile}" in
  no) ;;
  *) enable_largefile="yes" ;;
esac

# Regular expressions
AC_ARG_ENABLE(regexp,
        [AS_HELP_STRING([--enable-regexp],[Enable regular expressions support @<:@default=yes@:>@])],
        [case "${enableval}" in
         yes) enable_regexp="yes" ;;
          no) enable_regexp="no" ;;
           *) AC_MSG_ERROR(bad value ${enableval} for --enable-regexp) ;;
         esac],
        [enable_regexp=yes]
)
AM_CONDITIONAL(ENABLE_REGEXP, test x$enable_regexp = xyes)
if test "$enable_regexp" = "yes"; then
        AC_DEFINE(FEATURE_REGEXP, 1, [Regular expressions support enabled.])
fi



# zlib compression
AC_ARG_ENABLE(zlib,
        [AS_HELP_STRING([--enable-zlib],[Enable zlib compression  support @<:@default=yes@:>@])],
        [case "${enableval}" in
         yes) enable_zlib="yes" ;;
          no) enable_zlib="no" ;;
           *) AC_MSG_ERROR(bad value ${enableval} for --enable-zlib) ;;
         esac],
        [enable_zlib=yes]
)
AM_CONDITIONAL(ENABLE_ZLIB, test x$enable_zlib = xyes)
if test "$enable_zlib" = "yes"; then
	AC_CHECK_HEADER(zlib.h, [zlib_header="yes"], [zlib_header="no" enable_zlib="false"])
	if test "$zlib_header" = "yes"; then
		AC_CHECK_LIB(z, deflate,
                        [AC_DEFINE(USE_NETZIP, 1, [Define if you want to enable zlib support]) 
                         ZLIB_LIBS="-lz"
                         AC_SUBST(ZLIB_LIBS)], enable_zlib="false")
	fi
fi


#gssapi
AC_ARG_ENABLE(gssapi_krb5,
	[AS_HELP_STRING([--enable-gssapi-krb5],[Enable GSSAPI Kerberos 5 support @<:@default=no@:>@])],
        [case "${enableval}" in
         yes) enable_gssapi_krb5="yes" ;;
          no) enable_gssapi_krb5="no" ;;
           *) AC_MSG_ERROR(bad value ${enableval} for --enable-gssapi-krb5) ;;
         esac],
	[enable_gssapi_krb5=no]
)
if test $enable_gssapi_krb5 = yes; then
	AC_CHECK_LIB(gssapi_krb5, gss_acquire_cred, [
		AC_CHECK_HEADER(gssapi/gssapi.h, [
			AC_DEFINE(USE_GSSAPI,,
				  Define if you want to use GSSAPI)
			GSS_LIBS="-lgssapi_krb5"
			AC_SUBST(GSS_LIBS)
		])
	])
fi
AM_CONDITIONAL(ENABLE_GSSAPI, test x$enable_gssapi_krb5 = xyes)


# multithreading via pthreads
AC_ARG_ENABLE(pthreads,
        [AS_HELP_STRING([--enable-pthreads],[Enable multithreading via pthreads @<:@default=yes@:>@])],
        [case "${enableval}" in
         yes) enable_pthreads="yes" ;;
          no) enable_pthreads="no" ;;
           *) AC_MSG_ERROR(bad value ${enableval} for --enable-pthreads) ;;
         esac],
        [enable_pthreads=yes]
)

if test "x$enable_pthreads" = "xno"; then
	AC_MSG_ERROR(rsyslog v3+ does no longer support single threading mode -- use a previous version for that);
fi

if test "x$enable_pthreads" != "xno"; then
  AC_CHECK_HEADERS(
    [pthread.h],
    [
      AC_CHECK_LIB(
        [pthread],
        [pthread_create],
        [
          AC_DEFINE([USE_PTHREADS], [1], [Multithreading support enabled.])
          PTHREADS_LIBS="-lpthread"
 	  case "${os_type}" in
 	  solaris) PTHREADS_CFLAGS="-pthreads" ;;
 	  *)       PTHREADS_CFLAGS="-pthread" ;;
 	  esac
          AC_SUBST(PTHREADS_LIBS)
          AC_SUBST(PTHREADS_CFLAGS)
        ],
        [AC_MSG_FAILURE([pthread is missing])],
        [-lpthread]
      )
    ],
    [AC_MSG_FAILURE([pthread is missing])]
  )
fi

AC_CHECK_FUNCS(
    [pthread_setschedparam],
    [
      rsyslog_have_pthread_setschedparam=yes
    ],
    [
      rsyslog_have_pthread_setschedparam=no
    ]
)
AC_CHECK_HEADERS(
    [sched.h],
    [
      rsyslog_have_sched_h=yes
    ],
    [
      rsyslog_have_sched_h=no
    ]
)
if test "$rsyslog_have_pthread_setschedparam" = "yes" -a "$rsyslog_have_sched_h" = "yes"; then
	save_LIBS=$LIBS
	LIBS=
	AC_SEARCH_LIBS(sched_get_priority_max, rt)
	if test "x$ac_cv_search" != "xno"; then
		AC_CHECK_FUNCS(sched_get_priority_max)
	fi
	IMUDP_LIBS=$LIBS
	AC_SUBST(IMUDP_LIBS)
	LIBS=$save_LIBS
fi


# klog
AC_ARG_ENABLE(klog,
        [AS_HELP_STRING([--enable-klog],[Integrated klog functionality @<:@default=yes@:>@])],
        [case "${enableval}" in
         yes) enable_klog="yes" ;;
          no) enable_klog="no" ;;
           *) AC_MSG_ERROR(bad value ${enableval} for --enable-klog) ;;
         esac],
        [enable_klog="yes"]
)
AM_CONDITIONAL(ENABLE_IMKLOG, test x$enable_klog = xyes)
AM_CONDITIONAL(ENABLE_IMKLOG_BSD, test x$os_type = xbsd)
AM_CONDITIONAL(ENABLE_IMKLOG_LINUX, test x$os_type = xlinux)
AM_CONDITIONAL(ENABLE_IMKLOG_SOLARIS, test x$os_type = xsolaris)


#
# SYSLOG_UNIXAF
#
AC_MSG_CHECKING(for SYSLOG_UNIXAF support)
AC_ARG_ENABLE([unix],
  [AS_HELP_STRING([--disable-unix], [Disable support for unix])],
  [
    if test "x${enableval}" = "xyes"; then
      AC_MSG_RESULT([yes])
      AC_DEFINE([SYSLOG_UNIXAF], [1], [Description])
    else
      AC_MSG_RESULT([no])
    fi
  ],
  [
    # enabled by default
    AC_MSG_RESULT([yes])
    AC_DEFINE([SYSLOG_UNIXAF], [1], [Description])
  ])


# inet
AC_ARG_ENABLE(inet,
        [AS_HELP_STRING([--enable-inet],[Enable networking support @<:@default=yes@:>@])],
        [case "${enableval}" in
         yes) enable_inet="yes" ;;
          no) enable_inet="no" ;;
           *) AC_MSG_ERROR(bad value ${enableval} for --enable-inet) ;;
         esac],
        [enable_inet="yes"]
)
AM_CONDITIONAL(ENABLE_INET, test x$enable_inet = xyes)
if test "$enable_inet" = "yes"; then
        AC_DEFINE(SYSLOG_INET, 1, [network support is integrated.])
fi


#
# The following define determines whether the package adheres to the
# file system standard.
#
AC_MSG_CHECKING(for FSSTND support)
AC_ARG_ENABLE([fsstnd],
  [AS_HELP_STRING([--disable-fsstnd], [Disable support for FSSTND])],
  [
    if test "x${enableval}" = "xyes"; then
      AC_MSG_RESULT([yes])
      AC_DEFINE([FSSTND], [1], [Description])
    else
      AC_MSG_RESULT([no])
    fi
  ],
  [
    # enabled by default
    AC_MSG_RESULT([yes])
    AC_DEFINE([FSSTND], [1], [Description])
  ])


# support for unlimited select() syscall
AC_ARG_ENABLE(unlimited_select,
        [AS_HELP_STRING([--enable-unlimited-select],[Enable unlimited select() syscall @<:@default=no@:>@])],
        [case "${enableval}" in
         yes) enable_unlimited_select="yes" ;;
          no) enable_unlimited_select="no" ;;
           *) AC_MSG_ERROR(bad value ${enableval} for --enable-unlimited-select) ;;
         esac],
        [enable_unlimited_select="no"]
)
if test "$enable_unlimited_select" = "yes"; then
        AC_DEFINE(USE_UNLIMITED_SELECT, 1, [If defined, the select() syscall won't be limited to a particular number of file descriptors.])
fi


# support for systemd unit files
AC_ARG_WITH([systemdsystemunitdir],
        AS_HELP_STRING([--with-systemdsystemunitdir=DIR], [Directory for systemd service files]),
        [], [with_systemdsystemunitdir=$($PKG_CONFIG --variable=systemdsystemunitdir systemd)])
if test "x$with_systemdsystemunitdir" != xno; then
        AC_SUBST([systemdsystemunitdir], [$with_systemdsystemunitdir])
fi
AM_CONDITIONAL(HAVE_SYSTEMD, [test -n "$with_systemdsystemunitdir" -a "x$with_systemdsystemunitdir" != xno ])


# debug
AC_ARG_ENABLE(debug,
        [AS_HELP_STRING([--enable-debug],[Enable debug mode @<:@default=no@:>@])],
        [case "${enableval}" in
         yes) enable_debug="yes" ;;
          no) enable_debug="no" ;;
           *) AC_MSG_ERROR(bad value ${enableval} for --enable-debug) ;;
         esac],
        [enable_debug="no"]
)
if test "$enable_debug" = "yes"; then
        AC_DEFINE(DEBUG, 1, [Defined if debug mode is enabled (its easier to check).])
fi
if test "$enable_debug" = "no"; then
        AC_DEFINE(NDEBUG, 1, [Defined if debug mode is disabled.])
fi


# runtime instrumentation
AC_ARG_ENABLE(rtinst,
        [AS_HELP_STRING([--enable-rtinst],[Enable runtime instrumentation mode @<:@default=no@:>@])],
        [case "${enableval}" in
         yes) enable_rtinst="yes" ;;
          no) enable_rtinst="no" ;;
           *) AC_MSG_ERROR(bad value ${enableval} for --enable-rtinst) ;;
         esac],
        [enable_rtinst="no"]
)
if test "$enable_rtinst" = "yes"; then
        AC_DEFINE(RTINST, 1, [Defined if runtime instrumentation mode is enabled.])
fi


# valgrind
AC_ARG_ENABLE(valgrind,
        [AS_HELP_STRING([--enable-valgrind],[Enable valgrind support settings @<:@default=no@:>@])],
        [case "${enableval}" in
         yes) enable_valgrind="yes" ;;
          no) enable_valgrind="no" ;;
           *) AC_MSG_ERROR(bad value ${enableval} for --enable-valgrind) ;;
         esac],
        [enable_valgrind="no"]
)
if test "$enable_valgrind" = "yes"; then
        AC_DEFINE(VALGRIND, 1, [Defined if valgrind support settings are to be enabled (e.g. prevents dlclose()).])
fi


# memcheck
AC_ARG_ENABLE(memcheck,
        [AS_HELP_STRING([--enable-memcheck],[Enable extended memory check support @<:@default=no@:>@])],
        [case "${enableval}" in
         yes) enable_memcheck="yes" ;;
          no) enable_memcheck="no" ;;
           *) AC_MSG_ERROR(bad value ${enableval} for --enable-memcheck) ;;
         esac],
        [enable_memcheck="no"]
)
if test "$enable_memcheck" = "yes"; then
        AC_DEFINE(MEMCHECK, 1, [Defined if memcheck support settings are to be enabled (e.g. prevents dlclose()).])
fi


# compile diagnostic tools (small helpers usually not needed)
AC_ARG_ENABLE(diagtools,
        [AS_HELP_STRING([--enable-diagtools],[Enable diagnostic tools @<:@default=no@:>@])],
        [case "${enableval}" in
         yes) enable_diagtools="yes" ;;
          no) enable_diagtools="no" ;;
           *) AC_MSG_ERROR(bad value ${enableval} for --enable-diagtools) ;;
         esac],
        [enable_diagtools=no]
)
AM_CONDITIONAL(ENABLE_DIAGTOOLS, test x$enable_diagtools = xyes)



# MySQL support
AC_ARG_ENABLE(mysql,
        [AS_HELP_STRING([--enable-mysql],[Enable MySql database support @<:@default=no@:>@])],
        [case "${enableval}" in
         yes) enable_mysql="yes" ;;
          no) enable_mysql="no" ;;
           *) AC_MSG_ERROR(bad value ${enableval} for --enable-mysql) ;;
         esac],
        [enable_mysql=no]
)
if test "x$enable_mysql" = "xyes"; then
  AC_CHECK_PROG(
    [HAVE_MYSQL_CONFIG],
    [mysql_config],
    [yes],,,
  )
  if test "x${HAVE_MYSQL_CONFIG}" != "xyes"; then
    AC_MSG_FAILURE([mysql_config not found in PATH - usually a package named mysql-dev, libmysql-dev or similar, is missing - install it to fix this issue])
  fi
  AC_CHECK_LIB(
    [mysqlclient],
    [mysql_init],
    [MYSQL_CFLAGS=`mysql_config --cflags`
     MYSQL_LIBS=`mysql_config --libs`
    ],
    [AC_MSG_FAILURE([MySQL library is missing])],
    [`mysql_config --libs`]
  )
fi
AM_CONDITIONAL(ENABLE_MYSQL, test x$enable_mysql = xyes)
AC_SUBST(MYSQL_CFLAGS)
AC_SUBST(MYSQL_LIBS)


# PostgreSQL support
AC_ARG_ENABLE(pgsql,
        [AS_HELP_STRING([--enable-pgsql],[Enable PostgreSQL database support @<:@default=no@:>@])],
        [case "${enableval}" in
         yes) enable_pgsql="yes" ;;
          no) enable_pgsql="no" ;;
           *) AC_MSG_ERROR(bad value ${enableval} for --enable-pgsql) ;;
         esac],
        [enable_pgsql=no]
)
if test "x$enable_pgsql" = "xyes"; then
  AC_CHECK_PROG(
    [HAVE_PGSQL_CONFIG],
    [pg_config],
    [yes],,,
  )
  if test "x${HAVE_PGSQL_CONFIG}" != "xyes"; then
    AC_MSG_FAILURE([pg_config not found in PATH])
  fi
  AC_CHECK_LIB(
    [pq],
    [PQconnectdb],
    [PGSQL_CFLAGS="-I`pg_config --includedir`"
     PGSQL_LIBS="-L`pg_config --libdir` -lpq"
    ],
    [AC_MSG_FAILURE([PgSQL library is missing])],
    [-L`pg_config --libdir`]
  )
fi
AM_CONDITIONAL(ENABLE_PGSQL, test x$enable_pgsql = xyes)
AC_SUBST(PGSQL_CFLAGS)
AC_SUBST(PGSQL_LIBS)


# oracle (OCI) support
AC_ARG_ENABLE(oracle,
	[AS_HELP_STRING([--enable-oracle],[Enable native Oracle database support @<:@default=no@:>@]. (Check your ORACLE_HOME environment variable!))],
	[case "${enableval}" in
	 yes) enable_oracle="yes" ;;
	 no) enable_oracle="no" ;;
	 *) AC_MSG_ERROR(bad value ${enableval} for --enable-oracle) ;;
	 esac],
	[enable_oracle=no]
)
if test "x$enable_oracle" = "xyes"; then
   if test -d "$ORACLE_HOME"
   then
       AC_CHECK_LIB([occi], [OCIEnvCreate],
                    [ORACLE_CFLAGS=-I$ORACLE_HOME/rdbms/public]
		    [ORACLE_LIBS=-L$ORACLE_HOME/lib -locci],
		    [AC_MSG_FAILURE([Oracle (OCI) library is missing: wrong oracle home])],
		    [-I$ORACLE_HOME/rdbms/public/ -L$ORACLE_HOME/lib -locci -lclntsh ]
		 )
    elif test -d "$ORACLE_LIB_PATH" -a -d "$ORACLE_INCLUDE_PATH"
    then
       AC_CHECK_LIB([occi], [OCIEnvCreate],
                    [ORACLE_CFLAGS=-I$ORACLE_INCLUDE_PATH]
		    [ORACLE_LIBS=-L$ORACLE_LIB_PATH -locci],
		    [AC_MSG_FAILURE([Oracle (OCI) library is missing: wrong oracle directories])],
		    [-I$ORACLE_INCLUDE_PATH -L$ORACLE_LIB_PATH -locci -lclntsh ]
		 )
    else
        AC_CHECK_PROG(
      	    [HAVE_ORACLE_CONFIG],
            [oracle-instantclient-config],
            [yes],,,
            )
        if test "x${HAVE_ORACLE_CONFIG}" != "xyes"; then
           AC_MSG_FAILURE([oracle-instantclient-config not found in PATH])
        fi
        AC_CHECK_LIB(
		[occi],
        	[OCIEnvCreate],
        	[ORACLE_CFLAGS="`oracle-instantclient-config --cflags`"
        	ORACLE_LIBS="`oracle-instantclient-config --libs`"
        	],
        	[AC_MSG_FAILURE([Oracle (OCI) libraray is missing])],
        	[`oracle-instantclient-config --libs --cflags`]
        	)
    fi
fi
AM_CONDITIONAL(ENABLE_ORACLE, test x$enable_oracle = xyes)
AC_SUBST(ORACLE_CFLAGS)
AC_SUBST(ORACLE_LIBS)


# libdbi support
AC_ARG_ENABLE(libdbi,
        [AS_HELP_STRING([--enable-libdbi],[Enable libdbi database support @<:@default=no@:>@])],
        [case "${enableval}" in
         yes) enable_libdbi="yes" ;;
          no) enable_libdbi="no" ;;
           *) AC_MSG_ERROR(bad value ${enableval} for --enable-libdbi) ;;
         esac],
        [enable_libdbi=no]
)
if test "x$enable_libdbi" = "xyes"; then
  AC_CHECK_HEADERS(
    [dbi/dbi.h],,
    [AC_MSG_FAILURE([libdbi is missing])]
  )
  AC_CHECK_LIB(
    [dbi],
    [dbi_initialize],
    [LIBDBI_CFLAGS=""
     LIBDBI_LIBS="-ldbi"
    ],
    [AC_MSG_FAILURE([libdbi library is missing])]
  )
  AC_CHECK_LIB(
    [dbi],
    [dbi_initialize_r],
    [AC_DEFINE([HAVE_DBI_R], [1], [Define to 1 if libdbi supports the new plugin-safe interface])]
  )
fi
AM_CONDITIONAL(ENABLE_OMLIBDBI, test x$enable_libdbi = xyes)
AC_SUBST(LIBDBI_CFLAGS)
AC_SUBST(LIBDBI_LIBS)


# SNMP support
AC_ARG_ENABLE(snmp,
        [AS_HELP_STRING([--enable-snmp],[Enable SNMP support @<:@default=no@:>@])],
        [case "${enableval}" in
         yes) enable_snmp="yes" ;;
          no) enable_snmp="no" ;;
           *) AC_MSG_ERROR(bad value ${enableval} for --enable-snmp) ;;
         esac],
        [enable_snmp=no]
)
if test "x$enable_snmp" = "xyes"; then
  AC_CHECK_HEADERS(
    [net-snmp/net-snmp-config.h],,
    [AC_MSG_FAILURE([Net-SNMP is missing])]
  )
  AC_CHECK_LIB(
    [netsnmp],
    [snmp_timeout],
    [SNMP_CFLAGS=""
     SNMP_LIBS="-lnetsnmp"
    ],
    [AC_MSG_FAILURE([Net-SNMP library is missing])]
  )
fi
AM_CONDITIONAL(ENABLE_SNMP, test x$enable_snmp = xyes)
AC_SUBST(SNMP_CFLAGS)
AC_SUBST(SNMP_LIBS)


# GnuTLS support
AC_ARG_ENABLE(gnutls,
        [AS_HELP_STRING([--enable-gnutls],[Enable GNU TLS support @<:@default=no@:>@])],
        [case "${enableval}" in
         yes) enable_gnutls="yes" ;;
          no) enable_gnutls="no" ;;
           *) AC_MSG_ERROR(bad value ${enableval} for --enable-gnutls) ;;
         esac],
        [enable_gnutls=no]
)
if test "x$enable_gnutls" = "xyes"; then
	PKG_CHECK_MODULES(GNUTLS, gnutls >= 1.4.0)
	AC_DEFINE([ENABLE_GNUTLS], [1], [Indicator that GnuTLS is present])
fi
AM_CONDITIONAL(ENABLE_GNUTLS, test x$enable_gnutls = xyes)
AC_SUBST(GNUTLS_CFLAGS)
AC_SUBST(GNUTLS_LIBS)


# support for building the rsyslogd runtime
AC_ARG_ENABLE(rsyslogrt,
        [AS_HELP_STRING([--enable-rsyslogrt],[Build rsyslogrt @<:@default=yes@:>@])],
        [case "${enableval}" in
         yes) enable_rsyslogrt="yes" ;;
          no) enable_rsyslogrt="no" ;;
           *) AC_MSG_ERROR(bad value ${enableval} for --enable-rsyslogrt) ;;
         esac],
        [enable_rsyslogrt=yes]
)
if test "x$enable_rsyslogrt" = "xyes"; then
  RSRT_CFLAGS="-I\$(top_srcdir)/runtime -I\$(top_srcdir)"
  RSRT_LIBS="\$(top_builddir)/runtime/librsyslog.la"
fi
AM_CONDITIONAL(ENABLE_RSYSLOGRT, test x$enable_rsyslogrt = xyes)
AC_SUBST(RSRT_CFLAGS)
AC_SUBST(RSRT_LIBS)


# support for NOT building rsyslogd (useful for source-based packaging systems)
AC_ARG_ENABLE(rsyslogd,
        [AS_HELP_STRING([--enable-rsyslogd],[Build rsyslogd @<:@default=yes@:>@])],
        [case "${enableval}" in
         yes) enable_rsyslogd="yes" ;;
          no) enable_rsyslogd="no" ;;
           *) AC_MSG_ERROR(bad value ${enableval} for --enable-rsyslogd) ;;
         esac],
        [enable_rsyslogd=yes]
)
AM_CONDITIONAL(ENABLE_RSYSLOGD, test x$enable_rsyslogd = xyes)


# capability to enable an extended testbench. By default, this is off. The reason
# for this switch is that some test simply take too long to execute them on a regular
# basis. So we enable to skip them, while the majority of tests can still be used. The
# idea is that at least "make distcheck" executes the extended testbench, and also
# developers should explicitely enable it after important changes. -- rgerhards, 2010-04-12
AC_ARG_ENABLE(extended_tests,
        [AS_HELP_STRING([--enable-extended-tests],[extended testbench @<:@default=no@:>@])],
        [case "${enableval}" in
         yes) enable_rsyslogd="yes" ;;
          no) enable_rsyslogd="no" ;;
           *) AC_MSG_ERROR(bad value ${enableval} for --enable-extended-tests) ;;
         esac],
        [enable_extended_tests=no]
)
AM_CONDITIONAL(ENABLE_EXTENDED_TESTS, test x$enable_extended_tests = xyes)


# capability to enable MySQL testbench tests. This requries that a Syslog database
# with the default schema has been created on the local (127.0.0.1) MySQL server and
# a user "rsyslog" with password "testbench" exists, is able to login with default
# parameters and has sufficient (read: all) privileges on that database.
# rgerhards, 2011-03-09
AC_ARG_ENABLE(mysql_tests,
        [AS_HELP_STRING([--enable-mysql-tests],[enable MySQL specific tests in testbench @<:@default=no@:>@])],
        [case "${enableval}" in
         yes) enable_mysql_tests="yes" ;;
          no) enable_mysql_tests="no" ;;
           *) AC_MSG_ERROR(bad value ${enableval} for --enable-mysql-tests) ;;
         esac],
        [enable_mysql_tests=no]
)
AM_CONDITIONAL(ENABLE_MYSQL_TESTS, test x$enable_mysql_tests = xyes)


# Mail support (so far we do not need a library, but we need to turn this on and off)
AC_ARG_ENABLE(mail,
        [AS_HELP_STRING([--enable-mail],[Enable mail support @<:@default=no@:>@])],
        [case "${enableval}" in
         yes) enable_mail="yes" ;;
          no) enable_mail="no" ;;
           *) AC_MSG_ERROR(bad value ${enableval} for --enable-mail) ;;
         esac],
        [enable_mail=no]
)
AM_CONDITIONAL(ENABLE_MAIL, test x$enable_mail = xyes)


# imdiag support (so far we do not need a library, but we need to turn this on and off)
# note that we enable this be default, because an important point is to make
# it available to users who do not know much about how to handle things. It
# would complicate things if we first needed to tell them how to enable imdiag.
# rgerhards, 2008-07-25
AC_ARG_ENABLE(imdiag,
        [AS_HELP_STRING([--enable-imdiag],[Enable imdiag @<:@default=yes@:>@])],
        [case "${enableval}" in
         yes) enable_imdiag="yes" ;;
          no) enable_imdiag="no" ;;
           *) AC_MSG_ERROR(bad value ${enableval} for --enable-imdiag) ;;
         esac],
        [enable_imdiag=no]
)
AM_CONDITIONAL(ENABLE_IMDIAG, test x$enable_imdiag = xyes)


# mmnormalize
AC_ARG_ENABLE(mmnormalize,
        [AS_HELP_STRING([--enable-mmnormalize],[Enable building mmnormalize support @<:@default=no@:>@])],
        [case "${enableval}" in
         yes) enable_mmnormalize="yes" ;;
          no) enable_mmnormalize="no" ;;
           *) AC_MSG_ERROR(bad value ${enableval} for --enable-mmnormalize) ;;
         esac],
        [enable_mmnormalize=no]
)
if test "x$enable_mmnormalize" = "xyes"; then
	PKG_CHECK_MODULES(LIBLOGNORM, lognorm >= 0.3.1)
fi
AM_CONDITIONAL(ENABLE_MMNORMALIZE, test x$enable_mmnormalize = xyes)
AC_SUBST(LOGNORM_CFLAGS)
AC_SUBST(LOGNORM_LIBS)


# RELP support
AC_ARG_ENABLE(relp,
        [AS_HELP_STRING([--enable-relp],[Enable RELP support @<:@default=no@:>@])],
        [case "${enableval}" in
         yes) enable_relp="yes" ;;
          no) enable_relp="no" ;;
           *) AC_MSG_ERROR(bad value ${enableval} for --enable-relp) ;;
         esac],
        [enable_relp=no]
)
if test "x$enable_relp" = "xyes"; then
	PKG_CHECK_MODULES(RELP, relp >= 0.1.1)
fi
AM_CONDITIONAL(ENABLE_RELP, test x$enable_relp = xyes)
AC_SUBST(RELP_CFLAGS)
AC_SUBST(RELP_LIBS)


# RFC 3195 support
AC_ARG_ENABLE(rfc3195,
        [AS_HELP_STRING([--enable-rfc3195],[Enable RFC3195 support @<:@default=no@:>@])],
        [case "${enableval}" in
         yes) enable_rfc3195="yes" ;;
          no) enable_rfc3195="no" ;;
           *) AC_MSG_ERROR(bad value ${enableval} for --enable-rfc3195) ;;
         esac],
        [enable_rfc3195=no]
)
if test "x$enable_rfc3195" = "xyes"; then
	PKG_CHECK_MODULES(LIBLOGGING, liblogging >= 0.7.1)
fi
AM_CONDITIONAL(ENABLE_RFC3195, test x$enable_rfc3195 = xyes)
AC_SUBST(LIBLOGGING_CFLAGS)
AC_SUBST(LIBLOGGING_LIBS)


# enable/disable the testbench (e.g. because some important parts
# are missing)
AC_ARG_ENABLE(testbench,
        [AS_HELP_STRING([--enable-testbench],[testbench enabled @<:@default=yes@:>@])],
        [case "${enableval}" in
         yes) enable_testbench="yes" ;;
          no) enable_testbench="no" ;;
           *) AC_MSG_ERROR(bad value ${enableval} for --enable-testbench) ;;
         esac],
        [enable_testbench=yes]
)
AM_CONDITIONAL(ENABLE_TESTBENCH, test x$enable_testbench = xyes)


# settings for the file input module
AC_ARG_ENABLE(imfile,
        [AS_HELP_STRING([--enable-imfile],[file input module enabled @<:@default=no@:>@])],
        [case "${enableval}" in
         yes) enable_imfile="yes" ;;
          no) enable_imfile="no" ;;
           *) AC_MSG_ERROR(bad value ${enableval} for --enable-imfile) ;;
         esac],
        [enable_imfile=no]
)
AM_CONDITIONAL(ENABLE_IMFILE, test x$enable_imfile = xyes)


# settings for the door input module (under solaris, thus default off)
AC_ARG_ENABLE(imsolaris,
        [AS_HELP_STRING([--enable-imsolaris],[solaris input module enabled @<:@default=no@:>@])],
        [case "${enableval}" in
         yes) enable_imsolaris="yes" ;;
          no) enable_imsolaris="no" ;;
           *) AC_MSG_ERROR(bad value ${enableval} for --enable-imsolaris) ;;
         esac],
        [enable_imsolaris=no]
)
AM_CONDITIONAL(ENABLE_IMSOLARIS, test x$enable_imsolaris = xyes)

# settings for the ptcp input module
AC_ARG_ENABLE(imptcp,
        [AS_HELP_STRING([--enable-imptcp],[plain tcp input module enabled @<:@default=no@:>@])],
        [case "${enableval}" in
         yes) enable_imptcp="yes" ;;
          no) enable_imptcp="no" ;;
           *) AC_MSG_ERROR(bad value ${enableval} for --enable-imptcp) ;;
         esac],
        [enable_imptcp=no]
)
AM_CONDITIONAL(ENABLE_IMPTCP, test x$enable_imptcp = xyes)


# settings for the ttcp input module
AC_ARG_ENABLE(imttcp,
        [AS_HELP_STRING([--enable-imttcp],[threaded plain tcp input module enabled @<:@default=no@:>@])],
        [case "${enableval}" in
         yes) enable_imttcp="yes" ;;
          no) enable_imttcp="no" ;;
           *) AC_MSG_ERROR(bad value ${enableval} for --enable-imttcp) ;;
         esac],
        [enable_imttcp=no]
)
AM_CONDITIONAL(ENABLE_IMTTCP, test x$enable_imttcp = xyes)


# settings for the pstats input module
AC_ARG_ENABLE(impstats,
        [AS_HELP_STRING([--enable-impstats],[periodic statistics module enabled @<:@default=no@:>@])],
        [case "${enableval}" in
         yes) enable_impstats="yes" ;;
          no) enable_impstats="no" ;;
           *) AC_MSG_ERROR(bad value ${enableval} for --enable-impstats) ;;
         esac],
        [enable_impstats=no]
)
AM_CONDITIONAL(ENABLE_IMPSTATS, test x$enable_impstats = xyes)


# settings for the omprog output module
AC_ARG_ENABLE(omprog,
        [AS_HELP_STRING([--enable-omprog],[Compiles omprog module @<:@default=no@:>@])],
        [case "${enableval}" in
         yes) enable_omprog="yes" ;;
          no) enable_omprog="no" ;;
           *) AC_MSG_ERROR(bad value ${enableval} for --enable-omprog) ;;
         esac],
        [enable_omprog=no]
)
AM_CONDITIONAL(ENABLE_OMPROG, test x$enable_omprog = xyes)


# settings for omudpspoof
AC_ARG_ENABLE(omudpspoof,
        [AS_HELP_STRING([--enable-omudpspoof],[Compiles omudpspoof module @<:@default=no@:>@])],
        [case "${enableval}" in
         yes) enable_omudpspoof="yes" ;;
          no) enable_omudpspoof="no" ;;
           *) AC_MSG_ERROR(bad value ${enableval} for --enable-omudpspoof) ;;
         esac],
        [enable_omudpspoof=no]
)

if test "x$enable_omudpspoof" = "xyes"; then
  AC_CHECK_HEADERS(
    [libnet.h],,
    [AC_MSG_FAILURE([libnet is missing])]
  )
  AC_CHECK_LIB(
    [net],
    [libnet_init],
    [UDPSPOOF_CFLAGS=""
     UDPSPOOF_LIBS="-lnet"
    ],
    [AC_MSG_FAILURE([libnet is missing])]
  )
fi
AM_CONDITIONAL(ENABLE_OMUDPSPOOF, test x$enable_omudpspoof = xyes)
AC_SUBST(UDPSPOOF_CFLAGS)
AC_SUBST(UDPSPOOF_LIBS)


# settings for omstdout
AC_ARG_ENABLE(omstdout,
        [AS_HELP_STRING([--enable-omstdout],[Compiles stdout module @<:@default=no@:>@])],
        [case "${enableval}" in
         yes) enable_omstdout="yes" ;;
          no) enable_omstdout="no" ;;
           *) AC_MSG_ERROR(bad value ${enableval} for --enable-omstdout) ;;
         esac],
        [enable_omstdout=no]
)
AM_CONDITIONAL(ENABLE_OMSTDOUT, test x$enable_omstdout = xyes)


# settings for pmlastmsg
AC_ARG_ENABLE(pmlastmsg,
        [AS_HELP_STRING([--enable-pmlastmsg],[Compiles lastmsg parser module @<:@default=no@:>@])],
        [case "${enableval}" in
         yes) enable_pmlastmsg="yes" ;;
          no) enable_pmlastmsg="no" ;;
           *) AC_MSG_ERROR(bad value ${enableval} for --enable-pmlastmsg) ;;
         esac],
        [enable_pmlastmsg=no]
)
AM_CONDITIONAL(ENABLE_PMLASTMSG, test x$enable_pmlastmsg = xyes)


# settings for pmcisconames
AC_ARG_ENABLE(pmcisconames,
        [AS_HELP_STRING([--enable-pmcisconames],[Compiles cisconames parser module @<:@default=no@:>@])],
        [case "${enableval}" in
         yes) enable_pmcisconames="yes" ;;
          no) enable_pmcisconames="no" ;;
           *) AC_MSG_ERROR(bad value ${enableval} for --enable-pmcisconames) ;;
         esac],
        [enable_pmcisconames=no]
)
AM_CONDITIONAL(ENABLE_PMCISCONAMES, test x$enable_pmcisconames = xyes)


# settings for pmaixforwardedfrom
AC_ARG_ENABLE(pmaixforwardedfrom,
        [AS_HELP_STRING([--enable-pmaixforwardedfrom],[Compiles aixforwardedfrom parser module @<:@default=no@:>@])],
        [case "${enableval}" in
         yes) enable_pmaixforwardedfrom="yes" ;;
          no) enable_pmaixforwardedfrom="no" ;;
           *) AC_MSG_ERROR(bad value ${enableval} for --enable-pmaixforwardedfrom) ;;
         esac],
        [enable_pmaixforwardedfrom=no]
)
AM_CONDITIONAL(ENABLE_PMAIXFORWARDEDFROM, test x$enable_pmaixforwardedfrom = xyes)


# settings for pmsnare
AC_ARG_ENABLE(pmsnare,
        [AS_HELP_STRING([--enable-pmsnare],[Compiles snare parser module @<:@default=no@:>@])],
        [case "${enableval}" in
         yes) enable_pmsnare="yes" ;;
          no) enable_pmsnare="no" ;;
           *) AC_MSG_ERROR(bad value ${enableval} for --enable-pmsnare) ;;
         esac],
        [enable_pmsnare=no]
)
AM_CONDITIONAL(ENABLE_PMSNARE, test x$enable_pmsnare = xyes)


# settings for pmrfc3164sd
AC_ARG_ENABLE(pmrfc3164sd,
        [AS_HELP_STRING([--enable-pmrfc3164sd],[Compiles rfc3164sd parser module @<:@default=no@:>@])],
        [case "${enableval}" in
         yes) enable_pmrfc3164sd="yes" ;;
          no) enable_pmrfc3164sd="no" ;;
           *) AC_MSG_ERROR(bad value ${enableval} for --enable-pmrfc3164sd) ;;
         esac],
        [enable_pmrfc3164sd=no]
)
AM_CONDITIONAL(ENABLE_PMRFC3164SD, test x$enable_pmrfc3164sd = xyes)


# settings for omruleset
AC_ARG_ENABLE(omruleset,
        [AS_HELP_STRING([--enable-omruleset],[Compiles ruleset forwarding module @<:@default=yes@:>@])],
        [case "${enableval}" in
         yes) enable_omruleset="yes" ;;
          no) enable_omruleset="no" ;;
           *) AC_MSG_ERROR(bad value ${enableval} for --enable-omruleset) ;;
         esac],
        [enable_omruleset=yes]
)
AM_CONDITIONAL(ENABLE_OMRULESET, test x$enable_omruleset = xyes)


# settings for omdbalerting
AC_ARG_ENABLE(omdbalerting,
        [AS_HELP_STRING([--enable-omdbalerting],[Compiles omdbalerting module @<:@default=no@:>@])],
        [case "${enableval}" in
         yes) enable_omdbalerting="yes" ;;
          no) enable_omdbalerting="no" ;;
           *) AC_MSG_ERROR(bad value ${enableval} for --enable-omdbalerting) ;;
         esac],
        [enable_omdbalerting=no]
)
AM_CONDITIONAL(ENABLE_OMDBALERTING, test x$enable_omdbalerting = xyes)



# building the GUI (mostly for diagnostic reasons)
AC_ARG_ENABLE(gui,
        [AS_HELP_STRING([--enable-gui],[Enable GUI programs @<:@default=no@:>@])],
        [case "${enableval}" in
         yes) enable_gui="yes" ;;
          no) enable_gui="no" ;;
           *) AC_MSG_ERROR(bad value ${enableval} for --enable-gui) ;;
         esac],
        [enable_gui=no]
)
if test "x$enable_gui" = "xyes"; then
	if test x$HAVE_JAVAC = x; then
	   AC_MSG_ERROR([GUI components need Java, but Java development system is not installed on this system])
	fi
fi
AM_CONDITIONAL(ENABLE_GUI, test x$enable_gui = xyes)


AC_SUBST(RELP_CFLAGS)
AC_SUBST(RELP_LIBS)

# settings for omuxsock
AC_ARG_ENABLE(omuxsock,
        [AS_HELP_STRING([--enable-omuxsock],[Compiles omuxsock module @<:@default=no@:>@])],
        [case "${enableval}" in
         yes) enable_omuxsock="yes" ;;
          no) enable_omuxsock="no" ;;
           *) AC_MSG_ERROR(bad value ${enableval} for --enable-omuxsock) ;;
         esac],
        [enable_omuxsock=no]
)
AM_CONDITIONAL(ENABLE_OMUXSOCK, test x$enable_omuxsock = xyes)


# This provides a vehicle to integrate custom modules, that are not
# part of rsyslog, into the build process. It is named cust1, so that
# additional such modules can easily be added.
AC_ARG_ENABLE(cust1,
        [AS_HELP_STRING([--enable-cust1],[Compiles cust1 module @<:@default=no@:>@])],
        [case "${enableval}" in
         yes) enable_cust1="yes" ;;
          no) enable_cust1="no" ;;
           *) AC_MSG_ERROR(bad value ${enableval} for --enable-cust1) ;;
         esac],
        [enable_cust1=no]
)
AM_CONDITIONAL(ENABLE_CUST1, test x$enable_cust1 = xyes)


# A custom strgen that also serves as a sample of how to do
# SQL-generating strgen's
AC_ARG_ENABLE(smcustbindcdr,
        [AS_HELP_STRING([--enable-smcustbindcdr],[Compiles smcustbindcdr module @<:@default=no@:>@])],
        [case "${enableval}" in
         yes) enable_smcustbindcdr="yes" ;;
          no) enable_smcustbindcdr="no" ;;
           *) AC_MSG_ERROR(bad value ${enableval} for --enable-smcustbindcdr) ;;
         esac],
        [enable_smcustbindcdr=no]
)
AM_CONDITIONAL(ENABLE_SMCUSTBINDCDR, test x$enable_smcustbindcdr = xyes)


# settings for the template input module; copy and modify this code
# if you intend to add your own module. Be sure to replace imtemplate
# by the actual name of your module.
AC_ARG_ENABLE(imtemplate,
        [AS_HELP_STRING([--enable-imtemplate],[Compiles imtemplate template module @<:@default=no@:>@])],
        [case "${enableval}" in
         yes) enable_imtemplate="yes" ;;
          no) enable_imtemplate="no" ;;
           *) AC_MSG_ERROR(bad value ${enableval} for --enable-imtemplate) ;;
         esac],
        [enable_imtemplate=no]
)
#
# you may want to do some library checks here - see snmp, mysql, pgsql modules
# for samples
#
AM_CONDITIONAL(ENABLE_IMTEMPLATE, test x$enable_imtemplate = xyes)
# end of copy template - be sure to search for imtemplate to find everything!


# settings for the template output module; copy and modify this code
# if you intend to add your own module. Be sure to replace omtemplate
# by the actual name of your module.
AC_ARG_ENABLE(omtemplate,
        [AS_HELP_STRING([--enable-omtemplate],[Compiles omtemplate template module @<:@default=no@:>@])],
        [case "${enableval}" in
         yes) enable_omtemplate="yes" ;;
          no) enable_omtemplate="no" ;;
           *) AC_MSG_ERROR(bad value ${enableval} for --enable-omtemplate) ;;
         esac],
        [enable_omtemplate=no]
)
#
# you may want to do some library checks here - see snmp, mysql, pgsql modules
# for samples
#
AM_CONDITIONAL(ENABLE_OMTEMPLATE, test x$enable_omtemplate = xyes)
# end of copy template - be sure to search for omtemplate to find everything!


# settings for mmsnmptrapd message modification module
AC_ARG_ENABLE(mmsnmptrapd,
        [AS_HELP_STRING([--enable-mmsnmptrapd],[Compiles mmsnmptrapd module @<:@default=no@:>@])],
        [case "${enableval}" in
         yes) enable_mmsnmptrapd="yes" ;;
          no) enable_mmsnmptrapd="no" ;;
           *) AC_MSG_ERROR(bad value ${enableval} for --enable-mmsnmptrapd) ;;
         esac],
        [enable_mmsnmptrapd=no]
)
AM_CONDITIONAL(ENABLE_MMSNMPTRAPD, test x$enable_mmsnmptrapd = xyes)


# settings for the omhdfs;
AC_ARG_ENABLE(omhdfs,
        [AS_HELP_STRING([--enable-omhdfs],[Compiles omhdfs template module @<:@default=no@:>@])],
        [case "${enableval}" in
         yes) enable_omhdfs="yes" ;;
          no) enable_omhdfs="no" ;;
           *) AC_MSG_ERROR(bad value ${enableval} for --enable-omhdfs) ;;
         esac],
        [enable_omhdfs=no]
)
#
# you may want to do some library checks here - see snmp, mysql, pgsql modules
# for samples
#
AM_CONDITIONAL(ENABLE_OMHDFS, test x$enable_omhdfs = xyes)


#MONGODB SUPPORT

AC_ARG_ENABLE(ommongodb,
        [AS_HELP_STRING([--enable-ommongodb],[Compiles ommongodb template module @<:@default=no@:>@])],
        [case "${enableval}" in
         yes) enable_ommongodb="yes" ;;
          no) enable_ommongodb="no" ;;
           *) AC_MSG_ERROR(bad value ${enableval} for --enable-ommongodb) ;;
         esac],
        [enable_ommongodb=no]
)
#
# you may want to do some library checks here - see snmp, mysql, pgsql modules
# for samples
#
AM_CONDITIONAL(ENABLE_OMMONGODB, test x$enable_ommongodb = xyes)
# end of copy template - be sure to search for omtemplate to find everything!


AC_CONFIG_FILES([Makefile \
		runtime/Makefile \
		tools/Makefile \
		doc/Makefile \
		plugins/imudp/Makefile \
		plugins/imtcp/Makefile \
		plugins/im3195/Makefile \
		plugins/imgssapi/Makefile \
		plugins/imuxsock/Makefile \
		plugins/immark/Makefile \
		plugins/imklog/Makefile \
		plugins/imtemplate/Makefile \
		plugins/omtemplate/Makefile \
		plugins/omhdfs/Makefile \
		plugins/omprog/Makefile \
		plugins/omstdout/Makefile \
		plugins/pmrfc3164sd/Makefile \
		plugins/pmlastmsg/Makefile \
		plugins/pmcisconames/Makefile \
		plugins/pmsnare/Makefile \
		plugins/pmaixforwardedfrom/Makefile \
		plugins/omruleset/Makefile \
		plugins/omdbalerting/Makefile \
		plugins/omuxsock/Makefile \
		plugins/imfile/Makefile \
		plugins/imsolaris/Makefile \
		plugins/imptcp/Makefile \
		plugins/imttcp/Makefile \
		plugins/impstats/Makefile \
		plugins/imrelp/Makefile \
		plugins/imdiag/Makefile \
		plugins/omtesting/Makefile \
		plugins/omgssapi/Makefile \
		plugins/ommysql/Makefile \
		plugins/ompgsql/Makefile \
		plugins/omrelp/Makefile \
		plugins/omlibdbi/Makefile \
		plugins/ommail/Makefile \
		plugins/omsnmp/Makefile \
		plugins/omoracle/Makefile \
		plugins/omudpspoof/Makefile \
		plugins/mmnormalize/Makefile \
		plugins/sm_cust_bindcdr/Makefile \
		plugins/mmsnmptrapd/Makefile \
		plugins/cust1/Makefile \
		java/Makefile \
		tests/Makefile])
AC_OUTPUT

echo "****************************************************"
echo "rsyslog will be compiled with the following settings:"
echo
echo "    Large file support enabled:               $enable_largefile"
echo "    Networking support enabled:               $enable_inet"
echo "    Regular expressions support enabled:      $enable_regexp"
echo "    Zlib compression support enabled:         $enable_zlib"
echo "    rsyslog runtime will be built:            $enable_rsyslogrt"
echo "    rsyslogd will be built:                   $enable_rsyslogd"
echo "    GUI components will be built:             $enable_gui"
echo "    custom module 1 will be built:            $enable_cust1"
echo "    Unlimited select() support enabled:       $enable_unlimited_select"
echo
echo "---{ input plugins }---"
echo "    Klog functionality enabled:               $enable_klog ($os_type)"
echo "    plain tcp input module enabled:           $enable_imptcp"
echo "    threaded plain tcp input module enabled:  $enable_imttcp"
echo "    imdiag enabled:                           $enable_imdiag"
echo "    file input module enabled:                $enable_imfile"
echo "    Solaris input module enabled:             $enable_imsolaris"
echo "    periodic statistics module enabled:       $enable_impstats"
echo "    input template module will be compiled:   $enable_imtemplate"
echo
echo "---{ output plugins }---"
echo "    Mail support enabled:                     $enable_mail"
echo "    omprog module will be compiled:           $enable_omprog"
echo "    output mongodb module will be compiled:   $enable_ommongodb"
echo "    omstdout module will be compiled:         $enable_omstdout"
echo "    omhdfs module will be compiled:           $enable_omhdfs"
echo "    omruleset module will be compiled:        $enable_omruleset"
echo "    omdbalerting module will be compiled:     $enable_omdbalerting"
echo "    omudpspoof module will be compiled:       $enable_omudpspoof"
echo "    omuxsock module will be compiled:         $enable_omuxsock"
echo "    output template module will be compiled:  $enable_omtemplate"
echo
echo "---{ parser modules }---"
echo "    pmrfc3164sd module will be compiled:      $enable_pmrfc3164sd"
echo "    pmlastmsg module will be compiled:        $enable_pmlastmsg"
echo "    pmcisconames module will be compiled:     $enable_pmcisconames"
echo "    pmaixforwardedfrom module w.be compiled:  $enable_pmaixforwardedfrom"
echo "    pmsnare module will be compiled:          $enable_pmsnare"
echo
echo "---{ message modification modules }---"
echo "    mmnormalize module will be compiled:      $enable_mmnormalize"
<<<<<<< HEAD
=======
echo "    mmsnmptrapd module will be compiled:      $enable_mmsnmptrapd"
>>>>>>> 715b9fe0
echo
echo "---{ strgen modules }---"
echo "    sm_cust_bindcdr module will be compiled:  $enable_sm_cust_bindcdr"
echo
echo "---{ database support }---"
echo "    MySql support enabled:                    $enable_mysql"
echo "    libdbi support enabled:                   $enable_libdbi"
echo "    PostgreSQL support enabled:               $enable_pgsql"
echo "    Oracle (OCI) support enabled:             $enable_oracle"
echo
echo "---{ protocol support }---"
echo "    GnuTLS network stream driver enabled:     $enable_gnutls"
echo "    GSSAPI Kerberos 5 support enabled:        $enable_gssapi_krb5"
echo "    RELP support enabled:                     $enable_relp"
echo "    SNMP support enabled:                     $enable_snmp"
echo
echo "---{ debugging support }---"
echo "    Testbench enabled:                        $enable_testbench"
echo "    Extended Testbench enabled:               $enable_extended_tests"
echo "    MySQL Tests enabled:                      $enable_mysql_tests"
echo "    Debug mode enabled:                       $enable_debug"
echo "    Runtime Instrumentation enabled:          $enable_rtinst"
echo "    Diagnostic tools enabled:                 $enable_diagtools"
echo "    Enhanced memory checking enabled:         $enable_memcheck"
echo "    Valgrind support settings enabled:        $enable_valgrind"
echo<|MERGE_RESOLUTION|>--- conflicted
+++ resolved
@@ -2,11 +2,7 @@
 # Process this file with autoconf to produce a configure script.
 
 AC_PREREQ(2.61)
-<<<<<<< HEAD
-AC_INIT([rsyslog],[6.1.7],[rsyslog@lists.adiscon.com])
-=======
 AC_INIT([rsyslog],[6.1.8],[rsyslog@lists.adiscon.com])
->>>>>>> 715b9fe0
 AM_INIT_AUTOMAKE
 
 m4_ifdef([AM_SILENT_RULES], [AM_SILENT_RULES([yes])])
@@ -1317,10 +1313,7 @@
 echo
 echo "---{ message modification modules }---"
 echo "    mmnormalize module will be compiled:      $enable_mmnormalize"
-<<<<<<< HEAD
-=======
 echo "    mmsnmptrapd module will be compiled:      $enable_mmsnmptrapd"
->>>>>>> 715b9fe0
 echo
 echo "---{ strgen modules }---"
 echo "    sm_cust_bindcdr module will be compiled:  $enable_sm_cust_bindcdr"
