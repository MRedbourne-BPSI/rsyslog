--- conflicted
+++ resolved
@@ -1065,33 +1065,6 @@
 AM_CONDITIONAL(ENABLE_GUARDTIME, test x$enable_guardtime = xyes)
 
 
-<<<<<<< HEAD
-# Support using cached man file copies, to avoid the need for rst2man
-# in the build environment
-AC_ARG_ENABLE(cached_man_pages,
-        [AS_HELP_STRING([--enable-cached-man-pages],[Enable using cached versions of man files (avoid rst2man) @<:@default=no@:>@])],
-        [case "${enableval}" in
-         yes) enable_cached_man_pages="yes" ;;
-          no) enable_cached_man_pages="no" ;;
-           *) AC_MSG_ERROR(bad value ${enableval} for --enable-cached-man-pages) ;;
-         esac],
-        [enable_cached_man_pages=no]
-)
-if test "x$enable_cached_man_pages" = "xno"; then
-# obtain path for rst2man
-  if test "x$enable_libgcrypt" = "xyes" || \
-     test "x$enable_guardtime" = "xyes"; then
-        AC_PATH_PROGS([RST2MAN], [rst2man rst2man.py], "no")
-        if test "x${RST2MAN}" == "xno"; then
-            AC_MSG_FAILURE([rst2man not found in PATH])
-        fi
-  fi
-fi
-
-
-
-=======
->>>>>>> ac429cf3
 # RFC 3195 support
 AC_ARG_ENABLE(rfc3195,
         [AS_HELP_STRING([--enable-rfc3195],[Enable RFC3195 support @<:@default=no@:>@])],
