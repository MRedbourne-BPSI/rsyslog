--- conflicted
+++ resolved
@@ -65,7 +65,6 @@
 	failover-no-basic.sh \
 	rcvr_fail_restore.sh \
 	rscript_contains.sh \
-<<<<<<< HEAD
 	rscript_field.sh \
 	rscript_stop.sh \
 	rscript_stop2.sh \
@@ -74,11 +73,9 @@
 	rscript_ruleset_call.sh \
 	cee_simple.sh \
 	cee_diskqueue.sh \
-=======
 	incltest.sh \
 	incltest_dir.sh \
 	incltest_dir_wildcard.sh \
->>>>>>> dc8f9b53
 	linkedlistqueue.sh
 
 if HAVE_VALGRIND
@@ -281,7 +278,6 @@
 	   testsuites/arrayqueue.conf \
 	   rscript_contains.sh \
 	   testsuites/rscript_contains.conf \
-<<<<<<< HEAD
 	   rscript_field.sh \
 	   testsuites/rscript_field.conf \
 	   rscript_stop.sh \
@@ -298,7 +294,6 @@
 	   testsuites/cee_simple.conf \
 	   cee_diskqueue.sh \
 	   testsuites/cee_diskqueue.conf \
-=======
 	   incltest.sh \
 	   testsuites/incltest.conf \
 	   incltest_dir.sh \
@@ -306,7 +301,6 @@
 	   incltest_dir_wildcard.sh \
 	   testsuites/incltest_dir_wildcard.conf \
 	   testsuites/incltest.d/include.conf \
->>>>>>> dc8f9b53
 	   linkedlistqueue.sh \
 	   testsuites/linkedlistqueue.conf \
 	   da-mainmsg-q.sh \
