if ENABLE_TESTBENCH
# TODO: reenable TESTRUNS = rt_init rscript
check_PROGRAMS = $(TESTRUNS) ourtail nettester tcpflood chkseq msleep randomgen diagtalker uxsockrcvr syslog_caller syslog_inject inputfilegen
TESTS = $(TESTRUNS) 
#TESTS = $(TESTRUNS) cfg.sh

if ENABLE_IMDIAG
TESTS +=  \
	arrayqueue.sh \
	da-mainmsg-q.sh \
	validation-run.sh \
	imtcp-multiport.sh \
	daqueue-persist.sh \
	diskqueue.sh \
	diskqueue-fsync.sh \
	rulesetmultiqueue.sh \
	manytcp.sh \
	rsf_getenv.sh \
	imtcp_conndrop.sh \
	imtcp_addtlframedelim.sh \
	sndrcv.sh \
	sndrcv_failover.sh \
	sndrcv_gzip.sh \
	sndrcv_udp.sh \
	sndrcv_udp_nonstdpt.sh \
	asynwr_simple.sh \
	asynwr_timeout.sh \
	asynwr_small.sh \
	asynwr_tinybuf.sh \
	wr_large_async.sh \
	wr_large_sync.sh \
	asynwr_deadlock.sh \
	asynwr_deadlock2.sh \
	asynwr_deadlock4.sh \
	gzipwr_large.sh \
	gzipwr_large_dynfile.sh \
	dynfile_invld_async.sh \
	dynfile_invld_sync.sh \
	dynfile_invalid2.sh \
	complex1.sh \
	queue-persist.sh \
	pipeaction.sh \
	execonlyonce.sh \
	execonlywhenprevsuspended.sh \
	execonlywhenprevsuspended2.sh \
	execonlywhenprevsuspended3.sh \
	execonlywhenprevsuspended4.sh \
	pipe_noreader.sh \
	dircreate_dflt.sh \
	dircreate_off.sh \
	imuxsock_logger_root.sh \
	imuxsock_traillf_root.sh \
	imuxsock_ccmiddle_root.sh \
	udp-msgreduc-vg.sh \
	udp-msgreduc-orgmsg-vg.sh \
	queue-persist.sh 
	discard-rptdmsg.sh \
	discard-allmark.sh \
	discard.sh \
	failover-async.sh \
	failover-double.sh \
	failover-basic.sh \
	failover-rptd.sh \
	failover-no-rptd.sh \
	failover-no-basic.sh \
	rcvr_fail_restore.sh \
	linkedlistqueue.sh
endif

if HAVE_VALGRIND
TESTS +=  \
	discard-rptdmsg-vg.sh \
	discard-allmark-vg.sh \
	failover-basic-vg.sh \
	failover-rptd-vg.sh \
	failover-no-basic-vg.sh \
	failover-no-rptd-vg.sh \
	tcp-msgreduc-vg.sh
endif


if ENABLE_MYSQL_TESTS
TESTS +=  \
	mysql-basic.sh \
	mysql-asyn.sh 
if ENABLE_OMLIBDBI
TESTS +=  \
	libdbi-basic.sh \
	libdbi-asyn.sh
endif
if HAVE_VALGRIND
TESTS +=  \
	mysql-basic-vg.sh \
	mysql-asyn-vg.sh 
endif
endif

if ENABLE_IMPTCP
TESTS +=  \
	manyptcp.sh \
	imptcp_large.sh \
	imptcp_addtlframedelim.sh \
	imptcp_conndrop.sh 
endif

if ENABLE_GNUTLS
<<<<<<< HEAD
TESTS +=  \
	sndrcv_tls_anon.sh \
	sndrcv_tls_anon_rebind.sh \
	imtcp-tls-basic.sh \
	imtcp_conndrop_tls.sh 
=======
# TODO: re-enable in newer version
#TESTS +=  \
	#sndrcv_tls_anon.sh \
	#sndrcv_tls_anon_rebind.sh \
	#imtcp-tls-basic.sh
>>>>>>> 0509f140
if HAVE_VALGRIND
TESTS += imtcp-tls-basic-vg.sh \
	 imtcp_conndrop_tls-vg.sh 
	 manytcp-too-few-tls-vg.sh 
endif
endif

if ENABLE_OMUXSOCK
TESTS += uxsock_simple.sh
endif

if ENABLE_OMUDPSPOOF
TESTS += sndrcv_omudpspoof.sh \
	 sndrcv_omudpspoof_nonstdpt.sh
endif

if ENABLE_OMSTDOUT
TESTS += omod-if-array.sh \
	 proprepltest.sh \
	 parsertest.sh \
	 timestamp.sh \
	 inputname.sh \
	 threadingmq.sh \
	 threadingmqaq.sh \
	 badqi.sh \
	 tabescape_dflt.sh \
	 tabescape_off.sh \
	 fieldtest.sh
endif

if ENABLE_OMRULESET
if ENABLE_IMDIAG
TESTS += omruleset.sh \
	 omruleset-queue.sh
endif
endif

if ENABLE_EXTENDED_TESTS
TESTS += random.sh 
endif

if ENABLE_IMFILE
TESTS += imfile-basic.sh
if HAVE_VALGRIND
TESTS += imfile-basic-vg.sh
endif
endif

endif # if ENABLE_TESTBENCH

TESTS_ENVIRONMENT = RSYSLOG_MODDIR='$(abs_top_builddir)'/runtime/.libs/
DISTCLEANFILES=rsyslog.pid
test_files = testbench.h runtime-dummy.c

EXTRA_DIST= 1.rstest 2.rstest 3.rstest err1.rstest \
	   validation-run.sh \
	   testsuites/x.509/ca.pem \
	   testsuites/x.509/ca-key.pem \
	   testsuites/x.509/client-cert.pem \
	   testsuites/x.509/client-key.pem \
	   testsuites/x.509/machine-cert.pem \
	   testsuites/x.509/machine-key.pem \
	   testsuites/invalid.conf \
	   testsuites/valid.conf \
	   cfg.sh \
	   cfg1.cfgtest \
	   cfg1.testin \
	   cfg2.cfgtest \
	   cfg2.testin \
	   cfg3.cfgtest \
	   cfg3.testin \
	   cfg4.cfgtest \
	   cfg4.testin \
	   DevNull.cfgtest \
	   err1.rstest \
	   NoExistFile.cfgtest \
	   timestamp.sh \
	   testsuites/ts3164.conf \
	   testsuites/mon1digit.ts3164 \
	   testsuites/mon2digit.ts3164 \
	   testsuites/Jan.ts3164 \
	   testsuites/Feb.ts3164 \
	   testsuites/Mar.ts3164 \
	   testsuites/Apr.ts3164 \
	   testsuites/May.ts3164 \
	   testsuites/Jun.ts3164 \
	   testsuites/Jul.ts3164 \
	   testsuites/Aug.ts3164 \
	   testsuites/Sep.ts3164 \
	   testsuites/Oct.ts3164 \
	   testsuites/Nov.ts3164 \
	   testsuites/Dec.ts3164 \
	   testsuites/ts3339.conf \
	   testsuites/master.ts3339 \
	   testsuites/tsmysql.conf \
	   testsuites/master.tsmysql \
	   testsuites/tspgsql.conf \
	   testsuites/master.tspgsql \
	   testsuites/subsecond.conf \
	   testsuites/master.subsecond \
	   testsuites/parse_8bit_escape.conf \
	   testsuites/8bit.parse_8bit_escape \
	   testsuites/parse1.conf \
	   testsuites/field1.conf \
	   testsuites/1.parse1 \
	   testsuites/2.parse1 \
	   testsuites/3.parse1 \
	   testsuites/4.parse1 \
	   testsuites/mark.parse1 \
	   testsuites/8bit.parse1 \
	   testsuites/empty.parse1 \
	   testsuites/snare.parse1 \
	   testsuites/oversizeTag-1.parse1 \
	   testsuites/weird.parse1 \
	   testsuites/date1.parse1 \
	   testsuites/date2.parse1 \
	   testsuites/date3.parse1 \
	   testsuites/date4.parse1 \
	   testsuites/date5.parse1 \
   	   testsuites/rfc3164.parse1 \
	   testsuites/rfc5424-1.parse1 \
	   testsuites/rfc5424-2.parse1 \
	   testsuites/rfc5424-3.parse1 \
	   testsuites/rfc5424-4.parse1 \
	   testsuites/malformed1.parse1 \
	   testsuites/reallife.parse1 \
	   testsuites/parse2.conf \
	   testsuites/reallife.parse2 \
	   testsuites/parse3.conf \
	   testsuites/reallife.parse3 \
	   testsuites/parse-nodate.conf \
	   testsuites/samples.parse-nodate \
	   testsuites/parse_invld_regex.conf \
	   testsuites/samples.parse_invld_regex \
	   testsuites/parse-3164-buggyday.conf \
	   testsuites/samples.parse-3164-buggyday \
	   testsuites/snare_ccoff_udp.conf \
	   testsuites/samples.snare_ccoff_udp \
	   testsuites/snare_ccoff_udp2.conf \
	   testsuites/samples.snare_ccoff_udp2 \
	   testsuites/omod-if-array.conf \
	   testsuites/1.omod-if-array \
	   testsuites/1.field1 \
	   killrsyslog.sh \
	   parsertest.sh \
	   fieldtest.sh \
	   rsf_getenv.sh \
	   testsuites/rsf_getenv.conf \
	   diskqueue.sh \
	   testsuites/diskqueue.conf \
	   arrayqueue.sh \
	   testsuites/arrayqueue.conf \
	   linkedlistqueue.sh \
	   testsuites/linkedlistqueue.conf \
	   da-mainmsg-q.sh \
	   testsuites/da-mainmsg-q.conf \
	   diskqueue-fsync.sh \
	   testsuites/diskqueue-fsync.conf \
	   imtcp-tls-basic.sh \
	   imtcp-tls-basic-vg.sh \
	   testsuites/imtcp-tls-basic.conf \
	   imtcp-multiport.sh \
	   testsuites/imtcp-multiport.conf \
	   udp-msgreduc-orgmsg-vg.sh \
	   testsuites/udp-msgreduc-orgmsg-vg.conf \
	   udp-msgreduc-vg.sh \
	   testsuites/udp-msgreduc-vg.conf \
	   manytcp-too-few-tls.sh \
	   testsuites/manytcp-too-few-tls.conf \
	   manytcp.sh \
	   testsuites/manytcp.conf \
	   manyptcp.sh \
	   testsuites/manyptcp.conf \
	   imptcp_large.sh \
	   testsuites/imptcp_large.conf \
	   imptcp_addtlframedelim.sh \
	   testsuites/imptcp_addtlframedelim.conf \
	   imptcp_conndrop.sh \
	   testsuites/imptcp_conndrop.conf \
	   imtcp_conndrop.sh \
	   testsuites/imtcp_conndrop.conf \
	   imtcp_conndrop_tls.sh \
	   imtcp_conndrop_tls-vg.sh \
	   testsuites/imtcp_conndrop.conf \
	   imtcp_addtlframedelim.sh \
	   testsuites/imtcp_addtlframedelim.conf \
	   tcp-msgreduc-vg.sh \
	   testsuites/./tcp-msgreduc-vg.conf \
	   inputname.sh \
	   testsuites/inputname_imtcp.conf \
	   testsuites/1.inputname_imtcp_12514 \
	   testsuites/1.inputname_imtcp_12515 \
	   testsuites/1.inputname_imtcp_12516 \
	   omod-if-array.sh \
	   discard.sh \
	   testsuites/discard.conf \
	   failover-no-rptd.sh \
	   failover-no-rptd-vg.sh \
	   testsuites/failover-no-rptd.conf \
	   failover-no-basic.sh \
	   failover-no-basic-vg.sh \
	   testsuites/failover-no-basic.conf \
	   failover-rptd.sh \
	   failover-rptd-vg.sh \
	   testsuites/failover-rptd.conf \
	   failover-basic.sh \
	   failover-basic-vg.sh \
	   testsuites/failover-basic.conf \
	   failover-async.sh \
	   testsuites/failover-async.conf \
	   failover-double.sh \
	   testsuites/failover-double.conf \
	   discard-rptdmsg.sh \
	   discard-rptdmsg-vg.sh \
	   testsuites/discard-rptdmsg.conf \
	   discard-allmark.sh \
	   discard-allmark-vg.sh \
	   testsuites/discard-allmark.conf \
	   diag.sh \
	   testsuites/diag-common.conf \
	   testsuites/diag-common2.conf \
           rcvr_fail_restore.sh \
	   testsuites/rcvr_fail_restore_rcvr.conf \
	   testsuites/rcvr_fail_restore_sender.conf \
           daqueue-persist.sh \
	   daqueue-persist-drvr.sh \
	   queue-persist.sh \
	   queue-persist-drvr.sh \
	   testsuites/queue-persist.conf \
	   threadingmq.sh \
	   testsuites/threadingmq.conf \
	   threadingmqaq.sh \
	   testsuites/threadingmqaq.conf \
	   sndrcv_drvr.sh \
	   sndrcv_drvr_noexit.sh \
	   sndrcv_failover.sh \
	   testsuites/sndrcv_failover_sender.conf \
	   testsuites/sndrcv_failover_rcvr.conf \
	   sndrcv.sh \
	   testsuites/sndrcv_sender.conf \
	   testsuites/sndrcv_rcvr.conf \
	   sndrcv_udp.sh \
	   testsuites/sndrcv_udp_sender.conf \
	   testsuites/sndrcv_udp_rcvr.conf \
	   sndrcv_udp_nonstdpt.sh \
	   testsuites/sndrcv_udp_nonstdpt_sender.conf \
	   testsuites/sndrcv_udp_nonstdpt_rcvr.conf \
	   sndrcv_omudpspoof.sh \
	   testsuites/sndrcv_omudpspoof_sender.conf \
	   testsuites/sndrcv_omudpspoof_rcvr.conf \
	   sndrcv_omudpspoof_nonstdpt.sh \
	   testsuites/sndrcv_omudpspoof_nonstdpt_sender.conf \
	   testsuites/sndrcv_omudpspoof_nonstdpt_rcvr.conf \
	   sndrcv_gzip.sh \
	   testsuites/sndrcv_gzip_sender.conf \
	   testsuites/sndrcv_gzip_rcvr.conf \
	   pipeaction.sh \
	   testsuites/pipeaction.conf \
	   pipe_noreader.sh \
	   testsuites/pipe_noreader.conf \
	   uxsock_simple.sh \
	   testsuites/uxsock_simple.conf \
	   asynwr_simple.sh \
	   testsuites/asynwr_simple.conf \
	   asynwr_timeout.sh \
	   testsuites/asynwr_timeout.conf \
	   asynwr_small.sh \
	   testsuites/asynwr_small.conf \
	   asynwr_tinybuf.sh \
	   testsuites/asynwr_tinybuf.conf \
	   wr_large_async.sh \
	   wr_large_sync.sh \
	   wr_large.sh \
	   testsuites/wr_large.conf \
	   asynwr_deadlock.sh \
	   testsuites/asynwr_deadlock.conf \
	   asynwr_deadlock2.sh \
	   testsuites/asynwr_deadlock2.conf \
	   asynwr_deadlock4.sh \
	   testsuites/asynwr_deadlock4.conf \
	   gzipwr_large.sh \
	   testsuites/gzipwr_large.conf \
	   gzipwr_large_dynfile.sh \
	   testsuites/gzipwr_large_dynfile.conf \
	   complex1.sh \
	   testsuites/complex1.conf \
	   random.sh \
	   testsuites/random.conf \
	   imfile-basic.sh \
	   imfile-basic-vg.sh \
	   testsuites/imfile-basic.conf \
	   dynfile_invld_async.sh \
	   dynfile_invld_sync.sh \
	   dynfile_cachemiss.sh \
	   testsuites/dynfile_cachemiss.conf \
	   dynfile_invalid2.sh \
	   testsuites/dynfile_invalid2.conf \
	   proprepltest.sh \
	   testsuites/rfctag.conf \
	   testsuites/master.rfctag \
	   testsuites/nolimittag.conf \
	   testsuites/master.nolimittag \
	   rulesetmultiqueue.sh \
	   testsuites/rulesetmultiqueue.conf \
	   omruleset.sh \
	   testsuites/omruleset.conf \
	   omruleset-queue.sh \
	   testsuites/omruleset-queue.conf \
	   badqi.sh \
	   testsuites/badqi.conf \
	   bad_qi/dbq.qi \
	   execonlyonce.sh \
	   testsuites/execonlyonce.conf \
	   testsuites/execonlyonce.data \
	   execonlywhenprevsuspended.sh \
	   testsuites/execonlywhenprevsuspended.conf \
	   execonlywhenprevsuspended2.sh \
	   testsuites/execonlywhenprevsuspended2.conf \
	   execonlywhenprevsuspended3.sh \
	   testsuites/execonlywhenprevsuspended3.conf \
	   execonlywhenprevsuspended4.sh \
	   testsuites/execonlywhenprevsuspended4.conf \
	   tabescape_dflt.sh \
	   testsuites/tabescape_dflt.conf \
	   testsuites/1.tabescape_dflt \
	   tabescape_off.sh \
	   testsuites/tabescape_off.conf \
	   testsuites/1.tabescape_off \
	   dircreate_dflt.sh \
	   testsuites/dircreate_dflt.conf \
	   dircreate_off.sh \
	   testsuites/dircreate_off.conf \
	   imuxsock_logger_root.sh \
	   testsuites/imuxsock_logger_root.conf \
	   resultdata/imuxsock_logger.log \
	   imuxsock_traillf_root.sh \
	   testsuites/imuxsock_traillf_root.conf \
	   resultdata/imuxsock_traillf.log \
	   imuxsock_ccmiddle_root.sh \
	   testsuites/imuxsock_ccmiddle_root.conf \
	   resultdata/imuxsock_ccmiddle.log \
	   testsuites/mysql-truncate.sql \
	   testsuites/mysql-select-msg.sql \
	   libdbi-basic.sh \
	   testsuites/libdbi-basic.conf \
	   libdbi-asyn.sh \
	   testsuites/libdbi-asyn.conf \
	   mysql-basic.sh \
	   mysql-basic-vg.sh \
	   testsuites/mysql-basic.conf \
	   mysql-asyn.sh \
	   mysql-asyn-vg.sh \
	   testsuites/mysql-asyn.conf \
	   cfg.sh

# TODO: re-enable
#sndrcv_tls_anon_rebind.sh \
#testsuites/sndrcv_tls_anon_rebind_sender.conf \
#testsuites/sndrcv_tls_anon_rebind_rcvr.conf \
#sndrcv_tls_anon.sh \
#testsuites/sndrcv_tls_anon_sender.conf \
#testsuites/sndrcv_tls_anon_rcvr.conf \
#

ourtail_SOURCES = ourtail.c
msleep_SOURCES = msleep.c
chkseq_SOURCES = chkseq.c

uxsockrcvr_SOURCES = uxsockrcvr.c
uxsockrcvr_LDADD = $(SOL_LIBS)

tcpflood_SOURCES = tcpflood.c
tcpflood_CPPFLAGS = $(PTHREADS_CFLAGS) $(GNUTLS_CFLAGS)
tcpflood_LDADD = $(SOL_LIBS) $(PTHREADS_LIBS) $(GNUTLS_LIBS)
if ENABLE_GNUTLS
tcpflood_LDADD += -lgcrypt
endif

syslog_caller_SOURCES = syslog_caller.c
syslog_caller_LDADD = $(SOL_LIBS)

syslog_inject_SOURCES = syslog_inject.c
syslog_inject_LDADD = $(SOL_LIBS)

diagtalker_SOURCES = diagtalker.c
diagtalker_LDADD = $(SOL_LIBS)

randomgen_SOURCES = randomgen.c
randomgen_LDADD = $(SOL_LIBS)

inputfilegen_SOURCES = inputfilegen.c
inputfilegen_LDADD = $(SOL_LIBS)

nettester_SOURCES = nettester.c getline.c
nettester_LDADD = $(SOL_LIBS)

# rtinit tests disabled for the moment - also questionable if they
# really provide value (after all, everything fails if rtinit fails...)
#rt_init_SOURCES = rt-init.c $(test_files)
#rt_init_CPPFLAGS =  -I$(top_srcdir) $(PTHREADS_CFLAGS) $(RSRT_CFLAGS)
#rt_init_LDADD = $(RSRT_LIBS) $(ZLIB_LIBS) $(PTHREADS_LIBS) $(SOL_LIBS)
#rt_init_LDFLAGS = -export-dynamic

# same for basic rscript tests
#rscript_SOURCES = rscript.c getline.c $(test_files)
#rscript_CPPFLAGS =  -I$(top_srcdir) $(PTHREADS_CFLAGS) $(RSRT_CFLAGS)
#rscript_LDADD = $(RSRT_LIBS) $(ZLIB_LIBS) $(PTHREADS_LIBS) $(SOL_LIBS)
#rscript_LDFLAGS = -export-dynamic<|MERGE_RESOLUTION|>--- conflicted
+++ resolved
@@ -104,19 +104,11 @@
 endif
 
 if ENABLE_GNUTLS
-<<<<<<< HEAD
-TESTS +=  \
-	sndrcv_tls_anon.sh \
-	sndrcv_tls_anon_rebind.sh \
-	imtcp-tls-basic.sh \
-	imtcp_conndrop_tls.sh 
-=======
 # TODO: re-enable in newer version
 #TESTS +=  \
 	#sndrcv_tls_anon.sh \
 	#sndrcv_tls_anon_rebind.sh \
 	#imtcp-tls-basic.sh
->>>>>>> 0509f140
 if HAVE_VALGRIND
 TESTS += imtcp-tls-basic-vg.sh \
 	 imtcp_conndrop_tls-vg.sh 
