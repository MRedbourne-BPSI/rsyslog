if ENABLE_TESTBENCH
# TODO: reenable TESTRUNS = rt_init rscript
check_PROGRAMS = $(TESTRUNS) ourtail nettester tcpflood chkseq msleep randomgen diagtalker uxsockrcvr syslog_caller syslog_inject inputfilegen minitcpsrv
TESTS = $(TESTRUNS) 
#TESTS = $(TESTRUNS) cfg.sh

if ENABLE_IMDIAG
TESTS +=  \
	stop-localvar.sh \
	stop-msgvar.sh \
	rfc5424parser.sh \
	arrayqueue.sh \
	global_vars.sh \
	da-mainmsg-q.sh \
	validation-run.sh \
	imtcp-multiport.sh \
	daqueue-persist.sh \
	diskqueue.sh \
	diskqueue-fsync.sh \
	rulesetmultiqueue.sh \
	rulesetmultiqueue-v6.sh \
	manytcp.sh \
	rsf_getenv.sh \
	imtcp_conndrop.sh \
	imtcp_addtlframedelim.sh \
	sndrcv.sh \
	sndrcv_failover.sh \
	sndrcv_gzip.sh \
	sndrcv_udp.sh \
	sndrcv_udp_nonstdpt.sh \
	asynwr_simple.sh \
	asynwr_timeout.sh \
	asynwr_small.sh \
	asynwr_tinybuf.sh \
	wr_large_async.sh \
	wr_large_sync.sh \
	asynwr_deadlock.sh \
	asynwr_deadlock2.sh \
	asynwr_deadlock4.sh \
	gzipwr_large.sh \
	gzipwr_large_dynfile.sh \
	dynfile_invld_async.sh \
	dynfile_invld_sync.sh \
	dynfile_invalid2.sh \
	complex1.sh \
	queue-persist.sh \
	pipeaction.sh \
	execonlyonce.sh \
	execonlywhenprevsuspended.sh \
	execonlywhenprevsuspended2.sh \
	execonlywhenprevsuspended3.sh \
	execonlywhenprevsuspended4.sh \
	execonlywhenprevsuspended_multiwrkr.sh \
	pipe_noreader.sh \
	dircreate_dflt.sh \
	dircreate_off.sh \
	imuxsock_logger_root.sh \
	imuxsock_traillf_root.sh \
	imuxsock_ccmiddle_root.sh \
	udp-msgreduc-vg.sh \
	udp-msgreduc-orgmsg-vg.sh \
	queue-persist.sh \
	discard-rptdmsg.sh \
	discard-allmark.sh \
	discard.sh \
	stop.sh \
	failover-async.sh \
	failover-double.sh \
	failover-basic.sh \
	failover-rptd.sh \
	failover-no-rptd.sh \
	failover-no-basic.sh \
	rcvr_fail_restore.sh \
	rscript_contains.sh \
	rscript_field.sh \
	rscript_stop.sh \
	rscript_stop2.sh \
	rscript_prifilt.sh \
	rscript_optimizer1.sh \
	rscript_ruleset_call.sh \
	rs_optimizer_pri.sh \
	cee_simple.sh \
	cee_diskqueue.sh \
	incltest.sh \
	incltest_dir.sh \
	incltest_dir_wildcard.sh \
	incltest_dir_empty_wildcard.sh \
	linkedlistqueue.sh

if HAVE_VALGRIND
TESTS +=  \
	discard-rptdmsg-vg.sh \
	discard-allmark-vg.sh \
	failover-basic-vg.sh \
	failover-rptd-vg.sh \
	failover-no-basic-vg.sh \
	failover-no-rptd-vg.sh \
	tcp-msgreduc-vg.sh
endif # HAVE_VALGRIND
endif # ENABLE_IMDIAG


if ENABLE_MYSQL_TESTS
TESTS +=  \
	mysql-basic.sh \
	mysql-basic-cnf6.sh \
	mysql-asyn.sh 
if ENABLE_OMLIBDBI
TESTS +=  \
	libdbi-basic.sh \
	libdbi-asyn.sh
endif
if HAVE_VALGRIND
TESTS +=  \
	mysql-basic-vg.sh \
	mysql-asyn-vg.sh 
endif
endif

if ENABLE_IMPTCP
TESTS +=  \
	manyptcp.sh \
	imptcp_large.sh \
	imptcp_addtlframedelim.sh \
	imptcp_conndrop.sh 
endif

if ENABLE_MMPSTRUCDATA
TESTS +=  \
	mmpstrucdata.sh
endif

if ENABLE_GNUTLS
# TODO: re-enable in newer version
#TESTS +=  \
	#sndrcv_tls_anon.sh \
	#sndrcv_tls_anon_rebind.sh \
	#imtcp-tls-basic.sh
if HAVE_VALGRIND
TESTS += imtcp-tls-basic-vg.sh \
	 imtcp_conndrop_tls-vg.sh 
	 manytcp-too-few-tls-vg.sh 
endif
endif

if ENABLE_OMUXSOCK
TESTS += uxsock_simple.sh
endif

if ENABLE_RELP
TESTS += sndrcv_relp.sh
endif

if ENABLE_OMUDPSPOOF
TESTS += sndrcv_omudpspoof.sh \
	 sndrcv_omudpspoof_nonstdpt.sh
endif

if ENABLE_OMSTDOUT
TESTS += omod-if-array.sh \
	 proprepltest.sh \
	 parsertest.sh \
	 timestamp.sh \
	 inputname.sh \
	 threadingmq.sh \
	 threadingmqaq.sh \
	 badqi.sh \
	 tabescape_dflt.sh \
	 tabescape_off.sh \
	 fieldtest.sh
endif

if ENABLE_OMRULESET
if ENABLE_IMDIAG
TESTS += omruleset.sh \
	 omruleset-queue.sh
endif
endif

if ENABLE_EXTENDED_TESTS
# random.sh is temporarily disabled as it needs some work
# to rsyslog core to complete in reasonable time
#TESTS += random.sh 
endif

if ENABLE_IMFILE
TESTS += imfile-basic.sh
if HAVE_VALGRIND
TESTS += imfile-basic-vg.sh
endif
endif

endif # if ENABLE_TESTBENCH

TESTS_ENVIRONMENT = RSYSLOG_MODDIR='$(abs_top_builddir)'/runtime/.libs/
DISTCLEANFILES=rsyslog.pid
test_files = testbench.h runtime-dummy.c

EXTRA_DIST= 1.rstest 2.rstest 3.rstest err1.rstest \
	   validation-run.sh \
	   tls-certs/ca-key.pem \
	   tls-certs/ca.pem \
	   tls-certs/cert.pem \
	   tls-certs/key.pem \
	   testsuites/x.509/ca.pem \
	   testsuites/x.509/ca-key.pem \
	   testsuites/x.509/client-cert.pem \
	   testsuites/x.509/client-key.pem \
	   testsuites/x.509/machine-cert.pem \
	   testsuites/x.509/machine-key.pem \
	   testsuites/invalid.conf \
	   testsuites/valid.conf \
	   cfg.sh \
	   cfg1.cfgtest \
	   cfg1.testin \
	   cfg2.cfgtest \
	   cfg2.testin \
	   cfg3.cfgtest \
	   cfg3.testin \
	   cfg4.cfgtest \
	   cfg4.testin \
	   DevNull.cfgtest \
	   err1.rstest \
	   NoExistFile.cfgtest \
	   timestamp.sh \
	   testsuites/ts3164.conf \
	   testsuites/mon1digit.ts3164 \
	   testsuites/mon2digit.ts3164 \
	   testsuites/Jan.ts3164 \
	   testsuites/Feb.ts3164 \
	   testsuites/Mar.ts3164 \
	   testsuites/Apr.ts3164 \
	   testsuites/May.ts3164 \
	   testsuites/Jun.ts3164 \
	   testsuites/Jul.ts3164 \
	   testsuites/Aug.ts3164 \
	   testsuites/Sep.ts3164 \
	   testsuites/Oct.ts3164 \
	   testsuites/Nov.ts3164 \
	   testsuites/Dec.ts3164 \
	   testsuites/ts3339.conf \
	   testsuites/master.ts3339 \
	   testsuites/tsmysql.conf \
	   testsuites/master.tsmysql \
	   testsuites/tspgsql.conf \
	   testsuites/master.tspgsql \
	   testsuites/subsecond.conf \
	   testsuites/master.subsecond \
	   testsuites/parse_8bit_escape.conf \
	   testsuites/8bit.parse_8bit_escape \
	   testsuites/parse1.conf \
	   testsuites/field1.conf \
	   testsuites/1.parse1 \
	   testsuites/2.parse1 \
	   testsuites/3.parse1 \
	   testsuites/4.parse1 \
	   testsuites/mark.parse1 \
	   testsuites/8bit.parse1 \
	   testsuites/empty.parse1 \
	   testsuites/snare.parse1 \
	   testsuites/oversizeTag-1.parse1 \
	   testsuites/weird.parse1 \
	   testsuites/date1.parse1 \
	   testsuites/date2.parse1 \
	   testsuites/date3.parse1 \
	   testsuites/date4.parse1 \
	   testsuites/date5.parse1 \
   	   testsuites/rfc3164.parse1 \
	   testsuites/rfc5424-1.parse1 \
	   testsuites/rfc5424-2.parse1 \
	   testsuites/rfc5424-3.parse1 \
	   testsuites/rfc5424-4.parse1 \
	   testsuites/malformed1.parse1 \
	   testsuites/reallife.parse1 \
	   testsuites/parse2.conf \
	   testsuites/reallife.parse2 \
	   testsuites/parse3.conf \
	   testsuites/reallife.parse3 \
	   testsuites/parse-nodate.conf \
	   testsuites/samples.parse-nodate \
	   testsuites/parse_invld_regex.conf \
	   testsuites/samples.parse_invld_regex \
	   testsuites/parse-3164-buggyday.conf \
	   testsuites/samples.parse-3164-buggyday \
	   testsuites/snare_ccoff_udp.conf \
	   testsuites/samples.snare_ccoff_udp \
	   testsuites/snare_ccoff_udp2.conf \
	   testsuites/samples.snare_ccoff_udp2 \
	   testsuites/omod-if-array.conf \
	   testsuites/1.omod-if-array \
	   testsuites/1.field1 \
	   killrsyslog.sh \
	   parsertest.sh \
	   fieldtest.sh \
	   rsf_getenv.sh \
	   testsuites/rsf_getenv.conf \
	   diskqueue.sh \
	   testsuites/diskqueue.conf \
	   arrayqueue.sh \
	   testsuites/arrayqueue.conf \
	   rscript_contains.sh \
	   testsuites/rscript_contains.conf \
	   rscript_field.sh \
	   testsuites/rscript_field.conf \
	   rscript_stop.sh \
	   testsuites/rscript_stop.conf \
	   rscript_stop2.sh \
	   testsuites/rscript_stop2.conf \
<<<<<<< HEAD
	   stop.sh \
	   testsuites/stop.conf \
=======
	   rscript_le.sh \
	   testsuites/rscript_le.conf \
	   rscript_ge.sh \
	   testsuites/rscript_ge.conf \
	   rscript_lt.sh \
	   testsuites/rscript_lt.conf \
	   rscript_gt.sh \
	   testsuites/rscript_gt.conf \
	   rscript_ne.sh \
	   testsuites/rscript_ne.conf \
	   rscript_eq.sh \
	   testsuites/rscript_eq.conf \
>>>>>>> fffb600e
	   stop-localvar.sh \
	   testsuites/stop-localvar.conf \
	   stop-msgvar.sh \
	   testsuites/stop-msgvar.conf \
	   global_vars.sh \
	   testsuites/global_vars.conf \
	   rfc5424parser.sh \
	   testsuites/rfc5424parser.conf \
	   rs_optimizer_pri.sh \
	   testsuites/rs_optimizer_pri.conf \
	   rscript_prifilt.sh \
	   testsuites/rscript_prifilt.conf \
	   rscript_optimizer1.sh \
	   testsuites/rscript_optimizer1.conf \
	   rscript_ruleset_call.sh \
	   testsuites/rscript_ruleset_call.conf \
	   cee_simple.sh \
	   testsuites/cee_simple.conf \
	   cee_diskqueue.sh \
	   testsuites/cee_diskqueue.conf \
	   incltest.sh \
	   testsuites/incltest.conf \
	   incltest_dir.sh \
	   testsuites/incltest_dir.conf \
	   incltest_dir_empty_wildcard.sh \
	   testsuites/incltest_dir_empty_wildcard.conf \
	   incltest_dir_wildcard.sh \
	   testsuites/incltest_dir_wildcard.conf \
	   testsuites/incltest.d/include.conf \
	   linkedlistqueue.sh \
	   testsuites/linkedlistqueue.conf \
	   da-mainmsg-q.sh \
	   testsuites/da-mainmsg-q.conf \
	   diskqueue-fsync.sh \
	   testsuites/diskqueue-fsync.conf \
	   imtcp-tls-basic.sh \
	   imtcp-tls-basic-vg.sh \
	   testsuites/imtcp-tls-basic.conf \
	   imtcp-multiport.sh \
	   testsuites/imtcp-multiport.conf \
	   udp-msgreduc-orgmsg-vg.sh \
	   testsuites/udp-msgreduc-orgmsg-vg.conf \
	   udp-msgreduc-vg.sh \
	   testsuites/udp-msgreduc-vg.conf \
	   manytcp-too-few-tls.sh \
	   testsuites/manytcp-too-few-tls.conf \
	   manytcp.sh \
	   testsuites/manytcp.conf \
	   manyptcp.sh \
	   testsuites/manyptcp.conf \
	   imptcp_large.sh \
	   testsuites/imptcp_large.conf \
	   imptcp_addtlframedelim.sh \
	   testsuites/imptcp_addtlframedelim.conf \
	   imptcp_conndrop.sh \
	   testsuites/imptcp_conndrop.conf \
	   imtcp_conndrop.sh \
	   testsuites/imtcp_conndrop.conf \
	   imtcp_conndrop_tls.sh \
	   imtcp_conndrop_tls-vg.sh \
	   testsuites/imtcp_conndrop.conf \
	   imtcp_addtlframedelim.sh \
	   testsuites/imtcp_addtlframedelim.conf \
	   tcp-msgreduc-vg.sh \
	   testsuites/./tcp-msgreduc-vg.conf \
	   inputname.sh \
	   testsuites/inputname_imtcp.conf \
	   testsuites/1.inputname_imtcp_12514 \
	   testsuites/1.inputname_imtcp_12515 \
	   testsuites/1.inputname_imtcp_12516 \
	   omod-if-array.sh \
	   discard.sh \
	   testsuites/discard.conf \
	   failover-no-rptd.sh \
	   failover-no-rptd-vg.sh \
	   testsuites/failover-no-rptd.conf \
	   failover-no-basic.sh \
	   failover-no-basic-vg.sh \
	   testsuites/failover-no-basic.conf \
	   failover-rptd.sh \
	   failover-rptd-vg.sh \
	   testsuites/failover-rptd.conf \
	   failover-basic.sh \
	   failover-basic-vg.sh \
	   testsuites/failover-basic.conf \
	   failover-async.sh \
	   testsuites/failover-async.conf \
	   failover-double.sh \
	   testsuites/failover-double.conf \
	   discard-rptdmsg.sh \
	   discard-rptdmsg-vg.sh \
	   testsuites/discard-rptdmsg.conf \
	   discard-allmark.sh \
	   discard-allmark-vg.sh \
	   testsuites/discard-allmark.conf \
	   diag.sh \
	   testsuites/diag-common.conf \
	   testsuites/diag-common2.conf \
           rcvr_fail_restore.sh \
	   testsuites/rcvr_fail_restore_rcvr.conf \
	   testsuites/rcvr_fail_restore_sender.conf \
           daqueue-persist.sh \
	   daqueue-persist-drvr.sh \
	   queue-persist.sh \
	   queue-persist-drvr.sh \
	   testsuites/queue-persist.conf \
	   threadingmq.sh \
	   testsuites/threadingmq.conf \
	   threadingmqaq.sh \
	   testsuites/threadingmqaq.conf \
	   sndrcv_drvr.sh \
	   sndrcv_drvr_noexit.sh \
	   sndrcv_failover.sh \
	   testsuites/sndrcv_failover_sender.conf \
	   testsuites/sndrcv_failover_rcvr.conf \
	   sndrcv.sh \
	   testsuites/sndrcv_sender.conf \
	   testsuites/sndrcv_rcvr.conf \
	   sndrcv_relp.sh \
	   testsuites/sndrcv_relp_sender.conf \
	   testsuites/sndrcv_relp_rcvr.conf \
	   sndrcv_udp.sh \
	   testsuites/sndrcv_udp_sender.conf \
	   testsuites/sndrcv_udp_rcvr.conf \
	   sndrcv_udp_nonstdpt.sh \
	   testsuites/sndrcv_udp_nonstdpt_sender.conf \
	   testsuites/sndrcv_udp_nonstdpt_rcvr.conf \
	   sndrcv_omudpspoof.sh \
	   testsuites/sndrcv_omudpspoof_sender.conf \
	   testsuites/sndrcv_omudpspoof_rcvr.conf \
	   sndrcv_omudpspoof_nonstdpt.sh \
	   testsuites/sndrcv_omudpspoof_nonstdpt_sender.conf \
	   testsuites/sndrcv_omudpspoof_nonstdpt_rcvr.conf \
	   sndrcv_gzip.sh \
	   testsuites/sndrcv_gzip_sender.conf \
	   testsuites/sndrcv_gzip_rcvr.conf \
	   pipeaction.sh \
	   testsuites/pipeaction.conf \
	   pipe_noreader.sh \
	   testsuites/pipe_noreader.conf \
	   uxsock_simple.sh \
	   testsuites/uxsock_simple.conf \
	   asynwr_simple.sh \
	   testsuites/asynwr_simple.conf \
	   asynwr_timeout.sh \
	   testsuites/asynwr_timeout.conf \
	   asynwr_small.sh \
	   testsuites/asynwr_small.conf \
	   asynwr_tinybuf.sh \
	   testsuites/asynwr_tinybuf.conf \
	   wr_large_async.sh \
	   wr_large_sync.sh \
	   wr_large.sh \
	   testsuites/wr_large.conf \
	   asynwr_deadlock.sh \
	   testsuites/asynwr_deadlock.conf \
	   asynwr_deadlock2.sh \
	   testsuites/asynwr_deadlock2.conf \
	   asynwr_deadlock4.sh \
	   testsuites/asynwr_deadlock4.conf \
	   gzipwr_large.sh \
	   testsuites/gzipwr_large.conf \
	   gzipwr_large_dynfile.sh \
	   testsuites/gzipwr_large_dynfile.conf \
	   complex1.sh \
	   testsuites/complex1.conf \
	   random.sh \
	   testsuites/random.conf \
	   imfile-basic.sh \
	   imfile-basic-vg.sh \
	   testsuites/imfile-basic.conf \
	   dynfile_invld_async.sh \
	   dynfile_invld_sync.sh \
	   dynfile_cachemiss.sh \
	   testsuites/dynfile_cachemiss.conf \
	   dynfile_invalid2.sh \
	   testsuites/dynfile_invalid2.conf \
	   proprepltest.sh \
	   testsuites/rfctag.conf \
	   testsuites/master.rfctag \
	   testsuites/nolimittag.conf \
	   testsuites/master.nolimittag \
	   rulesetmultiqueue.sh \
	   testsuites/rulesetmultiqueue.conf \
	   rulesetmultiqueue-v6.sh \
	   testsuites/rulesetmultiqueue-v6.conf \
	   omruleset.sh \
	   testsuites/omruleset.conf \
	   omruleset-queue.sh \
	   testsuites/omruleset-queue.conf \
	   badqi.sh \
	   testsuites/badqi.conf \
	   bad_qi/dbq.qi \
	   execonlyonce.sh \
	   testsuites/execonlyonce.conf \
	   testsuites/execonlyonce.data \
	   execonlywhenprevsuspended.sh \
	   testsuites/execonlywhenprevsuspended.conf \
	   execonlywhenprevsuspended2.sh \
	   testsuites/execonlywhenprevsuspended2.conf \
	   execonlywhenprevsuspended3.sh \
	   testsuites/execonlywhenprevsuspended3.conf \
	   execonlywhenprevsuspended4.sh \
	   testsuites/execonlywhenprevsuspended4.conf \
	   execonlywhenprevsuspended_multiwrkr.sh \
	   testsuites/execonlywhenprevsuspended_multiwrkr.conf \
	   tabescape_dflt.sh \
	   testsuites/tabescape_dflt.conf \
	   testsuites/1.tabescape_dflt \
	   tabescape_off.sh \
	   testsuites/tabescape_off.conf \
	   testsuites/1.tabescape_off \
	   dircreate_dflt.sh \
	   testsuites/dircreate_dflt.conf \
	   dircreate_off.sh \
	   testsuites/dircreate_off.conf \
	   imuxsock_logger_root.sh \
	   testsuites/imuxsock_logger_root.conf \
	   resultdata/imuxsock_logger.log \
	   imuxsock_traillf_root.sh \
	   testsuites/imuxsock_traillf_root.conf \
	   resultdata/imuxsock_traillf.log \
	   imuxsock_ccmiddle_root.sh \
	   testsuites/imuxsock_ccmiddle_root.conf \
	   resultdata/imuxsock_ccmiddle.log \
	   testsuites/mysql-truncate.sql \
	   testsuites/mysql-select-msg.sql \
	   libdbi-basic.sh \
	   testsuites/libdbi-basic.conf \
	   libdbi-asyn.sh \
	   testsuites/libdbi-asyn.conf \
	   mysql-basic.sh \
	   mysql-basic-cnf6.sh \
	   mysql-basic-vg.sh \
	   testsuites/mysql-basic.conf \
	   testsuites/mysql-basic-cnf6.conf \
	   mysql-asyn.sh \
	   mysql-asyn-vg.sh \
	   testsuites/mysql-asyn.conf \
	   mmpstrucdata.sh \
	   testsuites/mmpstrucdata.conf \
	   cfg.sh

# TODO: re-enable
#sndrcv_tls_anon_rebind.sh \
#testsuites/sndrcv_tls_anon_rebind_sender.conf \
#testsuites/sndrcv_tls_anon_rebind_rcvr.conf \
#sndrcv_tls_anon.sh \
#testsuites/sndrcv_tls_anon_sender.conf \
#testsuites/sndrcv_tls_anon_rcvr.conf \
#

ourtail_SOURCES = ourtail.c
msleep_SOURCES = msleep.c
chkseq_SOURCES = chkseq.c

uxsockrcvr_SOURCES = uxsockrcvr.c
uxsockrcvr_LDADD = $(SOL_LIBS)

tcpflood_SOURCES = tcpflood.c
tcpflood_CPPFLAGS = $(PTHREADS_CFLAGS) $(GNUTLS_CFLAGS)
tcpflood_LDADD = $(SOL_LIBS) $(PTHREADS_LIBS) $(GNUTLS_LIBS)
if ENABLE_GNUTLS
tcpflood_LDADD += -lgcrypt
endif

minitcpsrv_SOURCES = minitcpsrvr.c
minitcpsrv_LDADD = $(SOL_LIBS)

syslog_caller_SOURCES = syslog_caller.c
syslog_caller_LDADD = $(SOL_LIBS)

syslog_inject_SOURCES = syslog_inject.c
syslog_inject_LDADD = $(SOL_LIBS)

diagtalker_SOURCES = diagtalker.c
diagtalker_LDADD = $(SOL_LIBS)

randomgen_SOURCES = randomgen.c
randomgen_LDADD = $(SOL_LIBS)

inputfilegen_SOURCES = inputfilegen.c
inputfilegen_LDADD = $(SOL_LIBS)

nettester_SOURCES = nettester.c getline.c
nettester_LDADD = $(SOL_LIBS)

# rtinit tests disabled for the moment - also questionable if they
# really provide value (after all, everything fails if rtinit fails...)
#rt_init_SOURCES = rt-init.c $(test_files)
#rt_init_CPPFLAGS =  -I$(top_srcdir) $(PTHREADS_CFLAGS) $(RSRT_CFLAGS)
#rt_init_LDADD = $(RSRT_LIBS) $(ZLIB_LIBS) $(PTHREADS_LIBS) $(SOL_LIBS)
#rt_init_LDFLAGS = -export-dynamic

# same for basic rscript tests
#rscript_SOURCES = rscript.c getline.c $(test_files)
#rscript_CPPFLAGS =  -I$(top_srcdir) $(PTHREADS_CFLAGS) $(RSRT_CFLAGS)
#rscript_LDADD = $(RSRT_LIBS) $(ZLIB_LIBS) $(PTHREADS_LIBS) $(SOL_LIBS)
#rscript_LDFLAGS = -export-dynamic<|MERGE_RESOLUTION|>--- conflicted
+++ resolved
@@ -306,10 +306,8 @@
 	   testsuites/rscript_stop.conf \
 	   rscript_stop2.sh \
 	   testsuites/rscript_stop2.conf \
-<<<<<<< HEAD
 	   stop.sh \
 	   testsuites/stop.conf \
-=======
 	   rscript_le.sh \
 	   testsuites/rscript_le.conf \
 	   rscript_ge.sh \
@@ -322,7 +320,6 @@
 	   testsuites/rscript_ne.conf \
 	   rscript_eq.sh \
 	   testsuites/rscript_eq.conf \
->>>>>>> fffb600e
 	   stop-localvar.sh \
 	   testsuites/stop-localvar.conf \
 	   stop-msgvar.sh \
