/* Runs a test suite on the rsyslog (and later potentially
 * other things).
 *
 * The name of the test suite must be given as argv[1]. In this config,
 * rsyslogd is loaded with config ./testsuites/<name>.conf and then
 * test cases ./testsuites/ *.<name> are executed on it. This test driver is
 * suitable for testing cases where a message sent (via UDP) results in
 * exactly one response. It can not be used in cases where no response
 * is expected (that would result in a hang of the test driver).
 * Note: each test suite can contain many tests, but they all need to work
 * with the same rsyslog configuration.
 *
 * Part of the testbench for rsyslog.
 *
 * Copyright 2009 Rainer Gerhards and Adiscon GmbH.
 *
 * This file is part of rsyslog.
 *
 * Rsyslog is free software: you can redistribute it and/or modify
 * it under the terms of the GNU General Public License as published by
 * the Free Software Foundation, either version 3 of the License, or
 * (at your option) any later version.
 *
 * Rsyslog is distributed in the hope that it will be useful,
 * but WITHOUT ANY WARRANTY; without even the implied warranty of
 * MERCHANTABILITY or FITNESS FOR A PARTICULAR PURPOSE.  See the
 * GNU General Public License for more details.
 *
 * You should have received a copy of the GNU General Public License
 * along with Rsyslog.  If not, see <http://www.gnu.org/licenses/>.
 *
 * A copy of the GPL can be found in the file "COPYING" in this distribution.
 */
#include "config.h"
#include <stdio.h>
#include <stdlib.h>
#include <sys/types.h>
#include <sys/socket.h>
#include <sys/wait.h>
#include <sys/stat.h>
#include <sys/time.h>
#include <arpa/inet.h>
#include <assert.h>
#include <unistd.h>
#include <string.h>
#include <glob.h>
#include <signal.h>
#include <netinet/in.h>
#include <getopt.h>
#include <errno.h>

#define EXIT_FAILURE 1
#define INVALID_SOCKET -1
/* Name of input file, must match $IncludeConfig in test suite .conf files */
#define NETTEST_INPUT_CONF_FILE "nettest.input.conf" /* name of input file, must match $IncludeConfig in .conf files */

typedef enum { inputUDP, inputTCP } inputMode_t;
inputMode_t inputMode = inputTCP; /* input for which tests are to be run */
static pid_t rsyslogdPid = 0;	/* pid of rsyslog instance being tested */
static char *srcdir;	/* global $srcdir, set so that we can run outside of "make check" */
static char *testSuite = NULL; /* name of current test suite */
static int iPort = 12514; /* port which shall be used for sending data */
static char* pszCustomConf = NULL;	/* custom config file, use -c conf to specify */
static int verbose = 0;	/* verbose output? -v option */
static int IPv4Only = 0;	/* use only IPv4 in rsyslogd call? */

/* these two are quick hacks... */
int iFailed = 0;
int iTests = 0;

/* provide user-friednly name of input mode
 */
static char *inputMode2Str(inputMode_t mode)
{
	char *pszMode;

	if(mode == inputUDP)
		pszMode = "udp";
	else
		pszMode = "tcp";

	return pszMode;
}


void readLine(int fd, char *ln)
{
	char *orig = ln;
	char c;
	int lenRead;

	if(verbose)
		fprintf(stderr, "begin readLine\n");
	lenRead = read(fd, &c, 1);

	while(lenRead == 1 && c != '\n') {
		if(c == '\0') {
			*ln = c;
			fprintf(stderr, "Warning: there was a '\\0'-Byte in the read response "
					"right after this string: '%s'\n", orig);
			c = '?';
		}
		*ln++ = c;
		lenRead = read(fd, &c, 1);
	}
	*ln = '\0';

	if(lenRead < 0) {
		printf("read from rsyslogd returned with error '%s' - aborting test\n", strerror(errno));
		exit(1);
	}

	if(verbose)
		fprintf(stderr, "end readLine, val read '%s'\n", orig);
}


/* send a message via TCP
 * We open the connection on the initial send, and never close it
 * (let the OS do that). If a conneciton breaks, we do NOT try to
 * recover, so all test after that one will fail (and the test
 * driver probably hang. returns 0 if ok, something else otherwise.
 * We use traditional framing '\n' at EOR for this tester. It may be
 * worth considering additional framing modes.
 * rgerhards, 2009-04-08
 */
int
tcpSend(char *buf, int lenBuf)
{
	static int sock = INVALID_SOCKET;
	struct sockaddr_in addr;
	int retries;

	if(sock == INVALID_SOCKET) {
		/* first time, need to connect to target */
		if((sock=socket(AF_INET, SOCK_STREAM, 0))==-1) {
			perror("socket()");
			return(1);
		}

		memset((char *) &addr, 0, sizeof(addr));
		addr.sin_family = AF_INET;
		addr.sin_port = htons(iPort);
		if(inet_aton("127.0.0.1", &addr.sin_addr)==0) {
			fprintf(stderr, "inet_aton() failed\n");
			return(1);
		}
		retries = 0;
		while(1) { /* loop broken inside */
			if(connect(sock, (struct sockaddr*)&addr, sizeof(addr)) == 0) {
				break;
			} else {
				if(retries++ == 50) {
					++iFailed;
					fprintf(stderr, "connect() failed\n");
					return(1);
				} else {
					usleep(100000); /* ms = 1000 us! */
				}
			}
		} 
	}

	/* send test data */
	if(send(sock, buf, lenBuf, 0) != lenBuf) {
		perror("send test data");
		fprintf(stderr, "send() failed\n");
		return(1);
	}

	/* send record terminator */
	if(send(sock, "\n", 1, 0) != 1) {
		perror("send record terminator");
		fprintf(stderr, "send() failed\n");
		return(1);
	}

	return 0;
}


/* send a message via UDP
 * returns 0 if ok, something else otherwise.
 */
int
udpSend(char *buf, int lenBuf)
{
	struct sockaddr_in si_other;
	int s, slen=sizeof(si_other);

	if((s=socket(AF_INET, SOCK_DGRAM, 0))==-1) {
		perror("socket()");
		return(1);
	}

	memset((char *) &si_other, 0, sizeof(si_other));
	si_other.sin_family = AF_INET;
	si_other.sin_port = htons(iPort);
	if(inet_aton("127.0.0.1", &si_other.sin_addr)==0) {
		fprintf(stderr, "inet_aton() failed\n");
		return(1);
	}

	if(sendto(s, buf, lenBuf, 0, (struct sockaddr*) &si_other, slen)==-1) {
		perror("sendto");
		fprintf(stderr, "sendto() failed\n");
		return(1);
	}

	close(s);
	return 0;
}


/* open pipe to test candidate - so far, this is
 * always rsyslogd and with a fixed config. Later, we may
 * change this. Returns 0 if ok, something else otherwise.
 * rgerhards, 2009-03-31
 */
int openPipe(char *configFile, pid_t *pid, int *pfd)
{
	int pipefd[2];
	pid_t cpid;
	char *newargv[] = {"../tools/rsyslogd", "dummy", "-c4", "-u2", "-n", "-irsyslog.pid",
			   "-M../runtime/.libs:../.libs", NULL, NULL};
	char confFile[1024];
	char *newenviron[] = { NULL };
	/* debug aide...
	char *newenviron[] = { "RSYSLOG_DEBUG=debug nostdout",
				"RSYSLOG_DEBUGLOG=log", NULL };
	*/

	sprintf(confFile, "-f%s/testsuites/%s.conf", srcdir,
		(pszCustomConf == NULL) ? configFile : pszCustomConf);
	newargv[1] = confFile;

	if(IPv4Only)
		newargv[(sizeof(newargv)/sizeof(char*)) - 2] = "-4";

	if (pipe(pipefd) == -1) {
		perror("pipe");
		exit(EXIT_FAILURE);
	}

	cpid = fork();
	if (cpid == -1) {
		perror("fork");
		exit(EXIT_FAILURE);
	}

	if(cpid == 0) {    /* Child reads from pipe */
		fclose(stdout);
		dup(pipefd[1]);
		close(pipefd[1]);
		close(pipefd[0]);
		fclose(stdin);
		execve("../tools/rsyslogd", newargv, newenviron);
	} else {            
		close(pipefd[1]);
		*pid = cpid;
		*pfd = pipefd[0];
	}

	return(0);
}


/* Process a specific test case. File name is provided.
 * Needs to return 0 if all is OK, something else otherwise.
 */
int
processTestFile(int fd, char *pszFileName)
{
	FILE *fp;
	char *testdata = NULL;
	char *expected = NULL;
	int ret = 0;
	size_t lenLn;
	char buf[4096];

	if((fp = fopen((char*)pszFileName, "r")) == NULL) {
		perror((char*)pszFileName);
		return(2);
	}

	/* skip comments at start of file */

	while(!feof(fp)) {
		getline(&testdata, &lenLn, fp);
		while(!feof(fp)) {
			if(*testdata == '#')
				getline(&testdata, &lenLn, fp);
			else
				break; /* first non-comment */
		}

		/* this is not perfect, but works ;) */
		if(feof(fp))
			break;

		++iTests; /* increment test count, we now do one! */

		testdata[strlen(testdata)-1] = '\0'; /* remove \n */
		/* now we have the test data to send (we could use function pointers here...) */
		if(inputMode == inputUDP) {
			if(udpSend(testdata, strlen(testdata)) != 0)
				return(2);
		} else {
			if(tcpSend(testdata, strlen(testdata)) != 0)
				return(2);
		}

		/* next line is expected output 
		 * we do not care about EOF here, this will lead to a failure and thus
		 * draw enough attention. -- rgerhards, 2009-03-31
		 */
		getline(&expected, &lenLn, fp);
		expected[strlen(expected)-1] = '\0'; /* remove \n */

		/* pull response from server and then check if it meets our expectation */
		readLine(fd, buf);
		if(strlen(buf) == 0) {
<<<<<<< HEAD
			printf("something went wrong - read a zero-length string from rsyslogd");
=======
			printf("something went wrong - read a zero-length string from rsyslogd\n");
>>>>>>> 8b246de2
			exit(1);
		}
		if(strcmp(expected, buf)) {
			++iFailed;
			printf("\nExpected Response:\n'%s'\nActual Response:\n'%s'\n",
				expected, buf);
				ret = 1;
		}

		/* clean up after the try */
		free(testdata);
		testdata = NULL;
		free(expected);
		expected = NULL;
	}

	fclose(fp);
	return(ret);
}


/* carry out all tests. Tests are specified via a file name
 * wildcard. Each of the files is read and the test carried
 * out.
 * Returns the number of tests that failed. Zero means all
 * success.
 */
int
doTests(int fd, char *files)
{
	int ret;
	char *testFile;
	glob_t testFiles;
	size_t i = 0;
	struct stat fileInfo;

	glob(files, GLOB_MARK, NULL, &testFiles);

	for(i = 0; i < testFiles.gl_pathc; i++) {
		testFile = testFiles.gl_pathv[i];

		if(stat((char*) testFile, &fileInfo) != 0) 
			continue; /* continue with the next file if we can't stat() the file */

		/* all regular files are run through the test logic. Symlinks don't work. */
		if(S_ISREG(fileInfo.st_mode)) { /* config file */
			if(verbose) printf("processing test case '%s' ... ", testFile);
			ret = processTestFile(fd, testFile);
			if(ret == 0) {
				if(verbose) printf("successfully completed\n");
			} else {
				if(!verbose)
					printf("test '%s' ", testFile);
				printf("failed!\n");
			}
		}
	}
	globfree(&testFiles);

	if(iTests == 0) {
		printf("Error: no test cases found, no tests executed.\n");
		iFailed = 1;
	} else {
		printf("Number of tests run: %d, number of failures: %d\n", iTests, iFailed);
	}

	return(iFailed);
}


/* indicate that our child has died (where it is not permitted to!).
 */
void childDied(__attribute__((unused)) int sig)
{
	printf("ERROR: child died unexpectedly (maybe a segfault?)!\n");
	exit(1);
}


/* cleanup */
void doAtExit(void)
{
	int status;

	/* disarm died-child handler */
	signal(SIGCHLD, SIG_IGN);

	if(rsyslogdPid != 0) {
		kill(rsyslogdPid, SIGTERM);
		waitpid(rsyslogdPid, &status, 0);	/* wait until instance terminates */
	}

	unlink(NETTEST_INPUT_CONF_FILE);
}

/* Run the test suite. This must be called with exactly one parameter, the
 * name of the test suite. For details, see file header comment at the top
 * of this file.
 * rgerhards, 2009-04-03
 */
int main(int argc, char *argv[])
{
	int fd;
	int opt;
	int ret = 0;
	FILE *fp;
	char buf[4096];
	char testcases[4096];

	while((opt = getopt(argc, argv, "4c:i:p:t:v")) != EOF) {
		switch((char)opt) {
                case '4':
			IPv4Only = 1;
			break;
                case 'c':
			pszCustomConf = optarg;
			break;
                case 'i':
			if(!strcmp(optarg, "udp"))
				inputMode = inputUDP;
			else if(!strcmp(optarg, "tcp"))
				inputMode = inputTCP;
			else {
				printf("error: unsupported input mode '%s'\n", optarg);
				exit(1);
			}
			break;
                case 'p':
			iPort = atoi(optarg);
			break;
                case 't':
			testSuite = optarg;
			break;
                case 'v':
			verbose = 1;
			break;
		default:printf("Invalid call of nettester, invalid option '%c'.\n", opt);
			printf("Usage: nettester -ttestsuite-name -iudp|tcp [-pport] [-ccustomConfFile] \n");
			exit(1);
		}
	}
	
	if(testSuite == NULL) {
		printf("error: no testsuite given, need to specify -t testsuite!\n");
		exit(1);
	}

	atexit(doAtExit);

	if((srcdir = getenv("srcdir")) == NULL)
		srcdir = ".";

	if(verbose) printf("Start of nettester run ($srcdir=%s, testsuite=%s, input=%s/%d)\n",
		srcdir, testSuite, inputMode2Str(inputMode), iPort);

	/* create input config file */
	if((fp = fopen(NETTEST_INPUT_CONF_FILE, "w")) == NULL) {
		perror(NETTEST_INPUT_CONF_FILE);
		printf("error opening input configuration file\n");
		exit(1);
	}
	if(inputMode == inputUDP) {
		fputs("$ModLoad ../plugins/imudp/.libs/imudp\n", fp);
		fprintf(fp, "$UDPServerRun %d\n", iPort);
	} else {
		fputs("$ModLoad ../plugins/imtcp/.libs/imtcp\n", fp);
		fprintf(fp, "$InputTCPServerRun %d\n", iPort);
	}
	fclose(fp);

	/* arm died-child handler */
	signal(SIGCHLD, childDied);

	/* start to be tested rsyslogd */
	openPipe(testSuite, &rsyslogdPid, &fd);
	readLine(fd, buf);

	/* generate filename */
	sprintf(testcases, "%s/testsuites/*.%s", srcdir, testSuite);
	if(doTests(fd, testcases) != 0)
		ret = 1;

	if(verbose) printf("End of nettester run (%d).\n", ret);

	exit(ret);
}<|MERGE_RESOLUTION|>--- conflicted
+++ resolved
@@ -320,11 +320,7 @@
 		/* pull response from server and then check if it meets our expectation */
 		readLine(fd, buf);
 		if(strlen(buf) == 0) {
-<<<<<<< HEAD
-			printf("something went wrong - read a zero-length string from rsyslogd");
-=======
 			printf("something went wrong - read a zero-length string from rsyslogd\n");
->>>>>>> 8b246de2
 			exit(1);
 		}
 		if(strcmp(expected, buf)) {
