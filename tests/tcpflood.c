/* Opens a large number of tcp connections and sends
 * messages over them. This is used for stress-testing.
 *
 * Params
 * -t	target address (default 127.0.0.1)
 * -p	target port (default 13514)
 * -n	number of target ports (targets are in range -p..(-p+-n-1)
 *      Note -c must also be set to at LEAST the number of -n!
 * -c	number of connections (default 1)
 * -m	number of messages to send (connection is random)
 * -i	initial message number (optional)
 * -P	PRI to be used for generated messages (default is 167).
 *      Specify the plain number without leading zeros
 * -d   amount of extra data to add to message. If present, the
 *      number itself will be added as third field, and the data
 *      bytes as forth. Add -r to randomize the amount of extra
 *      data included in the range 1..(value of -d).
 * -r	randomize amount of extra data added (-d must be > 0)
 * -s	(silent) do not show progress indicator (never done on non-tty)
 * -f	support for testing dynafiles. If given, include a dynafile ID
 *      in the range 0..(f-1) as the SECOND field, shifting all field values
 *      one field to the right. Zero (default) disables this functionality.
 * -M   the message to be sent. Disables all message format options, as
 *      only that exact same message is sent.
 * -I   read specified input file, do NOT generate own test data. The test
 *      completes when eof is reached.
 * -B   The specified file (-I) is binary. No data processing is done by
 *      tcpflood. If multiple connections are specified, data is read in
 *      chunks and spread across the connections without taking any record
 *      delemiters into account.
 * -C	when input from a file is read, this file is transmitted -C times
 *      (C like cycle, running out of meaningful option switches ;))
 * -D	randomly drop and re-establish connections. Useful for stress-testing
 *      the TCP receiver.
 * -F	USASCII value for frame delimiter (in octet-stuffing mode), default LF
<<<<<<< HEAD
=======
 * -R	number of times the test shall be run (very useful for gathering performance
 *      data and other repetitive things). Default: 1
 * -S   number of seconds to sleep between different runs (-R) Default: 30
 * -X   generate sTats data records. Default: off
 * -e   encode output in CSV (not yet everywhere supported)
 *      for performance data:
 *      each inidividual line has the runtime of one test
 *      the last line has 0 in field 1, followed by numberRuns,TotalRuntime,
 *      Average,min,max
 * -T   transport to use. Currently supported: "udp", "tcp" (default)
 *      Note: UDP supports a single target port, only
 * -W	wait time between sending batches of messages, in microseconds (Default: 0)
 * -b   number of messages within a batch (default: 100,000,000 millions)
 * -Y	use multiple threads, one per connection (which means 1 if one only connection
 *  	is configured!)
 * -z	private key file for TLS mode
 * -Z	cert (public key) file for TLS mode
 * -L	loglevel to use for GnuTLS troubleshooting (0-off to 10-all, 0 default)
>>>>>>> 28af4067
 *
 * Part of the testbench for rsyslog.
 *
 * Copyright 2009, 2010 Rainer Gerhards and Adiscon GmbH.
 *
 * This file is part of rsyslog.
 *
 * Rsyslog is free software: you can redistribute it and/or modify
 * it under the terms of the GNU General Public License as published by
 * the Free Software Foundation, either version 3 of the License, or
 * (at your option) any later version.
 *
 * Rsyslog is distributed in the hope that it will be useful,
 * but WITHOUT ANY WARRANTY; without even the implied warranty of
 * MERCHANTABILITY or FITNESS FOR A PARTICULAR PURPOSE.  See the
 * GNU General Public License for more details.
 *
 * You should have received a copy of the GNU General Public License
 * along with Rsyslog.  If not, see <http://www.gnu.org/licenses/>.
 *
 * A copy of the GPL can be found in the file "COPYING" in this distribution.
 */
#include "config.h"
#include <stdio.h>
#include <stdlib.h>
#include <time.h>
#include <signal.h>
#include <sys/types.h>
#include <sys/socket.h>
#include <arpa/inet.h>
#include <assert.h>
#include <unistd.h>
#include <string.h>
#include <netinet/in.h>
#include <pthread.h>
#include <sys/resource.h>
#include <sys/time.h>
#include <errno.h>
#ifdef ENABLE_GNUTLS
#	include <gnutls/gnutls.h>
#	include <gcrypt.h>
	GCRY_THREAD_OPTION_PTHREAD_IMPL;
#endif

#define EXIT_FAILURE 1
#define INVALID_SOCKET -1
/* Name of input file, must match $IncludeConfig in test suite .conf files */
#define NETTEST_INPUT_CONF_FILE "nettest.input.conf" /* name of input file, must match $IncludeConfig in .conf files */

#define MAX_EXTRADATA_LEN 100*1024
#define MAX_SENDBUF 2 * MAX_EXTRADATA_LEN

static char *targetIP = "127.0.0.1";
static char *msgPRI = "167";
static int targetPort = 13514;
static int numTargetPorts = 1;
static int dynFileIDs = 0;
static int extraDataLen = 0; /* amount of extra data to add to message */
static int bRandomizeExtraData = 0; /* randomize amount of extra data added */
static int numMsgsToSend; /* number of messages to send */
static unsigned numConnections = 1; /* number of connections to create */
static int *sockArray;  /* array of sockets to use */
static int msgNum = 0;	/* initial message number to start with */
static int bShowProgress = 1; /* show progress messages */
<<<<<<< HEAD
=======
static int bSilent = 0; /* completely silent operation */
>>>>>>> 28af4067
static int bRandConnDrop = 0; /* randomly drop connections? */
static char *MsgToSend = NULL; /* if non-null, this is the actual message to send */
static int bBinaryFile = 0;	/* is -I file binary */
static char *dataFile = NULL;	/* name of data file, if NULL, generate own data */
static int numFileIterations = 1;/* how often is file data to be sent? */
static char frameDelim = '\n';	/* default frame delimiter */
FILE *dataFP = NULL;		/* file pointer for data file, if used */
static long nConnDrops = 0;	/* counter: number of time connection was dropped (-D option) */
<<<<<<< HEAD
=======
static int numRuns = 1;		/* number of times the test shall be run */
static int sleepBetweenRuns = 30; /* number of seconds to sleep between runs */
static int bStatsRecords = 0;	/* generate stats records */
static int bCSVoutput = 0;	/* generate output in CSV (where applicable) */
static long long batchsize = 100000000ll;
static int waittime = 0;
static int runMultithreaded = 0; /* run tests in multithreaded mode */
static int numThrds = 1;	/* number of threads to use */
static char *tlsCertFile = NULL;
static char *tlsKeyFile = NULL;
static int tlsLogLevel = 0;

#ifdef ENABLE_GNUTLS
static gnutls_session_t *sessArray;	/* array of TLS sessions to use */
static gnutls_certificate_credentials tlscred;
#endif

/* variables for managing multi-threaded operations */
int runningThreads;		/* number of threads currently running */
int doRun;			/* shall sender thread begin to run? */
pthread_mutex_t thrdMgmt;	/* mutex for controling startup/shutdown */
pthread_cond_t condStarted;
pthread_cond_t condDoRun;

/* the following struct provides information for a generator instance (thread) */
struct instdata {
	/* lower and upper bounds for the thread in question */
	unsigned long long lower;
	unsigned long long numMsgs; /* number of messages to send */
	unsigned long long numSent; /* number of messages already sent */
	unsigned idx;	/**< index of fd to be used for sending */
	pthread_t thread; /**< thread processing this instance */
} *instarray = NULL;

/* the following structure is used to gather performance data */
struct runstats {
	unsigned long long totalRuntime;
	unsigned long minRuntime;
	unsigned long maxRuntime;
	int numRuns;
};

static int udpsock;			/* socket for sending in UDP mode */
static struct sockaddr_in udpRcvr;	/* remote receiver in UDP mode */

static enum { TP_UDP, TP_TCP, TP_TLS } transport = TP_TCP;

/* forward definitions */
static void initTLSSess(int);
static int sendTLS(int i, char *buf, int lenBuf);
static void closeTLSSess(int __attribute__((unused)) i);

/* prepare send subsystem for UDP send */
static inline int
setupUDP(void)
{
	if((udpsock = socket(AF_INET, SOCK_DGRAM, IPPROTO_UDP)) == -1)
		return 1;

	memset((char *) &udpRcvr, 0, sizeof(udpRcvr));
	udpRcvr.sin_family = AF_INET;
	udpRcvr.sin_port = htons(targetPort);
	if(inet_aton(targetIP, &udpRcvr.sin_addr)==0) {
		fprintf(stderr, "inet_aton() failed\n");
		return(1);
	}

	return 0;
}
>>>>>>> 28af4067


/* open a single tcp connection
 */
int openConn(int *fd)
{
	int sock;
	struct sockaddr_in addr;
	int port;
	int retries = 0;
	int rnd;

	if((sock=socket(AF_INET, SOCK_STREAM, 0))==-1) {
		perror("socket()");
		return(1);
	}

	/* randomize port if required */
	if(numTargetPorts > 1) {
		rnd = rand(); /* easier if we need value for debug messages ;) */
		port = targetPort + (rnd % numTargetPorts);
	} else {
		port = targetPort;
	}
	memset((char *) &addr, 0, sizeof(addr));
	addr.sin_family = AF_INET;
	addr.sin_port = htons(port);
	if(inet_aton(targetIP, &addr.sin_addr)==0) {
		fprintf(stderr, "inet_aton() failed\n");
		return(1);
	}
	while(1) { /* loop broken inside */
		if(connect(sock, (struct sockaddr*)&addr, sizeof(addr)) == 0) {
			break;
		} else {
			if(retries++ == 50) {
				perror("connect()");
				fprintf(stderr, "connect() failed\n");
				return(1);
			} else {
				usleep(100000); /* ms = 1000 us! */
			}
		}
	} 

	*fd = sock;
	return 0;
}


/* open all requested tcp connections
 * this includes allocating the connection array
 */
int openConnections(void)
{
	unsigned i;
	char msgBuf[128];
	size_t lenMsg;

	if(transport == TP_UDP)
		return setupUDP();

	if(bShowProgress)
		write(1, "      open connections", sizeof("      open connections")-1);
#	ifdef ENABLE_GNUTLS
	sessArray = calloc(numConnections, sizeof(gnutls_session_t));
#	endif
	sockArray = calloc(numConnections, sizeof(int));
	for(i = 0 ; i < numConnections ; ++i) {
		if(i % 10 == 0) {
			if(bShowProgress)
				printf("\r%5.5d", i);
		}
		if(openConn(&(sockArray[i])) != 0) {
			printf("error in trying to open connection i=%d\n", i);
			return 1;
		}
		if(transport == TP_TLS) {
			initTLSSess(i);
		}
	}
	if(bShowProgress) {
		lenMsg = sprintf(msgBuf, "\r%5.5d open connections\n", i);
		write(1, msgBuf, lenMsg);
	}

	return 0;
}


/* we also close all connections because otherwise we may get very bad
 * timing for the syslogd - it may not be able to process all incoming
 * messages fast enough if we immediately shut down.
 * TODO: it may be an interesting excercise to handle that situation
 * at the syslogd level, too
 * rgerhards, 2009-04-14
 */
void closeConnections(void)
{
	unsigned i;
	size_t lenMsg;
	struct linger ling;
	char msgBuf[128];

	if(transport == TP_UDP)
		return;

	if(bShowProgress)
		write(1, "      close connections", sizeof("      close connections")-1);
	for(i = 0 ; i < numConnections ; ++i) {
		if(i % 10 == 0) {
			if(bShowProgress) {
				lenMsg = sprintf(msgBuf, "\r%5.5d", i);
				write(1, msgBuf, lenMsg);
			}
		}
		if(sockArray[i] != -1) {
			/* we try to not overrun the receiver by trying to flush buffers
			 * *during* close(). -- rgerhards, 2010-08-10
			 */
			ling.l_onoff = 1;
			ling.l_linger = 1;
			setsockopt(sockArray[i], SOL_SOCKET, SO_LINGER, &ling, sizeof(ling));
<<<<<<< HEAD
			close(sockArray[i]);
		}
=======
			if(transport == TP_TLS)
				closeTLSSess(i);
			close(sockArray[i]);
		}
	}
	if(bShowProgress) {
		lenMsg = sprintf(msgBuf, "\r%5.5d close connections\n", i);
		write(1, msgBuf, lenMsg);
>>>>>>> 28af4067
	}

}


/* generate the message to be sent according to program command line parameters.
 * this has been moved to its own function as we now have various different ways
 * of constructing test messages. -- rgerhards, 2010-03-31
 */
static inline void
genMsg(char *buf, size_t maxBuf, int *pLenBuf, struct instdata *inst)
{
	int edLen; /* actual extra data length to use */
	char extraData[MAX_EXTRADATA_LEN + 1];
	char dynFileIDBuf[128] = "";
	int done;

	if(dataFP != NULL) {
		/* get message from file */
		do {
			done = 1;
			*pLenBuf = fread(buf, 1, 1024, dataFP);
			if(feof(dataFP)) {
				if(--numFileIterations > 0)  {
					rewind(dataFP);
					done = 0; /* need new iteration */
				} else {
					*pLenBuf = 0;
					goto finalize_it;
				}
			}
		} while(!done); /* Attention: do..while()! */
	} else if(MsgToSend == NULL) {
		if(dynFileIDs > 0) {
			snprintf(dynFileIDBuf, maxBuf, "%d:", rand() % dynFileIDs);
		}
		if(extraDataLen == 0) {
			*pLenBuf = snprintf(buf, maxBuf, "<%s>Mar  1 01:00:00 172.20.245.8 tag msgnum:%s%8.8d:%c",
					       msgPRI, dynFileIDBuf, msgNum, frameDelim);
		} else {
			if(bRandomizeExtraData)
				edLen = ((long) rand() + extraDataLen) % extraDataLen + 1;
			else
				edLen = extraDataLen;
			memset(extraData, 'X', edLen);
			extraData[edLen] = '\0';
			*pLenBuf = snprintf(buf, maxBuf, "<%s>Mar  1 01:00:00 172.20.245.8 tag msgnum:%s%8.8d:%d:%s%c",
					       msgPRI, dynFileIDBuf, msgNum, edLen, extraData, frameDelim);
		}
	} else {
		/* use fixed message format from command line */
		*pLenBuf = snprintf(buf, maxBuf, "%s\n", MsgToSend);
	}
	++inst->numSent;

finalize_it: /*EMPTY to keep the compiler happy */;
}

/* send messages to the tcp connections we keep open. We use
 * a very basic format that helps identify the message
 * (via msgnum:<number>: e.g. msgnum:00000001:). This format is suitable
 * for extracton to field-based properties.
 * The first numConnection messages are sent sequentially, as are the
 * last. All messages in between are sent over random connections.
 * Note that message numbers start at 0.
 */
int sendMessages(struct instdata *inst)
{
	unsigned i = 0;
	int socknum;
	int lenBuf;
	int lenSend = 0;
	char *statusText = "";
	char buf[MAX_EXTRADATA_LEN + 1024];
	char sendBuf[MAX_SENDBUF];
	int offsSendBuf = 0;

	if(!bSilent) {
		if(dataFile == NULL) {
			printf("Sending %llu messages.\n", inst->numMsgs);
			statusText = "messages";
		} else {
			printf("Sending file '%s' %d times.\n", dataFile,
			       numFileIterations);
			statusText = "kb";
		}
	}
	if(bShowProgress)
		printf("\r%8.8d %s sent", 0, statusText);
<<<<<<< HEAD
	while(1) { /* broken inside loop! */
		if(i < numConnections)
			socknum = i;
		else if(i >= numMsgsToSend - numConnections)
			socknum = i - (numMsgsToSend - numConnections);
		else {
			int rnd = rand();
			socknum = rnd % numConnections;
		}
		genMsg(buf, sizeof(buf), &lenBuf); /* generate the message to send according to params */
		if(lenBuf == 0)
			break; /* end of processing! */
		if(sockArray[socknum] == -1) {
			/* connection was dropped, need to re-establish */
			if(openConn(&(sockArray[socknum])) != 0) {
				printf("error in trying to re-open connection %d\n", socknum);
				exit(1);
			}
		}
		lenSend = send(sockArray[socknum], buf, lenBuf, 0);
=======
	while(i < inst->numMsgs) {
		if(runMultithreaded) {
			socknum = inst->idx;
		} else {
			if(i < numConnections)
				socknum = i;
			else if(i >= inst->numMsgs - numConnections) {
				socknum = i - (inst->numMsgs - numConnections);
			} else {
				int rnd = rand();
				socknum = rnd % numConnections;
			}
		}
		genMsg(buf, sizeof(buf), &lenBuf, inst); /* generate the message to send according to params */
		if(transport == TP_TCP) {
			if(sockArray[socknum] == -1) {
				/* connection was dropped, need to re-establish */
				if(openConn(&(sockArray[socknum])) != 0) {
					printf("error in trying to re-open connection %d\n", socknum);
					exit(1);
				}
			}
			lenSend = send(sockArray[socknum], buf, lenBuf, 0);
		} else if(transport == TP_UDP) {
			lenSend = sendto(udpsock, buf, lenBuf, 0, &udpRcvr, sizeof(udpRcvr));
		} else if(transport == TP_TLS) {
			if(offsSendBuf + lenBuf < MAX_SENDBUF) {
				memcpy(sendBuf+offsSendBuf, buf, lenBuf);
				offsSendBuf += lenBuf;
				lenSend = lenBuf; /* simulate "good" call */
			} else {
				lenSend = sendTLS(socknum, sendBuf, offsSendBuf);
				lenSend = (lenSend == offsSendBuf) ? lenBuf : -1;
				memcpy(sendBuf, buf, lenBuf);
				offsSendBuf = lenBuf;
			}
		}
>>>>>>> 28af4067
		if(lenSend != lenBuf) {
			printf("\r%5.5d\n", i);
			fflush(stdout);
			perror("send test data");
			printf("send() failed at socket %d, index %d, msgNum %lld\n",
				sockArray[socknum], i, inst->numSent);
			fflush(stderr);
			return(1);
		}
		if(i % 100 == 0) {
			if(bShowProgress)
				printf("\r%8.8d", i);
		}
<<<<<<< HEAD
		if(bRandConnDrop) {
=======
		if(!runMultithreaded && bRandConnDrop) {
>>>>>>> 28af4067
			/* if we need to randomly drop connections, see if we 
			 * are a victim
			 */
			if(rand() > (int) (RAND_MAX * 0.95)) {
				++nConnDrops;
				close(sockArray[socknum]);
				sockArray[socknum] = -1;
			}
		}
<<<<<<< HEAD
=======
		if(inst->numSent % batchsize == 0) {
			usleep(waittime);
		}
>>>>>>> 28af4067
		++msgNum;
		++i;
	}
	if(transport == TP_TLS && offsSendBuf != 0) {
		/* send remaining buffer */
		lenSend = sendTLS(socknum, sendBuf, offsSendBuf);
	}
	if(!bSilent)
		printf("\r%8.8d %s sent\n", i, statusText);

	return 0;
}


<<<<<<< HEAD
=======
/* this is the thread that starts a generator
 */
static void *
thrdStarter(void *arg)
{
	struct instdata *inst = (struct instdata*) arg;
	pthread_mutex_lock(&thrdMgmt);
	runningThreads++;
	pthread_cond_signal(&condStarted);
	while(doRun == 0) {
		pthread_cond_wait(&condDoRun, &thrdMgmt);
	}
	pthread_mutex_unlock(&thrdMgmt);
	if(sendMessages(inst) != 0) {
		printf("error sending messages\n");
	}
	return NULL;
}


/* This function initializes the actual traffic generators. The function sets up all required
 * parameter blocks and starts threads. It returns when all threads are ready to run
 * and the main task must just enable them.
 */
static inline void
prepareGenerators()
{
	int i;
	long long msgsThrd;
	long long starting = 0;
	
	if(runMultithreaded) {
		bSilent = 1;
		numThrds = numConnections;
	} else {
		numThrds = 1;
	}

	runningThreads = 0;
	doRun = 0;
	pthread_mutex_init(&thrdMgmt, NULL);
	pthread_cond_init(&condStarted, NULL);
	pthread_cond_init(&condDoRun, NULL);

	if(instarray != NULL) {
		free(instarray);
	}
	instarray = calloc(numThrds, sizeof(struct instdata));
	msgsThrd = numMsgsToSend / numThrds;

	for(i = 0 ; i < numThrds ; ++i)  {
		instarray[i].lower = starting;
		instarray[i].numMsgs = msgsThrd;
		instarray[i].numSent = 0;
		instarray[i].idx = i;
		pthread_create(&(instarray[i].thread), NULL, thrdStarter, instarray + i); 
		/*printf("started thread %x\n", (unsigned) instarray[i].thread);*/
		starting += msgsThrd;
	}
}

/* Let all generators run. Threads must have been started. Here we wait until
 * all threads are initialized and then broadcast that they can begin to run.
 */
static inline void
runGenerators()
{
	pthread_mutex_lock(&thrdMgmt);
	while(runningThreads != numThrds){
		pthread_cond_wait(&condStarted, &thrdMgmt);
	}
	doRun = 1;
	pthread_cond_broadcast(&condDoRun);
	pthread_mutex_unlock(&thrdMgmt);
}


/* Wait for all traffic generators to stop.
 */
static inline void
waitGenerators()
{
	int i;
	for(i = 0 ; i < numThrds ; ++i)  {
		pthread_join(instarray[i].thread, NULL);
		/*printf("thread %x stopped\n", (unsigned) instarray[i].thread);*/
	}
	pthread_mutex_destroy(&thrdMgmt);
	pthread_cond_destroy(&condStarted);
	pthread_cond_destroy(&condDoRun);
}

/* functions related to computing statistics on the runtime of a test. This is
 * a separate function primarily not to mess up the test driver.
 * rgerhards, 2010-12-08
 */
static inline void
endTiming(struct timeval *tvStart, struct runstats *stats)
{
	long sec, usec;
	unsigned long runtime;
	struct timeval tvEnd;

	gettimeofday(&tvEnd, NULL);
	if(tvStart->tv_usec > tvEnd.tv_usec) {
		tvEnd.tv_sec--;
		tvEnd.tv_usec += 1000000;
	}

	sec = tvEnd.tv_sec - tvStart->tv_sec;
	usec = tvEnd.tv_usec - tvStart->tv_usec;

	runtime = sec * 1000 + (usec / 1000);
	stats->totalRuntime += runtime;
	if(runtime < stats->minRuntime)
		stats->minRuntime = runtime;
	if(runtime > stats->maxRuntime)
		stats->maxRuntime = runtime;

	if(!bSilent || bStatsRecords) {
		if(bCSVoutput) {
			printf("%ld.%3.3ld\n", runtime / 1000, runtime % 1000);
		} else {
			printf("runtime: %ld.%3.3ld\n", runtime / 1000, runtime % 1000);
		}
	}
}


/* generate stats summary record at end of run
 */
static inline void
genStats(struct runstats *stats)
{
	long unsigned avg;
	avg = stats->totalRuntime / stats->numRuns;

	if(bCSVoutput) {
		printf("#numRuns,TotalRuntime,AvgRuntime,MinRuntime,MaxRuntime\n");
		printf("%d,%llu.%3.3d,%lu.%3.3lu,%lu.%3.3lu,%lu.%3.3lu\n",
			stats->numRuns,
		        stats->totalRuntime / 1000, (int) stats->totalRuntime % 1000,
		        avg / 1000, avg % 1000,
		        stats->minRuntime / 1000, stats->minRuntime % 1000,
		        stats->maxRuntime / 1000, stats->maxRuntime % 1000);
	} else {
		printf("Runs:     %d\n",   stats->numRuns);
		printf("Runtime:\n");
		printf("  total:  %llu.%3.3d\n", stats->totalRuntime / 1000,
						 (int) stats->totalRuntime % 1000);
		printf("  avg:    %lu.%3.3lu\n",  avg / 1000, avg % 1000);
		printf("  min:    %lu.%3.3lu\n",  stats->minRuntime / 1000, stats->minRuntime % 1000);
		printf("  max:    %lu.%3.3lu\n",  stats->maxRuntime / 1000, stats->maxRuntime % 1000);
		printf("All times are wallclock time.\n");
	}
}


/* Run the actual test. This function handles various meta-parameters, like
 * a specified number of iterations, performance measurement and so on...
 * rgerhards, 2010-12-08
 */
static int
runTests(void)
{
	struct timeval tvStart;
	struct runstats stats;
	int run;

	stats.totalRuntime = 0;
	stats.minRuntime = (unsigned long long) 0xffffffffffffffffll;
	stats.maxRuntime = 0;
	stats.numRuns = numRuns;
	run = 1;
	while(1) { /* loop broken inside */
		if(!bSilent)
			printf("starting run %d\n", run);
		prepareGenerators();
		gettimeofday(&tvStart, NULL);
		runGenerators();
		waitGenerators();
		endTiming(&tvStart, &stats);
		if(run == numRuns)
			break;
		if(!bSilent)
			printf("sleeping %d seconds before next run\n", sleepBetweenRuns);
		sleep(sleepBetweenRuns);
		++run;
	}

	if(bStatsRecords) {
		genStats(&stats);
	}

	return 0;
}

#	if defined(ENABLE_GNUTLS)
/* This defines a log function to be provided to GnuTLS. It hopefully
 * helps us track down hard to find problems.
 * rgerhards, 2008-06-20
 */
static void tlsLogFunction(int level, const char *msg)
{
	printf("GnuTLS (level %d): %s", level, msg);

}


/* global init GnuTLS
 */
static void
initTLS(void)
{
	int r;

	/* order of gcry_control and gnutls_global_init matters! */
	gcry_control(GCRYCTL_SET_THREAD_CBS, &gcry_threads_pthread);
	gnutls_global_init();
	/* set debug mode, if so required by the options */
	if(tlsLogLevel > 0) {
		gnutls_global_set_log_function(tlsLogFunction);
		gnutls_global_set_log_level(tlsLogLevel);
	}

	r = gnutls_certificate_allocate_credentials(&tlscred);
	if(r != GNUTLS_E_SUCCESS) {
		printf("error allocating credentials\n");
		gnutls_perror(r);
		exit(1);
	}
	r = gnutls_certificate_set_x509_key_file(tlscred, tlsCertFile, tlsKeyFile, GNUTLS_X509_FMT_PEM);
	if(r != GNUTLS_E_SUCCESS) {
		printf("error setting certificate files -- have you mixed up key and certificate?\n");
		printf("If in doubt, try swapping the files in -z/-Z\n");
		printf("Certifcate is: '%s'\n", tlsCertFile);
		printf("Key        is: '%s'\n", tlsKeyFile);
		gnutls_perror(r);
		r = gnutls_certificate_set_x509_key_file(tlscred, tlsKeyFile, tlsCertFile,
							 GNUTLS_X509_FMT_PEM);
		if(r == GNUTLS_E_SUCCESS) {
			printf("Tried swapping files, this seems to work "
			       "(but results may be unpredictable!)\n");
		} else {
			exit(1);
		}
	}
}


static void
initTLSSess(int i)
{
	int r;
	gnutls_init(sessArray + i, GNUTLS_CLIENT);

	/* Use default priorities */
	gnutls_set_default_priority(sessArray[i]);

	/* put our credentials to the current session */
	r = gnutls_credentials_set(sessArray[i], GNUTLS_CRD_CERTIFICATE, tlscred);
	if(r != GNUTLS_E_SUCCESS) {
		fprintf (stderr, "Setting credentials failed\n");
		gnutls_perror(r);
		exit(1);
	}

	/* NOTE: the following statement generates a cast warning, but there seems to
	 * be no way around it with current GnuTLS. Do NOT try to "fix" the situation!
	 */
	gnutls_transport_set_ptr(sessArray[i], (gnutls_transport_ptr_t) sockArray[i]);

	/* Perform the TLS handshake */
	r = gnutls_handshake(sessArray[i]);
	if(r < 0) {
		fprintf (stderr, "TLS Handshake failed\n");
		gnutls_perror(r);
		exit(1);
	}
}

static int
sendTLS(int i, char *buf, int lenBuf)
{
	int lenSent;
	int r;

	lenSent = 0;
	while(lenSent != lenBuf) {
		r = gnutls_record_send(sessArray[i], buf + lenSent, lenBuf - lenSent);
		if(r < 0)
			break;
		lenSent += r;
	}

	return lenSent;
}

static void
closeTLSSess(int i)
{
	gnutls_bye(sessArray[i], GNUTLS_SHUT_RDWR);
	gnutls_deinit(sessArray[i]);
}
#	else	/* NO TLS available */
static void initTLS(void) {}
static void initTLSSess(int __attribute__((unused)) i) {}
static int sendTLS(int i, char *buf, int lenBuf) { return 0; }
static void closeTLSSess(int __attribute__((unused)) i) {}
#	endif

>>>>>>> 28af4067
/* Run the test.
 * rgerhards, 2009-04-03
 */
int main(int argc, char *argv[])
{
	int ret = 0;
	int opt;
	struct sigaction sigAct;
	struct rlimit maxFiles;
	static char buf[1024];

	srand(time(NULL));	/* seed is good enough for our needs */

	/* on Solaris, we do not HAVE MSG_NOSIGNAL, so for this reason
	 * we block SIGPIPE (not an issue for this program)
	 */
	memset(&sigAct, 0, sizeof(sigAct));
	sigemptyset(&sigAct.sa_mask);
	sigAct.sa_handler = SIG_IGN;
	sigaction(SIGPIPE, &sigAct, NULL);

	setvbuf(stdout, buf, _IONBF, 48);
	
<<<<<<< HEAD
	if(!isatty(1))
		bShowProgress = 0;

	while((opt = getopt(argc, argv, "f:F:t:p:c:C:m:i:I:P:d:Dn:M:rB")) != -1) {
=======
	while((opt = getopt(argc, argv, "b:ef:F:t:p:c:C:m:i:I:P:d:Dn:L:M:rsBR:S:T:XW:Yz:Z:")) != -1) {
>>>>>>> 28af4067
		switch (opt) {
		case 'b':	batchsize = atoll(optarg);
				break;
		case 't':	targetIP = optarg;
				break;
		case 'p':	targetPort = atoi(optarg);
				break;
		case 'n':	numTargetPorts = atoi(optarg);
				break;
		case 'c':	numConnections = (unsigned) atoi(optarg);
				break;
		case 'C':	numFileIterations = atoi(optarg);
				break;
		case 'm':	numMsgsToSend = atoi(optarg);
				break;
		case 'i':	msgNum = atoi(optarg);
				break;
		case 'P':	msgPRI = optarg;
				break;
		case 'd':	extraDataLen = atoi(optarg);
				if(extraDataLen > MAX_EXTRADATA_LEN) {
					fprintf(stderr, "-d max is %d!\n",
						MAX_EXTRADATA_LEN);
					exit(1);
				}
				break;
		case 'D':	bRandConnDrop = 1;
				break;
		case 'r':	bRandomizeExtraData = 1;
				break;
		case 'f':	dynFileIDs = atoi(optarg);
				break;
		case 'F':	frameDelim = atoi(optarg);
				break;
<<<<<<< HEAD
=======
		case 'L':	tlsLogLevel = atoi(optarg);
				break;
>>>>>>> 28af4067
		case 'M':	MsgToSend = optarg;
				break;
		case 'I':	dataFile = optarg;
				/* in this mode, we do not know the num messages to send, so
				 * we set a (high) number to keep the code happy.
				 */
				numMsgsToSend = 1000000;
				break;
		case 's':	bSilent = 1;
				break;
		case 'B':	bBinaryFile = 1;
				break;
		case 'R':	numRuns = atoi(optarg);
				break;
		case 'S':	sleepBetweenRuns = atoi(optarg);
				break;
		case 'X':	bStatsRecords = 1;
				break;
		case 'e':	bCSVoutput = 1;
				break;
		case 'T':	if(!strcmp(optarg, "udp")) {
					transport = TP_UDP;
				} else if(!strcmp(optarg, "tcp")) {
					transport = TP_TCP;
				} else if(!strcmp(optarg, "tls")) {
#					if defined(ENABLE_GNUTLS)
						transport = TP_TLS;
#					else
						fprintf(stderr, "compiled without TLS support!\n", optarg);
						exit(1);
#					endif
				} else {
					fprintf(stderr, "unknown transport '%s'\n", optarg);
					exit(1);
				}
				break;
		case 'W':	waittime = atoi(optarg);
				break;
		case 'Y':	runMultithreaded = 1;
				break;
		case 'z':	tlsKeyFile = optarg;
				break;
		case 'Z':	tlsCertFile = optarg;
				break;
		default:	printf("invalid option '%c' or value missing - terminating...\n", opt);
				exit (1);
				break;
		}
	}

<<<<<<< HEAD
=======
	if(bStatsRecords && waittime) {
		fprintf(stderr, "warning: generating performance stats and using a waittime "
				"is somewhat contradictory!\n");
	}

	if(!isatty(1) || bSilent)
		bShowProgress = 0;

>>>>>>> 28af4067
	if(numConnections > 20) {
		/* if we use many (whatever this means, 20 is randomly picked)
		 * connections, we need to make sure we have a high enough
		 * limit. -- rgerhards, 2010-03-25
		 */
<<<<<<< HEAD
		struct rlimit maxFiles;
=======
>>>>>>> 28af4067
		maxFiles.rlim_cur = numConnections + 20;
		maxFiles.rlim_max = numConnections + 20;
		if(setrlimit(RLIMIT_NOFILE, &maxFiles) < 0) {
			perror("setrlimit to increase file handles failed");
			fprintf(stderr,
			        "could net set sufficiently large number of "
			        "open files for required connection count!\n");
			exit(1);
		}
	}
	
	if(dataFile != NULL) {
		if((dataFP = fopen(dataFile, "r")) == NULL) {
			perror(dataFile);
			exit(1);
		}
	}

	if(transport == TP_TLS) {
		initTLS();
	}

	if(openConnections() != 0) {
		printf("error opening connections\n");
		exit(1);
	}

	if(runTests() != 0) {
		printf("error running tests\n");
		exit(1);
	}

	closeConnections(); /* this is important so that we do not finish too early! */

<<<<<<< HEAD
	if(nConnDrops > 0)
		printf("-D option initiated %ld connection closures\n", nConnDrops);

	printf("End of tcpflood Run\n");
=======
	if(nConnDrops > 0 && !bSilent)
		printf("-D option initiated %ld connection closures\n", nConnDrops);

	if(!bSilent)
		printf("End of tcpflood Run\n");
>>>>>>> 28af4067

	exit(ret);
}<|MERGE_RESOLUTION|>--- conflicted
+++ resolved
@@ -33,8 +33,6 @@
  * -D	randomly drop and re-establish connections. Useful for stress-testing
  *      the TCP receiver.
  * -F	USASCII value for frame delimiter (in octet-stuffing mode), default LF
-<<<<<<< HEAD
-=======
  * -R	number of times the test shall be run (very useful for gathering performance
  *      data and other repetitive things). Default: 1
  * -S   number of seconds to sleep between different runs (-R) Default: 30
@@ -53,7 +51,6 @@
  * -z	private key file for TLS mode
  * -Z	cert (public key) file for TLS mode
  * -L	loglevel to use for GnuTLS troubleshooting (0-off to 10-all, 0 default)
->>>>>>> 28af4067
  *
  * Part of the testbench for rsyslog.
  *
@@ -118,10 +115,7 @@
 static int *sockArray;  /* array of sockets to use */
 static int msgNum = 0;	/* initial message number to start with */
 static int bShowProgress = 1; /* show progress messages */
-<<<<<<< HEAD
-=======
 static int bSilent = 0; /* completely silent operation */
->>>>>>> 28af4067
 static int bRandConnDrop = 0; /* randomly drop connections? */
 static char *MsgToSend = NULL; /* if non-null, this is the actual message to send */
 static int bBinaryFile = 0;	/* is -I file binary */
@@ -130,8 +124,6 @@
 static char frameDelim = '\n';	/* default frame delimiter */
 FILE *dataFP = NULL;		/* file pointer for data file, if used */
 static long nConnDrops = 0;	/* counter: number of time connection was dropped (-D option) */
-<<<<<<< HEAD
-=======
 static int numRuns = 1;		/* number of times the test shall be run */
 static int sleepBetweenRuns = 30; /* number of seconds to sleep between runs */
 static int bStatsRecords = 0;	/* generate stats records */
@@ -201,7 +193,6 @@
 
 	return 0;
 }
->>>>>>> 28af4067
 
 
 /* open a single tcp connection
@@ -325,10 +316,6 @@
 			ling.l_onoff = 1;
 			ling.l_linger = 1;
 			setsockopt(sockArray[i], SOL_SOCKET, SO_LINGER, &ling, sizeof(ling));
-<<<<<<< HEAD
-			close(sockArray[i]);
-		}
-=======
 			if(transport == TP_TLS)
 				closeTLSSess(i);
 			close(sockArray[i]);
@@ -337,7 +324,6 @@
 	if(bShowProgress) {
 		lenMsg = sprintf(msgBuf, "\r%5.5d close connections\n", i);
 		write(1, msgBuf, lenMsg);
->>>>>>> 28af4067
 	}
 
 }
@@ -427,28 +413,6 @@
 	}
 	if(bShowProgress)
 		printf("\r%8.8d %s sent", 0, statusText);
-<<<<<<< HEAD
-	while(1) { /* broken inside loop! */
-		if(i < numConnections)
-			socknum = i;
-		else if(i >= numMsgsToSend - numConnections)
-			socknum = i - (numMsgsToSend - numConnections);
-		else {
-			int rnd = rand();
-			socknum = rnd % numConnections;
-		}
-		genMsg(buf, sizeof(buf), &lenBuf); /* generate the message to send according to params */
-		if(lenBuf == 0)
-			break; /* end of processing! */
-		if(sockArray[socknum] == -1) {
-			/* connection was dropped, need to re-establish */
-			if(openConn(&(sockArray[socknum])) != 0) {
-				printf("error in trying to re-open connection %d\n", socknum);
-				exit(1);
-			}
-		}
-		lenSend = send(sockArray[socknum], buf, lenBuf, 0);
-=======
 	while(i < inst->numMsgs) {
 		if(runMultithreaded) {
 			socknum = inst->idx;
@@ -486,7 +450,6 @@
 				offsSendBuf = lenBuf;
 			}
 		}
->>>>>>> 28af4067
 		if(lenSend != lenBuf) {
 			printf("\r%5.5d\n", i);
 			fflush(stdout);
@@ -500,11 +463,7 @@
 			if(bShowProgress)
 				printf("\r%8.8d", i);
 		}
-<<<<<<< HEAD
-		if(bRandConnDrop) {
-=======
 		if(!runMultithreaded && bRandConnDrop) {
->>>>>>> 28af4067
 			/* if we need to randomly drop connections, see if we 
 			 * are a victim
 			 */
@@ -514,12 +473,9 @@
 				sockArray[socknum] = -1;
 			}
 		}
-<<<<<<< HEAD
-=======
 		if(inst->numSent % batchsize == 0) {
 			usleep(waittime);
 		}
->>>>>>> 28af4067
 		++msgNum;
 		++i;
 	}
@@ -534,8 +490,6 @@
 }
 
 
-<<<<<<< HEAD
-=======
 /* this is the thread that starts a generator
  */
 static void *
@@ -847,7 +801,6 @@
 static void closeTLSSess(int __attribute__((unused)) i) {}
 #	endif
 
->>>>>>> 28af4067
 /* Run the test.
  * rgerhards, 2009-04-03
  */
@@ -871,14 +824,7 @@
 
 	setvbuf(stdout, buf, _IONBF, 48);
 	
-<<<<<<< HEAD
-	if(!isatty(1))
-		bShowProgress = 0;
-
-	while((opt = getopt(argc, argv, "f:F:t:p:c:C:m:i:I:P:d:Dn:M:rB")) != -1) {
-=======
 	while((opt = getopt(argc, argv, "b:ef:F:t:p:c:C:m:i:I:P:d:Dn:L:M:rsBR:S:T:XW:Yz:Z:")) != -1) {
->>>>>>> 28af4067
 		switch (opt) {
 		case 'b':	batchsize = atoll(optarg);
 				break;
@@ -913,11 +859,8 @@
 				break;
 		case 'F':	frameDelim = atoi(optarg);
 				break;
-<<<<<<< HEAD
-=======
 		case 'L':	tlsLogLevel = atoi(optarg);
 				break;
->>>>>>> 28af4067
 		case 'M':	MsgToSend = optarg;
 				break;
 		case 'I':	dataFile = optarg;
@@ -968,8 +911,6 @@
 		}
 	}
 
-<<<<<<< HEAD
-=======
 	if(bStatsRecords && waittime) {
 		fprintf(stderr, "warning: generating performance stats and using a waittime "
 				"is somewhat contradictory!\n");
@@ -978,16 +919,11 @@
 	if(!isatty(1) || bSilent)
 		bShowProgress = 0;
 
->>>>>>> 28af4067
 	if(numConnections > 20) {
 		/* if we use many (whatever this means, 20 is randomly picked)
 		 * connections, we need to make sure we have a high enough
 		 * limit. -- rgerhards, 2010-03-25
 		 */
-<<<<<<< HEAD
-		struct rlimit maxFiles;
-=======
->>>>>>> 28af4067
 		maxFiles.rlim_cur = numConnections + 20;
 		maxFiles.rlim_max = numConnections + 20;
 		if(setrlimit(RLIMIT_NOFILE, &maxFiles) < 0) {
@@ -1022,18 +958,11 @@
 
 	closeConnections(); /* this is important so that we do not finish too early! */
 
-<<<<<<< HEAD
-	if(nConnDrops > 0)
-		printf("-D option initiated %ld connection closures\n", nConnDrops);
-
-	printf("End of tcpflood Run\n");
-=======
 	if(nConnDrops > 0 && !bSilent)
 		printf("-D option initiated %ld connection closures\n", nConnDrops);
 
 	if(!bSilent)
 		printf("End of tcpflood Run\n");
->>>>>>> 28af4067
 
 	exit(ret);
 }