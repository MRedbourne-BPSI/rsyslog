--- conflicted
+++ resolved
@@ -2469,13 +2469,9 @@
 		doIndent(indent); dbgprintf("PROPFILT\n");
 		doIndent(indent); dbgprintf("\tProperty.: '%s'\n",
 			propIDToName(stmt->d.s_propfilt.prop.id));
-<<<<<<< HEAD
-		if(stmt->d.s_propfilt.prop.name != NULL) {
-=======
 		if(stmt->d.s_propfilt.prop.id == PROP_CEE ||
 		   stmt->d.s_propfilt.prop.id == PROP_LOCAL_VAR ||
 		   stmt->d.s_propfilt.prop.id == PROP_GLOBAL_VAR) {
->>>>>>> ffc64138
 			doIndent(indent);
 			dbgprintf("\tCEE-Prop.: '%s'\n", stmt->d.s_propfilt.prop.name);
 		}
