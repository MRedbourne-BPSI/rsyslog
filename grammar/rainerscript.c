--- conflicted
+++ resolved
@@ -1772,12 +1772,8 @@
  * simply is no case where full evaluation would make any sense at all.
  */
 void
-<<<<<<< HEAD
-cnfexprEval(struct cnfexpr *__restrict__ const expr, struct var *__restrict__ const ret,
+cnfexprEval(const struct cnfexpr *__restrict__ const expr, struct var *__restrict__ const ret,
 	    void *__restrict__ const usrptr)
-=======
-cnfexprEval(const struct cnfexpr *const expr, struct var *ret, void* usrptr)
->>>>>>> 558df372
 {
 	struct var r, l; /* memory for subexpression results */
 	es_str_t *__restrict__ estr_r, *__restrict__ estr_l;
