--- conflicted
+++ resolved
@@ -112,7 +112,6 @@
 	case CMP_STARTSWITH: tokstr ="CMP_STARTSWITH"; break;
 	case CMP_STARTSWITHI: tokstr ="CMP_STARTSWITHI"; break;
 	case UMINUS: tokstr ="UMINUS"; break;
-<<<<<<< HEAD
 	case '&': tokstr ="&"; break;
 	case '+': tokstr ="+"; break;
 	case '-': tokstr ="-"; break;
@@ -125,8 +124,6 @@
 	case 'V': tokstr ="V"; break;
 	case 'F': tokstr ="F"; break;
 	case 'A': tokstr ="A"; break;
-=======
->>>>>>> 752d32f6
 	default: snprintf(tokbuf, sizeof(tokbuf), "%c[%d]", token, token);
 		 tokstr = tokbuf; break;
 	}
@@ -1241,14 +1238,6 @@
 	long long n;
 	if(r->datatype == 'S') {
 		n = str2num(r->d.estr, bSuccess);
-<<<<<<< HEAD
-=======
-		if(Debug) {
-			char *cc = es_str2cstr(r->d.estr, NULL);
-			dbgprintf("JSONorString: string is '%s', num %d\n", cc, (int)n);
-			free(cc);
-		}
->>>>>>> 752d32f6
 	} else {
 		if(r->datatype == 'J') {
 #ifdef HAVE_JSON_OBJECT_NEW_INT64
@@ -1805,10 +1794,6 @@
 			localRet = doExtractFieldByChar((uchar*)str, (char) delim, matchnbr, &resStr);
 		}
 		if(localRet == RS_RET_OK) {
-<<<<<<< HEAD
-=======
-			DBGPRINTF("JSONorString: return String is '%s'\n", resStr);
->>>>>>> 752d32f6
 			ret->d.estr = es_newStrFromCStr((char*)resStr, strlen((char*)resStr));
 			free(resStr);
 		} else if(localRet == RS_RET_FIELD_NOT_FOUND) {
@@ -1835,10 +1820,6 @@
 		ret->datatype = 'N';
 		break;
 	case CNFFUNC_LOOKUP:
-<<<<<<< HEAD
-=======
-		DBGPRINTF("DDDD: executing lookup\n");
->>>>>>> 752d32f6
 		ret->datatype = 'S';
 		if(func->funcdata == NULL) {
 			ret->d.estr = es_newStrFromCStr("TABLE-NOT-FOUND", sizeof("TABLE-NOT-FOUND")-1);
