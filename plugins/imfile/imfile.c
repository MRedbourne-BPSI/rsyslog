/* imfile.c
 * 
 * This is the input module for reading text file data. A text file is a
 * non-binary file who's lines are delemited by the \n character.
 *
 * Work originally begun on 2008-02-01 by Rainer Gerhards
 *
 * Copyright 2008-2013 Adiscon GmbH.
 *
 * This file is part of rsyslog.
 *
 * Licensed under the Apache License, Version 2.0 (the "License");
 * you may not use this file except in compliance with the License.
 * You may obtain a copy of the License at
 * 
 *       http://www.apache.org/licenses/LICENSE-2.0
 *       -or-
 *       see COPYING.ASL20 in the source distribution
 * 
 * Unless required by applicable law or agreed to in writing, software
 * distributed under the License is distributed on an "AS IS" BASIS,
 * WITHOUT WARRANTIES OR CONDITIONS OF ANY KIND, either express or implied.
 * See the License for the specific language governing permissions and
 * limitations under the License.
 */
#include "config.h"
#include <stdio.h>
#include <stdlib.h>
#include <assert.h>
#include <string.h>
#include <errno.h>
#include <fcntl.h>
<<<<<<< HEAD
#include <pthread.h>
=======
#include <pthread.h>		/* do NOT remove: will soon be done by the module generation macros */
#include <sys/types.h>
#include <unistd.h>
>>>>>>> 8162e6e7
#ifdef HAVE_SYS_STAT_H
#	include <sys/stat.h>
#endif
#include "rsyslog.h"		/* error codes etc... */
#include "dirty.h"
#include "cfsysline.h"		/* access to config file objects */
#include "module-template.h"	/* generic module interface code - very important, read it! */
#include "srUtils.h"		/* some utility functions */
#include "msg.h"
#include "stream.h"
#include "errmsg.h"
#include "glbl.h"
#include "datetime.h"
#include "unicode-helper.h"
#include "prop.h"
#include "stringbuf.h"
#include "ruleset.h"
#include "ratelimit.h"

MODULE_TYPE_INPUT	/* must be present for input modules, do not remove */
MODULE_TYPE_NOKEEP
MODULE_CNFNAME("imfile")

/* defines */

/* Module static data */
DEF_IMOD_STATIC_DATA	/* must be present, starts static data */
DEFobjCurrIf(errmsg)
DEFobjCurrIf(glbl)
DEFobjCurrIf(datetime)
DEFobjCurrIf(strm)
DEFobjCurrIf(prop)
DEFobjCurrIf(ruleset)

static int bLegacyCnfModGlobalsPermitted;/* are legacy module-global config parameters permitted? */

#define NUM_MULTISUB 1024 /* default max number of submits */
#define DFLT_PollInterval 10

#define INIT_FILE_TAB_SIZE 4 /* default file table size - is extended as needed, use 2^x value */

/* this structure is used in pure polling mode as well one of the support
 * structures for inotify.
 */
typedef struct fileInfo_s {
	uchar *pszFileName;
	uchar *pszBasename;	/* our files basename part */
	uchar *pszTag;
	size_t lenTag;
	uchar *pszStateFile; /* file in which state between runs is to be stored */
	int iFacility;
	int iSeverity;
	int maxLinesAtOnce;
	int nRecords; /**< How many records did we process before persisting the stream? */
	int iPersistStateInterval; /**< how often should state be persisted? (0=on close only) */
	strm_t *pStrm;	/* its stream (NULL if not assigned) */
	uint8_t readMode;	/* which mode to use in ReadMulteLine call? */
	sbool escapeLF;	/* escape LF inside the MSG content? */
	ruleset_t *pRuleset;	/* ruleset to bind listener to (use system default if unspecified) */
	ratelimit_t *ratelimiter;
	multi_submit_t multiSub;
} fileInfo_t;

static struct configSettings_s {
	uchar *pszFileName;
	uchar *pszFileTag;
	uchar *pszStateFile;
	uchar *pszBindRuleset;
	int iPollInterval;
	int iPersistStateInterval;	/* how often if state file to be persisted? (default 0->never) */
	int iFacility; /* local0 */
	int iSeverity;  /* notice, as of rfc 3164 */
	int readMode;  /* mode to use for ReadMultiLine call */
	int maxLinesAtOnce;	/* how many lines to process in a row? */
	ruleset_t *pBindRuleset;	/* ruleset to bind listener to (use system default if unspecified) */
} cs;

struct instanceConf_s {
	uchar *pszFileName;
	uchar *pszDirName;
	uchar *pszFileBaseName;
	uchar *pszTag;
	uchar *pszStateFile;
	uchar *pszBindRuleset;
	int nMultiSub;
	int iPersistStateInterval;
	int iFacility;
	int iSeverity;
	uint8_t readMode;
	sbool escapeLF;
	int maxLinesAtOnce;
	ruleset_t *pBindRuleset;	/* ruleset to bind listener to (use system default if unspecified) */
	struct instanceConf_s *next;
};


/* forward definitions */
static rsRetVal persistStrmState(fileInfo_t *pInfo);
static rsRetVal resetConfigVariables(uchar __attribute__((unused)) *pp, void __attribute__((unused)) *pVal);

/* config variables */
struct modConfData_s {
	rsconf_t *pConf;	/* our overall config object */
	int iPollInterval;	/* number of seconds to sleep when there was no file activity */
	instanceConf_t *root, *tail;
	sbool configSetViaV2Method;
};
static modConfData_t *loadModConf = NULL;/* modConf ptr to use for the current load process */
static modConfData_t *runModConf = NULL;/* modConf ptr to use for the current load process */

static int iFilPtr = 0;		/* number of files to be monitored; pointer to next free spot during config */
static fileInfo_t *files = NULL;
static int currMaxFiles;

static prop_t *pInputName = NULL;	/* there is only one global inputName for all messages generated by this input */

/* module-global parameters */
static struct cnfparamdescr modpdescr[] = {
	{ "pollinginterval", eCmdHdlrPositiveInt, 0 }
};
static struct cnfparamblk modpblk =
	{ CNFPARAMBLK_VERSION,
	  sizeof(modpdescr)/sizeof(struct cnfparamdescr),
	  modpdescr
	};

/* input instance parameters */
static struct cnfparamdescr inppdescr[] = {
	{ "file", eCmdHdlrString, CNFPARAM_REQUIRED },
	{ "statefile", eCmdHdlrString, CNFPARAM_REQUIRED },
	{ "tag", eCmdHdlrString, CNFPARAM_REQUIRED },
	{ "severity", eCmdHdlrSeverity, 0 },
	{ "facility", eCmdHdlrFacility, 0 },
	{ "ruleset", eCmdHdlrString, 0 },
	{ "readmode", eCmdHdlrInt, 0 },
	{ "escapelf", eCmdHdlrBinary, 0 },
	{ "maxlinesatonce", eCmdHdlrInt, 0 },
	{ "maxsubmitatonce", eCmdHdlrInt, 0 },
	{ "persiststateinterval", eCmdHdlrInt, 0 }
};
static struct cnfparamblk inppblk =
	{ CNFPARAMBLK_VERSION,
	  sizeof(inppdescr)/sizeof(struct cnfparamdescr),
	  inppdescr
	};

#include "im-helper.h" /* must be included AFTER the type definitions! */


/* enqueue the read file line as a message. The provided string is
 * not freed - thuis must be done by the caller.
 */
static rsRetVal enqLine(fileInfo_t *pInfo, cstr_t *cstrLine)
{
	DEFiRet;
	msg_t *pMsg;

	if(rsCStrLen(cstrLine) == 0) {
		/* we do not process empty lines */
		FINALIZE;
	}

	CHKiRet(msgConstruct(&pMsg));
	MsgSetFlowControlType(pMsg, eFLOWCTL_FULL_DELAY);
	MsgSetInputName(pMsg, pInputName);
	MsgSetRawMsg(pMsg, (char*)rsCStrGetSzStr(cstrLine), cstrLen(cstrLine));
	MsgSetMSGoffs(pMsg, 0);	/* we do not have a header... */
	MsgSetHOSTNAME(pMsg, glbl.GetLocalHostName(), ustrlen(glbl.GetLocalHostName()));
	MsgSetTAG(pMsg, pInfo->pszTag, pInfo->lenTag);
	pMsg->iFacility = LOG_FAC(pInfo->iFacility);
	pMsg->iSeverity = LOG_PRI(pInfo->iSeverity);
	MsgSetRuleset(pMsg, pInfo->pRuleset);
	ratelimitAddMsg(pInfo->ratelimiter, &pInfo->multiSub, pMsg);
finalize_it:
	RETiRet;
}


/* try to open a file. This involves checking if there is a status file and,
 * if so, reading it in. Processing continues from the last know location.
 */
static rsRetVal
openFile(fileInfo_t *pThis)
{
	DEFiRet;
	strm_t *psSF = NULL;
	uchar pszSFNam[MAXFNAME];
	size_t lenSFNam;
	struct stat stat_buf;

	/* Construct file name */
	lenSFNam = snprintf((char*)pszSFNam, sizeof(pszSFNam) / sizeof(uchar), "%s/%s",
			     (char*) glbl.GetWorkDir(), (char*)pThis->pszStateFile);

	/* check if the file exists */
	if(stat((char*) pszSFNam, &stat_buf) == -1) {
		if(errno == ENOENT) {
			dbgprintf("filemon %p: clean startup, no .si file found\n", pThis);
			ABORT_FINALIZE(RS_RET_FILE_NOT_FOUND);
		} else {
			dbgprintf("filemon %p: error %d trying to access .si file\n", pThis, errno);
			ABORT_FINALIZE(RS_RET_IO_ERROR);
		}
	}

	/* If we reach this point, we have a .si file */

	CHKiRet(strm.Construct(&psSF));
	CHKiRet(strm.SettOperationsMode(psSF, STREAMMODE_READ));
	CHKiRet(strm.SetsType(psSF, STREAMTYPE_FILE_SINGLE));
	CHKiRet(strm.SetFName(psSF, pszSFNam, lenSFNam));
	CHKiRet(strm.ConstructFinalize(psSF));

	/* read back in the object */
	CHKiRet(obj.Deserialize(&pThis->pStrm, (uchar*) "strm", psSF, NULL, pThis));

	strm.CheckFileChange(pThis->pStrm);
	CHKiRet(strm.SeekCurrOffs(pThis->pStrm));

	/* note: we do not delete the state file, so that the last position remains
	 * known even in the case that rsyslogd aborts for some reason (like powerfail)
	 */

finalize_it:
	if(psSF != NULL)
		strm.Destruct(&psSF);

	if(iRet != RS_RET_OK) {
		if(pThis->pStrm != NULL)
			strm.Destruct(&pThis->pStrm);
		CHKiRet(strm.Construct(&pThis->pStrm));
		CHKiRet(strm.SettOperationsMode(pThis->pStrm, STREAMMODE_READ));
		CHKiRet(strm.SetsType(pThis->pStrm, STREAMTYPE_FILE_MONITOR));
		CHKiRet(strm.SetFName(pThis->pStrm, pThis->pszFileName, strlen((char*) pThis->pszFileName)));
		CHKiRet(strm.ConstructFinalize(pThis->pStrm));
	}

	RETiRet;
}


/* The following is a cancel cleanup handler for strmReadLine(). It is necessary in case
 * strmReadLine() is cancelled while processing the stream. -- rgerhards, 2008-03-27
 */
static void pollFileCancelCleanup(void *pArg)
{
	BEGINfunc;
	cstr_t **ppCStr = (cstr_t**) pArg;
	if(*ppCStr != NULL)
		rsCStrDestruct(ppCStr);
	ENDfunc;
}


/* poll a file, need to check file rollover etc. open file if not open */
#pragma GCC diagnostic ignored "-Wempty-body"
static rsRetVal pollFile(fileInfo_t *pThis, int *pbHadFileData)
{
	cstr_t *pCStr = NULL;
	int nProcessed = 0;
	DEFiRet;

	ASSERT(pbHadFileData != NULL);

	/* Note: we must do pthread_cleanup_push() immediately, because the POXIS macros
	 * otherwise do not work if I include the _cleanup_pop() inside an if... -- rgerhards, 2008-08-14
	 */
	pthread_cleanup_push(pollFileCancelCleanup, &pCStr);
	if(pThis->pStrm == NULL) {
		CHKiRet(openFile(pThis)); /* open file */
	}

	/* loop below will be exited when strmReadLine() returns EOF */
	while(glbl.GetGlobalInputTermState() == 0) {
		if(pThis->maxLinesAtOnce != 0 && nProcessed >= pThis->maxLinesAtOnce)
			break;
		CHKiRet(strm.ReadLine(pThis->pStrm, &pCStr, pThis->readMode, pThis->escapeLF));
		++nProcessed;
		*pbHadFileData = 1; /* this is just a flag, so set it and forget it */
		CHKiRet(enqLine(pThis, pCStr)); /* process line */
		rsCStrDestruct(&pCStr); /* discard string (must be done by us!) */
		if(pThis->iPersistStateInterval > 0 && pThis->nRecords++ >= pThis->iPersistStateInterval) {
			persistStrmState(pThis);
			pThis->nRecords = 0;
		}
	}

finalize_it:
	multiSubmitFlush(&pThis->multiSub);
	pthread_cleanup_pop(0);

	if(pCStr != NULL) {
		rsCStrDestruct(&pCStr);
	}

	RETiRet;
}
#pragma GCC diagnostic warning "-Wempty-body"


/* create input instance, set default paramters, and
 * add it to the list of instances.
 */
static rsRetVal
createInstance(instanceConf_t **pinst)
{
	instanceConf_t *inst;
	DEFiRet;
	CHKmalloc(inst = MALLOC(sizeof(instanceConf_t)));
	inst->next = NULL;
	inst->pBindRuleset = NULL;

	inst->pszBindRuleset = NULL;
	inst->pszFileName = NULL;
	inst->pszTag = NULL;
	inst->pszStateFile = NULL;
	inst->nMultiSub = NUM_MULTISUB;
	inst->iSeverity = 5;
	inst->iFacility = 128;
	inst->maxLinesAtOnce = 10240;
	inst->iPersistStateInterval = 0;
	inst->readMode = 0;
	inst->escapeLF = 1;

	/* node created, let's add to config */
	if(loadModConf->tail == NULL) {
		loadModConf->tail = loadModConf->root = inst;
	} else {
		loadModConf->tail->next = inst;
		loadModConf->tail = inst;
	}

	*pinst = inst;
finalize_it:
	RETiRet;
}


/* this function checks instance parameters and does some required pre-processing
 * (e.g. split filename in path and actual name)
 * Note: we do NOT use dirname()/basename() as they have portability problems.
 */
static rsRetVal
checkInstance(instanceConf_t *inst)
{
	char dirn[MAXFNAME];
	char basen[MAXFNAME];
	int i;
	int lenName;
	struct stat sb;
	int r;
	int eno;
	char errStr[512];
	DEFiRet;

	lenName = ustrlen(inst->pszFileName);
	for(i = lenName ; i >= 0 ; --i) {
		if(inst->pszFileName[i] == '/') {
			/* found basename component */
			if(i == lenName)
				basen[0] = '\0';
			else {
				memcpy(basen, inst->pszFileName+i+1, lenName-i);
				/* Note \0 is copied above! */
				//basen[(lenName-i+1)+1] = '\0';
			}
			break;
		}
	}
	memcpy(dirn, inst->pszFileName, i); /* do not copy slash */
	dirn[i] = '\0';
	CHKmalloc(inst->pszFileBaseName = ustrdup(basen));
	CHKmalloc(inst->pszDirName = ustrdup(dirn));

	if(dirn[0] == '\0') {
		dirn[0] = '/';
		dirn[1] = '\0';
	}
	r = stat(dirn, &sb);
	if(r != 0)  {
		eno = errno;
		rs_strerror_r(eno, errStr, sizeof(errStr));
		errmsg.LogError(0, RS_RET_CONFIG_ERROR, "imfile warning: directory '%s': %s",
				dirn, errStr);
		ABORT_FINALIZE(RS_RET_CONFIG_ERROR);
	}
	if(!S_ISDIR(sb.st_mode)) {
		errmsg.LogError(0, RS_RET_CONFIG_ERROR, "imfile warning: configured directory "
				"'%s' is NOT a directory", dirn);
		ABORT_FINALIZE(RS_RET_CONFIG_ERROR);
	}

finalize_it:
	RETiRet;
}


/* add a new monitor */
static rsRetVal addInstance(void __attribute__((unused)) *pVal, uchar *pNewVal)
{
	instanceConf_t *inst;
	DEFiRet;

	if(cs.pszFileName == NULL) {
		errmsg.LogError(0, RS_RET_CONFIG_ERROR, "imfile error: no file name given, file monitor can not be created");
		ABORT_FINALIZE(RS_RET_CONFIG_ERROR);
	}
	if(cs.pszFileTag == NULL) {
		errmsg.LogError(0, RS_RET_CONFIG_ERROR, "imfile error: no tag value given , file monitor can not be created");
		ABORT_FINALIZE(RS_RET_CONFIG_ERROR);
	}
	if(cs.pszStateFile == NULL) {
		errmsg.LogError(0, RS_RET_CONFIG_ERROR, "imfile error: not state file name given, file monitor can not be created");
		ABORT_FINALIZE(RS_RET_CONFIG_ERROR);
	}

	CHKiRet(createInstance(&inst));
	if((cs.pszBindRuleset == NULL) || (cs.pszBindRuleset[0] == '\0')) {
		inst->pszBindRuleset = NULL;
	} else {
		CHKmalloc(inst->pszBindRuleset = ustrdup(cs.pszBindRuleset));
	}
	inst->pszFileName = (uchar*) strdup((char*) cs.pszFileName);
	inst->pszTag = (uchar*) strdup((char*) cs.pszFileTag);
	inst->pszStateFile = (uchar*) strdup((char*) cs.pszStateFile);
	inst->iSeverity = cs.iSeverity;
	inst->iFacility = cs.iFacility;
	inst->maxLinesAtOnce = cs.maxLinesAtOnce;
	inst->iPersistStateInterval = cs.iPersistStateInterval;
	inst->readMode = cs.readMode;
	inst->escapeLF = 0;

	CHKiRet(checkInstance(inst));

	/* reset legacy system */
	cs.iPersistStateInterval = 0;
	resetConfigVariables(NULL, NULL); /* values are both dummies */

finalize_it:
	free(pNewVal); /* we do not need it, but we must free it! */
	RETiRet;
}


/* This function is called when a new listener (monitor) shall be added. */
static inline rsRetVal
addListner(instanceConf_t *inst)
{
	DEFiRet;
	int newMax;
	fileInfo_t *newFileTab;
	fileInfo_t *pThis;

	if(iFilPtr == currMaxFiles) {
		newMax = 2 * currMaxFiles;
		newFileTab = realloc(files, newMax * sizeof(fileInfo_t));
		if(newFileTab == NULL) {
			errmsg.LogError(0, RS_RET_OUT_OF_MEMORY,
					"cannot alloc memory to monitor file '%s' - ignoring",
					inst->pszFileName);
			ABORT_FINALIZE(RS_RET_OUT_OF_MEMORY);
		}
		files = newFileTab;
		currMaxFiles = newMax;
		DBGPRINTF("imfile: increased file table to %d entries\n", currMaxFiles);
	}

	/* if we reach this point, there is space in the file table for the new entry */
	pThis = &files[iFilPtr];
	pThis->pszFileName = (uchar*) strdup((char*) inst->pszFileName);
	pThis->pszTag = (uchar*) strdup((char*) inst->pszTag);
	pThis->lenTag = ustrlen(pThis->pszTag);
	pThis->pszStateFile = (uchar*) strdup((char*) inst->pszStateFile);

	CHKiRet(ratelimitNew(&pThis->ratelimiter, "imfile", (char*)inst->pszFileName));
	CHKmalloc(pThis->multiSub.ppMsgs = MALLOC(inst->nMultiSub * sizeof(msg_t*)));
	pThis->multiSub.maxElem = inst->nMultiSub;
	pThis->multiSub.nElem = 0;
	pThis->iSeverity = inst->iSeverity;
	pThis->iFacility = inst->iFacility;
	pThis->maxLinesAtOnce = inst->maxLinesAtOnce;
	pThis->iPersistStateInterval = inst->iPersistStateInterval;
	pThis->readMode = inst->readMode;
	pThis->escapeLF = inst->escapeLF;
	pThis->pRuleset = inst->pBindRuleset;
	pThis->nRecords = 0;
	++iFilPtr;	/* we got a new file to monitor */

	resetConfigVariables(NULL, NULL); /* values are both dummies */
finalize_it:
	RETiRet;
}


BEGINnewInpInst
	struct cnfparamvals *pvals;
	instanceConf_t *inst;
	int i;
CODESTARTnewInpInst
	DBGPRINTF("newInpInst (imfile)\n");

	pvals = nvlstGetParams(lst, &inppblk, NULL);
	if(pvals == NULL) {
		ABORT_FINALIZE(RS_RET_MISSING_CNFPARAMS);
	}

	if(Debug) {
		dbgprintf("input param blk in imfile:\n");
		cnfparamsPrint(&inppblk, pvals);
	}

	CHKiRet(createInstance(&inst));

	for(i = 0 ; i < inppblk.nParams ; ++i) {
		if(!pvals[i].bUsed)
			continue;
		if(!strcmp(inppblk.descr[i].name, "file")) {
			inst->pszFileName = (uchar*)es_str2cstr(pvals[i].val.d.estr, NULL);
		} else if(!strcmp(inppblk.descr[i].name, "statefile")) {
			inst->pszStateFile = (uchar*)es_str2cstr(pvals[i].val.d.estr, NULL);
		} else if(!strcmp(inppblk.descr[i].name, "tag")) {
			inst->pszTag = (uchar*)es_str2cstr(pvals[i].val.d.estr, NULL);
		} else if(!strcmp(inppblk.descr[i].name, "ruleset")) {
			inst->pszBindRuleset = (uchar*)es_str2cstr(pvals[i].val.d.estr, NULL);
		} else if(!strcmp(inppblk.descr[i].name, "severity")) {
			inst->iSeverity = pvals[i].val.d.n;
		} else if(!strcmp(inppblk.descr[i].name, "facility")) {
			inst->iFacility = pvals[i].val.d.n;
		} else if(!strcmp(inppblk.descr[i].name, "readmode")) {
			inst->readMode = (uint8_t) pvals[i].val.d.n;
		} else if(!strcmp(inppblk.descr[i].name, "escapelf")) {
			inst->escapeLF = (sbool) pvals[i].val.d.n;
		} else if(!strcmp(inppblk.descr[i].name, "maxlinesatonce")) {
			inst->maxLinesAtOnce = pvals[i].val.d.n;
		} else if(!strcmp(inppblk.descr[i].name, "persiststateinterval")) {
			inst->iPersistStateInterval = pvals[i].val.d.n;
		} else if(!strcmp(inppblk.descr[i].name, "maxsubmitatonce")) {
			inst->nMultiSub = pvals[i].val.d.n;
		} else {
			dbgprintf("imfile: program error, non-handled "
			  "param '%s'\n", inppblk.descr[i].name);
		}
	}
	CHKiRet(checkInstance(inst));
finalize_it:
CODE_STD_FINALIZERnewInpInst
	cnfparamvalsDestruct(pvals, &inppblk);
ENDnewInpInst

BEGINbeginCnfLoad
CODESTARTbeginCnfLoad
	loadModConf = pModConf;
	pModConf->pConf = pConf;
	/* init our settings */
	loadModConf->iPollInterval = DFLT_PollInterval;
	loadModConf->configSetViaV2Method = 0;
	bLegacyCnfModGlobalsPermitted = 1;
	/* init legacy config vars */
	cs.pszFileName = NULL;
	cs.pszFileTag = NULL;
	cs.pszStateFile = NULL;
	cs.iPollInterval = DFLT_PollInterval;
	cs.iPersistStateInterval = 0;
	cs.iFacility = 128;
	cs.iSeverity = 5;
	cs.readMode = 0;
	cs.maxLinesAtOnce = 10240;
	cs.pBindRuleset = NULL;
ENDbeginCnfLoad


BEGINsetModCnf
	struct cnfparamvals *pvals = NULL;
	int i;
CODESTARTsetModCnf
	pvals = nvlstGetParams(lst, &modpblk, NULL);
	if(pvals == NULL) {
		errmsg.LogError(0, RS_RET_MISSING_CNFPARAMS, "imfile: error processing module "
				"config parameters [module(...)]");
		ABORT_FINALIZE(RS_RET_MISSING_CNFPARAMS);
	}

	if(Debug) {
		dbgprintf("module (global) param blk for imfile:\n");
		cnfparamsPrint(&modpblk, pvals);
	}

	for(i = 0 ; i < modpblk.nParams ; ++i) {
		if(!pvals[i].bUsed)
			continue;
		if(!strcmp(modpblk.descr[i].name, "pollinginterval")) {
			loadModConf->iPollInterval = (int) pvals[i].val.d.n;
		} else {
			dbgprintf("imfile: program error, non-handled "
			  "param '%s' in beginCnfLoad\n", modpblk.descr[i].name);
		}
	}

	/* remove all of our legacy handlers, as they can not used in addition
	 * the the new-style config method.
	 */
	bLegacyCnfModGlobalsPermitted = 0;
	loadModConf->configSetViaV2Method = 1;

finalize_it:
	if(pvals != NULL)
		cnfparamvalsDestruct(pvals, &modpblk);
ENDsetModCnf


BEGINendCnfLoad
CODESTARTendCnfLoad
	if(!loadModConf->configSetViaV2Method) {
		/* persist module-specific settings from legacy config system */
		loadModConf->iPollInterval = cs.iPollInterval;
	}
	dbgprintf("imfile: polling interval is %d\n", loadModConf->iPollInterval);

	loadModConf = NULL; /* done loading */
	/* free legacy config vars */
	free(cs.pszFileName);
	free(cs.pszFileTag);
	free(cs.pszStateFile);
ENDendCnfLoad


BEGINcheckCnf
	instanceConf_t *inst;
CODESTARTcheckCnf
	for(inst = pModConf->root ; inst != NULL ; inst = inst->next) {
		std_checkRuleset(pModConf, inst);
	}
	if(pModConf->root == NULL) {
		errmsg.LogError(0, RS_RET_NO_LISTNERS,
				"imfile: no files configured to be monitored - "
				"no input will be gathered");
		iRet = RS_RET_NO_LISTNERS;
	}
ENDcheckCnf


/* note: we do access files AFTER we have dropped privileges. This is
 * intentional, user must make sure the files have the right permissions.
 */
BEGINactivateCnf
	instanceConf_t *inst;
CODESTARTactivateCnf
	runModConf = pModConf;
	free(files); /* clear any previous instance */
	CHKmalloc(files = (fileInfo_t*) malloc(sizeof(fileInfo_t) * INIT_FILE_TAB_SIZE));
	currMaxFiles = INIT_FILE_TAB_SIZE;
	iFilPtr = 0;

	for(inst = runModConf->root ; inst != NULL ; inst = inst->next) {
		addListner(inst);
	}

	/* if we could not set up any listeners, there is no point in running... */
	if(iFilPtr == 0) {
		errmsg.LogError(0, NO_ERRCODE, "imfile: no file monitors could be started, "
				"input not activated.\n");
		ABORT_FINALIZE(RS_RET_NO_RUN);
	}
finalize_it:
ENDactivateCnf


BEGINfreeCnf
	instanceConf_t *inst, *del;
CODESTARTfreeCnf
	for(inst = pModConf->root ; inst != NULL ; ) {
		free(inst->pszBindRuleset);
		free(inst->pszFileName);
		free(inst->pszDirName);
		free(inst->pszFileBaseName);
		free(inst->pszTag);
		free(inst->pszStateFile);
		del = inst;
		inst = inst->next;
		free(del);
	}
	free(files);
ENDfreeCnf


/* Monitor files in traditional polling mode.
 *
 * We go through all files and remember if at least one had data. If so, we do
 * another run (until no data was present in any file). Then we sleep for
 * PollInterval seconds and restart the whole process. This ensures that as
 * long as there is some data present, it will be processed at the fastest
 * possible pace - probably important for busy systmes. If we monitor just a
 * single file, the algorithm is slightly modified. In that case, the sleep
 * hapens immediately. The idea here is that if we have just one file, we
 * returned from the file processer because that file had no additional data.
 * So even if we found some lines, it is highly unlikely to find a new one
 * just now. Trying it would result in a performance-costly additional try
 * which in the very, very vast majority of cases will never find any new
 * lines. 
 * On spamming the main queue: keep in mind that it will automatically rate-limit
 * ourselfes if we begin to overrun it. So we really do not need to care here.
 */
static rsRetVal
doPolling(void)
{
	int i;
	int bHadFileData; /* were there at least one file with data during this run? */
	DEFiRet;
	while(glbl.GetGlobalInputTermState() == 0) {
		do {
			bHadFileData = 0;
			for(i = 0 ; i < iFilPtr ; ++i) {
				if(glbl.GetGlobalInputTermState() == 1)
					break; /* terminate input! */
				pollFile(&files[i], &bHadFileData);
			}
		} while(iFilPtr > 1 && bHadFileData == 1 && glbl.GetGlobalInputTermState() == 0);
		  /* warning: do...while()! */

		/* Note: the additional 10ns wait is vitally important. It guards rsyslog
		 * against totally hogging the CPU if the users selects a polling interval
		 * of 0 seconds. It doesn't hurt any other valid scenario. So do not remove.
		 * rgerhards, 2008-02-14
		 */
		if(glbl.GetGlobalInputTermState() == 0)
			srSleep(runModConf->iPollInterval, 10);
	}
	
	RETiRet;
}

/* This function is called by the framework to gather the input. The module stays
 * most of its lifetime inside this function. It MUST NEVER exit this function. Doing
 * so would end module processing and rsyslog would NOT reschedule the module. If
 * you exit from this function, you violate the interface specification!
 */
BEGINrunInput
CODESTARTrunInput
	iRet = doPolling();

	DBGPRINTF("imfile: terminating upon request of rsyslog core\n");
	RETiRet;	/* use it to make sure the housekeeping is done! */
ENDrunInput


/* The function is called by rsyslog before runInput() is called. It is a last chance
 * to set up anything specific. Most importantly, it can be used to tell rsyslog if the
 * input shall run or not. The idea is that if some config settings (or similiar things)
 * are not OK, the input can tell rsyslog it will not execute. To do so, return
 * RS_RET_NO_RUN or a specific error code. If RS_RET_OK is returned, rsyslog will
 * proceed and call the runInput() entry point.
 */
BEGINwillRun
CODESTARTwillRun
	/* we need to create the inputName property (only once during our lifetime) */
	CHKiRet(prop.Construct(&pInputName));
	CHKiRet(prop.SetString(pInputName, UCHAR_CONSTANT("imfile"), sizeof("imfile") - 1));
	CHKiRet(prop.ConstructFinalize(pInputName));

finalize_it:
ENDwillRun



/* This function persists information for a specific file being monitored.
 * To do so, it simply persists the stream object. We do NOT abort on error
 * iRet as that makes matters worse (at least we can try persisting the others...).
 * rgerhards, 2008-02-13
 */
static rsRetVal
persistStrmState(fileInfo_t *pInfo)
{
	DEFiRet;
	strm_t *psSF = NULL; /* state file (stream) */
	size_t lenDir;

	ASSERT(pInfo != NULL);

	/* TODO: create a function persistObj in obj.c? */
	CHKiRet(strm.Construct(&psSF));
	lenDir = ustrlen(glbl.GetWorkDir());
	if(lenDir > 0)
		CHKiRet(strm.SetDir(psSF, glbl.GetWorkDir(), lenDir));
	CHKiRet(strm.SettOperationsMode(psSF, STREAMMODE_WRITE_TRUNC));
	CHKiRet(strm.SetsType(psSF, STREAMTYPE_FILE_SINGLE));
	CHKiRet(strm.SetFName(psSF, pInfo->pszStateFile, strlen((char*) pInfo->pszStateFile)));
	CHKiRet(strm.ConstructFinalize(psSF));

	CHKiRet(strm.Serialize(pInfo->pStrm, psSF));
	CHKiRet(strm.Flush(psSF));

	CHKiRet(strm.Destruct(&psSF));

finalize_it:
	if(psSF != NULL)
		strm.Destruct(&psSF);
	
	if(iRet != RS_RET_OK) {
		errmsg.LogError(0, iRet, "imfile: could not persist state "
				"file %s - data may be repeated on next "
				"startup. Is WorkDirectory set?",
				pInfo->pszStateFile);
	}

	RETiRet;
}


/* This function is called by the framework after runInput() has been terminated. It
 * shall free any resources and prepare the module for unload.
 */
BEGINafterRun
	int i;
CODESTARTafterRun
	/* Close files and persist file state information. We do NOT abort on error iRet as that makes
	 * matters worse (at least we can try persisting the others...). Please note that, under stress
	 * conditions, it may happen that we are terminated before we actuall could open all streams. So
	 * before we change anything, we need to make sure the stream was open.
	 */
	for(i = 0 ; i < iFilPtr ; ++i) {
		if(files[i].pStrm != NULL) { /* stream open? */
			persistStrmState(&files[i]);
			strm.Destruct(&(files[i].pStrm));
		}
		ratelimitDestruct(files[i].ratelimiter);
		free(files[i].multiSub.ppMsgs);
		free(files[i].pszFileName);
		free(files[i].pszTag);
		free(files[i].pszStateFile);
	}

	if(pInputName != NULL)
		prop.Destruct(&pInputName);
ENDafterRun


BEGINisCompatibleWithFeature
CODESTARTisCompatibleWithFeature
	if(eFeat == sFEATURENonCancelInputTermination)
		iRet = RS_RET_OK;
ENDisCompatibleWithFeature


/* The following entry points are defined in module-template.h.
 * In general, they need to be present, but you do NOT need to provide
 * any code here.
 */
BEGINmodExit
CODESTARTmodExit
	/* release objects we used */
	objRelease(strm, CORE_COMPONENT);
	objRelease(datetime, CORE_COMPONENT);
	objRelease(glbl, CORE_COMPONENT);
	objRelease(errmsg, CORE_COMPONENT);
	objRelease(prop, CORE_COMPONENT);
	objRelease(ruleset, CORE_COMPONENT);
ENDmodExit


BEGINqueryEtryPt
CODESTARTqueryEtryPt
CODEqueryEtryPt_STD_IMOD_QUERIES
CODEqueryEtryPt_STD_CONF2_QUERIES
CODEqueryEtryPt_STD_CONF2_setModCnf_QUERIES
CODEqueryEtryPt_STD_CONF2_IMOD_QUERIES
CODEqueryEtryPt_IsCompatibleWithFeature_IF_OMOD_QUERIES
ENDqueryEtryPt


/* The following function shall reset all configuration variables to their
 * default values. The code provided in modInit() below registers it to be
 * called on "$ResetConfigVariables". You may also call it from other places,
 * but in general this is not necessary. Once runInput() has been called, this
 * function here is never again called.
 */
static rsRetVal
resetConfigVariables(uchar __attribute__((unused)) *pp, void __attribute__((unused)) *pVal)
{
	DEFiRet;

	free(cs.pszFileName);
	cs.pszFileName = NULL;
	free(cs.pszFileTag);
	cs.pszFileTag = NULL;
	free(cs.pszStateFile);
	cs.pszStateFile = NULL;

	/* set defaults... */
	cs.iPollInterval = DFLT_PollInterval;
	cs.iFacility = 128; /* local0 */
	cs.iSeverity = 5;  /* notice, as of rfc 3164 */
	cs.readMode = 0;
	cs.pBindRuleset = NULL;
	cs.maxLinesAtOnce = 10240;

	RETiRet;
}

static inline void
std_checkRuleset_genErrMsg(__attribute__((unused)) modConfData_t *modConf, instanceConf_t *inst)
{
	errmsg.LogError(0, NO_ERRCODE, "imfile: ruleset '%s' for %s not found - "
			"using default ruleset instead", inst->pszBindRuleset,
			inst->pszFileName);
}

/* modInit() is called once the module is loaded. It must perform all module-wide
 * initialization tasks. There are also a number of housekeeping tasks that the
 * framework requires. These are handled by the macros. Please note that the
 * complexity of processing is depending on the actual module. However, only
 * thing absolutely necessary should be done here. Actual app-level processing
 * is to be performed in runInput(). A good sample of what to do here may be to
 * set some variable defaults.
 */
BEGINmodInit()
CODESTARTmodInit
	*ipIFVersProvided = CURR_MOD_IF_VERSION; /* we only support the current interface specification */
CODEmodInit_QueryRegCFSLineHdlr
	CHKiRet(objUse(errmsg, CORE_COMPONENT));
	CHKiRet(objUse(glbl, CORE_COMPONENT));
	CHKiRet(objUse(datetime, CORE_COMPONENT));
	CHKiRet(objUse(strm, CORE_COMPONENT));
	CHKiRet(objUse(ruleset, CORE_COMPONENT));
	CHKiRet(objUse(prop, CORE_COMPONENT));

	DBGPRINTF("imfile: version %s initializing\n", VERSION);
	CHKiRet(omsdRegCFSLineHdlr((uchar *)"inputfilename", 0, eCmdHdlrGetWord,
	  	NULL, &cs.pszFileName, STD_LOADABLE_MODULE_ID));
	CHKiRet(omsdRegCFSLineHdlr((uchar *)"inputfiletag", 0, eCmdHdlrGetWord,
	  	NULL, &cs.pszFileTag, STD_LOADABLE_MODULE_ID));
	CHKiRet(omsdRegCFSLineHdlr((uchar *)"inputfilestatefile", 0, eCmdHdlrGetWord,
	  	NULL, &cs.pszStateFile, STD_LOADABLE_MODULE_ID));
	CHKiRet(omsdRegCFSLineHdlr((uchar *)"inputfileseverity", 0, eCmdHdlrSeverity,
	  	NULL, &cs.iSeverity, STD_LOADABLE_MODULE_ID));
	CHKiRet(omsdRegCFSLineHdlr((uchar *)"inputfilefacility", 0, eCmdHdlrFacility,
	  	NULL, &cs.iFacility, STD_LOADABLE_MODULE_ID));
	CHKiRet(omsdRegCFSLineHdlr((uchar *)"inputfilereadmode", 0, eCmdHdlrInt,
	  	NULL, &cs.readMode, STD_LOADABLE_MODULE_ID));
	CHKiRet(omsdRegCFSLineHdlr((uchar *)"inputfilemaxlinesatonce", 0, eCmdHdlrSize,
	  	NULL, &cs.maxLinesAtOnce, STD_LOADABLE_MODULE_ID));
	CHKiRet(omsdRegCFSLineHdlr((uchar *)"inputfilepersiststateinterval", 0, eCmdHdlrInt,
	  	NULL, &cs.iPersistStateInterval, STD_LOADABLE_MODULE_ID));
	CHKiRet(omsdRegCFSLineHdlr((uchar *)"inputfilebindruleset", 0, eCmdHdlrGetWord,
		NULL, &cs.pszBindRuleset, STD_LOADABLE_MODULE_ID));
	/* that command ads a new file! */
	CHKiRet(omsdRegCFSLineHdlr((uchar *)"inputrunfilemonitor", 0, eCmdHdlrGetWord,
		addInstance, NULL, STD_LOADABLE_MODULE_ID));
	/* module-global config params - will be disabled in configs that are loaded
	 * via module(...).
	 */
	CHKiRet(regCfSysLineHdlr2((uchar *)"inputfilepollinterval", 0, eCmdHdlrInt,
	  	NULL, &cs.iPollInterval, STD_LOADABLE_MODULE_ID, &bLegacyCnfModGlobalsPermitted));
	CHKiRet(omsdRegCFSLineHdlr((uchar *)"resetconfigvariables", 1, eCmdHdlrCustomHandler,
		resetConfigVariables, NULL, STD_LOADABLE_MODULE_ID));
ENDmodInit
/* vim:set ai:
 */<|MERGE_RESOLUTION|>--- conflicted
+++ resolved
@@ -30,13 +30,9 @@
 #include <string.h>
 #include <errno.h>
 #include <fcntl.h>
-<<<<<<< HEAD
-#include <pthread.h>
-=======
 #include <pthread.h>		/* do NOT remove: will soon be done by the module generation macros */
 #include <sys/types.h>
 #include <unistd.h>
->>>>>>> 8162e6e7
 #ifdef HAVE_SYS_STAT_H
 #	include <sys/stat.h>
 #endif
