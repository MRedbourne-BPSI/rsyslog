/* imfile.c
 *
 * This is the input module for reading text file data. A text file is a
 * non-binary file who's lines are delemited by the \n character.
 *
 * Work originally begun on 2008-02-01 by Rainer Gerhards
 *
 * Copyright 2008-2015 Adiscon GmbH.
 *
 * This file is part of rsyslog.
 *
 * Licensed under the Apache License, Version 2.0 (the "License");
 * you may not use this file except in compliance with the License.
 * You may obtain a copy of the License at
 *
 *       http://www.apache.org/licenses/LICENSE-2.0
 *       -or-
 *       see COPYING.ASL20 in the source distribution
 *
 * Unless required by applicable law or agreed to in writing, software
 * distributed under the License is distributed on an "AS IS" BASIS,
 * WITHOUT WARRANTIES OR CONDITIONS OF ANY KIND, either express or implied.
 * See the License for the specific language governing permissions and
 * limitations under the License.
 */
#include "config.h"
#include <stdio.h>
#include <stdlib.h>
#include <assert.h>
#include <string.h>
#include <errno.h>
#include <fcntl.h>
#include <pthread.h>		/* do NOT remove: will soon be done by the module generation macros */
#include <sys/types.h>
#include <unistd.h>
#include <glob.h>
#include <fnmatch.h>
#ifdef HAVE_SYS_INOTIFY_H
#include <sys/inotify.h>
#endif
#ifdef HAVE_SYS_STAT_H
#	include <sys/stat.h>
#endif
#include "rsyslog.h"		/* error codes etc... */
#include "dirty.h"
#include "cfsysline.h"		/* access to config file objects */
#include "module-template.h"	/* generic module interface code - very important, read it! */
#include "srUtils.h"		/* some utility functions */
#include "msg.h"
#include "stream.h"
#include "errmsg.h"
#include "glbl.h"
#include "datetime.h"
#include "unicode-helper.h"
#include "prop.h"
#include "stringbuf.h"
#include "ruleset.h"
#include "ratelimit.h"

#include <regex.h> // TODO: fix via own module

MODULE_TYPE_INPUT	/* must be present for input modules, do not remove */
MODULE_TYPE_NOKEEP
MODULE_CNFNAME("imfile")

/* defines */

/* Module static data */
DEF_IMOD_STATIC_DATA	/* must be present, starts static data */
DEFobjCurrIf(errmsg)
DEFobjCurrIf(glbl)
DEFobjCurrIf(datetime)
DEFobjCurrIf(strm)
DEFobjCurrIf(prop)
DEFobjCurrIf(ruleset)

static int bLegacyCnfModGlobalsPermitted;/* are legacy module-global config parameters permitted? */

#define NUM_MULTISUB 1024 /* default max number of submits */
#define DFLT_PollInterval 10

#define INIT_FILE_TAB_SIZE 4 /* default file table size - is extended as needed, use 2^x value */
#define INIT_FILE_IN_DIR_TAB_SIZE 1 /* initial size for "associated files tab" in directory table */
#define INIT_WDMAP_TAB_SIZE 1 /* default wdMap table size - is extended as needed, use 2^x value */

#define ADD_METADATA_UNSPECIFIED -1

/* this structure is used in pure polling mode as well one of the support
 * structures for inotify.
 */
typedef struct lstn_s {
	struct lstn_s *next, *prev;
	struct lstn_s *masterLstn;/* if dynamic file (via wildcard), this points to the configured
				 * master entry. For master entries, it is always NULL. Only
				 * dynamic files can be deleted from the "files" list. */
	uchar *pszFileName;
	uchar *pszDirName;
	uchar *pszBaseName;
	uchar *pszTag;
	size_t lenTag;
	uchar *pszStateFile; /* file in which state between runs is to be stored (dynamic if NULL) */
	int iFacility;
	int iSeverity;
	int maxLinesAtOnce;
	int nRecords; /**< How many records did we process before persisting the stream? */
	int iPersistStateInterval; /**< how often should state be persisted? (0=on close only) */
	strm_t *pStrm;	/* its stream (NULL if not assigned) */
	sbool bRMStateOnDel;
	sbool hasWildcard;
	uint8_t readMode;	/* which mode to use in ReadMulteLine call? */
	uchar *startRegex;	/* regex that signifies end of message (NULL if unset) */
	regex_t end_preg;	/* compiled version of startRegex */
	uchar *prevLineSegment;	/* previous line segment (in regex mode) */
	sbool escapeLF;	/* escape LF inside the MSG content? */
	sbool addMetadata;
	ruleset_t *pRuleset;	/* ruleset to bind listener to (use system default if unspecified) */
	ratelimit_t *ratelimiter;
	multi_submit_t multiSub;
} lstn_t;

static struct configSettings_s {
	uchar *pszFileName;
	uchar *pszFileTag;
	uchar *pszStateFile;
	uchar *pszBindRuleset;
	int iPollInterval;
	int iPersistStateInterval;	/* how often if state file to be persisted? (default 0->never) */
	int iFacility; /* local0 */
	int iSeverity;  /* notice, as of rfc 3164 */
	int readMode;  /* mode to use for ReadMultiLine call */
	int64 maxLinesAtOnce;	/* how many lines to process in a row? */
} cs;

struct instanceConf_s {
	uchar *pszFileName;
	uchar *pszDirName;
	uchar *pszFileBaseName;
	uchar *pszTag;
	uchar *pszStateFile;
	uchar *pszBindRuleset;
	int nMultiSub;
	int iPersistStateInterval;
	int iFacility;
	int iSeverity;
	sbool bRMStateOnDel;
	uint8_t readMode;
	uchar *startRegex;
	sbool escapeLF;
	sbool addMetadata;
	int maxLinesAtOnce;
	ruleset_t *pBindRuleset;	/* ruleset to bind listener to (use system default if unspecified) */
	struct instanceConf_s *next;
};


/* forward definitions */
static rsRetVal persistStrmState(lstn_t *pInfo);
static rsRetVal resetConfigVariables(uchar __attribute__((unused)) *pp, void __attribute__((unused)) *pVal);


#define OPMODE_POLLING 0
#define OPMODE_INOTIFY 1

/* config variables */
struct modConfData_s {
	rsconf_t *pConf;	/* our overall config object */
	int iPollInterval;	/* number of seconds to sleep when there was no file activity */
	instanceConf_t *root, *tail;
	lstn_t *pRootLstn;
	lstn_t *pTailLstn;
	uint8_t opMode;
	sbool configSetViaV2Method;
};
static modConfData_t *loadModConf = NULL;/* modConf ptr to use for the current load process */
static modConfData_t *runModConf = NULL;/* modConf ptr to use for the current load process */

#if HAVE_INOTIFY_INIT
/* support for inotify mode */

/* we need to track directories */
struct dirInfoFiles_s { /* associated files */
	lstn_t *pLstn;
	int refcnt;	/* due to inotify's async nature, we may have multiple
			 * references to a single file inside our cache - e.g. when
			 * inodes are removed, and the file name is re-created BUT another
			 * process (like rsyslogd ;)) holds open the old inode.
			 */
};
typedef struct dirInfoFiles_s dirInfoFiles_t;

/* This structure is a dynamic table to track file entries */
struct fileTable_s {
	dirInfoFiles_t *listeners;
	int currMax;
	int allocMax;
};
typedef struct fileTable_s fileTable_t;

/* The dirs table (defined below) contains one entry for each directory that
 * is to be monitored. For each directory, it contains array which point to
 * the associated *active* files as well as *configured* files. Note that
 * the configured files may currently not exist, but will be processed
 * when they are created.
 */
struct dirInfo_s {
	uchar *dirName;
	fileTable_t active; /* associated active files */
	fileTable_t configured; /* associated configured files */
};
typedef struct dirInfo_s dirInfo_t;
static dirInfo_t *dirs = NULL;
static int allocMaxDirs;
static int currMaxDirs;
/* the following two macros are used to select the correct file table */
#define ACTIVE_FILE 1
#define CONFIGURED_FILE 0


/* We need to map watch descriptors to our actual objects. Unfortunately, the
 * inotify API does not provide us with any cookie, so a simple O(1) algorithm
 * cannot be done (what a shame...). We assume that maintaining the array is much
 * less often done than looking it up, so we keep the array sorted by watch descriptor
 * and do a binary search on the wd we get back. This is at least O(log n), which
 * is not too bad for the anticipated use case.
 */
struct wd_map_s {
	int wd;		/* ascending sort key */
	lstn_t *pLstn;	/* NULL, if this is a dir entry, otherwise pointer into listener(file) table */
	int dirIdx;	/* index into dirs table, undefined if pLstn == NULL */
};
typedef struct wd_map_s wd_map_t;
static wd_map_t *wdmap = NULL;
static int nWdmap;
static int allocMaxWdmap;
static int ino_fd;	/* fd for inotify calls */

#endif /* #if HAVE_INOTIFY_INIT -------------------------------------------------- */

static prop_t *pInputName = NULL;	/* there is only one global inputName for all messages generated by this input */

/* module-global parameters */
static struct cnfparamdescr modpdescr[] = {
	{ "pollinginterval", eCmdHdlrPositiveInt, 0 },
	{ "mode", eCmdHdlrGetWord, 0 }
};
static struct cnfparamblk modpblk =
	{ CNFPARAMBLK_VERSION,
	  sizeof(modpdescr)/sizeof(struct cnfparamdescr),
	  modpdescr
	};

/* input instance parameters */
static struct cnfparamdescr inppdescr[] = {
	{ "file", eCmdHdlrString, CNFPARAM_REQUIRED },
	{ "tag", eCmdHdlrString, CNFPARAM_REQUIRED },
	{ "severity", eCmdHdlrSeverity, 0 },
	{ "facility", eCmdHdlrFacility, 0 },
	{ "ruleset", eCmdHdlrString, 0 },
	{ "readmode", eCmdHdlrInt, 0 },
	{ "startmsg.regex", eCmdHdlrString, 0 },
	{ "escapelf", eCmdHdlrBinary, 0 },
	{ "maxlinesatonce", eCmdHdlrInt, 0 },
	{ "maxsubmitatonce", eCmdHdlrInt, 0 },
	{ "removestateondelete", eCmdHdlrBinary, 0 },
	{ "persiststateinterval", eCmdHdlrInt, 0 },
	{ "deletestateonfiledelete", eCmdHdlrBinary, 0 },
	{ "addmetadata", eCmdHdlrBinary, 0 },
	{ "statefile", eCmdHdlrString, CNFPARAM_DEPRECATED }
};
static struct cnfparamblk inppblk =
	{ CNFPARAMBLK_VERSION,
	  sizeof(inppdescr)/sizeof(struct cnfparamdescr),
	  inppdescr
	};

#include "im-helper.h" /* must be included AFTER the type definitions! */


#if HAVE_INOTIFY_INIT
/* support for inotify mode */

#if 0 /* enable if you need this for debugging */
static void
dbg_wdmapPrint(char *msg)
{
	int i;
	DBGPRINTF("%s\n", msg);
	for(i = 0 ; i < nWdmap ; ++i)
		DBGPRINTF("wdmap[%d]: wd: %d, file %d, dir %d\n", i,
			  wdmap[i].wd, wdmap[i].fIdx, wdmap[i].dirIdx);
}
#endif

static inline rsRetVal
wdmapInit(void)
{
	DEFiRet;
	free(wdmap);
	CHKmalloc(wdmap = malloc(sizeof(wd_map_t) * INIT_WDMAP_TAB_SIZE));
	allocMaxWdmap = INIT_WDMAP_TAB_SIZE;
	nWdmap = 0;
finalize_it:
	RETiRet;
}

/* looks up a wdmap entry by dirIdx and returns it's index if found
 * or -1 if not found.
 */
static int
wdmapLookupListner(lstn_t* pLstn)
{
	int i = 0;
	int wd = -1;
	/* Loop through */
	for(i = 0 ; i < nWdmap; ++i) {
		if (wdmap[i].pLstn == pLstn)
			wd = wdmap[i].wd;
	}

	return wd;
}

/* compare function for bsearch() */
static int
wdmap_cmp(const void *k, const void *a)
{
	int key = *((int*) k);
	wd_map_t *etry = (wd_map_t*) a;
	if(key < etry->wd)
		return -1;
	else if(key > etry->wd)
		return 1;
	else
		return 0;
}
/* looks up a wdmap entry and returns it's index if found
 * or -1 if not found.
 */
static wd_map_t *
wdmapLookup(int wd)
{
	return bsearch(&wd, wdmap, nWdmap, sizeof(wd_map_t), wdmap_cmp);
}

/* note: we search backwards, as inotify tends to return increasing wd's */
static rsRetVal
wdmapAdd(int wd, const int dirIdx, lstn_t *const pLstn)
{
	wd_map_t *newmap;
	int newmapsize;
	int i;
	DEFiRet;

	for(i = nWdmap-1 ; i >= 0 && wdmap[i].wd > wd ; --i)
		; 	/* just scan */
	if(i >= 0 && wdmap[i].wd == wd) {
		DBGPRINTF("imfile: wd %d already in wdmap!\n", wd);
		FINALIZE;
	}
	++i;
	/* i now points to the entry that is to be moved upwards (or end of map) */
	if(nWdmap == allocMaxWdmap) {
		newmapsize = 2 * allocMaxWdmap;
		CHKmalloc(newmap = realloc(wdmap, sizeof(wd_map_t) * newmapsize));
		// TODO: handle the error more intelligently? At all possible? -- 2013-10-15
		wdmap = newmap;
		allocMaxWdmap = newmapsize;
	}
	if(i < nWdmap) {
		/* we need to shift to make room for new entry */
		memmove(wdmap + i + 1, wdmap + i, sizeof(wd_map_t) * (nWdmap - i));
	}
	wdmap[i].wd = wd;
	wdmap[i].dirIdx = dirIdx;
	wdmap[i].pLstn = pLstn;
	++nWdmap;
	DBGPRINTF("DDDD: imfile: enter into wdmap[%d]: wd %d, dir %d, lstn %s:%s\n",i,wd,dirIdx,
		  (pLstn == NULL) ? "DIRECTORY" : "FILE",
	          (pLstn == NULL) ? dirs[dirIdx].dirName : pLstn->pszFileName);

finalize_it:
	RETiRet;
}

static rsRetVal
wdmapDel(const int wd)
{
	int i;
	DEFiRet;

	for(i = 0 ; i < nWdmap && wdmap[i].wd < wd ; ++i)
		; 	/* just scan */
	if(i == nWdmap ||  wdmap[i].wd != wd) {
		DBGPRINTF("imfile: wd %d shall be deleted but not in wdmap!\n", wd);
		FINALIZE;
	}

	if(i < nWdmap-1) {
		/* we need to shift to delete it (see comment at wdmap definition) */
		memmove(wdmap + i, wdmap + i + 1, sizeof(wd_map_t) * (nWdmap - i - 1));
	}
	--nWdmap;
	DBGPRINTF("DDDD: imfile: wd %d deleted, was idx %d\n", wd, i);

finalize_it:
	RETiRet;
}

#endif /* #if HAVE_INOTIFY_INIT */


/* this generates a state file name suitable for the current file. To avoid
 * malloc calls, it must be passed a buffer which should be MAXFNAME large.
 * Note: the buffer is not necessarily populated ... always ONLY use the
 * RETURN VALUE!
 */
static uchar *
getStateFileName(lstn_t *const __restrict__ pLstn,
	 	 uchar *const __restrict__ buf,
		 const size_t lenbuf)
{
	uchar *ret;
	if(pLstn->pszStateFile == NULL) {
		snprintf((char*)buf, lenbuf - 1, "imfile-state:%s", pLstn->pszFileName);
		buf[lenbuf-1] = '\0'; /* be on the safe side... */
		uchar *p = buf;
		for( ; *p ; ++p) {
			if(*p == '/')
				*p = '-';
		}
		ret = buf;
	} else {
		ret = pLstn->pszStateFile;
	}
	return ret;
}


/* enqueue the read file line as a message. The provided string is
 * not freed - thuis must be done by the caller.
 */
static rsRetVal enqLine(lstn_t *const __restrict__ pLstn,
                        cstr_t *const __restrict__ cstrLine)
{
	DEFiRet;
	msg_t *pMsg;

	if(rsCStrLen(cstrLine) == 0) {
		/* we do not process empty lines */
		FINALIZE;
	}

	CHKiRet(msgConstruct(&pMsg));
	MsgSetFlowControlType(pMsg, eFLOWCTL_FULL_DELAY);
	MsgSetInputName(pMsg, pInputName);
	MsgSetRawMsg(pMsg, (char*)rsCStrGetSzStrNoNULL(cstrLine), cstrLen(cstrLine));
	MsgSetMSGoffs(pMsg, 0);	/* we do not have a header... */
	MsgSetHOSTNAME(pMsg, glbl.GetLocalHostName(), ustrlen(glbl.GetLocalHostName()));
	MsgSetTAG(pMsg, pLstn->pszTag, pLstn->lenTag);
	msgSetPRI(pMsg, pLstn->iFacility | pLstn->iSeverity);
	MsgSetRuleset(pMsg, pLstn->pRuleset);
	if(pLstn->addMetadata)
		msgAddMetadata(pMsg, (uchar*)"filename", pLstn->pszFileName);
	ratelimitAddMsg(pLstn->ratelimiter, &pLstn->multiSub, pMsg);
finalize_it:
	RETiRet;
}


/* try to open a file. This involves checking if there is a status file and,
 * if so, reading it in. Processing continues from the last know location.
 */
static rsRetVal
openFile(lstn_t *pLstn)
{
	DEFiRet;
	strm_t *psSF = NULL;
	uchar pszSFNam[MAXFNAME];
	size_t lenSFNam;
	struct stat stat_buf;
	uchar statefile[MAXFNAME];

	uchar *const statefn = getStateFileName(pLstn, statefile, sizeof(statefile));
	DBGPRINTF("imfile: trying to open state for '%s', state file '%s'\n",
		  pLstn->pszFileName, statefn);
	/* Construct file name */
	lenSFNam = snprintf((char*)pszSFNam, sizeof(pszSFNam), "%s/%s",
			     (char*) glbl.GetWorkDir(), (char*)statefn);

	/* check if the file exists */
	if(stat((char*) pszSFNam, &stat_buf) == -1) {
		if(errno == ENOENT) {
			DBGPRINTF("imfile: clean startup, state file for '%s'\n", pLstn->pszFileName);
			ABORT_FINALIZE(RS_RET_FILE_NOT_FOUND);
		} else {
			char errStr[1024];
			rs_strerror_r(errno, errStr, sizeof(errStr));
			DBGPRINTF("imfile: error trying to access state file for '%s':%s\n",
			          pLstn->pszFileName, errStr);
			ABORT_FINALIZE(RS_RET_IO_ERROR);
		}
	}

	/* If we reach this point, we have a state file */

	CHKiRet(strm.Construct(&psSF));
	CHKiRet(strm.SettOperationsMode(psSF, STREAMMODE_READ));
	CHKiRet(strm.SetsType(psSF, STREAMTYPE_FILE_SINGLE));
	CHKiRet(strm.SetFName(psSF, pszSFNam, lenSFNam));
	CHKiRet(strm.ConstructFinalize(psSF));

	/* read back in the object */
	CHKiRet(obj.Deserialize(&pLstn->pStrm, (uchar*) "strm", psSF, NULL, pLstn));
	DBGPRINTF("imfile: deserialized state file, state file base name '%s', "
		  "configured base name '%s'\n", pLstn->pStrm->pszFName,
		  pLstn->pszFileName);
	if(ustrcmp(pLstn->pStrm->pszFName, pLstn->pszFileName)) {
		errmsg.LogError(0, RS_RET_STATEFILE_WRONG_FNAME, "imfile: state file '%s' "
				"contains file name '%s', but is used for file '%s'. State "
				"file deleted, starting from begin of file.",
				pszSFNam, pLstn->pStrm->pszFName, pLstn->pszFileName);

		unlink((char*)pszSFNam);
		ABORT_FINALIZE(RS_RET_STATEFILE_WRONG_FNAME);
	}

	strm.CheckFileChange(pLstn->pStrm);
	CHKiRet(strm.SeekCurrOffs(pLstn->pStrm));

	/* note: we do not delete the state file, so that the last position remains
	 * known even in the case that rsyslogd aborts for some reason (like powerfail)
	 */

finalize_it:
	if(psSF != NULL)
		strm.Destruct(&psSF);

	if(iRet != RS_RET_OK) {
		if(pLstn->pStrm != NULL)
			strm.Destruct(&pLstn->pStrm);
		CHKiRet(strm.Construct(&pLstn->pStrm));
		CHKiRet(strm.SettOperationsMode(pLstn->pStrm, STREAMMODE_READ));
		CHKiRet(strm.SetsType(pLstn->pStrm, STREAMTYPE_FILE_MONITOR));
		CHKiRet(strm.SetFName(pLstn->pStrm, pLstn->pszFileName, strlen((char*) pLstn->pszFileName)));
		CHKiRet(strm.ConstructFinalize(pLstn->pStrm));
	}

	RETiRet;
}


/* The following is a cancel cleanup handler for strmReadLine(). It is necessary in case
 * strmReadLine() is cancelled while processing the stream. -- rgerhards, 2008-03-27
 */
static void pollFileCancelCleanup(void *pArg)
{
	BEGINfunc;
	cstr_t **ppCStr = (cstr_t**) pArg;
	if(*ppCStr != NULL)
		rsCStrDestruct(ppCStr);
	ENDfunc;
}


/* poll a file, need to check file rollover etc. open file if not open */
#pragma GCC diagnostic ignored "-Wempty-body"
static rsRetVal
pollFile(lstn_t *pLstn, int *pbHadFileData)
{
	cstr_t *pCStr = NULL;
	int nProcessed = 0;
	DEFiRet;

	/* Note: we must do pthread_cleanup_push() immediately, because the POXIS macros
	 * otherwise do not work if I include the _cleanup_pop() inside an if... -- rgerhards, 2008-08-14
	 */
	pthread_cleanup_push(pollFileCancelCleanup, &pCStr);
	if(pLstn->pStrm == NULL) {
		CHKiRet(openFile(pLstn)); /* open file */
	}

	/* loop below will be exited when strmReadLine() returns EOF */
	while(glbl.GetGlobalInputTermState() == 0) {
		if(pLstn->maxLinesAtOnce != 0 && nProcessed >= pLstn->maxLinesAtOnce)
			break;
		if(pLstn->startRegex == NULL) {
			CHKiRet(strm.ReadLine(pLstn->pStrm, &pCStr, pLstn->readMode, pLstn->escapeLF));
		} else {
			CHKiRet(strmReadMultiLine(pLstn->pStrm, &pCStr, &pLstn->end_preg, pLstn->escapeLF));
		}
		++nProcessed;
		if(pbHadFileData != NULL)
			*pbHadFileData = 1; /* this is just a flag, so set it and forget it */
		CHKiRet(enqLine(pLstn, pCStr)); /* process line */
		rsCStrDestruct(&pCStr); /* discard string (must be done by us!) */
		if(pLstn->iPersistStateInterval > 0 && pLstn->nRecords++ >= pLstn->iPersistStateInterval) {
			persistStrmState(pLstn);
			pLstn->nRecords = 0;
		}
	}

finalize_it:
	multiSubmitFlush(&pLstn->multiSub);
	pthread_cleanup_pop(0);

	if(pCStr != NULL) {
		rsCStrDestruct(&pCStr);
	}

	RETiRet;
}
#pragma GCC diagnostic warning "-Wempty-body"


/* create input instance, set default parameters, and
 * add it to the list of instances.
 */
static rsRetVal
createInstance(instanceConf_t **pinst)
{
	instanceConf_t *inst;
	DEFiRet;
	CHKmalloc(inst = MALLOC(sizeof(instanceConf_t)));
	inst->next = NULL;
	inst->pBindRuleset = NULL;

	inst->pszBindRuleset = NULL;
	inst->pszFileName = NULL;
	inst->pszTag = NULL;
	inst->pszStateFile = NULL;
	inst->nMultiSub = NUM_MULTISUB;
	inst->iSeverity = 5;
	inst->iFacility = 128;
	inst->maxLinesAtOnce = 0;
	inst->iPersistStateInterval = 0;
	inst->readMode = 0;
	inst->startRegex = NULL;
	inst->bRMStateOnDel = 1;
	inst->escapeLF = 1;
	inst->addMetadata = ADD_METADATA_UNSPECIFIED;

	/* node created, let's add to config */
	if(loadModConf->tail == NULL) {
		loadModConf->tail = loadModConf->root = inst;
	} else {
		loadModConf->tail->next = inst;
		loadModConf->tail = inst;
	}

	*pinst = inst;
finalize_it:
	RETiRet;
}


/* the basen(ame) buffer must be of size MAXFNAME
 * returns the index of the slash in front of basename
 */
static int
getBasename(uchar *const __restrict__ basen, uchar *const __restrict__ path)
{
	int i;
	const int lenName = ustrlen(path);
	for(i = lenName ; i >= 0 ; --i) {
		if(path[i] == '/') {
			/* found basename component */
			if(i == lenName)
				basen[0] = '\0';
			else {
				memcpy(basen, path+i+1, lenName-i);
			}
			break;
		}
	}
	return i;
}

/* this function checks instance parameters and does some required pre-processing
 * (e.g. split filename in path and actual name)
 * Note: we do NOT use dirname()/basename() as they have portability problems.
 */
static rsRetVal
checkInstance(instanceConf_t *inst)
{
	char dirn[MAXFNAME];
	uchar basen[MAXFNAME];
	int i;
	struct stat sb;
	int r;
	int eno;
	char errStr[512];
	DEFiRet;

	/* this is primarily for the clang static analyzer, but also
	 * guards against logic errors in the config handler.
	 */
	if(inst->pszFileName == NULL)
		ABORT_FINALIZE(RS_RET_INTERNAL_ERROR);

	i = getBasename(basen, inst->pszFileName);
	memcpy(dirn, inst->pszFileName, i); /* do not copy slash */
	dirn[i] = '\0';
	CHKmalloc(inst->pszFileBaseName = (uchar*) strdup((char*)basen));
	CHKmalloc(inst->pszDirName = (uchar*) strdup(dirn));

	if(dirn[0] == '\0') {
		dirn[0] = '/';
		dirn[1] = '\0';
	}
	r = stat(dirn, &sb);
	if(r != 0)  {
		eno = errno;
		rs_strerror_r(eno, errStr, sizeof(errStr));
		errmsg.LogError(0, RS_RET_CONFIG_ERROR, "imfile warning: directory '%s': %s",
				dirn, errStr);
		ABORT_FINALIZE(RS_RET_CONFIG_ERROR);
	}
	if(!S_ISDIR(sb.st_mode)) {
		errmsg.LogError(0, RS_RET_CONFIG_ERROR, "imfile warning: configured directory "
				"'%s' is NOT a directory", dirn);
		ABORT_FINALIZE(RS_RET_CONFIG_ERROR);
	}

finalize_it:
	RETiRet;
}


/* add a new monitor */
static rsRetVal
addInstance(void __attribute__((unused)) *pVal, uchar *pNewVal)
{
	instanceConf_t *inst;
	DEFiRet;

	if(cs.pszFileName == NULL) {
		errmsg.LogError(0, RS_RET_CONFIG_ERROR, "imfile error: no file name given, file monitor can not be created");
		ABORT_FINALIZE(RS_RET_CONFIG_ERROR);
	}
	if(cs.pszFileTag == NULL) {
		errmsg.LogError(0, RS_RET_CONFIG_ERROR, "imfile error: no tag value given, file monitor can not be created");
		ABORT_FINALIZE(RS_RET_CONFIG_ERROR);
	}

	CHKiRet(createInstance(&inst));
	if((cs.pszBindRuleset == NULL) || (cs.pszBindRuleset[0] == '\0')) {
		inst->pszBindRuleset = NULL;
	} else {
		CHKmalloc(inst->pszBindRuleset = ustrdup(cs.pszBindRuleset));
	}
	inst->pszFileName = (uchar*) strdup((char*) cs.pszFileName);
	inst->pszTag = (uchar*) strdup((char*) cs.pszFileTag);
	inst->pszStateFile = cs.pszStateFile == NULL ? NULL : (uchar*) strdup((char*) cs.pszStateFile);
	inst->iSeverity = cs.iSeverity;
	inst->iFacility = cs.iFacility;
	if(cs.maxLinesAtOnce) {
		if(loadModConf->opMode == OPMODE_INOTIFY) {
			errmsg.LogError(0, RS_RET_PARAM_NOT_PERMITTED,
				"parameter \"maxLinesAtOnce\" not "
				"permited in inotify mode - ignored");
		} else {
			inst->maxLinesAtOnce = cs.maxLinesAtOnce;
		}
	}
	inst->iPersistStateInterval = cs.iPersistStateInterval;
	inst->readMode = cs.readMode;
	inst->escapeLF = 0;
	inst->addMetadata = 0;
	inst->bRMStateOnDel = 0;

	CHKiRet(checkInstance(inst));

	/* reset legacy system */
	cs.iPersistStateInterval = 0;
	resetConfigVariables(NULL, NULL); /* values are both dummies */

finalize_it:
	free(pNewVal); /* we do not need it, but we must free it! */
	RETiRet;
}


/* This adds a new listener object to the bottom of the list, but
 * it does NOT initialize any data members except for the list
 * pointers themselves.
 */
static rsRetVal
lstnAdd(lstn_t **newLstn)
{
	lstn_t *pLstn;
	DEFiRet;

	CHKmalloc(pLstn = (lstn_t*) MALLOC(sizeof(lstn_t)));
	if(runModConf->pRootLstn == NULL) {
		runModConf->pRootLstn = pLstn;
		pLstn->prev = NULL;
	} else {
		runModConf->pTailLstn->next = pLstn;
		pLstn->prev = runModConf->pTailLstn;
	}
	runModConf->pTailLstn = pLstn;
	pLstn->next = NULL;
	*newLstn = pLstn;

finalize_it:
	RETiRet;
}

/* delete a listener object */
static void
lstnDel(lstn_t *pLstn)
{
	DBGPRINTF("imfile: lstnDel called for %s\n", pLstn->pszFileName);
	if(pLstn->pStrm != NULL) { /* stream open? */
		persistStrmState(pLstn);
		strm.Destruct(&(pLstn->pStrm));
	}
	ratelimitDestruct(pLstn->ratelimiter);
	free(pLstn->multiSub.ppMsgs);
	free(pLstn->pszFileName);
	free(pLstn->pszTag);
	free(pLstn->pszStateFile);
	free(pLstn->pszBaseName);
	if(pLstn->startRegex != NULL)
		regfree(&pLstn->end_preg);

	if(pLstn == runModConf->pRootLstn)
		runModConf->pRootLstn = pLstn->next;
	if(pLstn == runModConf->pTailLstn)
		runModConf->pTailLstn = pLstn->prev;
	if(pLstn->next != NULL)
		pLstn->next->prev = pLstn->prev;
	if(pLstn->prev != NULL)
		pLstn->prev->next = pLstn->next;
	free(pLstn);
}

/* Duplicate an existing listener. This is called when a new file is to
 * be monitored due to wildcard detection. Returns the new pLstn in
 * the ppExisting parameter.
 */
static rsRetVal
lstnDup(lstn_t **ppExisting, uchar *const __restrict__ newname)
{
	DEFiRet;
	lstn_t *const existing = *ppExisting;
	lstn_t *pThis;

	CHKiRet(lstnAdd(&pThis));
	pThis->pszDirName = existing->pszDirName; /* read-only */
	pThis->pszBaseName = (uchar*)strdup((char*)newname);
	if(asprintf((char**)&pThis->pszFileName, "%s/%s", (char*)pThis->pszDirName, (char*)newname) == -1) {
		DBGPRINTF("imfile/lstnDup: asprintf failed, malfunction can happen\n");
		ABORT_FINALIZE(RS_RET_OUT_OF_MEMORY);
	}
	pThis->pszTag = (uchar*) strdup((char*) existing->pszTag);
	pThis->lenTag = ustrlen(pThis->pszTag);
	pThis->pszStateFile = existing->pszStateFile == NULL ? NULL : (uchar*) strdup((char*) existing->pszStateFile);

	CHKiRet(ratelimitNew(&pThis->ratelimiter, "imfile", (char*)pThis->pszFileName));
	pThis->multiSub.maxElem = existing->multiSub.maxElem;
	pThis->multiSub.nElem = 0;
	CHKmalloc(pThis->multiSub.ppMsgs = MALLOC(pThis->multiSub.maxElem * sizeof(msg_t*)));
	pThis->iSeverity = existing->iSeverity;
	pThis->iFacility = existing->iFacility;
	pThis->maxLinesAtOnce = existing->maxLinesAtOnce;
	pThis->iPersistStateInterval = existing->iPersistStateInterval;
	pThis->readMode = existing->readMode;
	pThis->startRegex = existing->startRegex; /* no strdup, as it is read-only */
	if(pThis->startRegex != NULL) // TODO: make this a single function with better error handling
		if(regcomp(&pThis->end_preg, (char*)pThis->startRegex, REG_EXTENDED)) {
			DBGPRINTF("imfile: error regex compile\n");
			ABORT_FINALIZE(RS_RET_ERR);
		}
	pThis->bRMStateOnDel = existing->bRMStateOnDel;
	pThis->hasWildcard = existing->hasWildcard;
	pThis->escapeLF = existing->escapeLF;
	pThis->addMetadata = existing->addMetadata;
	pThis->pRuleset = existing->pRuleset;
	pThis->nRecords = 0;
	pThis->pStrm = NULL;
	pThis->prevLineSegment = NULL;
	pThis->masterLstn = existing;
	*ppExisting = pThis;
finalize_it:
	RETiRet;
}

/* This function is called when a new listener shall be added.
 * It also does some late stage error checking on the config
 * and reports issues it finds.
 */
static inline rsRetVal
addListner(instanceConf_t *inst)
{
	DEFiRet;
	lstn_t *pThis;
	sbool hasWildcard;

	hasWildcard = containsGlobWildcard((char*)inst->pszFileBaseName);
	if(hasWildcard) {
		if(runModConf->opMode == OPMODE_POLLING) {
			errmsg.LogError(0, RS_RET_IMFILE_WILDCARD,
				"imfile: The to-be-monitored file \"%s\" contains "
				"wildcards. This is not supported in "
				"polling mode.", inst->pszFileName);
			ABORT_FINALIZE(RS_RET_IMFILE_WILDCARD);
		} else if(inst->pszStateFile != NULL) {
			errmsg.LogError(0, RS_RET_IMFILE_WILDCARD,
				"imfile: warning: it looks like to-be-monitored "
				"file \"%s\" contains wildcards. This usually "
				"does not work well with specifying a state file.",
				inst->pszFileName);
		}
	}

	CHKiRet(lstnAdd(&pThis));
	pThis->hasWildcard = hasWildcard;
	pThis->pszFileName = (uchar*) strdup((char*) inst->pszFileName);
	pThis->pszDirName = inst->pszDirName; /* use memory from inst! */
	pThis->pszBaseName = (uchar*)strdup((char*)inst->pszFileBaseName); /* be consistent with expanded wildcards! */
	pThis->pszTag = (uchar*) strdup((char*) inst->pszTag);
	pThis->lenTag = ustrlen(pThis->pszTag);
	pThis->pszStateFile = inst->pszStateFile == NULL ? NULL : (uchar*) strdup((char*) inst->pszStateFile);

	CHKiRet(ratelimitNew(&pThis->ratelimiter, "imfile", (char*)inst->pszFileName));
	CHKmalloc(pThis->multiSub.ppMsgs = MALLOC(inst->nMultiSub * sizeof(msg_t*)));
	pThis->multiSub.maxElem = inst->nMultiSub;
	pThis->multiSub.nElem = 0;
	pThis->iSeverity = inst->iSeverity;
	pThis->iFacility = inst->iFacility;
	pThis->maxLinesAtOnce = inst->maxLinesAtOnce;
	pThis->iPersistStateInterval = inst->iPersistStateInterval;
	pThis->readMode = inst->readMode;
	pThis->startRegex = inst->startRegex; /* no strdup, as it is read-only */
	if(pThis->startRegex != NULL)
		if(regcomp(&pThis->end_preg, (char*)pThis->startRegex, REG_EXTENDED)) {
			DBGPRINTF("imfile: error regex compile\n");
			ABORT_FINALIZE(RS_RET_ERR);
		}
	pThis->bRMStateOnDel = inst->bRMStateOnDel;
	pThis->escapeLF = inst->escapeLF;
	pThis->addMetadata = (inst->addMetadata == ADD_METADATA_UNSPECIFIED) ?
			       hasWildcard : inst->addMetadata;
	pThis->pRuleset = inst->pBindRuleset;
	pThis->nRecords = 0;
	pThis->pStrm = NULL;
	pThis->prevLineSegment = NULL;
	pThis->masterLstn = NULL; /* we *are* a master! */
finalize_it:
	RETiRet;
}


BEGINnewInpInst
	struct cnfparamvals *pvals;
	instanceConf_t *inst;
	int i;
CODESTARTnewInpInst
	DBGPRINTF("newInpInst (imfile)\n");

	pvals = nvlstGetParams(lst, &inppblk, NULL);
	if(pvals == NULL) {
		ABORT_FINALIZE(RS_RET_MISSING_CNFPARAMS);
	}

	if(Debug) {
		DBGPRINTF("input param blk in imfile:\n");
		cnfparamsPrint(&inppblk, pvals);
	}

	CHKiRet(createInstance(&inst));

	for(i = 0 ; i < inppblk.nParams ; ++i) {
		if(!pvals[i].bUsed)
			continue;
		if(!strcmp(inppblk.descr[i].name, "file")) {
			inst->pszFileName = (uchar*)es_str2cstr(pvals[i].val.d.estr, NULL);
		} else if(!strcmp(inppblk.descr[i].name, "statefile")) {
			inst->pszStateFile = (uchar*)es_str2cstr(pvals[i].val.d.estr, NULL);
		} else if(!strcmp(inppblk.descr[i].name, "removestateondelete")) {
			inst->bRMStateOnDel = (uint8_t) pvals[i].val.d.n;
		} else if(!strcmp(inppblk.descr[i].name, "tag")) {
			inst->pszTag = (uchar*)es_str2cstr(pvals[i].val.d.estr, NULL);
		} else if(!strcmp(inppblk.descr[i].name, "ruleset")) {
			inst->pszBindRuleset = (uchar*)es_str2cstr(pvals[i].val.d.estr, NULL);
		} else if(!strcmp(inppblk.descr[i].name, "severity")) {
			inst->iSeverity = pvals[i].val.d.n;
		} else if(!strcmp(inppblk.descr[i].name, "facility")) {
			inst->iFacility = pvals[i].val.d.n;
		} else if(!strcmp(inppblk.descr[i].name, "readmode")) {
			inst->readMode = (sbool) pvals[i].val.d.n;
		} else if(!strcmp(inppblk.descr[i].name, "startmsg.regex")) {
			inst->startRegex = (uchar*)es_str2cstr(pvals[i].val.d.estr, NULL);
		} else if(!strcmp(inppblk.descr[i].name, "deletestateonfiledelete")) {
			inst->bRMStateOnDel = (sbool) pvals[i].val.d.n;
		} else if(!strcmp(inppblk.descr[i].name, "addmetadata")) {
			inst->addMetadata = (sbool) pvals[i].val.d.n;
		} else if(!strcmp(inppblk.descr[i].name, "escapelf")) {
			inst->escapeLF = (sbool) pvals[i].val.d.n;
		} else if(!strcmp(inppblk.descr[i].name, "maxlinesatonce")) {
			if(   loadModConf->opMode == OPMODE_INOTIFY
			   && pvals[i].val.d.n > 0) {
				errmsg.LogError(0, RS_RET_PARAM_NOT_PERMITTED,
					"parameter \"maxLinesAtOnce\" not "
					"permited in inotify mode - ignored");
			} else {
				inst->maxLinesAtOnce = pvals[i].val.d.n;
			}
		} else if(!strcmp(inppblk.descr[i].name, "persiststateinterval")) {
			inst->iPersistStateInterval = pvals[i].val.d.n;
		} else if(!strcmp(inppblk.descr[i].name, "maxsubmitatonce")) {
			inst->nMultiSub = pvals[i].val.d.n;
		} else {
			DBGPRINTF("imfile: program error, non-handled "
			  "param '%s'\n", inppblk.descr[i].name);
		}
	}
	if(inst->readMode != 0 &&  inst->startRegex != NULL) {
		errmsg.LogError(0, RS_RET_PARAM_NOT_PERMITTED,
			"readMode and startmsg.regex cannot be set "
			"at the same time --- remove one of them");
			ABORT_FINALIZE(RS_RET_PARAM_NOT_PERMITTED);
	}
	CHKiRet(checkInstance(inst));
finalize_it:
CODE_STD_FINALIZERnewInpInst
	cnfparamvalsDestruct(pvals, &inppblk);
ENDnewInpInst

BEGINbeginCnfLoad
CODESTARTbeginCnfLoad
	loadModConf = pModConf;
	pModConf->pConf = pConf;
	/* init our settings */
	loadModConf->opMode = OPMODE_POLLING;
	loadModConf->iPollInterval = DFLT_PollInterval;
	loadModConf->configSetViaV2Method = 0;
	bLegacyCnfModGlobalsPermitted = 1;
	/* init legacy config vars */
	cs.pszFileName = NULL;
	cs.pszFileTag = NULL;
	cs.pszStateFile = NULL;
	cs.iPollInterval = DFLT_PollInterval;
	cs.iPersistStateInterval = 0;
	cs.iFacility = 128;
	cs.iSeverity = 5;
	cs.readMode = 0;
	cs.maxLinesAtOnce = 10240;
ENDbeginCnfLoad


BEGINsetModCnf
	struct cnfparamvals *pvals = NULL;
	int i;
CODESTARTsetModCnf
	loadModConf->opMode = OPMODE_INOTIFY; /* new style config has different default! */
	pvals = nvlstGetParams(lst, &modpblk, NULL);
	if(pvals == NULL) {
		errmsg.LogError(0, RS_RET_MISSING_CNFPARAMS, "imfile: error processing module "
				"config parameters [module(...)]");
		ABORT_FINALIZE(RS_RET_MISSING_CNFPARAMS);
	}

	if(Debug) {
		DBGPRINTF("module (global) param blk for imfile:\n");
		cnfparamsPrint(&modpblk, pvals);
	}

	for(i = 0 ; i < modpblk.nParams ; ++i) {
		if(!pvals[i].bUsed)
			continue;
		if(!strcmp(modpblk.descr[i].name, "pollinginterval")) {
			loadModConf->iPollInterval = (int) pvals[i].val.d.n;
		} else if(!strcmp(modpblk.descr[i].name, "mode")) {
			if(!es_strconstcmp(pvals[i].val.d.estr, "polling"))
				loadModConf->opMode = OPMODE_POLLING;
			else if(!es_strconstcmp(pvals[i].val.d.estr, "inotify"))
				loadModConf->opMode = OPMODE_INOTIFY;
			else {
				char *cstr = es_str2cstr(pvals[i].val.d.estr, NULL);
				errmsg.LogError(0, RS_RET_PARAM_ERROR, "imfile: unknown "
					"mode '%s'", cstr);
				free(cstr);
			}
		} else {
			DBGPRINTF("imfile: program error, non-handled "
			  "param '%s' in beginCnfLoad\n", modpblk.descr[i].name);
		}
	}

	/* remove all of our legacy handlers, as they can not used in addition
	 * the the new-style config method.
	 */
	bLegacyCnfModGlobalsPermitted = 0;
	loadModConf->configSetViaV2Method = 1;

finalize_it:
	if(pvals != NULL)
		cnfparamvalsDestruct(pvals, &modpblk);
ENDsetModCnf


BEGINendCnfLoad
CODESTARTendCnfLoad
	if(!loadModConf->configSetViaV2Method) {
		/* persist module-specific settings from legacy config system */
		loadModConf->iPollInterval = cs.iPollInterval;
	}
	DBGPRINTF("imfile: opmode is %d, polling interval is %d\n",
		  loadModConf->opMode,
		  loadModConf->iPollInterval);

	loadModConf = NULL; /* done loading */
	/* free legacy config vars */
	free(cs.pszFileName);
	free(cs.pszFileTag);
	free(cs.pszStateFile);
ENDendCnfLoad


BEGINcheckCnf
	instanceConf_t *inst;
CODESTARTcheckCnf
	for(inst = pModConf->root ; inst != NULL ; inst = inst->next) {
		std_checkRuleset(pModConf, inst);
	}
	if(pModConf->root == NULL) {
		errmsg.LogError(0, RS_RET_NO_LISTNERS,
				"imfile: no files configured to be monitored - "
				"no input will be gathered");
		iRet = RS_RET_NO_LISTNERS;
	}
ENDcheckCnf


/* note: we do access files AFTER we have dropped privileges. This is
 * intentional, user must make sure the files have the right permissions.
 */
BEGINactivateCnf
	instanceConf_t *inst;
CODESTARTactivateCnf
	runModConf = pModConf;
	runModConf->pRootLstn = NULL,
	runModConf->pTailLstn = NULL;

	for(inst = runModConf->root ; inst != NULL ; inst = inst->next) {
		addListner(inst);
	}

	/* if we could not set up any listeners, there is no point in running... */
	if(runModConf->pRootLstn == 0) {
		errmsg.LogError(0, NO_ERRCODE, "imfile: no file monitors could be started, "
				"input not activated.\n");
		ABORT_FINALIZE(RS_RET_NO_RUN);
	}
finalize_it:
ENDactivateCnf


BEGINfreeCnf
	instanceConf_t *inst, *del;
CODESTARTfreeCnf
	for(inst = pModConf->root ; inst != NULL ; ) {
		free(inst->pszBindRuleset);
		free(inst->pszFileName);
		free(inst->pszDirName);
		free(inst->pszFileBaseName);
		free(inst->pszTag);
		free(inst->pszStateFile);
		free(inst->startRegex);
		del = inst;
		inst = inst->next;
		free(del);
	}
ENDfreeCnf


/* Monitor files in traditional polling mode.
 *
 * We go through all files and remember if at least one had data. If so, we do
 * another run (until no data was present in any file). Then we sleep for
 * PollInterval seconds and restart the whole process. This ensures that as
 * long as there is some data present, it will be processed at the fastest
 * possible pace - probably important for busy systmes. If we monitor just a
 * single file, the algorithm is slightly modified. In that case, the sleep
 * hapens immediately. The idea here is that if we have just one file, we
 * returned from the file processer because that file had no additional data.
 * So even if we found some lines, it is highly unlikely to find a new one
 * just now. Trying it would result in a performance-costly additional try
 * which in the very, very vast majority of cases will never find any new
 * lines.
 * On spamming the main queue: keep in mind that it will automatically rate-limit
 * ourselfes if we begin to overrun it. So we really do not need to care here.
 */
static rsRetVal
doPolling(void)
{
	int bHadFileData; /* were there at least one file with data during this run? */
	DEFiRet;
	while(glbl.GetGlobalInputTermState() == 0) {
		do {
			lstn_t *pLstn;
			bHadFileData = 0;
			for(pLstn = runModConf->pRootLstn ; pLstn != NULL ; pLstn = pLstn->next) {
				if(glbl.GetGlobalInputTermState() == 1)
					break; /* terminate input! */
				pollFile(pLstn, &bHadFileData);
			}
		} while(bHadFileData == 1 && glbl.GetGlobalInputTermState() == 0);
		  /* warning: do...while()! */

		/* Note: the additional 10ns wait is vitally important. It guards rsyslog
		 * against totally hogging the CPU if the users selects a polling interval
		 * of 0 seconds. It doesn't hurt any other valid scenario. So do not remove.
		 * rgerhards, 2008-02-14
		 */
		if(glbl.GetGlobalInputTermState() == 0)
			srSleep(runModConf->iPollInterval, 10);
	}

	RETiRet;
}


#if HAVE_INOTIFY_INIT
static rsRetVal
fileTableInit(fileTable_t *const __restrict__ tab, const int nelem)
{
	DEFiRet;
	CHKmalloc(tab->listeners = malloc(sizeof(dirInfoFiles_t) * nelem));
	tab->allocMax = nelem;
	tab->currMax = 0;
finalize_it:
	RETiRet;
}
/* uncomment if needed
static void
fileTableDisplay(fileTable_t *tab)
{
	int f;
	uchar *baseName;
	DBGPRINTF("DDDD: imfile: dirs.currMaxfiles %d\n", tab->currMax);
	for(f = 0 ; f < tab->currMax ; ++f) {
		baseName = tab->listeners[f].pLstn->pszBaseName;
		DBGPRINTF("DDDD: imfile: TABLE %p CONTENTS, %d->%p:'%s'\n", tab, f, tab->listeners[f].pLstn, (char*)baseName);
	}
}
*/

static int
fileTableSearch(fileTable_t *const __restrict__ tab, uchar *const __restrict__ fn)
{
	int f;
	uchar *baseName = NULL;
/* UNCOMMENT FOR DEBUG fileTableDisplay(tab); */
	for(f = 0 ; f < tab->currMax ; ++f) {
		baseName = tab->listeners[f].pLstn->pszBaseName;
		if(!fnmatch((char*)baseName, (char*)fn, FNM_PATHNAME | FNM_PERIOD))
			break; /* found */
	}
	if(f == tab->currMax)
		f = -1;
	DBGPRINTF("DDDD: imfile: fileTableSearch file '%s' - '%s', found:%d\n", fn, baseName, f);
	return f;
}

static int
fileTableSearchNoWildcard(fileTable_t *const __restrict__ tab, uchar *const __restrict__ fn)
{
	int f;
	uchar *baseName = NULL;
/* UNCOMMENT FOR DEBUG fileTableDisplay(tab); */
	for(f = 0 ; f < tab->currMax ; ++f) {
		baseName = tab->listeners[f].pLstn->pszBaseName;
		if (strcmp((const char*)baseName, (const char*)fn) == 0)
			break; /* found */
	}
	if(f == tab->currMax)
		f = -1;
	DBGPRINTF("DDDD: imfile: fileTableSearchNoWildcard file '%s' - '%s', found:%d\n", fn, baseName, f);
	return f;
}

/* add file to file table */
static rsRetVal
fileTableAddFile(fileTable_t *const __restrict__ tab, lstn_t *const __restrict__ pLstn)
{
	int j;
	DEFiRet;
DBGPRINTF("DDDDD: imfile: fileTableAddFile\n");
/* UNCOMMENT FOR DEBUG fileTableDisplay(tab); */
	for(j = 0 ; j < tab->currMax && tab->listeners[j].pLstn != pLstn ; ++j)
		; /* just scan */
	if(j < tab->currMax) {
		++tab->listeners[j].refcnt;
		DBGPRINTF("imfile: file '%s' already registered, refcnt now %d\n",
			pLstn->pszFileName, tab->listeners[j].refcnt);
		FINALIZE;
	}

	if(tab->currMax == tab->allocMax) {
		const int newMax = 2 * tab->allocMax;
		dirInfoFiles_t *newListenerTab = realloc(tab->listeners, newMax * sizeof(dirInfoFiles_t));
		if(newListenerTab == NULL) {
			errmsg.LogError(0, RS_RET_OUT_OF_MEMORY,
					"cannot alloc memory to map directory/file relationship "
					"for '%s' - ignoring", pLstn->pszFileName);
			ABORT_FINALIZE(RS_RET_OUT_OF_MEMORY);
		}
		tab->listeners = newListenerTab;
		tab->allocMax = newMax;
		DBGPRINTF("imfile: increased dir table to %d entries\n", allocMaxDirs);
	}

	tab->listeners[tab->currMax].pLstn = pLstn;
	tab->listeners[tab->currMax].refcnt = 1;
	tab->currMax++;
finalize_it:
	RETiRet;
}

/* delete a file from file table */
static rsRetVal
fileTableDelFile(fileTable_t *const __restrict__ tab, lstn_t *const __restrict__ pLstn)
{
	int j;
	DEFiRet;

	for(j = 0 ; j < tab->currMax && tab->listeners[j].pLstn != pLstn ; ++j)
		; /* just scan */
	if(j == tab->currMax) {
		DBGPRINTF("imfile: no association for file '%s'\n", pLstn->pszFileName);
		FINALIZE;
	}
	tab->listeners[j].refcnt--;
	if(tab->listeners[j].refcnt == 0) {
		/* we remove that entry (but we never shrink the table) */
		if(j < tab->currMax - 1) {
			/* entry in middle - need to move others */
			memmove(tab->listeners+j, tab->listeners+j+1,
				(tab->currMax -j-1) * sizeof(dirInfoFiles_t));
		}
		--tab->currMax;
	}
finalize_it:
	RETiRet;
}
/* add entry to dirs array */
static rsRetVal
dirsAdd(uchar *dirName)
{
	int newMax;
	dirInfo_t *newDirTab;
	DEFiRet;

	if(currMaxDirs == allocMaxDirs) {
		newMax = 2 * allocMaxDirs;
		newDirTab = realloc(dirs, newMax * sizeof(dirInfo_t));
		if(newDirTab == NULL) {
			errmsg.LogError(0, RS_RET_OUT_OF_MEMORY,
					"cannot alloc memory to monitor directory '%s' - ignoring",
					dirName);
			ABORT_FINALIZE(RS_RET_OUT_OF_MEMORY);
		}
		dirs = newDirTab;
		allocMaxDirs = newMax;
		DBGPRINTF("imfile: increased dir table to %d entries\n", allocMaxDirs);
	}

	/* if we reach this point, there is space in the file table for the new entry */
	dirs[currMaxDirs].dirName = dirName;
	CHKiRet(fileTableInit(&dirs[currMaxDirs].active, INIT_FILE_IN_DIR_TAB_SIZE));
	CHKiRet(fileTableInit(&dirs[currMaxDirs].configured, INIT_FILE_IN_DIR_TAB_SIZE));

	++currMaxDirs;
	DBGPRINTF("DDDD: imfile: added to dirs table: '%s'\n", dirName);
finalize_it:
	RETiRet;
}


/* checks if a dir name is already inside the dirs array. If so, returns
 * its index. If not present, -1 is returned.
 */
static int
dirsFindDir(uchar *dir)
{
	int i;

	for(i = 0 ; i < currMaxDirs && ustrcmp(dir, dirs[i].dirName) ; ++i)
		; /* just scan, all done in for() */
	if(i == currMaxDirs)
		i = -1;
	//DBGPRINTF("DDDD: dir '%s', found:%d\n", dir, i);
	return i;
}

static rsRetVal
dirsInit(void)
{
	instanceConf_t *inst;
	DEFiRet;

	free(dirs);
	CHKmalloc(dirs = malloc(sizeof(dirInfo_t) * INIT_FILE_TAB_SIZE));
	allocMaxDirs = INIT_FILE_TAB_SIZE;
	currMaxDirs = 0;

	for(inst = runModConf->root ; inst != NULL ; inst = inst->next) {
		if(dirsFindDir(inst->pszDirName) == -1)
			dirsAdd(inst->pszDirName);
	}

finalize_it:
	RETiRet;
}

/* add file to directory (create association)
 * fIdx is index into file table, all other information is pulled from that table.
 * bActive is 1 if the file is to be added to active set, else zero
 */
static rsRetVal
dirsAddFile(lstn_t *__restrict__ pLstn, const int bActive)
{
	int dirIdx;
	dirInfo_t *dir;
	DEFiRet;

	dirIdx = dirsFindDir(pLstn->pszDirName);
	if(dirIdx == -1) {
		errmsg.LogError(0, RS_RET_INTERNAL_ERROR, "imfile: could not find "
			"directory '%s' in dirs array - ignoring",
			pLstn->pszDirName);
		FINALIZE;
	}

	dir = dirs + dirIdx;
	CHKiRet(fileTableAddFile((bActive ? &dir->active : &dir->configured), pLstn));
	DBGPRINTF("DDDD: imfile: associated file [%s] to directory %d[%s], Active = %d\n",
		pLstn->pszFileName, dirIdx, dir->dirName, bActive);
/* UNCOMMENT FOR DEBUG fileTableDisplay(bActive ? &dir->active : &dir->configured); */
finalize_it:
	RETiRet;
}


static void
in_setupDirWatch(const int dirIdx)
{
	int wd;
	wd = inotify_add_watch(ino_fd, (char*)dirs[dirIdx].dirName, IN_CREATE|IN_DELETE|IN_MOVED_FROM);
	if(wd < 0) {
		DBGPRINTF("imfile: could not create dir watch for '%s'\n",
			dirs[dirIdx].dirName);
		goto done;
	}
	wdmapAdd(wd, dirIdx, NULL);
	DBGPRINTF("DDDD: imfile: watch %d added for dir %s\n", wd, dirs[dirIdx].dirName);
done:	return;
}

/* Setup a new file watch for a known active file. It must already have
 * been entered into the correct tables.
 * Note: we need to try to read this file, as it may already contain data this
 * needs to be processed, and we won't get an event for that as notifications
 * happen only for things after the watch has been activated.
 * Note: newFileName is NULL for configured files, and non-NULL for dynamically
 * detected files (e.g. wildcards!)
 */
static void
startLstnFile(lstn_t *const __restrict__ pLstn)
{
	const int wd = inotify_add_watch(ino_fd, (char*)pLstn->pszFileName, IN_MODIFY);
	if(wd < 0) {
		char errStr[512];
		rs_strerror_r(errno, errStr, sizeof(errStr));
		DBGPRINTF("imfile: could not create file table entry for '%s' - "
			  "not processing it now: %s\n",
			  pLstn->pszFileName, errStr);
		goto done;
	}
	wdmapAdd(wd, -1, pLstn);
	DBGPRINTF("DDDD: imfile: watch %d added for file %s\n", wd, pLstn->pszFileName);
	dirsAddFile(pLstn, ACTIVE_FILE);
	pollFile(pLstn, NULL);
done:	return;
}

/* Setup a new file watch for dynamically discovered files (via wildcards).
 * Note: we need to try to read this file, as it may already contain data this
 * needs to be processed, and we won't get an event for that as notifications
 * happen only for things after the watch has been activated.
 */
static void
in_setupFileWatchDynamic(lstn_t *pLstn, uchar *const __restrict__ newBaseName)
{
	char fullfn[MAXFNAME];
	struct stat fileInfo;
	snprintf(fullfn, MAXFNAME, "%s/%s", pLstn->pszDirName, newBaseName);
	if(stat(fullfn, &fileInfo) != 0) {
		char errStr[1024];
		rs_strerror_r(errno, errStr, sizeof(errStr));
		DBGPRINTF("imfile: ignoring file '%s' cannot stat(): %s\n",
			fullfn, errStr);
		goto done;
	}

	if(S_ISDIR(fileInfo.st_mode)) {
		DBGPRINTF("imfile: ignoring directory '%s'\n", fullfn);
		goto done;
	}

	if(lstnDup(&pLstn, newBaseName) != RS_RET_OK)
		goto done;

	startLstnFile(pLstn);
done:	return;
}

/* Setup a new file watch for static (configured) files.
 * Note: we need to try to read this file, as it may already contain data this
 * needs to be processed, and we won't get an event for that as notifications
 * happen only for things after the watch has been activated.
 */
static void
in_setupFileWatchStatic(lstn_t *pLstn)
{
	DBGPRINTF("imfile: adding file '%s' to configured table\n",
		  pLstn->pszFileName);
	dirsAddFile(pLstn, CONFIGURED_FILE);

	if(pLstn->hasWildcard) {
		DBGPRINTF("imfile: file '%s' has wildcard, doing initial "
			  "expansion\n", pLstn->pszFileName);
		glob_t files;
		const int ret = glob((char*)pLstn->pszFileName,
					GLOB_MARK|GLOB_NOSORT|GLOB_BRACE, NULL, &files);
		if(ret == 0) {
			for(unsigned i = 0 ; i < files.gl_pathc ; i++) {
				uchar basen[MAXFNAME];
				uchar *const file = (uchar*)files.gl_pathv[i];
				if(file[strlen((char*)file)-1] == '/')
					continue;/* we cannot process subdirs! */
				getBasename(basen, file);
				in_setupFileWatchDynamic(pLstn, basen);
			}
		}
	} else {
		/* Duplicate static object as well, otherwise the configobject could be deleted later! */
		if(lstnDup(&pLstn, pLstn->pszBaseName) != RS_RET_OK) {
			DBGPRINTF("imfile: in_setupFileWatchStatic failed to duplicate listener for '%s'\n", pLstn->pszFileName);
			goto done;
		}
		startLstnFile(pLstn);
	}
done:	return;
}

/* setup our initial set of watches, based on user config */
static void
in_setupInitialWatches()
{
	int i;
	for(i = 0 ; i < currMaxDirs ; ++i) {
		in_setupDirWatch(i);
	}
	lstn_t *pLstn;
	for(pLstn = runModConf->pRootLstn ; pLstn != NULL ; pLstn = pLstn->next) {
		if(pLstn->masterLstn == NULL) {
			/* we process only static (master) entries */
			in_setupFileWatchStatic(pLstn);
		}
	}
}

static void
in_dbg_showEv(struct inotify_event *ev)
{
	if(ev->mask & IN_IGNORED) {
		DBGPRINTF("watch was REMOVED\n");
	} else if(ev->mask & IN_MODIFY) {
		DBGPRINTF("watch was MODIFID\n");
	} else if(ev->mask & IN_ACCESS) {
		DBGPRINTF("watch IN_ACCESS\n");
	} else if(ev->mask & IN_ATTRIB) {
		DBGPRINTF("watch IN_ATTRIB\n");
	} else if(ev->mask & IN_CLOSE_WRITE) {
		DBGPRINTF("watch IN_CLOSE_WRITE\n");
	} else if(ev->mask & IN_CLOSE_NOWRITE) {
		DBGPRINTF("watch IN_CLOSE_NOWRITE\n");
	} else if(ev->mask & IN_CREATE) {
		DBGPRINTF("file was CREATED: %s\n", ev->name);
	} else if(ev->mask & IN_DELETE) {
		DBGPRINTF("watch IN_DELETE\n");
	} else if(ev->mask & IN_DELETE_SELF) {
		DBGPRINTF("watch IN_DELETE_SELF\n");
	} else if(ev->mask & IN_MOVE_SELF) {
		DBGPRINTF("watch IN_MOVE_SELF\n");
	} else if(ev->mask & IN_MOVED_FROM) {
		DBGPRINTF("watch IN_MOVED_FROM\n");
	} else if(ev->mask & IN_MOVED_TO) {
		DBGPRINTF("watch IN_MOVED_TO\n");
	} else if(ev->mask & IN_OPEN) {
		DBGPRINTF("watch IN_OPEN\n");
	} else if(ev->mask & IN_ISDIR) {
		DBGPRINTF("watch IN_ISDIR\n");
	} else {
		DBGPRINTF("unknown mask code %8.8x\n", ev->mask);
	 }
}

<<<<<<< HEAD
=======
static void
filesDisplay(void)
{
	lstn_t *pLstn;
	for(pLstn = runModConf->pRootLstn ; pLstn != NULL ; pLstn = pLstn->next)
		dbgprintf("DDDD: imfile: files: [%p]: '%s'\n", pLstn, pLstn->pszFileName);
}
>>>>>>> 4f7ebfed

/* inotify told us that a file's wd was closed. We now need to remove
 * the file from our internal structures. Remember that a different inode
 * with the same name may already be in processing.
 */
static void
in_removeFile(const int dirIdx,
	      lstn_t *const __restrict__ pLstn)
{
<<<<<<< HEAD
=======
	if (Debug) filesDisplay(); // TODO: remove after initial unstable release(s)
>>>>>>> 4f7ebfed
	uchar statefile[MAXFNAME];
	uchar toDel[MAXFNAME];
	int bDoRMState;
	uchar *statefn;
	DBGPRINTF("imfile: remove listener '%s', dirIdx %d\n",
	          pLstn->pszFileName, dirIdx);
	if(pLstn->bRMStateOnDel) {
		statefn = getStateFileName(pLstn, statefile, sizeof(statefile));
		snprintf((char*)toDel, sizeof(toDel), "%s/%s",
				     glbl.GetWorkDir(), (char*)statefn);
		bDoRMState = 1;
	} else {
		bDoRMState = 0;
	}
	pollFile(pLstn, NULL); /* one final try to gather data */
	/*	delete listener data */
	DBGPRINTF("imfile: DELETING listener data for '%s' - '%s'\n", pLstn->pszBaseName, pLstn->pszFileName);
	lstnDel(pLstn);
	fileTableDelFile(&dirs[dirIdx].active, pLstn);
	if(bDoRMState) {
		DBGPRINTF("imfile: unlinking '%s'\n", toDel);
		if(unlink((char*)toDel) != 0) {
			char errStr[1024];
			rs_strerror_r(errno, errStr, sizeof(errStr));
			errmsg.LogError(0, RS_RET_ERR, "imfile: could not remove state "
				"file \"%s\": %s", toDel, errStr);
		}
	}
}

static void
in_handleDirEventCREATE(struct inotify_event *ev, const int dirIdx)
{
	lstn_t *pLstn;
	int ftIdx;
	ftIdx = fileTableSearch(&dirs[dirIdx].active, (uchar*)ev->name);
	if(ftIdx >= 0) {
		pLstn = dirs[dirIdx].active.listeners[ftIdx].pLstn;
	} else {
		DBGPRINTF("imfile: file '%s' not active in dir '%s'\n",
			ev->name, dirs[dirIdx].dirName);
		ftIdx = fileTableSearch(&dirs[dirIdx].configured, (uchar*)ev->name);
		if(ftIdx == -1) {
			DBGPRINTF("imfile: file '%s' not associated with dir '%s'\n",
				ev->name, dirs[dirIdx].dirName);
			goto done;
		}
		pLstn = dirs[dirIdx].configured.listeners[ftIdx].pLstn;
	}
	DBGPRINTF("DDDD: imfile: file '%s' associated with dir '%s'\n", ev->name, dirs[dirIdx].dirName);
	in_setupFileWatchDynamic(pLstn, (uchar*)ev->name);
done:	return;
}

/* note: we need to care only for active files in the DELETE case.
 * Two reasons: a) if this is a configured file, it should be active
 * b) if not for some reason, there still is nothing we can do against
 * it, and trying to process a *deleted* file really makes no sense
 * (remeber we don't have it open, so it actually *is gone*).
 */
static void
in_handleDirEventDELETE(struct inotify_event *const ev, const int dirIdx)
{
	const int ftIdx = fileTableSearch(&dirs[dirIdx].active, (uchar*)ev->name);
	if(ftIdx == -1) {
		DBGPRINTF("imfile: deleted file '%s' not active in dir '%s'\n",
			ev->name, dirs[dirIdx].dirName);
		goto done;
	}
	DBGPRINTF("DDDD: imfile: imfile delete processing for '%s'\n",
	          dirs[dirIdx].active.listeners[ftIdx].pLstn->pszFileName);
	in_removeFile(dirIdx, dirs[dirIdx].active.listeners[ftIdx].pLstn);
done:	return;
}

static void
in_handleDirEvent(struct inotify_event *const ev, const int dirIdx)
{
	DBGPRINTF("DDDD: imfile: handle dir event for %s\n", dirs[dirIdx].dirName);
	if((ev->mask & IN_CREATE)) {
		in_handleDirEventCREATE(ev, dirIdx);
	} else if((ev->mask & IN_DELETE)) {
		in_handleDirEventDELETE(ev, dirIdx);
	} else {
		DBGPRINTF("imfile: got non-expected inotify event:\n");
		in_dbg_showEv(ev);
	}
}


static void
in_handleFileEvent(struct inotify_event *ev, const wd_map_t *const etry)
{
	if(ev->mask & IN_MODIFY) {
		pollFile(etry->pLstn, NULL);
	} else {
		DBGPRINTF("imfile: got non-expected inotify event:\n");
		in_dbg_showEv(ev);
	}
}

static void
in_processEvent(struct inotify_event *ev)
{
	wd_map_t *etry;
	lstn_t *pLstn;
	int iRet;
	int ftIdx;
	int wd;

	DBGPRINTF("DDDD: imfile: in_processEvent (wd=%d) event Mask='0x%.8X'\n", ev->wd, ev->mask);
	if(ev->mask & IN_IGNORED) {
		wdmapDel(ev->wd);
		goto done;
	} else if(ev->mask & IN_MOVED_FROM) {
		/* Find wd entry and remove it */
		etry =  wdmapLookup(ev->wd);
		if(etry != NULL) {
			ftIdx = fileTableSearchNoWildcard(&dirs[etry->dirIdx].active, (uchar*)ev->name);
			DBGPRINTF("DDDD: imfile: IN_MOVED_FROM Event (ftIdx=%d, name=%s)\n", ftIdx, ev->name);
			if(ftIdx >= 0) {
				/* Find listener and wd table index*/
				pLstn = dirs[etry->dirIdx].active.listeners[ftIdx].pLstn;
				wd = wdmapLookupListner(pLstn);

				/* Remove file from inotify watch */
				iRet = inotify_rm_watch(ino_fd, wd); /* Note this will TRIGGER IN_IGNORED Event! */
				if (iRet != 0) {
					DBGPRINTF("imfile: inotify_rm_watch error %d (ftIdx=%d, wd=%d, name=%s)\n", errno, ftIdx, wd, ev->name);
				} else {
					DBGPRINTF("DDDD: imfile: inotify_rm_watch successfully removed file from watch (ftIdx=%d, wd=%d, name=%s)\n", ftIdx, wd, ev->name);
				}
<<<<<<< HEAD

				/* Create Event to remove file*/
				evFileHelper.wd = wd; 
				evFileHelper.mask = IN_DELETE; 
				evFileHelper.cookie = 0; 
				evFileHelper.len = ev->len; 

				/* XXX: evFileHelper.name is not allocated yet,
				 * here we keep it untouched as we do not use
				 * it for now.
				 *
				 * evFileHelper.name[0] = ev->name[0];
				 */
				in_removeFile(&evFileHelper, etry->dirIdx, pLstn);
=======
				in_removeFile(etry->dirIdx, pLstn);
>>>>>>> 4f7ebfed
				DBGPRINTF("imfile: IN_MOVED_FROM Event file removed file (wd=%d, name=%s)\n", wd, ev->name);
			}
		}
		goto done;
	}
	etry =  wdmapLookup(ev->wd);
	if(etry == NULL) {
		DBGPRINTF("imfile: could not lookup wd %d\n", ev->wd);
		goto done;
	}
	DBGPRINTF("DDDD: imfile: wd %d got file %p, dir %d\n", ev->wd, etry->pLstn, etry->dirIdx);
	if(etry->pLstn == NULL) { /* directory? */
		in_handleDirEvent(ev, etry->dirIdx);
	} else {
		in_handleFileEvent(ev, etry);
	}
done:	return;
}

/* Monitor files in inotify mode */
static rsRetVal
do_inotify()
{
	char iobuf[8192];
	struct inotify_event *ev;
	int rd;
	int currev;
	DEFiRet;

	CHKiRet(wdmapInit());
	CHKiRet(dirsInit());
	ino_fd = inotify_init();
        if(ino_fd < 0) {
            errmsg.LogError(1, RS_RET_INOTIFY_INIT_FAILED, "imfile: Init inotify instance failed ");
            return RS_RET_INOTIFY_INIT_FAILED;
        }
	DBGPRINTF("imfile: inotify fd %d\n", ino_fd);
	in_setupInitialWatches();

	while(glbl.GetGlobalInputTermState() == 0) {
		rd = read(ino_fd, iobuf, sizeof(iobuf));
		if(rd < 0 && Debug) {
			char errStr[1024];
			rs_strerror_r(errno, errStr, sizeof(errStr));
			DBGPRINTF("imfile: error during inotify: %s\n", errStr);
		}
		currev = 0;
		while(currev < rd) {
			ev = (struct inotify_event*) (iobuf+currev);
			DBGPRINTF("DDDD: imfile event notification: rd %d[%d], wd (%d, mask "
				"%8.8x, cookie %4.4x, len %d)\n",
				(int) rd, currev, ev->wd, ev->mask, ev->cookie, ev->len);
			in_dbg_showEv(ev);
			in_processEvent(ev);
			currev += sizeof(struct inotify_event) + ev->len;
		}
	}

finalize_it:
	close(ino_fd);
	RETiRet;
}

#else /* #if HAVE_INOTIFY_INIT */
static rsRetVal
do_inotify()
{
	errmsg.LogError(0, RS_RET_NOT_IMPLEMENTED, "imfile: mode set to inotify, but the "
			"platform does not support inotify");
	return RS_RET_NOT_IMPLEMENTED;
}
#endif /* #if HAVE_INOTIFY_INIT */

/* This function is called by the framework to gather the input. The module stays
 * most of its lifetime inside this function. It MUST NEVER exit this function. Doing
 * so would end module processing and rsyslog would NOT reschedule the module. If
 * you exit from this function, you violate the interface specification!
 */
BEGINrunInput
CODESTARTrunInput
	DBGPRINTF("imfile: working in %s mode\n",
		 (runModConf->opMode == OPMODE_POLLING) ? "polling" : "inotify");
	if(runModConf->opMode == OPMODE_POLLING)
		iRet = doPolling();
	else
		iRet = do_inotify();

	DBGPRINTF("imfile: terminating upon request of rsyslog core\n");
ENDrunInput


/* The function is called by rsyslog before runInput() is called. It is a last chance
 * to set up anything specific. Most importantly, it can be used to tell rsyslog if the
 * input shall run or not. The idea is that if some config settings (or similiar things)
 * are not OK, the input can tell rsyslog it will not execute. To do so, return
 * RS_RET_NO_RUN or a specific error code. If RS_RET_OK is returned, rsyslog will
 * proceed and call the runInput() entry point.
 */
BEGINwillRun
CODESTARTwillRun
	/* we need to create the inputName property (only once during our lifetime) */
	CHKiRet(prop.Construct(&pInputName));
	CHKiRet(prop.SetString(pInputName, UCHAR_CONSTANT("imfile"), sizeof("imfile") - 1));
	CHKiRet(prop.ConstructFinalize(pInputName));

finalize_it:
ENDwillRun

/* This function persists information for a specific file being monitored.
 * To do so, it simply persists the stream object. We do NOT abort on error
 * iRet as that makes matters worse (at least we can try persisting the others...).
 * rgerhards, 2008-02-13
 */
static rsRetVal
persistStrmState(lstn_t *pLstn)
{
	DEFiRet;
	strm_t *psSF = NULL; /* state file (stream) */
	size_t lenDir;
	uchar statefile[MAXFNAME];

	uchar *const statefn = getStateFileName(pLstn, statefile, sizeof(statefile));
	DBGPRINTF("imfile: persisting state for '%s' to file '%s'\n",
		  pLstn->pszFileName, statefn);
	CHKiRet(strm.Construct(&psSF));
	lenDir = ustrlen(glbl.GetWorkDir());
	if(lenDir > 0)
		CHKiRet(strm.SetDir(psSF, glbl.GetWorkDir(), lenDir));
	CHKiRet(strm.SettOperationsMode(psSF, STREAMMODE_WRITE_TRUNC));
	CHKiRet(strm.SetsType(psSF, STREAMTYPE_FILE_SINGLE));
	CHKiRet(strm.SetFName(psSF, statefn, strlen((char*) statefn)));
	CHKiRet(strm.ConstructFinalize(psSF));

	CHKiRet(strm.Serialize(pLstn->pStrm, psSF));
	CHKiRet(strm.Flush(psSF));

	CHKiRet(strm.Destruct(&psSF));

finalize_it:
	if(psSF != NULL)
		strm.Destruct(&psSF);

	if(iRet != RS_RET_OK) {
		errmsg.LogError(0, iRet, "imfile: could not persist state "
				"file %s - data may be repeated on next "
				"startup. Is WorkDirectory set?",
				statefn);
	}

	RETiRet;
}


/* This function is called by the framework after runInput() has been terminated. It
 * shall free any resources and prepare the module for unload.
 */
BEGINafterRun
CODESTARTafterRun
	while(runModConf->pRootLstn != NULL) {
		/* Note: lstnDel() reasociates root! */
		lstnDel(runModConf->pRootLstn);
	}

	if(pInputName != NULL)
		prop.Destruct(&pInputName);
ENDafterRun


BEGINisCompatibleWithFeature
CODESTARTisCompatibleWithFeature
	if(eFeat == sFEATURENonCancelInputTermination)
		iRet = RS_RET_OK;
ENDisCompatibleWithFeature


/* The following entry points are defined in module-template.h.
 * In general, they need to be present, but you do NOT need to provide
 * any code here.
 */
BEGINmodExit
CODESTARTmodExit
	/* release objects we used */
	objRelease(strm, CORE_COMPONENT);
	objRelease(datetime, CORE_COMPONENT);
	objRelease(glbl, CORE_COMPONENT);
	objRelease(errmsg, CORE_COMPONENT);
	objRelease(prop, CORE_COMPONENT);
	objRelease(ruleset, CORE_COMPONENT);
#if HAVE_INOTIFY_INIT
	/* we use these vars only in inotify mode */
	if(dirs != NULL) {
		free(dirs->active.listeners);
		free(dirs->configured.listeners);
		free(dirs);
	}
	free(wdmap);
#endif
ENDmodExit


BEGINqueryEtryPt
CODESTARTqueryEtryPt
CODEqueryEtryPt_STD_IMOD_QUERIES
CODEqueryEtryPt_STD_CONF2_QUERIES
CODEqueryEtryPt_STD_CONF2_setModCnf_QUERIES
CODEqueryEtryPt_STD_CONF2_IMOD_QUERIES
CODEqueryEtryPt_IsCompatibleWithFeature_IF_OMOD_QUERIES
ENDqueryEtryPt


/* The following function shall reset all configuration variables to their
 * default values. The code provided in modInit() below registers it to be
 * called on "$ResetConfigVariables". You may also call it from other places,
 * but in general this is not necessary. Once runInput() has been called, this
 * function here is never again called.
 */
static rsRetVal
resetConfigVariables(uchar __attribute__((unused)) *pp, void __attribute__((unused)) *pVal)
{
	DEFiRet;

	free(cs.pszFileName);
	cs.pszFileName = NULL;
	free(cs.pszFileTag);
	cs.pszFileTag = NULL;
	free(cs.pszStateFile);
	cs.pszStateFile = NULL;

	/* set defaults... */
	cs.iPollInterval = DFLT_PollInterval;
	cs.iFacility = 128; /* local0 */
	cs.iSeverity = 5;  /* notice, as of rfc 3164 */
	cs.readMode = 0;
	cs.maxLinesAtOnce = 10240;

	RETiRet;
}

static inline void
std_checkRuleset_genErrMsg(__attribute__((unused)) modConfData_t *modConf, instanceConf_t *inst)
{
	errmsg.LogError(0, NO_ERRCODE, "imfile: ruleset '%s' for %s not found - "
			"using default ruleset instead", inst->pszBindRuleset,
			inst->pszFileName);
}

/* modInit() is called once the module is loaded. It must perform all module-wide
 * initialization tasks. There are also a number of housekeeping tasks that the
 * framework requires. These are handled by the macros. Please note that the
 * complexity of processing is depending on the actual module. However, only
 * thing absolutely necessary should be done here. Actual app-level processing
 * is to be performed in runInput(). A good sample of what to do here may be to
 * set some variable defaults.
 */
BEGINmodInit()
CODESTARTmodInit
	*ipIFVersProvided = CURR_MOD_IF_VERSION; /* we only support the current interface specification */
CODEmodInit_QueryRegCFSLineHdlr
	CHKiRet(objUse(errmsg, CORE_COMPONENT));
	CHKiRet(objUse(glbl, CORE_COMPONENT));
	CHKiRet(objUse(datetime, CORE_COMPONENT));
	CHKiRet(objUse(strm, CORE_COMPONENT));
	CHKiRet(objUse(ruleset, CORE_COMPONENT));
	CHKiRet(objUse(prop, CORE_COMPONENT));

	DBGPRINTF("imfile: version %s initializing\n", VERSION);
	CHKiRet(omsdRegCFSLineHdlr((uchar *)"inputfilename", 0, eCmdHdlrGetWord,
	  	NULL, &cs.pszFileName, STD_LOADABLE_MODULE_ID));
	CHKiRet(omsdRegCFSLineHdlr((uchar *)"inputfiletag", 0, eCmdHdlrGetWord,
	  	NULL, &cs.pszFileTag, STD_LOADABLE_MODULE_ID));
	CHKiRet(omsdRegCFSLineHdlr((uchar *)"inputfilestatefile", 0, eCmdHdlrGetWord,
	  	NULL, &cs.pszStateFile, STD_LOADABLE_MODULE_ID));
	CHKiRet(omsdRegCFSLineHdlr((uchar *)"inputfileseverity", 0, eCmdHdlrSeverity,
	  	NULL, &cs.iSeverity, STD_LOADABLE_MODULE_ID));
	CHKiRet(omsdRegCFSLineHdlr((uchar *)"inputfilefacility", 0, eCmdHdlrFacility,
	  	NULL, &cs.iFacility, STD_LOADABLE_MODULE_ID));
	CHKiRet(omsdRegCFSLineHdlr((uchar *)"inputfilereadmode", 0, eCmdHdlrInt,
	  	NULL, &cs.readMode, STD_LOADABLE_MODULE_ID));
	CHKiRet(omsdRegCFSLineHdlr((uchar *)"inputfilemaxlinesatonce", 0, eCmdHdlrSize,
	  	NULL, &cs.maxLinesAtOnce, STD_LOADABLE_MODULE_ID));
	CHKiRet(omsdRegCFSLineHdlr((uchar *)"inputfilepersiststateinterval", 0, eCmdHdlrInt,
	  	NULL, &cs.iPersistStateInterval, STD_LOADABLE_MODULE_ID));
	CHKiRet(omsdRegCFSLineHdlr((uchar *)"inputfilebindruleset", 0, eCmdHdlrGetWord,
		NULL, &cs.pszBindRuleset, STD_LOADABLE_MODULE_ID));
	/* that command ads a new file! */
	CHKiRet(omsdRegCFSLineHdlr((uchar *)"inputrunfilemonitor", 0, eCmdHdlrGetWord,
		addInstance, NULL, STD_LOADABLE_MODULE_ID));
	/* module-global config params - will be disabled in configs that are loaded
	 * via module(...).
	 */
	CHKiRet(regCfSysLineHdlr2((uchar *)"inputfilepollinterval", 0, eCmdHdlrInt,
	  	NULL, &cs.iPollInterval, STD_LOADABLE_MODULE_ID, &bLegacyCnfModGlobalsPermitted));
	CHKiRet(omsdRegCFSLineHdlr((uchar *)"resetconfigvariables", 1, eCmdHdlrCustomHandler,
		resetConfigVariables, NULL, STD_LOADABLE_MODULE_ID));
ENDmodInit
/* vim:set ai:
 */<|MERGE_RESOLUTION|>--- conflicted
+++ resolved
@@ -1610,16 +1610,6 @@
 	 }
 }
 
-<<<<<<< HEAD
-=======
-static void
-filesDisplay(void)
-{
-	lstn_t *pLstn;
-	for(pLstn = runModConf->pRootLstn ; pLstn != NULL ; pLstn = pLstn->next)
-		dbgprintf("DDDD: imfile: files: [%p]: '%s'\n", pLstn, pLstn->pszFileName);
-}
->>>>>>> 4f7ebfed
 
 /* inotify told us that a file's wd was closed. We now need to remove
  * the file from our internal structures. Remember that a different inode
@@ -1629,10 +1619,6 @@
 in_removeFile(const int dirIdx,
 	      lstn_t *const __restrict__ pLstn)
 {
-<<<<<<< HEAD
-=======
-	if (Debug) filesDisplay(); // TODO: remove after initial unstable release(s)
->>>>>>> 4f7ebfed
 	uchar statefile[MAXFNAME];
 	uchar toDel[MAXFNAME];
 	int bDoRMState;
@@ -1765,24 +1751,7 @@
 				} else {
 					DBGPRINTF("DDDD: imfile: inotify_rm_watch successfully removed file from watch (ftIdx=%d, wd=%d, name=%s)\n", ftIdx, wd, ev->name);
 				}
-<<<<<<< HEAD
-
-				/* Create Event to remove file*/
-				evFileHelper.wd = wd; 
-				evFileHelper.mask = IN_DELETE; 
-				evFileHelper.cookie = 0; 
-				evFileHelper.len = ev->len; 
-
-				/* XXX: evFileHelper.name is not allocated yet,
-				 * here we keep it untouched as we do not use
-				 * it for now.
-				 *
-				 * evFileHelper.name[0] = ev->name[0];
-				 */
-				in_removeFile(&evFileHelper, etry->dirIdx, pLstn);
-=======
 				in_removeFile(etry->dirIdx, pLstn);
->>>>>>> 4f7ebfed
 				DBGPRINTF("imfile: IN_MOVED_FROM Event file removed file (wd=%d, name=%s)\n", wd, ev->name);
 			}
 		}
