--- conflicted
+++ resolved
@@ -191,11 +191,8 @@
 	inst->bAppendPortToInpname = 0;
 	inst->ratelimitBurst = 10000; /* arbitrary high limit */
 	inst->ratelimitInterval = 0; /* off */
-<<<<<<< HEAD
 	inst->rcvbuf = 0;
-=======
 	inst->dfltTZ = NULL;
->>>>>>> 20aa2b53
 
 	/* node created, let's add to config */
 	if(loadModConf->tail == NULL) {
@@ -280,13 +277,7 @@
 			newlcnfinfo->next = NULL;
 			newlcnfinfo->sock = newSocks[iSrc];
 			newlcnfinfo->pRuleset = inst->pBindRuleset;
-<<<<<<< HEAD
-=======
 			newlcnfinfo->dfltTZ = inst->dfltTZ;
-			snprintf((char*)dispname, sizeof(dispname), "imudp(%s:%s)", bindName, port);
-			dispname[sizeof(dispname)-1] = '\0'; /* just to be on the save side... */
-			CHKiRet(ratelimitNew(&newlcnfinfo->ratelimiter, (char*)dispname, NULL));
->>>>>>> 20aa2b53
 			if(inst->inputname == NULL) {
 				inputname = (uchar*)"imudp";
 			} else {
@@ -402,6 +393,8 @@
 		MsgSetInputName(pMsg, lstn->pInputName);
 		MsgSetRuleset(pMsg, lstn->pRuleset);
 		MsgSetFlowControlType(pMsg, eFLOWCTL_NO_DELAY);
+		if(lstn->dfltTZ != NULL)
+			MsgSetDfltTZ(pMsg, (char*) lstn->dfltTZ);
 		pMsg->msgFlags  = NEEDS_PARSING | PARSE_HOSTNAME | NEEDS_DNSRESOL;
 		if(*pbIsPermitted == 2)
 			pMsg->msgFlags  |= NEEDS_ACLCHK_U; /* request ACL check after resolution */
@@ -552,32 +545,8 @@
 			datetime.getCurrTime(&stTime, &ttGenTime);
 		}
 
-<<<<<<< HEAD
 		CHKiRet(processPacket(pThrd, lstn, frominetPrev, pbIsPermitted, pRcvBuf, lenRcvBuf, &stTime,
 			ttGenTime, &frominet, mh.msg_namelen, &multiSub));
-=======
-		DBGPRINTF("imudp:recv(%d,%d),acl:%d,msg:%s\n", lstn->sock, (int) lenRcvBuf, *pbIsPermitted, pRcvBuf);
-
-		if(*pbIsPermitted != 0)  {
-			if((runModConf->iTimeRequery == 0) || (iNbrTimeUsed++ % runModConf->iTimeRequery) == 0) {
-				datetime.getCurrTime(&stTime, &ttGenTime);
-			}
-			/* we now create our own message object and submit it to the queue */
-			CHKiRet(msgConstructWithTime(&pMsg, &stTime, ttGenTime));
-			MsgSetRawMsg(pMsg, (char*)pRcvBuf, lenRcvBuf);
-			MsgSetInputName(pMsg, lstn->pInputName);
-			MsgSetRuleset(pMsg, lstn->pRuleset);
-			MsgSetFlowControlType(pMsg, eFLOWCTL_NO_DELAY);
-			if(lstn->dfltTZ != NULL)
-				MsgSetDfltTZ(pMsg, (char*) lstn->dfltTZ);
-			pMsg->msgFlags  = NEEDS_PARSING | PARSE_HOSTNAME | NEEDS_DNSRESOL;
-			if(*pbIsPermitted == 2)
-				pMsg->msgFlags  |= NEEDS_ACLCHK_U; /* request ACL check after resolution */
-			CHKiRet(msgSetFromSockinfo(pMsg, &frominet));
-			CHKiRet(ratelimitAddMsg(lstn->ratelimiter, &multiSub, pMsg));
-			STATSCOUNTER_INC(lstn->ctrSubmit, lstn->mutCtrSubmit);
-		}
->>>>>>> 20aa2b53
 	}
 
 
