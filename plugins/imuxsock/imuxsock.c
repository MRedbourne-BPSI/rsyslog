--- conflicted
+++ resolved
@@ -45,11 +45,8 @@
 #include "glbl.h"
 #include "msg.h"
 #include "prop.h"
-<<<<<<< HEAD
 #include "debug.h"
-=======
 #include "unlimited_select.h"
->>>>>>> 9e28d47a
 
 MODULE_TYPE_INPUT
 
@@ -336,32 +333,22 @@
 		}
 
 		/* wait for io to become ready */
-<<<<<<< HEAD
-		nfds = select(maxfds+1, (fd_set *) &readfds, NULL, NULL, NULL);
+		nfds = select(maxfds+1, (fd_set *) pReadfds, NULL, NULL, NULL);
 		if(glbl.GetGlobalInputTermState() == 1)
 			break; /* terminate input! */
 
 		for (i = 0; i < nfunix && nfds > 0; i++) {
 			if(glbl.GetGlobalInputTermState() == 1)
 				ABORT_FINALIZE(RS_RET_FORCE_TERM); /* terminate input! */
-			if ((fd = funix[i]) != -1 && FD_ISSET(fd, &readfds)) {
-=======
-		nfds = select(maxfds+1, (fd_set *) pReadfds, NULL, NULL, NULL);
-
-		for (i = 0; i < nfunix && nfds > 0; i++) {
 			if ((fd = funix[i]) != -1 && FD_ISSET(fd, pReadfds)) {
->>>>>>> 9e28d47a
 				readSocket(fd, i);
 				--nfds; /* indicate we have processed one */
 			}
 		}
 	}
 
-<<<<<<< HEAD
 finalize_it:
-=======
 	freeFdSet(pReadfds);
->>>>>>> 9e28d47a
 	RETiRet;
 ENDrunInput
 
