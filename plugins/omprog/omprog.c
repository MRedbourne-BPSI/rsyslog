/* omprog.c
 * This output plugin enables rsyslog to execute a program and
 * feed it the message stream as standard input.
 *
 * NOTE: read comments in module-template.h for more specifics!
 *
 * File begun on 2009-04-01 by RGerhards
 *
 * Copyright 2009-2012 Adiscon GmbH.
 *
 * This file is part of rsyslog.
 *
 * Licensed under the Apache License, Version 2.0 (the "License");
 * you may not use this file except in compliance with the License.
 * You may obtain a copy of the License at
 * 
 *       http://www.apache.org/licenses/LICENSE-2.0
 *       -or-
 *       see COPYING.ASL20 in the source distribution
 * 
 * Unless required by applicable law or agreed to in writing, software
 * distributed under the License is distributed on an "AS IS" BASIS,
 * WITHOUT WARRANTIES OR CONDITIONS OF ANY KIND, either express or implied.
 * See the License for the specific language governing permissions and
 * limitations under the License.
 */
#include "config.h"
#include "rsyslog.h"
#include <stdio.h>
#include <stdarg.h>
#include <stdlib.h>
#include <string.h>
#include <assert.h>
#include <signal.h>
#include <errno.h>
#include <unistd.h>
#include <wait.h>
#include "conf.h"
#include "syslogd-types.h"
#include "srUtils.h"
#include "template.h"
#include "module-template.h"
#include "errmsg.h"
#include "cfsysline.h"

MODULE_TYPE_OUTPUT
MODULE_TYPE_NOKEEP
MODULE_CNFNAME("omprog")

/* internal structures
 */
DEF_OMOD_STATIC_DATA
DEFobjCurrIf(errmsg)

typedef struct _instanceData {
	uchar *szBinary;	/* name of binary to call */
	char **aParams;		/* Optional Parameters for binary command */
	uchar *tplName;		/* assigned output template */
	pid_t pid;			/* pid of currently running process */
	int fdPipe;			/* file descriptor to write to */
	int bIsRunning;		/* is binary currently running? 0-no, 1-yes */
	int iParams;		/* Holds the count of parameters if set*/
} instanceData;

typedef struct configSettings_s {
	uchar *szBinary;	/* name of binary to call */
} configSettings_t;
static configSettings_t cs;


/* tables for interfacing with the v6 config system */
/* action (instance) parameters */
static struct cnfparamdescr actpdescr[] = {
	{ "binary", eCmdHdlrString, CNFPARAM_REQUIRED },
	{ "template", eCmdHdlrGetWord, 0 }
};
static struct cnfparamblk actpblk =
	{ CNFPARAMBLK_VERSION,
	  sizeof(actpdescr)/sizeof(struct cnfparamdescr),
	  actpdescr
	};

BEGINinitConfVars		/* (re)set config variables to default values */
CODESTARTinitConfVars 
	cs.szBinary = NULL;	/* name of binary to call */
ENDinitConfVars

/* config settings */

BEGINcreateInstance
CODESTARTcreateInstance
ENDcreateInstance


BEGINisCompatibleWithFeature
CODESTARTisCompatibleWithFeature
	if(eFeat == sFEATURERepeatedMsgReduction)
		iRet = RS_RET_OK;
ENDisCompatibleWithFeature


BEGINfreeInstance
	int i;
CODESTARTfreeInstance
	if(pData->szBinary != NULL)
		free(pData->szBinary);
	if(pData->aParams != NULL) {
		for (i = 0; i < pData->iParams; i++) {
			free(pData->aParams[i]);
		}
		free(pData->aParams); 
	}
ENDfreeInstance


BEGINdbgPrintInstInfo
CODESTARTdbgPrintInstInfo
ENDdbgPrintInstInfo


BEGINtryResume
CODESTARTtryResume
ENDtryResume


/* execute the child process (must be called in child context
 * after fork).
 */

static void execBinary(instanceData *pData, int fdStdin)
{
	int i, iRet;
	struct sigaction sigAct;
	char *newenviron[] = { NULL };

	assert(pData != NULL);

	fclose(stdin);
	if(dup(fdStdin) == -1) {
		DBGPRINTF("omprog: dup() failed\n");
		/* do some more error handling here? Maybe if the module
		 * gets some more widespread use...
		 */
	}
	/*fclose(stdout);*/

	/* we close all file handles as we fork soon
	 * Is there a better way to do this? - mail me! rgerhards@adiscon.com
	 */
#	ifndef VALGRIND /* we can not use this with valgrind - too many errors... */
	for(i = 3 ; i <= 65535 ; ++i)
		close(i);
#	endif

	/* reset signal handlers to default */
	memset(&sigAct, 0, sizeof(sigAct));
	sigfillset(&sigAct.sa_mask);
	sigAct.sa_handler = SIG_DFL;
	for(i = 1 ; i < NSIG ; ++i)
		sigaction(i, &sigAct, NULL);

	alarm(0);

	/* finally exec child */
	iRet = execve((char*)pData->szBinary, pData->aParams, newenviron);
	if (iRet == -1) {
		dbgprintf("omprog: failed to execute binary '%s' with return code: %d\n", pData->szBinary, errno); 
	}
	
	/* we should never reach this point, but if we do, we terminate */
	exit(1);
}


/* creates a pipe and starts program, uses pipe as stdin for program.
 * rgerhards, 2009-04-01
 */
static rsRetVal
openPipe(instanceData *pData)
{
	int pipefd[2];
	pid_t cpid;
	DEFiRet;

	assert(pData != NULL);

	if(pipe(pipefd) == -1) {
		ABORT_FINALIZE(RS_RET_ERR_CREAT_PIPE);
	}

	DBGPRINTF("omprog: executing program '%s' with '%d' parameters\n", pData->szBinary, pData->iParams);

	/* NO OUTPUT AFTER FORK! */

	cpid = fork();
	if(cpid == -1) {
		ABORT_FINALIZE(RS_RET_ERR_FORK);
	}

	if(cpid == 0) {    
		/* we are now the child, just set the right selectors and
		 * exec the binary. If that fails, there is not much we can do.
		 */
		close(pipefd[1]);
		execBinary(pData, pipefd[0]);
		/*NO CODE HERE - WILL NEVER BE REACHED!*/
	}

	DBGPRINTF("omprog: child has pid %d\n", (int) cpid);
	pData->fdPipe = pipefd[1];
	pData->pid = cpid;
	close(pipefd[0]);
	pData->bIsRunning = 1;
finalize_it:
	RETiRet;
}


/* clean up after a terminated child
 */
static inline rsRetVal
cleanup(instanceData *pData)
{
	int status;
	int ret;
	char errStr[1024];
	DEFiRet;

	assert(pData != NULL);
	assert(pData->bIsRunning == 1);
	ret = waitpid(pData->pid, &status, 0);
	if(ret != pData->pid) {
		/* if waitpid() fails, we can not do much - try to ignore it... */
		DBGPRINTF("omprog: waitpid() returned state %d[%s], future malfunction may happen\n", ret,
			   rs_strerror_r(errno, errStr, sizeof(errStr)));
	} else {
		/* check if we should print out some diagnostic information */
		DBGPRINTF("omprog: waitpid status return for program '%s': %2.2x\n",
			  pData->szBinary, status);
		if(WIFEXITED(status)) {
			errmsg.LogError(0, NO_ERRCODE, "program '%s' exited normally, state %d",
					pData->szBinary, WEXITSTATUS(status));
		} else if(WIFSIGNALED(status)) {
			errmsg.LogError(0, NO_ERRCODE, "program '%s' terminated by signal %d.",
					pData->szBinary, WTERMSIG(status));
		}
	}

	pData->bIsRunning = 0;
	RETiRet;
}


/* try to restart the binary when it has stopped.
 */
static inline rsRetVal
tryRestart(instanceData *pData)
{
	DEFiRet;
	assert(pData != NULL);
	assert(pData->bIsRunning == 0);

	iRet = openPipe(pData);
	RETiRet;
}


/* write to pipe
 * note that we do not try to run block-free. If the users fears something
 * may block (and this not be acceptable), the action should be run on its
 * own action queue.
 */
static rsRetVal
writePipe(instanceData *pData, uchar *szMsg)
{
	int lenWritten;
	int lenWrite;
	int writeOffset;
	char errStr[1024];
	DEFiRet;
	
	assert(pData != NULL);

	lenWrite = strlen((char*)szMsg);
	writeOffset = 0;

	do
	{
		lenWritten = write(pData->fdPipe, ((char*)szMsg)+writeOffset, lenWrite);
		if(lenWritten == -1) {
			switch(errno) {
				case EPIPE:
					DBGPRINTF("omprog: Program '%s' terminated, trying to restart\n",
						  pData->szBinary);
					CHKiRet(cleanup(pData));
					CHKiRet(tryRestart(pData));
					break;
				default:
					DBGPRINTF("omprog: error %d writing to pipe: %s\n", errno,
						   rs_strerror_r(errno, errStr, sizeof(errStr)));
					ABORT_FINALIZE(RS_RET_ERR_WRITE_PIPE);
					break;
			}
		} else {
			writeOffset += lenWritten;
		}
	} while(lenWritten != lenWrite);


finalize_it:
	RETiRet;
}


BEGINdoAction
CODESTARTdoAction
	if(pData->bIsRunning == 0) {
		openPipe(pData);
	}
	
	iRet = writePipe(pData, ppString[0]);

	if(iRet != RS_RET_OK)
		iRet = RS_RET_SUSPENDED;
ENDdoAction


static inline void
setInstParamDefaults(instanceData *pData)
{
	pData->szBinary = NULL;
	pData->aParams = NULL;
	pData->iParams = 0;
	pData->fdPipe = -1;
	pData->bIsRunning = 0;
}

BEGINnewActInst
	struct cnfparamvals *pvals;
	sbool bInQuotes;
	int i;
	int iPrm;
	unsigned char *c;
	es_size_t iCnt;
	es_size_t iStr;
	es_str_t *estrBinary;
	es_str_t *estrParams;
	es_str_t *estrTmp;
CODESTARTnewActInst
	if((pvals = nvlstGetParams(lst, &actpblk, NULL)) == NULL) {
		ABORT_FINALIZE(RS_RET_MISSING_CNFPARAMS);
	}

	CHKiRet(createInstance(&pData));
	setInstParamDefaults(pData);

	CODE_STD_STRING_REQUESTnewActInst(1)
	for(i = 0 ; i < actpblk.nParams ; ++i) {
		if(!pvals[i].bUsed)
			continue;
		if(!strcmp(actpblk.descr[i].name, "binary")) {
			estrBinary = pvals[i].val.d.estr; 
			estrParams = NULL; 

			/* Search for space */
			c = es_getBufAddr(pvals[i].val.d.estr);
			iCnt = 0;
			while(iCnt < es_strlen(pvals[i].val.d.estr) ) {
				if (c[iCnt] == ' ') {
					/* Split binary name from parameters */
					estrBinary = es_newStrFromSubStr ( pvals[i].val.d.estr, 0, iCnt ); 
					estrParams = es_newStrFromSubStr ( pvals[i].val.d.estr, iCnt+1, es_strlen(pvals[i].val.d.estr)); 
					break;
				}
				iCnt++;
			}	
			/* Assign binary and params */
			pData->szBinary = (uchar*)es_str2cstr(estrBinary, NULL);
			dbgprintf("omprog: szBinary = '%s'\n", pData->szBinary); 
			/* Check for Params! */
			if (estrParams != NULL) {
				dbgprintf("omprog: szParams = '%s'\n", es_str2cstr(estrParams, NULL) ); 
				
				/* Count parameters if set */
				c = es_getBufAddr(estrParams); /* Reset to beginning */
				pData->iParams = 2; /* Set default to 2, first parameter for binary and second parameter at least from config*/
				iCnt = 0;
				while(iCnt < es_strlen(estrParams) ) {
					if (c[iCnt] == ' ' && c[iCnt-1] != '\\')
						 pData->iParams++; 
					iCnt++;
				}
				dbgprintf("omprog: iParams = '%d'\n", pData->iParams); 

				/* Create argv Array */
				CHKmalloc(pData->aParams = malloc( (pData->iParams+1) * sizeof(char*))); /* One more for first param */ 

				/* Second Loop, create parameter array*/
				c = es_getBufAddr(estrParams); /* Reset to beginning */
				iCnt = iStr = iPrm = 0;
				estrTmp = NULL; 
				bInQuotes = FALSE; 
				/* Set first parameter to binary */
				pData->aParams[iPrm] = strdup((char*)pData->szBinary); 
				dbgprintf("omprog: Param (%d): '%s'\n", iPrm, pData->aParams[iPrm]);
				iPrm++; 
				while(iCnt < es_strlen(estrParams) ) {
					if ( c[iCnt] == ' ' && !bInQuotes ) {
						/* Copy into Param Array! */
						estrTmp = es_newStrFromSubStr( estrParams, iStr, iCnt-iStr); 
					}
					else if ( iCnt+1 >= es_strlen(estrParams) ) {
						/* Copy rest of string into Param Array! */
						estrTmp = es_newStrFromSubStr( estrParams, iStr, iCnt-iStr+1); 
					}
					else if (c[iCnt] == '"') {
						/* switch inQuotes Mode */
						bInQuotes = !bInQuotes; 
					}

					if ( estrTmp != NULL ) {
						pData->aParams[iPrm] = es_str2cstr(estrTmp, NULL); 
						iStr = iCnt+1; /* Set new start */
						dbgprintf("omprog: Param (%d): '%s'\n", iPrm, pData->aParams[iPrm]);
						es_deleteStr( estrTmp );
						estrTmp = NULL; 
						iPrm++;
					}

					/*Next char*/
					iCnt++;
				}
				/* NULL last parameter! */
				pData->aParams[iPrm] = NULL; 

			}
		} else if(!strcmp(actpblk.descr[i].name, "template")) {
			pData->tplName = (uchar*)es_str2cstr(pvals[i].val.d.estr, NULL);
		} else {
			dbgprintf("omprog: program error, non-handled param '%s'\n", actpblk.descr[i].name);
		}
	}

<<<<<<< HEAD
	if(pData->tplName == NULL) {
		CHKiRet(OMSRsetEntry(*ppOMSR, 0, (uchar*) strdup("RSYSLOG_FileFormat"),
			OMSR_NO_RQD_TPL_OPTS));
	} else {
		CHKiRet(OMSRsetEntry(*ppOMSR, 0,
			(uchar*) strdup((char*) pData->tplName),
			OMSR_NO_RQD_TPL_OPTS));
	}

=======
	CHKiRet(OMSRsetEntry(*ppOMSR, 0, (uchar*)strdup((pData->tplName == NULL) ? 
						"RSYSLOG_FileFormat" : (char*)pData->tplName),
						OMSR_NO_RQD_TPL_OPTS));
>>>>>>> fa54ce21
CODE_STD_FINALIZERnewActInst
	cnfparamvalsDestruct(pvals, &actpblk);
ENDnewActInst

BEGINparseSelectorAct
CODESTARTparseSelectorAct
CODE_STD_STRING_REQUESTparseSelectorAct(1)
	/* first check if this config line is actually for us */
	if(strncmp((char*) p, ":omprog:", sizeof(":omprog:") - 1)) {
		ABORT_FINALIZE(RS_RET_CONFLINE_UNPROCESSED);
	}

	/* ok, if we reach this point, we have something for us */
	p += sizeof(":omprog:") - 1; /* eat indicator sequence  (-1 because of '\0'!) */
	if(cs.szBinary == NULL) {
		errmsg.LogError(0, RS_RET_CONF_RQRD_PARAM_MISSING,
			"no binary to execute specified");
		ABORT_FINALIZE(RS_RET_CONF_RQRD_PARAM_MISSING);
	}

	CHKiRet(createInstance(&pData));

	if(cs.szBinary == NULL) {
		errmsg.LogError(0, RS_RET_CONF_RQRD_PARAM_MISSING,
			"no binary to execute specified");
		ABORT_FINALIZE(RS_RET_CONF_RQRD_PARAM_MISSING);
	}

	CHKmalloc(pData->szBinary = (uchar*) strdup((char*)cs.szBinary));
	/* check if a non-standard template is to be applied */
	if(*(p-1) == ';')
		--p;
	CHKiRet(cflineParseTemplateName(&p, *ppOMSR, 0, 0, (uchar*) "RSYSLOG_FileFormat"));
CODE_STD_FINALIZERparseSelectorAct
ENDparseSelectorAct


BEGINmodExit
CODESTARTmodExit
	free(cs.szBinary);
	cs.szBinary = NULL;
	CHKiRet(objRelease(errmsg, CORE_COMPONENT));
finalize_it:
ENDmodExit


BEGINqueryEtryPt
CODESTARTqueryEtryPt
CODEqueryEtryPt_STD_OMOD_QUERIES
CODEqueryEtryPt_STD_CONF2_CNFNAME_QUERIES 
CODEqueryEtryPt_STD_CONF2_OMOD_QUERIES
ENDqueryEtryPt



/* Reset config variables for this module to default values.
 */
static rsRetVal resetConfigVariables(uchar __attribute__((unused)) *pp, void __attribute__((unused)) *pVal)
{
	DEFiRet;
	free(cs.szBinary);
	cs.szBinary = NULL;
	RETiRet;
}


BEGINmodInit()
CODESTARTmodInit
INITLegCnfVars
	*ipIFVersProvided = CURR_MOD_IF_VERSION; /* we only support the current interface specification */
CODEmodInit_QueryRegCFSLineHdlr
	CHKiRet(objUse(errmsg, CORE_COMPONENT));
	CHKiRet(omsdRegCFSLineHdlr((uchar *)"actionomprogbinary", 0, eCmdHdlrGetWord, NULL, &cs.szBinary, STD_LOADABLE_MODULE_ID));
	CHKiRet(omsdRegCFSLineHdlr((uchar *)"resetconfigvariables", 1, eCmdHdlrCustomHandler, resetConfigVariables, NULL, STD_LOADABLE_MODULE_ID));
CODEmodInit_QueryRegCFSLineHdlr
ENDmodInit

/* vi:set ai:
 */<|MERGE_RESOLUTION|>--- conflicted
+++ resolved
@@ -441,21 +441,9 @@
 		}
 	}
 
-<<<<<<< HEAD
-	if(pData->tplName == NULL) {
-		CHKiRet(OMSRsetEntry(*ppOMSR, 0, (uchar*) strdup("RSYSLOG_FileFormat"),
-			OMSR_NO_RQD_TPL_OPTS));
-	} else {
-		CHKiRet(OMSRsetEntry(*ppOMSR, 0,
-			(uchar*) strdup((char*) pData->tplName),
-			OMSR_NO_RQD_TPL_OPTS));
-	}
-
-=======
 	CHKiRet(OMSRsetEntry(*ppOMSR, 0, (uchar*)strdup((pData->tplName == NULL) ? 
 						"RSYSLOG_FileFormat" : (char*)pData->tplName),
 						OMSR_NO_RQD_TPL_OPTS));
->>>>>>> fa54ce21
 CODE_STD_FINALIZERnewActInst
 	cnfparamvalsDestruct(pvals, &actpblk);
 ENDnewActInst
