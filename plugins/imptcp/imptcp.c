--- conflicted
+++ resolved
@@ -147,10 +147,6 @@
 	ptcpsrv_t *pNext;		/* linked list maintenance */
 	uchar *port;			/* Port to listen to */
 	uchar *lstnIP;			/* which IP we should listen on? */
-<<<<<<< HEAD
-	sbool bSuppOctetFram;
-=======
->>>>>>> c64203c7
 	int iAddtlFrameDelim;
 	int iKeepAliveIntvl;
 	int iKeepAliveProbes;
@@ -160,15 +156,10 @@
 	ruleset_t *pRuleset;
 	ptcplstn_t *pLstn;		/* root of our listeners */
 	ptcpsess_t *pSess;		/* root of our sessions */
-<<<<<<< HEAD
 	pthread_mutex_t mutSessLst;
 	sbool bKeepAlive;		/* support keep-alive packets */
 	sbool bEmitMsgOnClose;
-=======
-	sbool bKeepAlive;		/* support keep-alive packets */
-	sbool bEmitMsgOnClose;
 	sbool bSuppOctetFram;
->>>>>>> c64203c7
 };
 
 /* the ptcp session object. Describes a single active session.
@@ -1066,7 +1057,6 @@
 	pthread_mutex_init(&pSrv->mutSessLst, NULL);
 	pSrv->pSess = NULL;
 	pSrv->pLstn = NULL;
-<<<<<<< HEAD
 	pSrv->bSuppOctetFram = inst->bSuppOctetFram;
 	pSrv->bKeepAlive = inst->bKeepAlive;
 	pSrv->iKeepAliveIntvl = inst->iKeepAliveTime;
@@ -1082,21 +1072,6 @@
 	}
 	pSrv->pRuleset = inst->pBindRuleset;
 	pSrv->pszInputName = (inst->pszInputName == NULL) ?  UCHAR_CONSTANT("imptcp") : ustrdup(inst->pszInputName);
-=======
-	pSrv->bKeepAlive = cs.bKeepAlive;
-	pSrv->iKeepAliveIntvl = cs.iKeepAliveTime;
-	pSrv->iKeepAliveProbes = cs.iKeepAliveProbes;
-	pSrv->iKeepAliveTime = cs.iKeepAliveTime;
-	pSrv->bSuppOctetFram = cs.bSuppOctetFram;
-	pSrv->bEmitMsgOnClose = cs.bEmitMsgOnClose;
-	pSrv->port = pNewVal;
-	pSrv->iAddtlFrameDelim = cs.iAddtlFrameDelim;
-	cs.pszInputName = NULL;	/* moved over to pSrv, we do not own */
-	pSrv->lstnIP = cs.lstnIP;
-	cs.lstnIP = NULL;	/* moved over to pSrv, we do not own */
-	pSrv->pRuleset = cs.pRuleset;
-	pSrv->pszInputName = (cs.pszInputName == NULL) ?  UCHAR_CONSTANT("imptcp") : cs.pszInputName;
->>>>>>> c64203c7
 	CHKiRet(prop.Construct(&pSrv->pInputName));
 	CHKiRet(prop.SetString(pSrv->pInputName, pSrv->pszInputName, ustrlen(pSrv->pszInputName)));
 	CHKiRet(prop.ConstructFinalize(pSrv->pInputName));
@@ -1205,15 +1180,9 @@
 	DEFiRet;
 
 	DBGPRINTF("imptcp: new connection on listen socket %d\n", pLstn->sock);
-<<<<<<< HEAD
 	while(glbl.GetGlobalInputTermState() == 0) {
 		localRet = AcceptConnReq(pLstn, &newSock, &peerName, &peerIP);
 		if(localRet == RS_RET_NO_MORE_DATA || glbl.GetGlobalInputTermState() == 1)
-=======
-	while(1) {
-		localRet = AcceptConnReq(pLstn, &newSock, &peerName, &peerIP);
-		if(localRet == RS_RET_NO_MORE_DATA)
->>>>>>> c64203c7
 			break;
 		CHKiRet(localRet);
 		CHKiRet(addSess(pLstn, newSock, peerName, peerIP));
@@ -1569,10 +1538,7 @@
 resetConfigVariables(uchar __attribute__((unused)) *pp, void __attribute__((unused)) *pVal)
 {
 	cs.bEmitMsgOnClose = 0;
-<<<<<<< HEAD
 	cs.wrkrMax = 2;
-=======
->>>>>>> c64203c7
 	cs.bKeepAlive = 0;
 	cs.iKeepAliveProbes = 0;
 	cs.iKeepAliveTime = 0;
@@ -1625,11 +1591,7 @@
 
 	/* register config file handlers */
 	CHKiRet(omsdRegCFSLineHdlr(UCHAR_CONSTANT("inputptcpserverrun"), 0, eCmdHdlrGetWord,
-<<<<<<< HEAD
 				   addInstance, NULL, STD_LOADABLE_MODULE_ID));
-=======
-				   addTCPListener, NULL, STD_LOADABLE_MODULE_ID));
->>>>>>> c64203c7
 	CHKiRet(omsdRegCFSLineHdlr(UCHAR_CONSTANT("inputptcpserverkeepalive"), 0, eCmdHdlrBinary,
 				   NULL, &cs.bKeepAlive, STD_LOADABLE_MODULE_ID));
 	CHKiRet(omsdRegCFSLineHdlr(UCHAR_CONSTANT("inputptcpserverkeepalive_probes"), 0, eCmdHdlrInt,
