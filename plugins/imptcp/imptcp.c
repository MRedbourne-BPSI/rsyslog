/* imptcp.c
 * This is a native implementation of plain tcp. It is intentionally
 * duplicate work (imtcp). The intent is to gain very fast and simple
 * native ptcp support, utilizing the best interfaces Linux (no cross-
 * platform intended!) has to offer.
 *
 * Note that in this module we try out some new naming conventions,
 * so it may look a bit "different" from the other modules. We are
 * investigating if removing prefixes can help make code more readable.
 *
 * File begun on 2010-08-10 by RGerhards
 *
 * Copyright 2007-2012 Rainer Gerhards and Adiscon GmbH.
 *
 * This file is part of rsyslog.
 *
 * Licensed under the Apache License, Version 2.0 (the "License");
 * you may not use this file except in compliance with the License.
 * You may obtain a copy of the License at
 * 
 *       http://www.apache.org/licenses/LICENSE-2.0
 *       -or-
 *       see COPYING.ASL20 in the source distribution
 * 
 * Unless required by applicable law or agreed to in writing, software
 * distributed under the License is distributed on an "AS IS" BASIS,
 * WITHOUT WARRANTIES OR CONDITIONS OF ANY KIND, either express or implied.
 * See the License for the specific language governing permissions and
 * limitations under the License.
 */
#include "config.h"
#if !defined(HAVE_EPOLL_CREATE)
#	error imptcp requires OS support for epoll - can not build
	/* imptcp gains speed by using modern Linux capabilities. As such,
	 * it can only be build on platforms supporting the epoll API.
	 */
#endif

#include <stdio.h>
#include <stdlib.h>
#include <assert.h>
#include <string.h>
#include <errno.h>
#include <unistd.h>
#include <stdarg.h>
#include <ctype.h>
#include <netinet/in.h>
#include <netdb.h>
#include <sys/types.h>
#include <sys/socket.h>
#include <sys/epoll.h>
#include <netinet/tcp.h>
#if HAVE_FCNTL_H
#include <fcntl.h>
#endif
#include "rsyslog.h"
#include "cfsysline.h"
#include "prop.h"
#include "dirty.h"
#include "module-template.h"
#include "unicode-helper.h"
#include "glbl.h"
#include "prop.h"
#include "errmsg.h"
#include "srUtils.h"
#include "datetime.h"
#include "ruleset.h"
#include "msg.h"
#include "statsobj.h"
#include "net.h" /* for permittedPeers, may be removed when this is removed */

/* the define is from tcpsrv.h, we need to find a new (but easier!!!) abstraction layer some time ... */
#define TCPSRV_NO_ADDTL_DELIMITER -1 /* specifies that no additional delimiter is to be used in TCP framing */


MODULE_TYPE_INPUT
MODULE_TYPE_NOKEEP
MODULE_CNFNAME("imptcp")

/* static data */
DEF_IMOD_STATIC_DATA
DEFobjCurrIf(glbl)
DEFobjCurrIf(net)
DEFobjCurrIf(prop)
DEFobjCurrIf(datetime)
DEFobjCurrIf(errmsg)
DEFobjCurrIf(ruleset)
<<<<<<< HEAD

/* forward references */
static void * wrkr(void *myself);
=======
DEFobjCurrIf(statsobj)

>>>>>>> ef34821a

/* config settings */
typedef struct configSettings_s {
	int bKeepAlive;			/* support keep-alive packets */
	int iKeepAliveIntvl;
	int iKeepAliveProbes;
	int iKeepAliveTime;
	int bEmitMsgOnClose;		/* emit an informational message on close by remote peer */
	int iAddtlFrameDelim;		/* addtl frame delimiter, e.g. for netscreen, default none */
	uchar *pszInputName;		/* value for inputname property, NULL is OK and handled by core engine */
	uchar *lstnIP;			/* which IP we should listen on? */
	uchar *pszBindRuleset;
	int wrkrMax;			/* max number of workers (actually "helper workers") */
} configSettings_t;
static configSettings_t cs;

struct instanceConf_s {
	int bKeepAlive;			/* support keep-alive packets */
	int iKeepAliveIntvl;
	int iKeepAliveProbes;
	int iKeepAliveTime;
	int bEmitMsgOnClose;
	int iAddtlFrameDelim;
	uchar *pszBindPort;		/* port to bind to */
	uchar *pszBindAddr;		/* IP to bind socket to */
	uchar *pszBindRuleset;		/* name of ruleset to bind to */
	uchar *pszInputName;		/* value for inputname property, NULL is OK and handled by core engine */
	ruleset_t *pBindRuleset;	/* ruleset to bind listener to (use system default if unspecified) */
	struct instanceConf_s *next;
};


struct modConfData_s {
	rsconf_t *pConf;		/* our overall config object */
	instanceConf_t *root, *tail;
	int wrkrMax;
};

static modConfData_t *loadModConf = NULL;/* modConf ptr to use for the current load process */
static modConfData_t *runModConf = NULL;/* modConf ptr to use for the current load process */

#include "im-helper.h" /* must be included AFTER the type definitions! */
/* data elements describing our running config */
typedef struct ptcpsrv_s ptcpsrv_t;
typedef struct ptcplstn_s ptcplstn_t;
typedef struct ptcpsess_s ptcpsess_t;
typedef struct epolld_s epolld_t;

/* the ptcp server (listener) object
 * Note that the object contains support for forming a linked list
 * of them. It does not make sense to do this seperately.
 */
struct ptcpsrv_s {
	ptcpsrv_t *pNext;		/* linked list maintenance */
	uchar *port;			/* Port to listen to */
	uchar *lstnIP;			/* which IP we should listen on? */
	int iAddtlFrameDelim;
	int iKeepAliveIntvl;
	int iKeepAliveProbes;
	int iKeepAliveTime;
	uchar *pszInputName;
	prop_t *pInputName;		/* InputName in (fast to process) property format */
	ruleset_t *pRuleset;
	ptcplstn_t *pLstn;		/* root of our listeners */
	ptcpsess_t *pSess;		/* root of our sessions */
<<<<<<< HEAD
	pthread_mutex_t mutSessLst;
=======
>>>>>>> ef34821a
	sbool bKeepAlive;		/* support keep-alive packets */
	sbool bEmitMsgOnClose;
};

/* the ptcp session object. Describes a single active session.
 * includes support for doubly-linked list.
 */
struct ptcpsess_s {
//	ptcpsrv_t *pSrv;	/* our server TODO: check remove! */
	ptcplstn_t *pLstn;	/* our listener */
	ptcpsess_t *prev, *next;
	int sock;
	epolld_t *epd;
//--- from tcps_sess.h
	int iMsg;		 /* index of next char to store in msg */
	int bAtStrtOfFram;	/* are we at the very beginning of a new frame? */
	enum {
		eAtStrtFram,
		eInOctetCnt,
		eInMsg
	} inputState;		/* our current state */
	int iOctetsRemain;	/* Number of Octets remaining in message */
	TCPFRAMINGMODE eFraming;
	uchar *pMsg;		/* message (fragment) received */
	prop_t *peerName;	/* host name we received messages from */
	prop_t *peerIP;
//--- END from tcps_sess.h
};


/* the ptcp listener object. Describes a single active listener.
 */
struct ptcplstn_s {
	ptcpsrv_t *pSrv;	/* our server */
	ptcplstn_t *prev, *next;
	int sock;
	epolld_t *epd;
	statsobj_t *stats;	/* listener stats */
	STATSCOUNTER_DEF(ctrSubmit, mutCtrSubmit)
};


/* The following structure controls the worker threads. Global data is
 * needed for their access.
 */
static struct wrkrInfo_s {
	pthread_t tid;	/* the worker's thread ID */
	pthread_cond_t run;
	struct epoll_event *event; /* event == NULL -> idle */
	long long unsigned numCalled;	/* how often was this called */
} wrkrInfo[16];
static pthread_mutex_t wrkrMut;
static pthread_cond_t wrkrIdle;
static int wrkrRunning;


/* type of object stored in epoll descriptor */
typedef enum {
	epolld_lstn,
	epolld_sess
} epolld_type_t;

/* an epoll descriptor. contains all information necessary to process
 * the result of epoll.
 */
struct epolld_s {
	epolld_type_t typ;
	void *ptr;
	struct epoll_event ev;
};


/* global data */
pthread_attr_t wrkrThrdAttr;	/* Attribute for session threads; read only after startup */
static ptcpsrv_t *pSrvRoot = NULL;
static int epollfd = -1;			/* (sole) descriptor for epoll */
static int iMaxLine; /* maximum size of a single message */

/* forward definitions */
static rsRetVal resetConfigVariables(uchar __attribute__((unused)) *pp, void __attribute__((unused)) *pVal);
static rsRetVal addLstn(ptcpsrv_t *pSrv, int sock, int isIPv6);


/* some simple constructors/destructors */
static void
destructSess(ptcpsess_t *pSess)
{
	free(pSess->pMsg);
	free(pSess->epd);
	prop.Destruct(&pSess->peerName);
	prop.Destruct(&pSess->peerIP);
	/* TODO: make these inits compile-time switch depending: */
	pSess->pMsg = NULL;
	pSess->epd = NULL;
	free(pSess);
}

static void
destructSrv(ptcpsrv_t *pSrv)
{
	prop.Destruct(&pSrv->pInputName);
	pthread_mutex_destroy(&pSrv->mutSessLst);
	free(pSrv->port);
	free(pSrv);
}

/****************************************** TCP SUPPORT FUNCTIONS ***********************************/
/* We may later think about moving this into a helper library again. But the whole point
 * so far was to keep everything related close togehter. -- rgerhards, 2010-08-10
 */


/* Start up a server. That means all of its listeners are created.
 * Does NOT yet accept/process any incoming data (but binds ports). Hint: this
 * code is to be executed before dropping privileges.
 */
static rsRetVal
startupSrv(ptcpsrv_t *pSrv)
{
	DEFiRet;
        int error, maxs, on = 1;
	int sock = -1;
	int numSocks;
	int sockflags;
        struct addrinfo hints, *res = NULL, *r;
	uchar *lstnIP;
	int isIPv6 = 0;

	lstnIP = pSrv->lstnIP == NULL ? UCHAR_CONSTANT("") : pSrv->lstnIP;

	DBGPRINTF("imptcp: creating listen socket on server '%s', port %s\n", lstnIP, pSrv->port);

        memset(&hints, 0, sizeof(hints));
        hints.ai_flags = AI_PASSIVE;
        hints.ai_family = glbl.GetDefPFFamily();
        hints.ai_socktype = SOCK_STREAM;

        error = getaddrinfo((char*)pSrv->lstnIP, (char*) pSrv->port, &hints, &res);
        if(error) {
		DBGPRINTF("error %d querying server '%s', port '%s'\n", error, pSrv->lstnIP, pSrv->port);
		ABORT_FINALIZE(RS_RET_INVALID_PORT);
	}

        /* Count max number of sockets we may open */
        for(maxs = 0, r = res; r != NULL ; r = r->ai_next, maxs++)
		/* EMPTY */;

        numSocks = 0;   /* num of sockets counter at start of array */
	for(r = res; r != NULL ; r = r->ai_next) {
               sock = socket(r->ai_family, r->ai_socktype, r->ai_protocol);
        	if(sock < 0) {
			if(!(r->ai_family == PF_INET6 && errno == EAFNOSUPPORT))
				DBGPRINTF("error %d creating tcp listen socket", errno);
				/* it is debatable if PF_INET with EAFNOSUPPORT should
				 * also be ignored...
				 */
                        continue;
                }

                if(r->ai_family == AF_INET6) {
			isIPv6 = 1;
#ifdef IPV6_V6ONLY
                	int iOn = 1;
			if(setsockopt(sock, IPPROTO_IPV6, IPV6_V6ONLY,
			      (char *)&iOn, sizeof (iOn)) < 0) {
				close(sock);
				sock = -1;
				continue;
                	}
#endif
                }
       		if(setsockopt(sock, SOL_SOCKET, SO_REUSEADDR, (char *) &on, sizeof(on)) < 0 ) {
			DBGPRINTF("error %d setting tcp socket option\n", errno);
                        close(sock);
			sock = -1;
			continue;
		}

		/* We use non-blocking IO! */
		if((sockflags = fcntl(sock, F_GETFL)) != -1) {
			sockflags |= O_NONBLOCK;
			/* SETFL could fail too, so get it caught by the subsequent
			 * error check.
			 */
			sockflags = fcntl(sock, F_SETFL, sockflags);
		}
		if(sockflags == -1) {
			DBGPRINTF("error %d setting fcntl(O_NONBLOCK) on tcp socket", errno);
                        close(sock);
			sock = -1;
			continue;
		}



		/* We need to enable BSD compatibility. Otherwise an attacker
		 * could flood our log files by sending us tons of ICMP errors.
		 */
#ifndef BSD	
		if(net.should_use_so_bsdcompat()) {
			if (setsockopt(sock, SOL_SOCKET, SO_BSDCOMPAT,
					(char *) &on, sizeof(on)) < 0) {
				errmsg.LogError(errno, NO_ERRCODE, "TCP setsockopt(BSDCOMPAT)");
                                close(sock);
				sock = -1;
				continue;
			}
		}
#endif

	        if( (bind(sock, r->ai_addr, r->ai_addrlen) < 0)
#ifndef IPV6_V6ONLY
		     && (errno != EADDRINUSE)
#endif
	           ) {
			/* TODO: check if *we* bound the socket - else we *have* an error! */
                        DBGPRINTF("error %d while binding tcp socket", errno);
                	close(sock);
			sock = -1;
                        continue;
                }

		if(listen(sock, 511) < 0) {
			DBGPRINTF("tcp listen error %d, suspending\n", errno);
			close(sock);
			sock = -1;
			continue;
		}

		/* if we reach this point, we were able to obtain a valid socket, so we can
		 * create our listener object. -- rgerhards, 2010-08-10
		 */
		CHKiRet(addLstn(pSrv, sock, isIPv6));
		++numSocks;
	}

	if(numSocks != maxs)
		DBGPRINTF("We could initialize %d TCP listen sockets out of %d we received "
		 	  "- this may or may not be an error indication.\n", numSocks, maxs);

        if(numSocks == 0) {
		DBGPRINTF("No TCP listen sockets could successfully be initialized");
		ABORT_FINALIZE(RS_RET_COULD_NOT_BIND);
	}

finalize_it:
	if(res != NULL)
		freeaddrinfo(res);

	if(iRet != RS_RET_OK) {
		if(sock != -1)
			close(sock);
	}

	RETiRet;
}


/* Set pRemHost based on the address provided. This is to be called upon accept()ing
 * a connection request. It must be provided by the socket we received the
 * message on as well as a NI_MAXHOST size large character buffer for the FQDN.
 * Please see http://www.hmug.org/man/3/getnameinfo.php (under Caveats)
 * for some explanation of the code found below. If we detect a malicious
 * hostname, we return RS_RET_MALICIOUS_HNAME and let the caller decide
 * on how to deal with that.
 * rgerhards, 2008-03-31
 */
static rsRetVal
getPeerNames(prop_t **peerName, prop_t **peerIP, struct sockaddr *pAddr)
{
	int error;
	uchar szIP[NI_MAXHOST] = "";
	uchar szHname[NI_MAXHOST] = "";
	struct addrinfo hints, *res;
	
	DEFiRet;

        error = getnameinfo(pAddr, SALEN(pAddr), (char*)szIP, sizeof(szIP), NULL, 0, NI_NUMERICHOST);

        if(error) {
                DBGPRINTF("Malformed from address %s\n", gai_strerror(error));
		strcpy((char*)szHname, "???");
		strcpy((char*)szIP, "???");
		ABORT_FINALIZE(RS_RET_INVALID_HNAME);
	}

	if(!glbl.GetDisableDNS()) {
		error = getnameinfo(pAddr, SALEN(pAddr), (char*)szHname, NI_MAXHOST, NULL, 0, NI_NAMEREQD);
		if(error == 0) {
			memset (&hints, 0, sizeof (struct addrinfo));
			hints.ai_flags = AI_NUMERICHOST;
			hints.ai_socktype = SOCK_STREAM;
			/* we now do a lookup once again. This one should fail,
			 * because we should not have obtained a non-numeric address. If
			 * we got a numeric one, someone messed with DNS!
			 */
			if(getaddrinfo((char*)szHname, NULL, &hints, &res) == 0) {
				freeaddrinfo (res);
				/* OK, we know we have evil, so let's indicate this to our caller */
				snprintf((char*)szHname, NI_MAXHOST, "[MALICIOUS:IP=%s]", szIP);
				DBGPRINTF("Malicious PTR record, IP = \"%s\" HOST = \"%s\"", szIP, szHname);
				iRet = RS_RET_MALICIOUS_HNAME;
			}
		} else {
			strcpy((char*)szHname, (char*)szIP);
		}
	} else {
		strcpy((char*)szHname, (char*)szIP);
	}

	/* We now have the names, so now let's allocate memory and store them permanently. */
	CHKiRet(prop.Construct(peerName));
	CHKiRet(prop.SetString(*peerName, szHname, ustrlen(szHname)));
	CHKiRet(prop.ConstructFinalize(*peerName));
	CHKiRet(prop.Construct(peerIP));
	CHKiRet(prop.SetString(*peerIP, szIP, ustrlen(szIP)));
	CHKiRet(prop.ConstructFinalize(*peerIP));

finalize_it:
	RETiRet;
}


/* Enable KEEPALIVE handling on the socket.  */
static inline rsRetVal
EnableKeepAlive(ptcplstn_t *pLstn, int sock)
{
	int ret;
	int optval;
	socklen_t optlen;
	DEFiRet;

	optval = 1;
	optlen = sizeof(optval);
	ret = setsockopt(sock, SOL_SOCKET, SO_KEEPALIVE, &optval, optlen);
	if(ret < 0) {
		dbgprintf("EnableKeepAlive socket call returns error %d\n", ret);
		ABORT_FINALIZE(RS_RET_ERR);
	}

#	if defined(TCP_KEEPCNT)
	if(pLstn->pSrv->iKeepAliveProbes > 0) {
		optval = pLstn->pSrv->iKeepAliveProbes;
		optlen = sizeof(optval);
		ret = setsockopt(sock, SOL_TCP, TCP_KEEPCNT, &optval, optlen);
	} else {
		ret = 0;
	}
#	else
	ret = -1;
#	endif
	if(ret < 0) {
		errmsg.LogError(ret, NO_ERRCODE, "imptcp cannot set keepalive probes - ignored");
	}

#	if defined(TCP_KEEPCNT)
	if(pLstn->pSrv->iKeepAliveTime > 0) {
		optval = pLstn->pSrv->iKeepAliveTime;
		optlen = sizeof(optval);
		ret = setsockopt(sock, SOL_TCP, TCP_KEEPIDLE, &optval, optlen);
	} else {
		ret = 0;
	}
#	else
	ret = -1;
#	endif
	if(ret < 0) {
		errmsg.LogError(ret, NO_ERRCODE, "imptcp cannot set keepalive time - ignored");
	}

#	if defined(TCP_KEEPCNT)
	if(pLstn->pSrv->iKeepAliveIntvl > 0) {
		optval = pLstn->pSrv->iKeepAliveIntvl;
		optlen = sizeof(optval);
		ret = setsockopt(sock, SOL_TCP, TCP_KEEPINTVL, &optval, optlen);
	} else {
		ret = 0;
	}
#	else
	ret = -1;
#	endif
	if(ret < 0) {
		errmsg.LogError(errno, NO_ERRCODE, "imptcp cannot set keepalive intvl - ignored");
	}

	dbgprintf("KEEPALIVE enabled for socket %d\n", sock);

finalize_it:
	RETiRet;
}


/* accept an incoming connection request
 * rgerhards, 2008-04-22
 */
static rsRetVal
AcceptConnReq(ptcplstn_t *pLstn, int *newSock, prop_t **peerName, prop_t **peerIP)
{
	int sockflags;
	struct sockaddr_storage addr;
	socklen_t addrlen = sizeof(addr);
	int iNewSock = -1;

	DEFiRet;

	iNewSock = accept(pLstn->sock, (struct sockaddr*) &addr, &addrlen);
	if(iNewSock < 0) {
		if(errno == EAGAIN || errno == EWOULDBLOCK)
			ABORT_FINALIZE(RS_RET_NO_MORE_DATA);
		ABORT_FINALIZE(RS_RET_ACCEPT_ERR);
	}

	if(pLstn->pSrv->bKeepAlive)
		EnableKeepAlive(pLstn, iNewSock);/* we ignore errors, best to do! */

	
	CHKiRet(getPeerNames(peerName, peerIP, (struct sockaddr*) &addr));

	/* set the new socket to non-blocking IO */
	if((sockflags = fcntl(iNewSock, F_GETFL)) != -1) {
		sockflags |= O_NONBLOCK;
		/* SETFL could fail too, so get it caught by the subsequent
		 * error check.
		 */
		sockflags = fcntl(iNewSock, F_SETFL, sockflags);
	}
	if(sockflags == -1) {
		DBGPRINTF("error %d setting fcntl(O_NONBLOCK) on tcp socket %d", errno, iNewSock);
		ABORT_FINALIZE(RS_RET_IO_ERROR);
	}

	*newSock = iNewSock;

finalize_it:
	if(iRet != RS_RET_OK) {
		/* the close may be redundant, but that doesn't hurt... */
		if(iNewSock != -1)
			close(iNewSock);
	}

	RETiRet;
}


/* This is a helper for submitting the message to the rsyslog core.
 * It does some common processing, including resetting the various
 * state variables to a "processed" state.
 * Note that this function is also called if we had a buffer overflow
 * due to a too-long message. So far, there is no indication this 
 * happened and it may be worth thinking about different handling
 * of this case (what obviously would require a change to this
 * function or some related code).
 * rgerhards, 2009-04-23
 * EXTRACT from tcps_sess.c
 */
static rsRetVal
doSubmitMsg(ptcpsess_t *pThis, struct syslogTime *stTime, time_t ttGenTime, multi_submit_t *pMultiSub)
{
	msg_t *pMsg;
	ptcpsrv_t *pSrv;
	DEFiRet;

	if(pThis->iMsg == 0) {
		DBGPRINTF("discarding zero-sized message\n");
		FINALIZE;
	}
	pSrv = pThis->pLstn->pSrv;

	/* we now create our own message object and submit it to the queue */
	CHKiRet(msgConstructWithTime(&pMsg, stTime, ttGenTime));
	MsgSetRawMsg(pMsg, (char*)pThis->pMsg, pThis->iMsg);
	MsgSetInputName(pMsg, pSrv->pInputName);
	MsgSetFlowControlType(pMsg, eFLOWCTL_LIGHT_DELAY);
	pMsg->msgFlags  = NEEDS_PARSING | PARSE_HOSTNAME;
	MsgSetRcvFrom(pMsg, pThis->peerName);
	CHKiRet(MsgSetRcvFromIP(pMsg, pThis->peerIP));
	MsgSetRuleset(pMsg, pSrv->pRuleset);
	STATSCOUNTER_INC(pThis->pLstn->ctrSubmit, pThis->pLstn->mutCtrSubmit);

	if(pMultiSub == NULL) {
		CHKiRet(submitMsg(pMsg));
	} else {
		pMultiSub->ppMsgs[pMultiSub->nElem++] = pMsg;
		if(pMultiSub->nElem == pMultiSub->maxElem)
			CHKiRet(multiSubmitMsg(pMultiSub));
	}


finalize_it:
	/* reset status variables */
	pThis->bAtStrtOfFram = 1;
	pThis->iMsg = 0;

	RETiRet;
}


/* process the data received. As TCP is stream based, we need to process the
 * data inside a state machine. The actual data received is passed in byte-by-byte
 * from DataRcvd, and this function here compiles messages from them and submits
 * the end result to the queue. Introducing this function fixes a long-term bug ;)
 * rgerhards, 2008-03-14
 * EXTRACT from tcps_sess.c
 */
static inline rsRetVal
processDataRcvd(ptcpsess_t *pThis, char c, struct syslogTime *stTime, time_t ttGenTime, multi_submit_t *pMultiSub)
{
	DEFiRet;

	if(pThis->inputState == eAtStrtFram) {
		if(isdigit((int) c)) {
			pThis->inputState = eInOctetCnt;
			pThis->iOctetsRemain = 0;
			pThis->eFraming = TCP_FRAMING_OCTET_COUNTING;
		} else {
			pThis->inputState = eInMsg;
			pThis->eFraming = TCP_FRAMING_OCTET_STUFFING;
		}
	}

	if(pThis->inputState == eInOctetCnt) {
		if(isdigit(c)) {
			pThis->iOctetsRemain = pThis->iOctetsRemain * 10 + c - '0';
		} else { /* done with the octet count, so this must be the SP terminator */
			DBGPRINTF("TCP Message with octet-counter, size %d.\n", pThis->iOctetsRemain);
			if(c != ' ') {
				errmsg.LogError(0, NO_ERRCODE, "Framing Error in received TCP message: "
					    "delimiter is not SP but has ASCII value %d.\n", c);
			}
			if(pThis->iOctetsRemain < 1) {
				/* TODO: handle the case where the octet count is 0! */
				DBGPRINTF("Framing Error: invalid octet count\n");
				errmsg.LogError(0, NO_ERRCODE, "Framing Error in received TCP message: "
					    "invalid octet count %d.\n", pThis->iOctetsRemain);
			} else if(pThis->iOctetsRemain > iMaxLine) {
				/* while we can not do anything against it, we can at least log an indication
				 * that something went wrong) -- rgerhards, 2008-03-14
				 */
				DBGPRINTF("truncating message with %d octets - max msg size is %d\n",
					  pThis->iOctetsRemain, iMaxLine);
				errmsg.LogError(0, NO_ERRCODE, "received oversize message: size is %d bytes, "
					        "max msg size is %d, truncating...\n", pThis->iOctetsRemain, iMaxLine);
			}
			pThis->inputState = eInMsg;
		}
	} else {
		assert(pThis->inputState == eInMsg);
		if(pThis->iMsg >= iMaxLine) {
			/* emergency, we now need to flush, no matter if we are at end of message or not... */
			DBGPRINTF("error: message received is larger than max msg size, we split it\n");
			doSubmitMsg(pThis, stTime, ttGenTime, pMultiSub);
			/* we might think if it is better to ignore the rest of the
			 * message than to treat it as a new one. Maybe this is a good
			 * candidate for a configuration parameter...
			 * rgerhards, 2006-12-04
			 */
		}

		if((   (c == '\n')
		   || ((pThis->pLstn->pSrv->iAddtlFrameDelim != TCPSRV_NO_ADDTL_DELIMITER)
		       && (c == pThis->pLstn->pSrv->iAddtlFrameDelim))
		   ) && pThis->eFraming == TCP_FRAMING_OCTET_STUFFING) { /* record delimiter? */
			doSubmitMsg(pThis, stTime, ttGenTime, pMultiSub);
			pThis->inputState = eAtStrtFram;
		} else {
			/* IMPORTANT: here we copy the actual frame content to the message - for BOTH framing modes!
			 * If we have a message that is larger than the max msg size, we truncate it. This is the best
			 * we can do in light of what the engine supports. -- rgerhards, 2008-03-14
			 */
			if(pThis->iMsg < iMaxLine) {
				*(pThis->pMsg + pThis->iMsg++) = c;
			}
		}

		if(pThis->eFraming == TCP_FRAMING_OCTET_COUNTING) {
			/* do we need to find end-of-frame via octet counting? */
			pThis->iOctetsRemain--;
			if(pThis->iOctetsRemain < 1) {
				/* we have end of frame! */
				doSubmitMsg(pThis, stTime, ttGenTime, pMultiSub);
				pThis->inputState = eAtStrtFram;
			}
		}
	}

	RETiRet;
}


/* Processes the data received via a TCP session. If there
 * is no other way to handle it, data is discarded.
 * Input parameter data is the data received, iLen is its
 * len as returned from recv(). iLen must be 1 or more (that
 * is errors must be handled by caller!). iTCPSess must be
 * the index of the TCP session that received the data.
 * rgerhards 2005-07-04
 * And another change while generalizing. We now return either
 * RS_RET_OK, which means the session should be kept open
 * or anything else, which means it must be closed.
 * rgerhards, 2008-03-01
 * As a performance optimization, we pick up the timestamp here. Acutally,
 * this *is* the *correct* reception step for all the data we received, because
 * we have just received a bunch of data! -- rgerhards, 2009-06-16
 * EXTRACT from tcps_sess.c
 */
#define NUM_MULTISUB 1024
static rsRetVal
DataRcvd(ptcpsess_t *pThis, char *pData, size_t iLen)
{
	multi_submit_t multiSub;
	msg_t *pMsgs[NUM_MULTISUB];
	struct syslogTime stTime;
	time_t ttGenTime;
	char *pEnd;
	DEFiRet;

	assert(pData != NULL);
	assert(iLen > 0);

	datetime.getCurrTime(&stTime, &ttGenTime);
	multiSub.ppMsgs = pMsgs;
	multiSub.maxElem = NUM_MULTISUB;
	multiSub.nElem = 0;

	 /* We now copy the message to the session buffer. */
	pEnd = pData + iLen; /* this is one off, which is intensional */

	while(pData < pEnd) {
		CHKiRet(processDataRcvd(pThis, *pData++, &stTime, ttGenTime, &multiSub));
	}

	if(multiSub.nElem > 0) {
		/* submit anything that was not yet submitted */
		CHKiRet(multiSubmitMsg(&multiSub));
	}

finalize_it:
	RETiRet;
}
#undef NUM_MULTISUB


/****************************************** --END-- TCP SUPPORT FUNCTIONS ***********************************/


static inline void
initConfigSettings(void)
{
	cs.bEmitMsgOnClose = 0;
	cs.wrkrMax = 2;
	cs.iAddtlFrameDelim = TCPSRV_NO_ADDTL_DELIMITER;
	cs.pszInputName = NULL;
	cs.pszBindRuleset = NULL;
	cs.pszInputName = NULL;
	cs.lstnIP = NULL;
}


/* add socket to the epoll set
 */
static inline rsRetVal
addEPollSock(epolld_type_t typ, void *ptr, int sock, epolld_t **pEpd)
{
	DEFiRet;
	epolld_t *epd = NULL;

	CHKmalloc(epd = malloc(sizeof(epolld_t)));
	epd->typ = typ;
	epd->ptr = ptr;
	*pEpd = epd;
	epd->ev.events = EPOLLIN|EPOLLET;
	epd->ev.data.ptr = (void*) epd;

	if(epoll_ctl(epollfd, EPOLL_CTL_ADD, sock, &(epd->ev)) != 0) {
		char errStr[1024];
		int eno = errno;
		errmsg.LogError(0, RS_RET_EPOLL_CTL_FAILED, "os error (%d) during epoll ADD: %s",
			        eno, rs_strerror_r(eno, errStr, sizeof(errStr)));
		ABORT_FINALIZE(RS_RET_EPOLL_CTL_FAILED);
	}

	DBGPRINTF("imptcp: added socket %d to epoll[%d] set\n", sock, epollfd);

finalize_it:
	if(iRet != RS_RET_OK) {
		free(epd);
	}
	RETiRet;
}


/* remove a socket from the epoll set. Note that the epd parameter
 * is not really required -- it is used to satisfy older kernels where
 * epoll_ctl() required a non-NULL pointer even though the ptr is never used.
 * For simplicity, we supply the same pointer we had when we created the
 * event (it's simple because we have it at hand).
 */
static inline rsRetVal
removeEPollSock(int sock, epolld_t *epd)
{
	DEFiRet;

	DBGPRINTF("imptcp: removing socket %d from epoll[%d] set\n", sock, epollfd);

	if(epoll_ctl(epollfd, EPOLL_CTL_DEL, sock, &(epd->ev)) != 0) {
		char errStr[1024];
		int eno = errno;
		errmsg.LogError(0, RS_RET_EPOLL_CTL_FAILED, "os error (%d) during epoll DEL: %s",
			        eno, rs_strerror_r(eno, errStr, sizeof(errStr)));
		ABORT_FINALIZE(RS_RET_EPOLL_CTL_FAILED);
	}

finalize_it:
	RETiRet;
}


/* add a listener to the server 
 */
static rsRetVal
addLstn(ptcpsrv_t *pSrv, int sock, int isIPv6)
{
	DEFiRet;
	ptcplstn_t *pLstn;
	uchar statname[64];

	CHKmalloc(pLstn = malloc(sizeof(ptcplstn_t)));
	pLstn->pSrv = pSrv;
	pLstn->sock = sock;
	/* support statistics gathering */
	CHKiRet(statsobj.Construct(&(pLstn->stats)));
	snprintf((char*)statname, sizeof(statname), "imptcp(%s/%s/%s)",
		(pSrv->lstnIP == NULL) ? "*" : (char*)pSrv->lstnIP, pSrv->port,
		isIPv6 ? "IPv6" : "IPv4");
	statname[sizeof(statname)-1] = '\0'; /* just to be on the save side... */
	CHKiRet(statsobj.SetName(pLstn->stats, statname));
	CHKiRet(statsobj.AddCounter(pLstn->stats, UCHAR_CONSTANT("submitted"),
		ctrType_IntCtr, &(pLstn->ctrSubmit)));
	CHKiRet(statsobj.ConstructFinalize(pLstn->stats));

	/* add to start of server's listener list */
	pLstn->prev = NULL;
	pLstn->next = pSrv->pLstn;
	if(pSrv->pLstn != NULL)
		pSrv->pLstn->prev = pLstn;
	pSrv->pLstn = pLstn;

	iRet = addEPollSock(epolld_lstn, pLstn, sock, &pLstn->epd);

finalize_it:
	RETiRet;
}


/* add a session to the server 
 */
static rsRetVal
addSess(ptcplstn_t *pLstn, int sock, prop_t *peerName, prop_t *peerIP)
{
	DEFiRet;
	ptcpsess_t *pSess = NULL;
	ptcpsrv_t *pSrv = pLstn->pSrv;

	CHKmalloc(pSess = malloc(sizeof(ptcpsess_t)));
	CHKmalloc(pSess->pMsg = malloc(iMaxLine * sizeof(uchar)));
	pSess->pLstn = pLstn;
	pSess->sock = sock;
	pSess->inputState = eAtStrtFram;
	pSess->iMsg = 0;
	pSess->bAtStrtOfFram = 1;
	pSess->peerName = peerName;
	pSess->peerIP = peerIP;

	/* add to start of server's listener list */
	pSess->prev = NULL;
	pthread_mutex_lock(&pSrv->mutSessLst);
	pSess->next = pSrv->pSess;
	if(pSrv->pSess != NULL)
		pSrv->pSess->prev = pSess;
	pSrv->pSess = pSess;
	pthread_mutex_unlock(&pSrv->mutSessLst);

	iRet = addEPollSock(epolld_sess, pSess, sock, &pSess->epd);

finalize_it:
	RETiRet;
}


/* close/remove a session
 * NOTE: we must first remove the fd from the epoll set and then close it -- else we
 * get an error "bad file descriptor" from epoll.
 */
static rsRetVal
closeSess(ptcpsess_t *pSess)
{
	int sock;
	DEFiRet;
	
	sock = pSess->sock;
	CHKiRet(removeEPollSock(sock, pSess->epd));
	close(sock);

	pthread_mutex_lock(&pSess->pSrv->mutSessLst);
	/* finally unlink session from structures */
	if(pSess->next != NULL)
		pSess->next->prev = pSess->prev;
	if(pSess->prev == NULL) {
		/* need to update root! */
		pSess->pLstn->pSrv->pSess = pSess->next;
	} else {
		pSess->prev->next = pSess->next;
	}
	pthread_mutex_unlock(&pSess->pSrv->mutSessLst);

	/* unlinked, now remove structure */
	destructSess(pSess);

finalize_it:
	DBGPRINTF("imtcp: session on socket %d closed with iRet %d.\n", sock, iRet);
	RETiRet;
}


/* This function is called when a new listener instace shall be added to 
 * the current config object via the legacy config system. It just shuffles
 * all parameters to the listener in-memory instance.
 */
static rsRetVal addInstance(void __attribute__((unused)) *pVal, uchar *pNewVal)
{
	instanceConf_t *inst;
	DEFiRet;

	CHKmalloc(inst = MALLOC(sizeof(instanceConf_t)));
	if(pNewVal == NULL || *pNewVal == '\0') {
		errmsg.LogError(0, NO_ERRCODE, "imptcp: port number must be specified, listener ignored");
	}
	if((pNewVal == NULL) || (pNewVal == '\0')) {
		inst->pszBindPort = NULL;
	} else {
		CHKmalloc(inst->pszBindPort = ustrdup(pNewVal));
	}
	if((cs.lstnIP == NULL) || (cs.lstnIP[0] == '\0')) {
		inst->pszBindAddr = NULL;
	} else {
		CHKmalloc(inst->pszBindAddr = ustrdup(cs.lstnIP));
	}
	if((cs.pszBindRuleset == NULL) || (cs.pszBindRuleset[0] == '\0')) {
		inst->pszBindRuleset = NULL;
	} else {
		CHKmalloc(inst->pszBindRuleset = ustrdup(cs.pszBindRuleset));
	}
	if((cs.pszInputName == NULL) || (cs.pszInputName[0] == '\0')) {
		inst->pszInputName = NULL;
	} else {
		CHKmalloc(inst->pszInputName = ustrdup(cs.pszInputName));
	}
	inst->pBindRuleset = NULL;
	inst->bKeepAlive = cs.bKeepAlive;
	inst->iKeepAliveIntvl = cs.iKeepAliveTime;
	inst->iKeepAliveProbes = cs.iKeepAliveProbes;
	inst->iKeepAliveTime = cs.iKeepAliveTime;
	inst->bEmitMsgOnClose = cs.bEmitMsgOnClose;
	inst->iAddtlFrameDelim = cs.iAddtlFrameDelim;
	inst->next = NULL;

	/* node created, let's add to config */
	if(loadModConf->tail == NULL) {
		loadModConf->tail = loadModConf->root = inst;
	} else {
		loadModConf->tail->next = inst;
		loadModConf->tail = inst;
	}

finalize_it:
	free(pNewVal);
	RETiRet;
}


static inline rsRetVal
addListner(modConfData_t __attribute__((unused)) *modConf, instanceConf_t *inst)
{
	DEFiRet;
	ptcpsrv_t *pSrv;

	CHKmalloc(pSrv = MALLOC(sizeof(ptcpsrv_t)));
	pthread_mutex_init(&pSrv->mutSessLst, NULL);
	pSrv->pSess = NULL;
	pSrv->pLstn = NULL;
<<<<<<< HEAD
	pSrv->bKeepAlive = inst->bKeepAlive;
	pSrv->iKeepAliveIntvl = inst->iKeepAliveTime;
	pSrv->iKeepAliveProbes = inst->iKeepAliveProbes;
	pSrv->iKeepAliveTime = inst->iKeepAliveTime;
	pSrv->bEmitMsgOnClose = inst->bEmitMsgOnClose;
	CHKmalloc(pSrv->port = ustrdup(inst->pszBindPort));
	pSrv->iAddtlFrameDelim = inst->iAddtlFrameDelim;
	if(inst->pszBindAddr == NULL)
		pSrv->lstnIP = NULL;
	else {
		CHKmalloc(pSrv->lstnIP = ustrdup(inst->pszBindAddr));
	}
	pSrv->pRuleset = inst->pBindRuleset;
	pSrv->pszInputName = (inst->pszInputName == NULL) ?  UCHAR_CONSTANT("imptcp") : ustrdup(inst->pszInputName);
=======
	pSrv->bKeepAlive = cs.bKeepAlive;
	pSrv->iKeepAliveIntvl = cs.iKeepAliveTime;
	pSrv->iKeepAliveProbes = cs.iKeepAliveProbes;
	pSrv->iKeepAliveTime = cs.iKeepAliveTime;
	pSrv->bEmitMsgOnClose = cs.bEmitMsgOnClose;
	pSrv->port = pNewVal;
	pSrv->iAddtlFrameDelim = cs.iAddtlFrameDelim;
	cs.pszInputName = NULL;	/* moved over to pSrv, we do not own */
	pSrv->lstnIP = cs.lstnIP;
	cs.lstnIP = NULL;	/* moved over to pSrv, we do not own */
	pSrv->pRuleset = cs.pRuleset;
	pSrv->pszInputName = (cs.pszInputName == NULL) ?  UCHAR_CONSTANT("imptcp") : cs.pszInputName;
>>>>>>> ef34821a
	CHKiRet(prop.Construct(&pSrv->pInputName));
	CHKiRet(prop.SetString(pSrv->pInputName, pSrv->pszInputName, ustrlen(pSrv->pszInputName)));
	CHKiRet(prop.ConstructFinalize(pSrv->pInputName));

	/* add to linked list */
	pSrv->pNext = pSrvRoot;
	pSrvRoot = pSrv;

	/* all config vars are auto-reset -- this also is very useful with the
	 * new config format effort (v6).
	 */
	resetConfigVariables(NULL, NULL);

finalize_it:
	if(iRet != RS_RET_OK) {
		errmsg.LogError(0, NO_ERRCODE, "error %d trying to add listener", iRet);
	}
	RETiRet;
}


/* destroy worker pool structures and wait for workers to terminate
 */
static inline void
startWorkerPool(void)
{
	int i;
	wrkrRunning = 0;
	if(runModConf->wrkrMax > 16)
		runModConf->wrkrMax = 16; /* TODO: make dynamic? */
	pthread_mutex_init(&wrkrMut, NULL);
	pthread_cond_init(&wrkrIdle, NULL);
	for(i = 0 ; i < runModConf->wrkrMax ; ++i) {
		/* init worker info structure! */
		pthread_cond_init(&wrkrInfo[i].run, NULL);
		wrkrInfo[i].event = NULL;
		wrkrInfo[i].numCalled = 0;
		pthread_create(&wrkrInfo[i].tid, &wrkrThrdAttr, wrkr, &(wrkrInfo[i]));
	}

}

/* destroy worker pool structures and wait for workers to terminate
 */
static inline void
stopWorkerPool(void)
{
	int i;
	for(i = 0 ; i < runModConf->wrkrMax ; ++i) {
		pthread_cond_signal(&wrkrInfo[i].run); /* awake wrkr if not running */
		pthread_join(wrkrInfo[i].tid, NULL);
		DBGPRINTF("imptcp: info: worker %d was called %llu times\n", i, wrkrInfo[i].numCalled);
		pthread_cond_destroy(&wrkrInfo[i].run);
	}
	pthread_cond_destroy(&wrkrIdle);
	pthread_mutex_destroy(&wrkrMut);

}



/* start up all listeners 
 * This is a one-time stop once the module is set to start.
 */
static inline rsRetVal
startupServers()
{
	DEFiRet;
	rsRetVal localRet, lastErr;
	int iOK;
	int iAll;
	ptcpsrv_t *pSrv;

	iAll = iOK = 0;
	lastErr = RS_RET_ERR;
	pSrv = pSrvRoot;
	while(pSrv != NULL) {
		DBGPRINTF("imptcp: starting up server for port %s, name '%s'\n", pSrv->port, pSrv->pszInputName);
		localRet = startupSrv(pSrv);
		if(localRet == RS_RET_OK)
			iOK++;
		else
			lastErr = localRet;
		++iAll;
		pSrv = pSrv->pNext;
	}

	DBGPRINTF("imptcp: %d out of %d servers started successfully\n", iOK, iAll);
	if(iOK == 0)	/* iff all fails, we report an error */
		iRet = lastErr;
		
	RETiRet;
}


/* process new activity on listener. This means we need to accept a new
 * connection.
 */
static inline rsRetVal
lstnActivity(ptcplstn_t *pLstn)
{
	int newSock;
	prop_t *peerName;
	prop_t *peerIP;
	rsRetVal localRet;
	DEFiRet;

	DBGPRINTF("imptcp: new connection on listen socket %d\n", pLstn->sock);
<<<<<<< HEAD
	while(glbl.GetGlobalInputTermState() == 0) {
		localRet = AcceptConnReq(pLstn, &newSock, &peerName, &peerIP);
		if(localRet == RS_RET_NO_MORE_DATA || glbl.GetGlobalInputTermState() == 1)
=======
	while(1) {
		localRet = AcceptConnReq(pLstn, &newSock, &peerName, &peerIP);
		if(localRet == RS_RET_NO_MORE_DATA)
>>>>>>> ef34821a
			break;
		CHKiRet(localRet);
		CHKiRet(addSess(pLstn, newSock, peerName, peerIP));
	}

finalize_it:
	RETiRet;
}


/* process new activity on session. This means we need to accept data
 * or close the session.
 */
static inline rsRetVal
sessActivity(ptcpsess_t *pSess)
{
	int lenRcv;
	int lenBuf;
	char rcvBuf[128*1024];
	DEFiRet;

	DBGPRINTF("imptcp: new activity on session socket %d\n", pSess->sock);

	while(1) {
		lenBuf = sizeof(rcvBuf);
		lenRcv = recv(pSess->sock, rcvBuf, lenBuf, 0);

		if(lenRcv > 0) {
			/* have data, process it */
			DBGPRINTF("imtcp: data(%d) on socket %d: %s\n", lenBuf, pSess->sock, rcvBuf);
			CHKiRet(DataRcvd(pSess, rcvBuf, lenRcv));
		} else if (lenRcv == 0) {
			/* session was closed, do clean-up */
			if(pSess->pLstn->pSrv->bEmitMsgOnClose) {
				uchar *peerName;
				int lenPeer;
				prop.GetString(pSess->peerName, &peerName, &lenPeer);
				errmsg.LogError(0, RS_RET_PEER_CLOSED_CONN, "imptcp session %d closed by remote peer %s.\n",
						pSess->sock, peerName);
			}
			CHKiRet(closeSess(pSess));
			break;
		} else {
			if(errno == EAGAIN || errno == EWOULDBLOCK)
				break;
			DBGPRINTF("imtcp: error on session socket %d - closed.\n", pSess->sock);
			closeSess(pSess); /* try clean-up by dropping session */
			break;
		}
	}

finalize_it:
	RETiRet;
}


/* This function is called to process a single request. This may
 * be carried out by the main worker or a helper. It can be run
 * concurrently.
 */
static inline void
processWorkItem(struct epoll_event *event)
{
	epolld_t *epd;

	epd = (epolld_t*) event->data.ptr;
	switch(epd->typ) {
	case epolld_lstn:
		lstnActivity((ptcplstn_t *) epd->ptr);
		break;
	case epolld_sess:
		sessActivity((ptcpsess_t *) epd->ptr);
		break;
	default:
		errmsg.LogError(0, RS_RET_INTERNAL_ERROR,
			"error: invalid epolld_type_t %d after epoll", epd->typ);
		break;
	}
}


/* This function is called to process a complete workset, that
 * is a set of events returned from epoll.
 */
static inline void
processWorkSet(int nEvents, struct epoll_event events[])
{
	int iEvt;
	int i;
	int remainEvents;

	remainEvents = nEvents;
	for(iEvt = 0 ; (iEvt < nEvents) && (glbl.GetGlobalInputTermState() == 0) ; ++iEvt) {
		if(remainEvents == 1) {
			/* process self, save context switch */
			processWorkItem(events+iEvt);
		} else {
			pthread_mutex_lock(&wrkrMut);
			/* check if there is a free worker */
			for(i = 0 ; (i < runModConf->wrkrMax) && (wrkrInfo[i].event != NULL) ; ++i)
				/*do search*/;
			if(i < runModConf->wrkrMax) {
				/* worker free -> use it! */
				wrkrInfo[i].event = events+iEvt;
				++wrkrRunning;
				pthread_cond_signal(&wrkrInfo[i].run);
				pthread_mutex_unlock(&wrkrMut);
			} else {
				pthread_mutex_unlock(&wrkrMut);
				/* no free worker, so we process this one ourselfs */
				processWorkItem(events+iEvt);
			}
		}
		--remainEvents;
	}

	if(nEvents > 1) {
		/* we now need to wait until all workers finish. This is because the
		 * rest of this module can not handle the concurrency introduced
		 * by workers running during the epoll call.
		 */
		pthread_mutex_lock(&wrkrMut);
		while(wrkrRunning > 0) {
			pthread_cond_wait(&wrkrIdle, &wrkrMut);
		}
		pthread_mutex_unlock(&wrkrMut);
	}

}


/* worker to process incoming requests
 */
static void *
wrkr(void *myself)
{
	struct wrkrInfo_s *me = (struct wrkrInfo_s*) myself;
	
	pthread_mutex_lock(&wrkrMut);
	while(1) {
		while(me->event == NULL && glbl.GetGlobalInputTermState() == 0) {
			pthread_cond_wait(&me->run, &wrkrMut);
		}
		if(glbl.GetGlobalInputTermState() == 1)
			break;
		pthread_mutex_unlock(&wrkrMut);

		++me->numCalled;
		processWorkItem(me->event);

		pthread_mutex_lock(&wrkrMut);
		me->event = NULL;	/* indicate we are free again */
		--wrkrRunning;
		pthread_cond_signal(&wrkrIdle);
	}
	pthread_mutex_unlock(&wrkrMut);

	return NULL;
}


BEGINbeginCnfLoad
CODESTARTbeginCnfLoad
	loadModConf = pModConf;
	pModConf->pConf = pConf;
	/* init legacy config vars */
	initConfigSettings();
ENDbeginCnfLoad


BEGINendCnfLoad
CODESTARTendCnfLoad
	/* persist module-specific settings from legacy config system */
	loadModConf->wrkrMax = cs.wrkrMax;

	loadModConf = NULL; /* done loading */
	/* free legacy config vars */
	free(cs.pszInputName);
	free(cs.lstnIP);
ENDendCnfLoad


/* function to generate error message if framework does not find requested ruleset */
static inline void
std_checkRuleset_genErrMsg(__attribute__((unused)) modConfData_t *modConf, instanceConf_t *inst)
{
	errmsg.LogError(0, NO_ERRCODE, "imptcp: ruleset '%s' for port %s not found - "
			"using default ruleset instead", inst->pszBindRuleset,
			inst->pszBindPort);
}
BEGINcheckCnf
	instanceConf_t *inst;
CODESTARTcheckCnf
	for(inst = pModConf->root ; inst != NULL ; inst = inst->next) {
		std_checkRuleset(pModConf, inst);
	}
ENDcheckCnf


BEGINactivateCnfPrePrivDrop
	instanceConf_t *inst;
CODESTARTactivateCnfPrePrivDrop
	iMaxLine = glbl.GetMaxLine(); /* get maximum size we currently support */

	runModConf = pModConf;
	for(inst = runModConf->root ; inst != NULL ; inst = inst->next) {
		addListner(pModConf, inst);
	}
	if(pSrvRoot == NULL) {
		errmsg.LogError(0, RS_RET_NO_LSTN_DEFINED, "imptcp: no ptcp server defined, module can not run.");
		ABORT_FINALIZE(RS_RET_NO_RUN);
	}

#	if defined(EPOLL_CLOEXEC) && defined(HAVE_EPOLL_CREATE1)
	DBGPRINTF("imptcp uses epoll_create1()\n");
	epollfd = epoll_create1(EPOLL_CLOEXEC);
	if(epollfd < 0 && errno == ENOSYS)
#	endif
	{
		DBGPRINTF("imptcp uses epoll_create()\n");
		/* reading the docs, the number of epoll events passed to
		 * epoll_create() seems not to be used at all in kernels. So
		 * we just provide "a" number, happens to be 10.
		 */
		epollfd = epoll_create(10);
	}

	if(epollfd < 0) {
		errmsg.LogError(0, RS_RET_EPOLL_CR_FAILED, "error: epoll_create() failed");
		ABORT_FINALIZE(RS_RET_NO_RUN);
	}

	/* start up servers, but do not yet read input data */
	CHKiRet(startupServers());
	DBGPRINTF("imptcp started up, but not yet receiving data\n");
finalize_it:
ENDactivateCnfPrePrivDrop


BEGINactivateCnf
CODESTARTactivateCnf
	/* nothing to do, all done pre priv drop */
ENDactivateCnf


BEGINfreeCnf
	instanceConf_t *inst, *del;
CODESTARTfreeCnf
	for(inst = pModConf->root ; inst != NULL ; ) {
		free(inst->pszBindPort);
		free(inst->pszBindAddr);
		free(inst->pszBindRuleset);
		free(inst->pszInputName);
		del = inst;
		inst = inst->next;
		free(del);
	}
ENDfreeCnf


/* This function is called to gather input.
 */
BEGINrunInput
	int nEvents;
	struct epoll_event events[128];
CODESTARTrunInput
	startWorkerPool();
	DBGPRINTF("imptcp: now beginning to process input data\n");
	while(glbl.GetGlobalInputTermState() == 0) {
		DBGPRINTF("imptcp going on epoll_wait\n");
		nEvents = epoll_wait(epollfd, events, sizeof(events)/sizeof(struct epoll_event), -1);
		DBGPRINTF("imptcp: epoll returned %d events\n", nEvents);
		processWorkSet(nEvents, events);
	}
	DBGPRINTF("imptcp: successfully terminated\n");
	/* we stop the worker pool in AfterRun, in case we get cancelled for some reason (old Interface) */
ENDrunInput


/* initialize and return if will run or not */
BEGINwillRun
CODESTARTwillRun
ENDwillRun


/* completely shut down a server, that means closing all of its
 * listeners and sessions.
 */
static inline void
shutdownSrv(ptcpsrv_t *pSrv)
{
	ptcplstn_t *pLstn, *lstnDel;
	ptcpsess_t *pSess, *sessDel;

	/* listeners */
	pLstn = pSrv->pLstn;
	while(pLstn != NULL) {
		close(pLstn->sock);
		statsobj.Destruct(&(pLstn->stats));
		/* now unlink listner */
		lstnDel = pLstn;
		pLstn = pLstn->next;
		DBGPRINTF("imptcp shutdown listen socket %d\n", lstnDel->sock);
		free(lstnDel->epd);
		free(lstnDel);
	}

	/* sessions */
	pSess = pSrv->pSess;
	while(pSess != NULL) {
		close(pSess->sock);
		sessDel = pSess;
		pSess = pSess->next;
		DBGPRINTF("imptcp shutdown session socket %d\n", sessDel->sock);
		destructSess(sessDel);
	}
}


BEGINafterRun
	ptcpsrv_t *pSrv, *srvDel;
CODESTARTafterRun
	stopWorkerPool();

	/* we need to close everything that is still open */
	pSrv = pSrvRoot;
	while(pSrv != NULL) {
		srvDel = pSrv;
		pSrv = pSrv->pNext;
		shutdownSrv(srvDel);
		destructSrv(srvDel);
	}

	close(epollfd);
ENDafterRun


BEGINmodExit
CODESTARTmodExit
	pthread_attr_destroy(&wrkrThrdAttr);
	/* release objects we used */
	objRelease(glbl, CORE_COMPONENT);
	objRelease(statsobj, CORE_COMPONENT);
	objRelease(prop, CORE_COMPONENT);
	objRelease(net, LM_NET_FILENAME);
	objRelease(datetime, CORE_COMPONENT);
	objRelease(errmsg, CORE_COMPONENT);
	objRelease(ruleset, CORE_COMPONENT);
ENDmodExit


static rsRetVal
resetConfigVariables(uchar __attribute__((unused)) *pp, void __attribute__((unused)) *pVal)
{
	cs.bEmitMsgOnClose = 0;
<<<<<<< HEAD
	cs.wrkrMax = 2;
=======
>>>>>>> ef34821a
	cs.bKeepAlive = 0;
	cs.iKeepAliveProbes = 0;
	cs.iKeepAliveTime = 0;
	cs.iKeepAliveIntvl = 0;
	cs.iAddtlFrameDelim = TCPSRV_NO_ADDTL_DELIMITER;
	free(cs.pszInputName);
	cs.pszInputName = NULL;
	free(cs.lstnIP);
	cs.lstnIP = NULL;
	return RS_RET_OK;
}


BEGINisCompatibleWithFeature
CODESTARTisCompatibleWithFeature
	if(eFeat == sFEATURENonCancelInputTermination)
		iRet = RS_RET_OK;
ENDisCompatibleWithFeature


BEGINqueryEtryPt
CODESTARTqueryEtryPt
CODEqueryEtryPt_STD_IMOD_QUERIES
CODEqueryEtryPt_STD_CONF2_QUERIES
CODEqueryEtryPt_STD_CONF2_PREPRIVDROP_QUERIES
CODEqueryEtryPt_IsCompatibleWithFeature_IF_OMOD_QUERIES
ENDqueryEtryPt


BEGINmodInit()
CODESTARTmodInit
	*ipIFVersProvided = CURR_MOD_IF_VERSION; /* we only support the current interface specification */
CODEmodInit_QueryRegCFSLineHdlr
	/* request objects we use */
	CHKiRet(objUse(glbl, CORE_COMPONENT));
	CHKiRet(objUse(statsobj, CORE_COMPONENT));
	CHKiRet(objUse(prop, CORE_COMPONENT));
	CHKiRet(objUse(net, LM_NET_FILENAME));
	CHKiRet(objUse(errmsg, CORE_COMPONENT));
	CHKiRet(objUse(datetime, CORE_COMPONENT));
	CHKiRet(objUse(ruleset, CORE_COMPONENT));

	/* initialize "read-only" thread attributes */
	pthread_attr_init(&wrkrThrdAttr);
	pthread_attr_setstacksize(&wrkrThrdAttr, 2048*1024);

	/* init legacy config settings */
	initConfigSettings();

	/* register config file handlers */
	CHKiRet(omsdRegCFSLineHdlr(UCHAR_CONSTANT("inputptcpserverrun"), 0, eCmdHdlrGetWord,
<<<<<<< HEAD
				   addInstance, NULL, STD_LOADABLE_MODULE_ID, eConfObjGlobal));
	CHKiRet(omsdRegCFSLineHdlr(UCHAR_CONSTANT("inputptcpserverkeepalive"), 0, eCmdHdlrBinary,
				   NULL, &cs.bKeepAlive, STD_LOADABLE_MODULE_ID, eConfObjGlobal));
	CHKiRet(omsdRegCFSLineHdlr(UCHAR_CONSTANT("inputptcpserverkeepalive_probes"), 0, eCmdHdlrInt,
				   NULL, &cs.iKeepAliveProbes, STD_LOADABLE_MODULE_ID, eConfObjGlobal));
	CHKiRet(omsdRegCFSLineHdlr(UCHAR_CONSTANT("inputptcpserverkeepalive_time"), 0, eCmdHdlrInt,
				   NULL, &cs.iKeepAliveTime, STD_LOADABLE_MODULE_ID, eConfObjGlobal));
	CHKiRet(omsdRegCFSLineHdlr(UCHAR_CONSTANT("inputptcpserverkeepalive_intvl"), 0, eCmdHdlrInt,
				   NULL, &cs.iKeepAliveIntvl, STD_LOADABLE_MODULE_ID, eConfObjGlobal));
=======
				   addTCPListener, NULL, STD_LOADABLE_MODULE_ID));
	CHKiRet(omsdRegCFSLineHdlr(UCHAR_CONSTANT("inputptcpserverkeepalive"), 0, eCmdHdlrBinary,
				   NULL, &cs.bKeepAlive, STD_LOADABLE_MODULE_ID));
	CHKiRet(omsdRegCFSLineHdlr(UCHAR_CONSTANT("inputptcpserverkeepalive_probes"), 0, eCmdHdlrInt,
				   NULL, &cs.iKeepAliveProbes, STD_LOADABLE_MODULE_ID));
	CHKiRet(omsdRegCFSLineHdlr(UCHAR_CONSTANT("inputptcpserverkeepalive_time"), 0, eCmdHdlrInt,
				   NULL, &cs.iKeepAliveTime, STD_LOADABLE_MODULE_ID));
	CHKiRet(omsdRegCFSLineHdlr(UCHAR_CONSTANT("inputptcpserverkeepalive_intvl"), 0, eCmdHdlrInt,
				   NULL, &cs.iKeepAliveIntvl, STD_LOADABLE_MODULE_ID));
>>>>>>> ef34821a
	CHKiRet(omsdRegCFSLineHdlr(UCHAR_CONSTANT("inputptcpservernotifyonconnectionclose"), 0,
				   eCmdHdlrBinary, NULL, &cs.bEmitMsgOnClose, STD_LOADABLE_MODULE_ID, eConfObjGlobal));
	CHKiRet(omsdRegCFSLineHdlr(UCHAR_CONSTANT("inputptcpserveraddtlframedelimiter"), 0, eCmdHdlrInt,
				   NULL, &cs.iAddtlFrameDelim, STD_LOADABLE_MODULE_ID, eConfObjGlobal));
	CHKiRet(omsdRegCFSLineHdlr(UCHAR_CONSTANT("inputptcpserverhelperthreads"), 0, eCmdHdlrInt,
				   NULL, &cs.wrkrMax, STD_LOADABLE_MODULE_ID, eConfObjGlobal));
	CHKiRet(omsdRegCFSLineHdlr(UCHAR_CONSTANT("inputptcpserverinputname"), 0,
				   eCmdHdlrGetWord, NULL, &cs.pszInputName, STD_LOADABLE_MODULE_ID, eConfObjGlobal));
	CHKiRet(omsdRegCFSLineHdlr(UCHAR_CONSTANT("inputptcpserverlistenip"), 0,
				   eCmdHdlrGetWord, NULL, &cs.lstnIP, STD_LOADABLE_MODULE_ID, eConfObjGlobal));
	CHKiRet(omsdRegCFSLineHdlr(UCHAR_CONSTANT("inputptcpserverbindruleset"), 0,
				   eCmdHdlrGetWord, NULL, cs.pszBindRuleset, STD_LOADABLE_MODULE_ID, eConfObjGlobal));
	CHKiRet(omsdRegCFSLineHdlr(UCHAR_CONSTANT("resetconfigvariables"), 1, eCmdHdlrCustomHandler,
		resetConfigVariables, NULL, STD_LOADABLE_MODULE_ID, eConfObjGlobal));
ENDmodInit


/* vim:set ai:
 */<|MERGE_RESOLUTION|>--- conflicted
+++ resolved
@@ -85,14 +85,10 @@
 DEFobjCurrIf(datetime)
 DEFobjCurrIf(errmsg)
 DEFobjCurrIf(ruleset)
-<<<<<<< HEAD
+DEFobjCurrIf(statsobj)
 
 /* forward references */
 static void * wrkr(void *myself);
-=======
-DEFobjCurrIf(statsobj)
-
->>>>>>> ef34821a
 
 /* config settings */
 typedef struct configSettings_s {
@@ -158,10 +154,7 @@
 	ruleset_t *pRuleset;
 	ptcplstn_t *pLstn;		/* root of our listeners */
 	ptcpsess_t *pSess;		/* root of our sessions */
-<<<<<<< HEAD
 	pthread_mutex_t mutSessLst;
-=======
->>>>>>> ef34821a
 	sbool bKeepAlive;		/* support keep-alive packets */
 	sbool bEmitMsgOnClose;
 };
@@ -965,7 +958,7 @@
 	CHKiRet(removeEPollSock(sock, pSess->epd));
 	close(sock);
 
-	pthread_mutex_lock(&pSess->pSrv->mutSessLst);
+	pthread_mutex_lock(&pSess->pLstn->pSrv->mutSessLst);
 	/* finally unlink session from structures */
 	if(pSess->next != NULL)
 		pSess->next->prev = pSess->prev;
@@ -975,7 +968,7 @@
 	} else {
 		pSess->prev->next = pSess->next;
 	}
-	pthread_mutex_unlock(&pSess->pSrv->mutSessLst);
+	pthread_mutex_unlock(&pSess->pLstn->pSrv->mutSessLst);
 
 	/* unlinked, now remove structure */
 	destructSess(pSess);
@@ -1052,7 +1045,6 @@
 	pthread_mutex_init(&pSrv->mutSessLst, NULL);
 	pSrv->pSess = NULL;
 	pSrv->pLstn = NULL;
-<<<<<<< HEAD
 	pSrv->bKeepAlive = inst->bKeepAlive;
 	pSrv->iKeepAliveIntvl = inst->iKeepAliveTime;
 	pSrv->iKeepAliveProbes = inst->iKeepAliveProbes;
@@ -1067,20 +1059,6 @@
 	}
 	pSrv->pRuleset = inst->pBindRuleset;
 	pSrv->pszInputName = (inst->pszInputName == NULL) ?  UCHAR_CONSTANT("imptcp") : ustrdup(inst->pszInputName);
-=======
-	pSrv->bKeepAlive = cs.bKeepAlive;
-	pSrv->iKeepAliveIntvl = cs.iKeepAliveTime;
-	pSrv->iKeepAliveProbes = cs.iKeepAliveProbes;
-	pSrv->iKeepAliveTime = cs.iKeepAliveTime;
-	pSrv->bEmitMsgOnClose = cs.bEmitMsgOnClose;
-	pSrv->port = pNewVal;
-	pSrv->iAddtlFrameDelim = cs.iAddtlFrameDelim;
-	cs.pszInputName = NULL;	/* moved over to pSrv, we do not own */
-	pSrv->lstnIP = cs.lstnIP;
-	cs.lstnIP = NULL;	/* moved over to pSrv, we do not own */
-	pSrv->pRuleset = cs.pRuleset;
-	pSrv->pszInputName = (cs.pszInputName == NULL) ?  UCHAR_CONSTANT("imptcp") : cs.pszInputName;
->>>>>>> ef34821a
 	CHKiRet(prop.Construct(&pSrv->pInputName));
 	CHKiRet(prop.SetString(pSrv->pInputName, pSrv->pszInputName, ustrlen(pSrv->pszInputName)));
 	CHKiRet(prop.ConstructFinalize(pSrv->pInputName));
@@ -1189,15 +1167,9 @@
 	DEFiRet;
 
 	DBGPRINTF("imptcp: new connection on listen socket %d\n", pLstn->sock);
-<<<<<<< HEAD
 	while(glbl.GetGlobalInputTermState() == 0) {
 		localRet = AcceptConnReq(pLstn, &newSock, &peerName, &peerIP);
 		if(localRet == RS_RET_NO_MORE_DATA || glbl.GetGlobalInputTermState() == 1)
-=======
-	while(1) {
-		localRet = AcceptConnReq(pLstn, &newSock, &peerName, &peerIP);
-		if(localRet == RS_RET_NO_MORE_DATA)
->>>>>>> ef34821a
 			break;
 		CHKiRet(localRet);
 		CHKiRet(addSess(pLstn, newSock, peerName, peerIP));
@@ -1553,10 +1525,7 @@
 resetConfigVariables(uchar __attribute__((unused)) *pp, void __attribute__((unused)) *pVal)
 {
 	cs.bEmitMsgOnClose = 0;
-<<<<<<< HEAD
 	cs.wrkrMax = 2;
-=======
->>>>>>> ef34821a
 	cs.bKeepAlive = 0;
 	cs.iKeepAliveProbes = 0;
 	cs.iKeepAliveTime = 0;
@@ -1608,7 +1577,6 @@
 
 	/* register config file handlers */
 	CHKiRet(omsdRegCFSLineHdlr(UCHAR_CONSTANT("inputptcpserverrun"), 0, eCmdHdlrGetWord,
-<<<<<<< HEAD
 				   addInstance, NULL, STD_LOADABLE_MODULE_ID, eConfObjGlobal));
 	CHKiRet(omsdRegCFSLineHdlr(UCHAR_CONSTANT("inputptcpserverkeepalive"), 0, eCmdHdlrBinary,
 				   NULL, &cs.bKeepAlive, STD_LOADABLE_MODULE_ID, eConfObjGlobal));
@@ -1618,17 +1586,6 @@
 				   NULL, &cs.iKeepAliveTime, STD_LOADABLE_MODULE_ID, eConfObjGlobal));
 	CHKiRet(omsdRegCFSLineHdlr(UCHAR_CONSTANT("inputptcpserverkeepalive_intvl"), 0, eCmdHdlrInt,
 				   NULL, &cs.iKeepAliveIntvl, STD_LOADABLE_MODULE_ID, eConfObjGlobal));
-=======
-				   addTCPListener, NULL, STD_LOADABLE_MODULE_ID));
-	CHKiRet(omsdRegCFSLineHdlr(UCHAR_CONSTANT("inputptcpserverkeepalive"), 0, eCmdHdlrBinary,
-				   NULL, &cs.bKeepAlive, STD_LOADABLE_MODULE_ID));
-	CHKiRet(omsdRegCFSLineHdlr(UCHAR_CONSTANT("inputptcpserverkeepalive_probes"), 0, eCmdHdlrInt,
-				   NULL, &cs.iKeepAliveProbes, STD_LOADABLE_MODULE_ID));
-	CHKiRet(omsdRegCFSLineHdlr(UCHAR_CONSTANT("inputptcpserverkeepalive_time"), 0, eCmdHdlrInt,
-				   NULL, &cs.iKeepAliveTime, STD_LOADABLE_MODULE_ID));
-	CHKiRet(omsdRegCFSLineHdlr(UCHAR_CONSTANT("inputptcpserverkeepalive_intvl"), 0, eCmdHdlrInt,
-				   NULL, &cs.iKeepAliveIntvl, STD_LOADABLE_MODULE_ID));
->>>>>>> ef34821a
 	CHKiRet(omsdRegCFSLineHdlr(UCHAR_CONSTANT("inputptcpservernotifyonconnectionclose"), 0,
 				   eCmdHdlrBinary, NULL, &cs.bEmitMsgOnClose, STD_LOADABLE_MODULE_ID, eConfObjGlobal));
 	CHKiRet(omsdRegCFSLineHdlr(UCHAR_CONSTANT("inputptcpserveraddtlframedelimiter"), 0, eCmdHdlrInt,
