--- conflicted
+++ resolved
@@ -104,6 +104,10 @@
 static configSettings_t cs;
 
 struct instanceConf_s {
+	int bKeepAlive;			/* support keep-alive packets */
+	int iKeepAliveIntvl;
+	int iKeepAliveProbes;
+	int iKeepAliveTime;
 	int bEmitMsgOnClose;
 	int iAddtlFrameDelim;
 	uchar *pszBindPort;		/* port to bind to */
@@ -148,12 +152,9 @@
 	ruleset_t *pRuleset;
 	ptcplstn_t *pLstn;		/* root of our listeners */
 	ptcpsess_t *pSess;		/* root of our sessions */
-<<<<<<< HEAD
 	pthread_mutex_t mutSessLst;
-=======
 	sbool bKeepAlive;		/* support keep-alive packets */
 	sbool bEmitMsgOnClose;
->>>>>>> 47729f3b
 };
 
 /* the ptcp session object. Describes a single active session.
@@ -989,6 +990,10 @@
 		CHKmalloc(inst->pszInputName = ustrdup(cs.pszInputName));
 	}
 	inst->pBindRuleset = NULL;
+	inst->bKeepAlive = cs.bKeepAlive;
+	inst->iKeepAliveIntvl = cs.iKeepAliveTime;
+	inst->iKeepAliveProbes = cs.iKeepAliveProbes;
+	inst->iKeepAliveTime = cs.iKeepAliveTime;
 	inst->bEmitMsgOnClose = cs.bEmitMsgOnClose;
 	inst->iAddtlFrameDelim = cs.iAddtlFrameDelim;
 	inst->next = NULL;
@@ -1017,7 +1022,10 @@
 	pthread_mutex_init(&pSrv->mutSessLst, NULL);
 	pSrv->pSess = NULL;
 	pSrv->pLstn = NULL;
-<<<<<<< HEAD
+	pSrv->bKeepAlive = inst->bKeepAlive;
+	pSrv->iKeepAliveIntvl = inst->iKeepAliveTime;
+	pSrv->iKeepAliveProbes = inst->iKeepAliveProbes;
+	pSrv->iKeepAliveTime = inst->iKeepAliveTime;
 	pSrv->bEmitMsgOnClose = inst->bEmitMsgOnClose;
 	CHKmalloc(pSrv->port = ustrdup(inst->pszBindPort));
 	pSrv->iAddtlFrameDelim = inst->iAddtlFrameDelim;
@@ -1028,20 +1036,6 @@
 	}
 	pSrv->pRuleset = inst->pBindRuleset;
 	pSrv->pszInputName = (inst->pszInputName == NULL) ?  UCHAR_CONSTANT("imptcp") : ustrdup(inst->pszInputName);
-=======
-	pSrv->bKeepAlive = cs.bKeepAlive;
-	pSrv->iKeepAliveIntvl = cs.iKeepAliveTime;
-	pSrv->iKeepAliveProbes = cs.iKeepAliveProbes;
-	pSrv->iKeepAliveTime = cs.iKeepAliveTime;
-	pSrv->bEmitMsgOnClose = cs.bEmitMsgOnClose;
-	pSrv->port = pNewVal;
-	pSrv->iAddtlFrameDelim = cs.iAddtlFrameDelim;
-	cs.pszInputName = NULL;	/* moved over to pSrv, we do not own */
-	pSrv->lstnIP = cs.lstnIP;
-	cs.lstnIP = NULL;	/* moved over to pSrv, we do not own */
-	pSrv->pRuleset = cs.pRuleset;
-	pSrv->pszInputName = (cs.pszInputName == NULL) ?  UCHAR_CONSTANT("imptcp") : cs.pszInputName;
->>>>>>> 47729f3b
 	CHKiRet(prop.Construct(&pSrv->pInputName));
 	CHKiRet(prop.SetString(pSrv->pInputName, pSrv->pszInputName, ustrlen(pSrv->pszInputName)));
 	CHKiRet(prop.ConstructFinalize(pSrv->pInputName));
@@ -1150,15 +1144,9 @@
 	DEFiRet;
 
 	DBGPRINTF("imptcp: new connection on listen socket %d\n", pLstn->sock);
-<<<<<<< HEAD
 	while(glbl.GetGlobalInputTermState() == 0) {
-		localRet = AcceptConnReq(pLstn->sock, &newSock, &peerName, &peerIP);
+		localRet = AcceptConnReq(pLstn, &newSock, &peerName, &peerIP);
 		if(localRet == RS_RET_NO_MORE_DATA || glbl.GetGlobalInputTermState() == 1)
-=======
-	while(1) {
-		localRet = AcceptConnReq(pLstn, &newSock, &peerName, &peerIP);
-		if(localRet == RS_RET_NO_MORE_DATA)
->>>>>>> 47729f3b
 			break;
 		CHKiRet(localRet);
 		CHKiRet(addSess(pLstn->pSrv, newSock, peerName, peerIP));
@@ -1510,14 +1498,11 @@
 resetConfigVariables(uchar __attribute__((unused)) *pp, void __attribute__((unused)) *pVal)
 {
 	cs.bEmitMsgOnClose = 0;
-<<<<<<< HEAD
 	cs.wrkrMax = 2;
-=======
 	cs.bKeepAlive = 0;
 	cs.iKeepAliveProbes = 0;
 	cs.iKeepAliveTime = 0;
 	cs.iKeepAliveIntvl = 0;
->>>>>>> 47729f3b
 	cs.iAddtlFrameDelim = TCPSRV_NO_ADDTL_DELIMITER;
 	free(cs.pszInputName);
 	cs.pszInputName = NULL;
@@ -1564,19 +1549,15 @@
 
 	/* register config file handlers */
 	CHKiRet(omsdRegCFSLineHdlr(UCHAR_CONSTANT("inputptcpserverrun"), 0, eCmdHdlrGetWord,
-<<<<<<< HEAD
 				   addInstance, NULL, STD_LOADABLE_MODULE_ID, eConfObjGlobal));
-=======
-				   addTCPListener, NULL, STD_LOADABLE_MODULE_ID));
 	CHKiRet(omsdRegCFSLineHdlr(UCHAR_CONSTANT("inputptcpserverkeepalive"), 0, eCmdHdlrBinary,
-				   NULL, &cs.bKeepAlive, STD_LOADABLE_MODULE_ID));
+				   NULL, &cs.bKeepAlive, STD_LOADABLE_MODULE_ID, eConfObjGlobal));
 	CHKiRet(omsdRegCFSLineHdlr(UCHAR_CONSTANT("inputptcpserverkeepalive_probes"), 0, eCmdHdlrInt,
-				   NULL, &cs.iKeepAliveProbes, STD_LOADABLE_MODULE_ID));
+				   NULL, &cs.iKeepAliveProbes, STD_LOADABLE_MODULE_ID, eConfObjGlobal));
 	CHKiRet(omsdRegCFSLineHdlr(UCHAR_CONSTANT("inputptcpserverkeepalive_time"), 0, eCmdHdlrInt,
-				   NULL, &cs.iKeepAliveTime, STD_LOADABLE_MODULE_ID));
+				   NULL, &cs.iKeepAliveTime, STD_LOADABLE_MODULE_ID, eConfObjGlobal));
 	CHKiRet(omsdRegCFSLineHdlr(UCHAR_CONSTANT("inputptcpserverkeepalive_intvl"), 0, eCmdHdlrInt,
-				   NULL, &cs.iKeepAliveIntvl, STD_LOADABLE_MODULE_ID));
->>>>>>> 47729f3b
+				   NULL, &cs.iKeepAliveIntvl, STD_LOADABLE_MODULE_ID, eConfObjGlobal));
 	CHKiRet(omsdRegCFSLineHdlr(UCHAR_CONSTANT("inputptcpservernotifyonconnectionclose"), 0,
 				   eCmdHdlrBinary, NULL, &cs.bEmitMsgOnClose, STD_LOADABLE_MODULE_ID, eConfObjGlobal));
 	CHKiRet(omsdRegCFSLineHdlr(UCHAR_CONSTANT("inputptcpserveraddtlframedelimiter"), 0, eCmdHdlrInt,
