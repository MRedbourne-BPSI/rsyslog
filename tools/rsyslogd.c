/* This is the main rsyslogd file.
 * It contains code * that is known to be validly under ASL 2.0,
 * because it was either written from scratch by me (rgerhards) or
 * contributors who agreed to ASL 2.0.
 *
 * Copyright 2004-2014 Rainer Gerhards and Adiscon
 *
 * This file is part of rsyslog.
 *
 * Licensed under the Apache License, Version 2.0 (the "License");
 * you may not use this file except in compliance with the License.
 * You may obtain a copy of the License at
 * 
 *       http://www.apache.org/licenses/LICENSE-2.0
 *       -or-
 *       see COPYING.ASL20 in the source distribution
 * 
 * Unless required by applicable law or agreed to in writing, software
 * distributed under the License is distributed on an "AS IS" BASIS,
 * WITHOUT WARRANTIES OR CONDITIONS OF ANY KIND, either express or implied.
 * See the License for the specific language governing permissions and
 * limitations under the License.
 */
#include "config.h"
#include "rsyslog.h"

#include <signal.h>
#include <liblogging/stdlog.h>
#ifdef OS_SOLARIS
#	include <errno.h>
#else
#	include <sys/errno.h>
#endif
#include "sd-daemon.h"

#include "wti.h"
#include "ratelimit.h"
#include "parser.h"
#include "linkedlist.h"
#include "ruleset.h"
#include "action.h"
#include "iminternal.h"
#include "errmsg.h"
#include "threads.h"
#include "dnscache.h"
#include "prop.h"
#include "unicode-helper.h"
#include "net.h"
#include "errmsg.h"
#include "glbl.h"
#include "debug.h"
#include "srUtils.h"
#include "rsconf.h"
#include "cfsysline.h"
#include "datetime.h"
#include "dirty.h"
#include "janitor.h"

DEFobjCurrIf(obj)
DEFobjCurrIf(prop)
DEFobjCurrIf(parser)
DEFobjCurrIf(ruleset)
DEFobjCurrIf(net)
DEFobjCurrIf(errmsg)
DEFobjCurrIf(rsconf)
DEFobjCurrIf(module)
DEFobjCurrIf(datetime)
DEFobjCurrIf(glbl)

/* imports from syslogd.c, these should go away over time (as we
 * migrate/replace more and more code to ASL 2.0).
 */
extern int bHadHUP;
extern int bFinished;
extern int doFork;
extern pid_t ppid;
extern char *PidFile;

extern int realMain(int argc, char **argv);
extern rsRetVal queryLocalHostname(void);
void syslogdInit(void);
void syslogd_die(void);
void syslogd_releaseClassPointers(void);
void syslogd_sighup_handler();
char **syslogd_crunch_list(char *list);
rsRetVal syslogd_doGlblProcessInit(void);
rsRetVal syslogd_obtainClassPointers(void);
/* end syslogd.c imports */
extern int yydebug; /* interface to flex */


/* forward definitions */
void rsyslogd_submitErrMsg(const int severity, const int iErr, const uchar *msg);


/* global data items */
rsconf_t *ourConf = NULL;	/* our config object */
int MarkInterval = 20 * 60;	/* interval between marks in seconds - read-only after startup */
ratelimit_t *dflt_ratelimiter = NULL; /* ratelimiter for submits without explicit one */
uchar *ConfFile = (uchar*) "/etc/rsyslog.conf";
int bHaveMainQueue = 0;/* set to 1 if the main queue - in queueing mode - is available
			* If the main queue is either not yet ready or not running in 
			* queueing mode (mode DIRECT!), then this is set to 0.
			*/
qqueue_t *pMsgQueue = NULL;	/* default main message queue */
prop_t *pInternalInputName = NULL;	/* there is only one global inputName for all internally-generated messages */
ratelimit_t *internalMsg_ratelimiter = NULL; /* ratelimiter for rsyslog-own messages */
int send_to_all = 0;   /* send message to all IPv4/IPv6 addresses */

static struct queuefilenames_s {
	struct queuefilenames_s *next;
	uchar *name;
} *queuefilenames = NULL;


void
rsyslogd_usage(void)
{
	fprintf(stderr, "usage: rsyslogd [options]\n"
			"use \"man rsyslogd\" for details. To run rsyslog "
			"interactively, use \"rsyslogd -n\""
			"to run it in debug mode use \"rsyslogd -dn\"\n"
			"For further information see http://www.rsyslog.com/doc\n");
	exit(1); /* "good" exit - done to terminate usage() */
}


/* print version and compile-time setting information */
static void
printVersion(void)
{
	printf("rsyslogd %s, ", VERSION);
	printf("compiled with:\n");
#ifdef FEATURE_REGEXP
	printf("\tFEATURE_REGEXP:\t\t\t\tYes\n");
#else
	printf("\tFEATURE_REGEXP:\t\t\t\tNo\n");
#endif
#if defined(SYSLOG_INET) && defined(USE_GSSAPI)
	printf("\tGSSAPI Kerberos 5 support:\t\tYes\n");
#else
	printf("\tGSSAPI Kerberos 5 support:\t\tNo\n");
#endif
#ifndef	NDEBUG
	printf("\tFEATURE_DEBUG (debug build, slow code):\tYes\n");
#else
	printf("\tFEATURE_DEBUG (debug build, slow code):\tNo\n");
#endif
#ifdef	HAVE_ATOMIC_BUILTINS
	printf("\t32bit Atomic operations supported:\tYes\n");
#else
	printf("\t32bit Atomic operations supported:\tNo\n");
#endif
#ifdef	HAVE_ATOMIC_BUILTINS64
	printf("\t64bit Atomic operations supported:\tYes\n");
#else
	printf("\t64bit Atomic operations supported:\tNo\n");
#endif
#ifdef	HAVE_JEMALLOC
	printf("\tmemory allocator:\t\t\tjemalloc\n");
#else
	printf("\tmemory allocator:\t\t\tsystem default\n");
#endif
#ifdef	RTINST
	printf("\tRuntime Instrumentation (slow code):\tYes\n");
#else
	printf("\tRuntime Instrumentation (slow code):\tNo\n");
#endif
#ifdef	USE_LIBUUID
	printf("\tuuid support:\t\t\t\tYes\n");
#else
	printf("\tuuid support:\t\t\t\tNo\n");
#endif
#ifdef HAVE_JSON_OBJECT_NEW_INT64
	printf("\tNumber of Bits in RainerScript integers: 64\n");
#else
	printf("\tNumber of Bits in RainerScript integers: 32 (due to too-old json-c lib)\n");
#endif
	printf("\nSee http://www.rsyslog.com for more information.\n");
}



void
rsyslogd_sigttin_handler()
{
	/* this is just a dummy to care for our sigttin input
	 * module cancel interface. The important point is that
	 * it actually does *nothing*.
	 */
}

rsRetVal
rsyslogd_InitStdRatelimiters(void)
{
	DEFiRet;
	CHKiRet(ratelimitNew(&dflt_ratelimiter, "rsyslogd", "dflt"));
	/* TODO: add linux-type limiting capability */
	CHKiRet(ratelimitNew(&internalMsg_ratelimiter, "rsyslogd", "internal_messages"));
	ratelimitSetLinuxLike(internalMsg_ratelimiter, 5, 500);
	/* TODO: make internalMsg ratelimit settings configurable */
finalize_it:
	RETiRet;
}


/* Method to initialize all global classes and use the objects that we need.
 * rgerhards, 2008-01-04
 * rgerhards, 2008-04-16: the actual initialization is now carried out by the runtime
 */
rsRetVal
rsyslogd_InitGlobalClasses(void)
{
	DEFiRet;
	char *pErrObj; /* tells us which object failed if that happens (useful for troubleshooting!) */

	/* Intialize the runtime system */
	pErrObj = "rsyslog runtime"; /* set in case the runtime errors before setting an object */
	CHKiRet(rsrtInit(&pErrObj, &obj));
	rsrtSetErrLogger(rsyslogd_submitErrMsg);

	/* Now tell the system which classes we need ourselfs */
	pErrObj = "glbl";
	CHKiRet(objUse(glbl,     CORE_COMPONENT));
	pErrObj = "errmsg";
	CHKiRet(objUse(errmsg,   CORE_COMPONENT));
	pErrObj = "module";
	CHKiRet(objUse(module,   CORE_COMPONENT));
	pErrObj = "datetime";
	CHKiRet(objUse(datetime, CORE_COMPONENT));
	pErrObj = "ruleset";
	CHKiRet(objUse(ruleset,  CORE_COMPONENT));
	/*pErrObj = "conf";
	CHKiRet(objUse(conf,     CORE_COMPONENT));*/
	pErrObj = "prop";
	CHKiRet(objUse(prop,     CORE_COMPONENT));
	pErrObj = "parser";
	CHKiRet(objUse(parser,     CORE_COMPONENT));
	pErrObj = "rsconf";
	CHKiRet(objUse(rsconf,     CORE_COMPONENT));

	/* intialize some dummy classes that are not part of the runtime */
	pErrObj = "action";
	CHKiRet(actionClassInit());
	pErrObj = "template";
	CHKiRet(templateInit());

	/* TODO: the dependency on net shall go away! -- rgerhards, 2008-03-07 */
	pErrObj = "net";
	CHKiRet(objUse(net, LM_NET_FILENAME));

	dnscacheInit();
	initRainerscript();
	ratelimitModInit();

	/* we need to create the inputName property (only once during our lifetime) */
	CHKiRet(prop.Construct(&pInternalInputName));
	CHKiRet(prop.SetString(pInternalInputName, UCHAR_CONSTANT("rsyslogd"), sizeof("rsyslogd") - 1));
	CHKiRet(prop.ConstructFinalize(pInternalInputName));

finalize_it:
	if(iRet != RS_RET_OK) {
		/* we know we are inside the init sequence, so we can safely emit
		 * messages to stderr. -- rgerhards, 2008-04-02
		 */
		fprintf(stderr, "Error during class init for object '%s' - failing...\n", pErrObj);
		fprintf(stderr, "rsyslogd initializiation failed - global classes could not be initialized.\n"
				"Did you do a \"make install\"?\n"
				"Suggested action: run rsyslogd with -d -n options to see what exactly "
				"fails.\n");
	}

	RETiRet;
}

/* preprocess a batch of messages, that is ready them for actual processing. This is done
 * as a first stage and totally in parallel to any other worker active in the system. So
 * it helps us keep up the overall concurrency level.
 * rgerhards, 2010-06-09
 */
static inline rsRetVal
preprocessBatch(batch_t *pBatch, int *pbShutdownImmediate) {
	prop_t *ip;
	prop_t *fqdn;
	prop_t *localName;
	prop_t *propFromHost = NULL;
	prop_t *propFromHostIP = NULL;
	int bIsPermitted;
	msg_t *pMsg;
	int i;
	rsRetVal localRet;
	DEFiRet;

	for(i = 0 ; i < pBatch->nElem  && !*pbShutdownImmediate ; i++) {
		pMsg = pBatch->pElem[i].pMsg;
		if((pMsg->msgFlags & NEEDS_ACLCHK_U) != 0) {
			DBGPRINTF("msgConsumer: UDP ACL must be checked for message (hostname-based)\n");
			if(net.cvthname(pMsg->rcvFrom.pfrominet, &localName, &fqdn, &ip) != RS_RET_OK)
				continue;
			bIsPermitted = net.isAllowedSender2((uchar*)"UDP",
			    (struct sockaddr *)pMsg->rcvFrom.pfrominet, (char*)propGetSzStr(fqdn), 1);
			if(!bIsPermitted) {
				DBGPRINTF("Message from '%s' discarded, not a permitted sender host\n",
					  propGetSzStr(fqdn));
				pBatch->eltState[i] = BATCH_STATE_DISC;
			} else {
				/* save some of the info we obtained */
				MsgSetRcvFrom(pMsg, localName);
				CHKiRet(MsgSetRcvFromIP(pMsg, ip));
				pMsg->msgFlags &= ~NEEDS_ACLCHK_U;
			}
		}
		if((pMsg->msgFlags & NEEDS_PARSING) != 0) {
			if((localRet = parser.ParseMsg(pMsg)) != RS_RET_OK)  {
				DBGPRINTF("Message discarded, parsing error %d\n", localRet);
				pBatch->eltState[i] = BATCH_STATE_DISC;
			}
		}
	}

finalize_it:
	if(propFromHost != NULL)
		prop.Destruct(&propFromHost);
	if(propFromHostIP != NULL)
		prop.Destruct(&propFromHostIP);
	RETiRet;
}


/* The consumer of dequeued messages. This function is called by the
 * queue engine on dequeueing of a message. It runs on a SEPARATE
 * THREAD. It receives an array of pointers, which it must iterate
 * over. We do not do any further batching, as this is of no benefit
 * for the main queue.
 */
static rsRetVal
msgConsumer(void __attribute__((unused)) *notNeeded, batch_t *pBatch, wti_t *pWti)
{
	DEFiRet;
	assert(pBatch != NULL);
	preprocessBatch(pBatch, pWti->pbShutdownImmediate);
	ruleset.ProcessBatch(pBatch, pWti);
//TODO: the BATCH_STATE_COMM must be set somewhere down the road, but we 
//do not have this yet and so we emulate -- 2010-06-10
int i;
	for(i = 0 ; i < pBatch->nElem  && !*pWti->pbShutdownImmediate ; i++) {
		pBatch->eltState[i] = BATCH_STATE_COMM;
	}
	RETiRet;
}


/* create a main message queue, now also used for ruleset queues. This function
 * needs to be moved to some other module, but it is considered acceptable for
 * the time being (remember that we want to restructure config processing at large!).
 * rgerhards, 2009-10-27
 */
rsRetVal createMainQueue(qqueue_t **ppQueue, uchar *pszQueueName, struct nvlst *lst)
{
	struct queuefilenames_s *qfn;
	uchar *qfname = NULL;
	static int qfn_renamenum = 0;
	uchar qfrenamebuf[1024];
	DEFiRet;

	/* create message queue */
	CHKiRet_Hdlr(qqueueConstruct(ppQueue, ourConf->globals.mainQ.MainMsgQueType, ourConf->globals.mainQ.iMainMsgQueueNumWorkers, ourConf->globals.mainQ.iMainMsgQueueSize, msgConsumer)) {
		/* no queue is fatal, we need to give up in that case... */
		errmsg.LogError(0, iRet, "could not create (ruleset) main message queue"); \
	}
	/* name our main queue object (it's not fatal if it fails...) */
	obj.SetName((obj_t*) (*ppQueue), pszQueueName);

	if(lst == NULL) { /* use legacy parameters? */
		/* ... set some properties ... */
	#	define setQPROP(func, directive, data) \
		CHKiRet_Hdlr(func(*ppQueue, data)) { \
			errmsg.LogError(0, NO_ERRCODE, "Invalid " #directive ", error %d. Ignored, running with default setting", iRet); \
		}
	#	define setQPROPstr(func, directive, data) \
		CHKiRet_Hdlr(func(*ppQueue, data, (data == NULL)? 0 : strlen((char*) data))) { \
			errmsg.LogError(0, NO_ERRCODE, "Invalid " #directive ", error %d. Ignored, running with default setting", iRet); \
		}

		if(ourConf->globals.mainQ.pszMainMsgQFName != NULL) {
			/* check if the queue file name is unique, else emit an error */
			for(qfn = queuefilenames ; qfn != NULL ; qfn = qfn->next) {
				dbgprintf("check queue file name '%s' vs '%s'\n", qfn->name, ourConf->globals.mainQ.pszMainMsgQFName );
				if(!ustrcmp(qfn->name, ourConf->globals.mainQ.pszMainMsgQFName)) {
					snprintf((char*)qfrenamebuf, sizeof(qfrenamebuf), "%d-%s-%s",
						 ++qfn_renamenum, ourConf->globals.mainQ.pszMainMsgQFName,  
						 (pszQueueName == NULL) ? "NONAME" : (char*)pszQueueName);
					qfname = ustrdup(qfrenamebuf);
					errmsg.LogError(0, NO_ERRCODE, "Error: queue file name '%s' already in use "
						" - using '%s' instead", ourConf->globals.mainQ.pszMainMsgQFName, qfname);
					break;
				}
			}
			if(qfname == NULL)
				qfname = ustrdup(ourConf->globals.mainQ.pszMainMsgQFName);
			qfn = malloc(sizeof(struct queuefilenames_s));
			qfn->name = qfname;
			qfn->next = queuefilenames;
			queuefilenames = qfn;
		}

		setQPROP(qqueueSetMaxFileSize, "$MainMsgQueueFileSize", ourConf->globals.mainQ.iMainMsgQueMaxFileSize);
		setQPROP(qqueueSetsizeOnDiskMax, "$MainMsgQueueMaxDiskSpace", ourConf->globals.mainQ.iMainMsgQueMaxDiskSpace);
		setQPROP(qqueueSetiDeqBatchSize, "$MainMsgQueueDequeueBatchSize", ourConf->globals.mainQ.iMainMsgQueDeqBatchSize);
		setQPROPstr(qqueueSetFilePrefix, "$MainMsgQueueFileName", qfname);
		setQPROP(qqueueSetiPersistUpdCnt, "$MainMsgQueueCheckpointInterval", ourConf->globals.mainQ.iMainMsgQPersistUpdCnt);
		setQPROP(qqueueSetbSyncQueueFiles, "$MainMsgQueueSyncQueueFiles", ourConf->globals.mainQ.bMainMsgQSyncQeueFiles);
		setQPROP(qqueueSettoQShutdown, "$MainMsgQueueTimeoutShutdown", ourConf->globals.mainQ.iMainMsgQtoQShutdown );
		setQPROP(qqueueSettoActShutdown, "$MainMsgQueueTimeoutActionCompletion", ourConf->globals.mainQ.iMainMsgQtoActShutdown);
		setQPROP(qqueueSettoWrkShutdown, "$MainMsgQueueWorkerTimeoutThreadShutdown", ourConf->globals.mainQ.iMainMsgQtoWrkShutdown);
		setQPROP(qqueueSettoEnq, "$MainMsgQueueTimeoutEnqueue", ourConf->globals.mainQ.iMainMsgQtoEnq);
		setQPROP(qqueueSetiHighWtrMrk, "$MainMsgQueueHighWaterMark", ourConf->globals.mainQ.iMainMsgQHighWtrMark);
		setQPROP(qqueueSetiLowWtrMrk, "$MainMsgQueueLowWaterMark", ourConf->globals.mainQ.iMainMsgQLowWtrMark);
		setQPROP(qqueueSetiDiscardMrk, "$MainMsgQueueDiscardMark", ourConf->globals.mainQ.iMainMsgQDiscardMark);
		setQPROP(qqueueSetiDiscardSeverity, "$MainMsgQueueDiscardSeverity", ourConf->globals.mainQ.iMainMsgQDiscardSeverity);
		setQPROP(qqueueSetiMinMsgsPerWrkr, "$MainMsgQueueWorkerThreadMinimumMessages", ourConf->globals.mainQ.iMainMsgQWrkMinMsgs);
		setQPROP(qqueueSetbSaveOnShutdown, "$MainMsgQueueSaveOnShutdown", ourConf->globals.mainQ.bMainMsgQSaveOnShutdown);
		setQPROP(qqueueSetiDeqSlowdown, "$MainMsgQueueDequeueSlowdown", ourConf->globals.mainQ.iMainMsgQDeqSlowdown);
		setQPROP(qqueueSetiDeqtWinFromHr,  "$MainMsgQueueDequeueTimeBegin", ourConf->globals.mainQ.iMainMsgQueueDeqtWinFromHr);
		setQPROP(qqueueSetiDeqtWinToHr,    "$MainMsgQueueDequeueTimeEnd", ourConf->globals.mainQ.iMainMsgQueueDeqtWinToHr);

	#	undef setQPROP
	#	undef setQPROPstr
	} else { /* use new style config! */
		qqueueSetDefaultsRulesetQueue(*ppQueue);
		qqueueApplyCnfParam(*ppQueue, lst);
	}
	RETiRet;
}

rsRetVal
startMainQueue(qqueue_t *pQueue)
{
	DEFiRet;
	CHKiRet_Hdlr(qqueueStart(pQueue)) {
		/* no queue is fatal, we need to give up in that case... */
		errmsg.LogError(0, iRet, "could not start (ruleset) main message queue"); \
	}
	RETiRet;
}


/* this is a special function used to submit an error message. This
 * function is also passed to the runtime library as the generic error
 * message handler. -- rgerhards, 2008-04-17
 */
void
rsyslogd_submitErrMsg(const int severity, const int iErr, const uchar *msg)
{
	logmsgInternal(iErr, LOG_SYSLOG|(severity & 0x07), msg, 0);
}

static inline rsRetVal
submitMsgWithDfltRatelimiter(msg_t *pMsg)
{
	return ratelimitAddMsg(dflt_ratelimiter, NULL, pMsg);
}


/* This function logs a message to rsyslog itself, using its own
 * internal structures. This means external programs (like the
 * system journal) will never see this message.
 */
static rsRetVal
logmsgInternalSelf(const int iErr, const int pri, const size_t lenMsg,
	const char *__restrict__ const msg, int flags)
{
	uchar pszTag[33];
	msg_t *pMsg;
	DEFiRet;

	CHKiRet(msgConstruct(&pMsg));
	MsgSetInputName(pMsg, pInternalInputName);
	MsgSetRawMsg(pMsg, (char*)msg, lenMsg);
	MsgSetHOSTNAME(pMsg, glbl.GetLocalHostName(), ustrlen(glbl.GetLocalHostName()));
	MsgSetRcvFrom(pMsg, glbl.GetLocalHostNameProp());
	MsgSetRcvFromIP(pMsg, glbl.GetLocalHostIP());
	MsgSetMSGoffs(pMsg, 0);
	/* check if we have an error code associated and, if so,
	 * adjust the tag. -- rgerhards, 2008-06-27
	 */
	if(iErr == NO_ERRCODE) {
		MsgSetTAG(pMsg, UCHAR_CONSTANT("rsyslogd:"), sizeof("rsyslogd:") - 1);
	} else {
		size_t len = snprintf((char*)pszTag, sizeof(pszTag), "rsyslogd%d:", iErr);
		pszTag[32] = '\0'; /* just to make sure... */
		MsgSetTAG(pMsg, pszTag, len);
	}
	pMsg->iFacility = pri2fac(pri);
	pMsg->iSeverity = pri2sev(pri);
	flags |= INTERNAL_MSG;
	pMsg->msgFlags  = flags;

	if(bHaveMainQueue == 0) { /* not yet in queued mode */
		iminternalAddMsg(pMsg);
	} else {
               /* we have the queue, so we can simply provide the
		 * message to the queue engine.
		 */
		ratelimitAddMsg(internalMsg_ratelimiter, NULL, pMsg);
	}
finalize_it:
	RETiRet;
}



/* rgerhards 2004-11-09: the following is a function that can be used
 * to log a message orginating from the syslogd itself.
 */
rsRetVal
logmsgInternal(int iErr, int pri, const uchar *const msg, int flags)
{
	size_t lenMsg;
	unsigned i;
	char *bufModMsg = NULL; /* buffer for modified message, should we need to modify */
	DEFiRet;

	/* we first do a path the remove control characters that may have accidently
	 * introduced (program error!). This costs performance, but we do not expect
	 * to be called very frequently in any case ;) -- rgerhards, 2013-12-19.
	 */
	lenMsg = ustrlen(msg);
	for(i = 0 ; i < lenMsg ; ++i) {
		if(msg[i] < 0x20 || msg[i] == 0x7f) {
			if(bufModMsg == NULL) {
				CHKmalloc(bufModMsg = strdup((char*) msg));
			}
			bufModMsg[i] = ' ';
		}
	}

	if(bProcessInternalMessages) {
		CHKiRet(logmsgInternalSelf(iErr, pri, lenMsg,
					   (bufModMsg == NULL) ? (char*)msg : bufModMsg,
					   flags));
	} else {
<<<<<<< HEAD
		stdlog_log(stdlog_hdl, LOG_PRI(pri), "%s",
=======
		stdlog_log(NULL, pri2sev(pri), "%s",
>>>>>>> 1ac20ffe
			   (bufModMsg == NULL) ? (char*)msg : bufModMsg);
	}

	/* we now check if we should print internal messages out to stderr. This was
	 * suggested by HKS as a way to help people troubleshoot rsyslog configuration
	 * (by running it interactively. This makes an awful lot of sense, so I add
	 * it here. -- rgerhards, 2008-07-28
	 * Note that error messages can not be disabled during a config verify. This
	 * permits us to process unmodified config files which otherwise contain a
	 * supressor statement.
	 */
	if(((Debug == DEBUG_FULL || !doFork) && ourConf->globals.bErrMsgToStderr) || iConfigVerify) {
		if(pri2sev(pri) == LOG_ERR)
			fprintf(stderr, "rsyslogd: %s\n", (bufModMsg == NULL) ? (char*)msg : bufModMsg);
	}

finalize_it:
	free(bufModMsg);
	RETiRet;
}

rsRetVal
submitMsg(msg_t *pMsg)
{
	return submitMsgWithDfltRatelimiter(pMsg);
}

/* submit a message to the main message queue.   This is primarily
 * a hook to prevent the need for callers to know about the main message queue
 * rgerhards, 2008-02-13
 */
rsRetVal
submitMsg2(msg_t *pMsg)
{
	qqueue_t *pQueue;
	ruleset_t *pRuleset;
	DEFiRet;

	ISOBJ_TYPE_assert(pMsg, msg);

	pRuleset = MsgGetRuleset(pMsg);
	pQueue = (pRuleset == NULL) ? pMsgQueue : ruleset.GetRulesetQueue(pRuleset);

	/* if a plugin logs a message during shutdown, the queue may no longer exist */
	if(pQueue == NULL) {
		DBGPRINTF("submitMsg2() could not submit message - "
			  "queue does (no longer?) exist - ignored\n");
		FINALIZE;
	}

	qqueueEnqMsg(pQueue, pMsg->flowCtlType, pMsg);

finalize_it:
	RETiRet;
}

/* submit multiple messages at once, very similar to submitMsg, just
 * for multi_submit_t. All messages need to go into the SAME queue!
 * rgerhards, 2009-06-16
 */
rsRetVal
multiSubmitMsg2(multi_submit_t *pMultiSub)
{
	qqueue_t *pQueue;
	ruleset_t *pRuleset;
	DEFiRet;
	assert(pMultiSub != NULL);

	if(pMultiSub->nElem == 0)
		FINALIZE;

	pRuleset = MsgGetRuleset(pMultiSub->ppMsgs[0]);
	pQueue = (pRuleset == NULL) ? pMsgQueue : ruleset.GetRulesetQueue(pRuleset);

	/* if a plugin logs a message during shutdown, the queue may no longer exist */
	if(pQueue == NULL) {
		DBGPRINTF("multiSubmitMsg() could not submit message - "
			  "queue does (no longer?) exist - ignored\n");
		FINALIZE;
	}

	iRet = pQueue->MultiEnq(pQueue, pMultiSub);
	pMultiSub->nElem = 0;

finalize_it:
	RETiRet;
}
rsRetVal
multiSubmitMsg(multi_submit_t *pMultiSub) /* backward compat. level */
{
	return multiSubmitMsg2(pMultiSub);
}


/* flush multiSubmit, e.g. at end of read records */
rsRetVal
multiSubmitFlush(multi_submit_t *pMultiSub)
{
	DEFiRet;
	if(pMultiSub->nElem > 0) {
		iRet = multiSubmitMsg2(pMultiSub);
	}
	RETiRet;
}


/* some support for command line option parsing. Any non-trivial options must be
 * buffered until the complete command line has been parsed. This is necessary to
 * prevent dependencies between the options. That, in turn, means we need to have
 * something that is capable of buffering options and there values. The follwing
 * functions handle that.
 * rgerhards, 2008-04-04
 */
typedef struct bufOpt {
	struct bufOpt *pNext;
	char optchar;
	char *arg;
} bufOpt_t;
static bufOpt_t *bufOptRoot = NULL;
static bufOpt_t *bufOptLast = NULL;

/* add option buffer */
static rsRetVal
bufOptAdd(char opt, char *arg)
{
	DEFiRet;
	bufOpt_t *pBuf;

	if((pBuf = MALLOC(sizeof(bufOpt_t))) == NULL)
		ABORT_FINALIZE(RS_RET_OUT_OF_MEMORY);

	pBuf->optchar = opt;
	pBuf->arg = arg;
	pBuf->pNext = NULL;

	if(bufOptLast == NULL) {
		bufOptRoot = pBuf; /* then there is also no root! */
	} else {
		bufOptLast->pNext = pBuf;
	}
	bufOptLast = pBuf;

finalize_it:
	RETiRet;
}


/* remove option buffer from top of list, return values and destruct buffer itself.
 * returns RS_RET_END_OF_LINKEDLIST when no more options are present.
 * (we use int *opt instead of char *opt to keep consistent with getopt())
 */
static rsRetVal
bufOptRemove(int *opt, char **arg)
{
	DEFiRet;
	bufOpt_t *pBuf;

	if(bufOptRoot == NULL)
		ABORT_FINALIZE(RS_RET_END_OF_LINKEDLIST);
	pBuf = bufOptRoot;

	*opt = pBuf->optchar;
	*arg = pBuf->arg;

	bufOptRoot = pBuf->pNext;
	free(pBuf);

finalize_it:
	RETiRet;
}


rsRetVal
rsyslogdInit(void)
{
	char bufStartUpMsg[512];
	struct sigaction sigAct;
	DEFiRet;

	memset(&sigAct, 0, sizeof (sigAct));
	sigemptyset(&sigAct.sa_mask);
	sigAct.sa_handler = syslogd_sighup_handler;
	sigaction(SIGHUP, &sigAct, NULL);

	CHKiRet(rsconf.Activate(ourConf));
	DBGPRINTF(" started.\n");

	if(ourConf->globals.bLogStatusMsgs) {
               snprintf(bufStartUpMsg, sizeof(bufStartUpMsg)/sizeof(char),
			 " [origin software=\"rsyslogd\" " "swVersion=\"" VERSION \
			 "\" x-pid=\"%d\" x-info=\"http://www.rsyslog.com\"] start",
			 (int) glblGetOurPid());
		logmsgInternal(NO_ERRCODE, LOG_SYSLOG|LOG_INFO, (uchar*)bufStartUpMsg, 0);
	}

finalize_it:
	RETiRet;
}


/* This is the main entry point into rsyslogd. Over time, we should try to
 * modularize it a bit more...
 */
void
initAll(int argc, char **argv)
{
	rsRetVal localRet;
	int ch;
	extern int optind;
	extern char *optarg;
	int bEOptionWasGiven = 0;
	int iHelperUOpt;
	int bChDirRoot = 1; /* change the current working directory to "/"? */
	char *arg;	/* for command line option processing */
	char cwdbuf[128]; /* buffer to obtain/display current working directory */
	DEFiRet;

	/* first, parse the command line options. We do not carry out any actual work, just
	 * see what we should do. This relieves us from certain anomalies and we can process
	 * the parameters down below in the correct order. For example, we must know the
	 * value of -M before we can do the init, but at the same time we need to have
	 * the base classes init before we can process most of the options. Now, with the
	 * split of functionality, this is no longer a problem. Thanks to varmofekoj for
	 * suggesting this algo.
	 * Note: where we just need to set some flags and can do so without knowledge
	 * of other options, we do this during the inital option processing.
	 * rgerhards, 2008-04-04
	 */
	while((ch = getopt(argc, argv, "46a:Ac:dDef:g:hi:l:m:M:nN:op:qQr::s:S:t:T:u:vwx")) != EOF) {
		switch((char)ch) {
                case '4':
                case '6':
                case 'A':
		case 'f': /* configuration file */
		case 'i': /* pid file name */
		case 'l':
		case 'n': /* don't fork */
		case 'N': /* enable config verify mode */
		case 'q': /* add hostname if DNS resolving has failed */
		case 'Q': /* dont resolve hostnames in ACL to IPs */
		case 's':
		case 'S': /* Source IP for local client to be used on multihomed host */
		case 'T': /* chroot on startup (primarily for testing) */
		case 'u': /* misc user settings */
		case 'w': /* disable disallowed host warnings */
		case 'x': /* disable dns for remote messages */
			CHKiRet(bufOptAdd(ch, optarg));
			break;
		case 'd': /* debug - must be handled now, so that debug is active during init! */
			debugging_on = 1;
			Debug = 1;
			yydebug = 1;
			break;
		case 'D': /* BISON debug */
			yydebug = 1;
			break;
		case 'e':		/* log every message (no repeat message supression) */
			bEOptionWasGiven = 1;
			break;
		case 'M': /* default module load path -- this MUST be carried out immediately! */
			glblModPath = (uchar*) optarg;
			break;
		case 'v': /* MUST be carried out immediately! */
			printVersion();
			exit(0); /* exit for -v option - so this is a "good one" */
		case '?':
		default:
			rsyslogd_usage();
		}
	}

	if(argc - optind)
		rsyslogd_usage();

	DBGPRINTF("rsyslogd %s startup, module path '%s', cwd:%s\n",
		  VERSION, glblModPath == NULL ? "" : (char*)glblModPath,
		  getcwd(cwdbuf, sizeof(cwdbuf)));

	/* we are done with the initial option parsing and processing. Now we init the system. */

	ppid = getpid();

	CHKiRet(rsyslogd_InitGlobalClasses());
	CHKiRet(syslogd_obtainClassPointers());

	/* doing some core initializations */

	/* get our host and domain names - we need to do this early as we may emit
	 * error log messages, which need the correct hostname. -- rgerhards, 2008-04-04
	 */
	queryLocalHostname();

	/* initialize the objects */
	if((iRet = modInitIminternal()) != RS_RET_OK) {
		fprintf(stderr, "fatal error: could not initialize errbuf object (error code %d).\n",
			iRet);
		exit(1); /* "good" exit, leaving at init for fatal error */
	}


	/* END core initializations - we now come back to carrying out command line options*/

	while((iRet = bufOptRemove(&ch, &arg)) == RS_RET_OK) {
		DBGPRINTF("deque option %c, optarg '%s'\n", ch, (arg == NULL) ? "" : arg);
		switch((char)ch) {
                case '4':
	                glbl.SetDefPFFamily(PF_INET);
                        break;
                case '6':
                        glbl.SetDefPFFamily(PF_INET6);
                        break;
                case 'A':
                        send_to_all++;
                        break;
		case 'S':		/* Source IP for local client to be used on multihomed host */
			if(glbl.GetSourceIPofLocalClient() != NULL) {
				fprintf (stderr, "rsyslogd: Only one -S argument allowed, the first one is taken.\n");
			} else {
				glbl.SetSourceIPofLocalClient((uchar*)arg);
			}
			break;
		case 'f':		/* configuration file */
			ConfFile = (uchar*) arg;
			break;
		case 'i':		/* pid file name */
			PidFile = arg;
			break;
		case 'l':
			if(glbl.GetLocalHosts() != NULL) {
				fprintf (stderr, "rsyslogd: Only one -l argument allowed, the first one is taken.\n");
			} else {
				glbl.SetLocalHosts(syslogd_crunch_list(arg));
			}
			break;
		case 'n':		/* don't fork */
			doFork = 0;
			break;
		case 'N':		/* enable config verify mode */
			iConfigVerify = atoi(arg);
			break;
		case 'q':               /* add hostname if DNS resolving has failed */
		        *(net.pACLAddHostnameOnFail) = 1;
		        break;
		case 'Q':               /* dont resolve hostnames in ACL to IPs */
		        *(net.pACLDontResolve) = 1;
		        break;
		case 's':
			if(glbl.GetStripDomains() != NULL) {
				fprintf (stderr, "rsyslogd: Only one -s argument allowed, the first one is taken.\n");
			} else {
				glbl.SetStripDomains(syslogd_crunch_list(arg));
			}
			break;
		case 'T':/* chroot() immediately at program startup, but only for testing, NOT security yet */
			if(chroot(arg) != 0) {
				perror("chroot");
				exit(1);
			}
			break;
		case 'u':		/* misc user settings */
			iHelperUOpt = atoi(arg);
			if(iHelperUOpt & 0x01)
				glbl.SetParseHOSTNAMEandTAG(0);
			if(iHelperUOpt & 0x02)
				bChDirRoot = 0;
			break;
		case 'w':		/* disable disallowed host warnigs */
			glbl.SetOption_DisallowWarning(0);
			break;
		case 'x':		/* disable dns for remote messages */
			glbl.SetDisableDNS(1);
			break;
               case '?':
		default:
			rsyslogd_usage();
		}
	}

	if(iRet != RS_RET_END_OF_LINKEDLIST)
		FINALIZE;

	if(iConfigVerify) {
		fprintf(stderr, "rsyslogd: version %s, config validation run (level %d), master config %s\n",
			VERSION, iConfigVerify, ConfFile);
	}

	localRet = rsconf.Load(&ourConf, ConfFile);

	syslogdInit();

	if(localRet == RS_RET_NONFATAL_CONFIG_ERR) {
		if(loadConf->globals.bAbortOnUncleanConfig) {
			fprintf(stderr, "rsyslogd: $AbortOnUncleanConfig is set, and config is not clean.\n"
					"Check error log for details, fix errors and restart. As a last\n"
					"resort, you may want to remove $AbortOnUncleanConfig to permit a\n"
					"startup with a dirty config.\n");
			exit(2);
		}
		if(iConfigVerify) {
			/* a bit dirty, but useful... */
			exit(1);
		}
		localRet = RS_RET_OK;
	}
	CHKiRet(localRet);
	
	CHKiRet(rsyslogd_InitStdRatelimiters());

	if(bChDirRoot) {
		if(chdir("/") != 0)
			fprintf(stderr, "Can not do 'cd /' - still trying to run\n");
	}

	/* process compatibility mode settings */
	if(bEOptionWasGiven) {
		errmsg.LogError(0, NO_ERRCODE, "WARNING: \"message repeated n times\" feature MUST be turned on in "
					    "rsyslog.conf - CURRENTLY EVERY MESSAGE WILL BE LOGGED. Visit "
					    "http://www.rsyslog.com/rptdmsgreduction to learn "
					    "more and cast your vote if you want us to keep this feature.");
	}

	if(!iConfigVerify)
		CHKiRet(syslogd_doGlblProcessInit());

	/* Send a signal to the parent so it can terminate.  */
	if(glblGetOurPid() != ppid)
		kill(ppid, SIGTERM);

	CHKiRet(rsyslogdInit());

	if(Debug && debugging_on) {
		dbgprintf("Debugging enabled, SIGUSR1 to turn off debugging.\n");
	}

	/* END OF INTIALIZATION */
	DBGPRINTF("initialization completed, transitioning to regular run mode\n");

	/* close stderr and stdout if they are kept open during a fork. Note that this
	 * may introduce subtle security issues: if we are in a jail, one may break out of
	 * it via these descriptors. But if I close them earlier, error messages will (once
	 * again) not be emitted to the user that starts the daemon. As root jail support
	 * is still in its infancy (and not really done), we currently accept this issue.
	 * rgerhards, 2009-06-29
	 */
	if(doFork) {
		close(1);
		close(2);
		ourConf->globals.bErrMsgToStderr = 0;
	}

finalize_it:
	if(iRet == RS_RET_VALIDATION_RUN) {
		fprintf(stderr, "rsyslogd: End of config validation run. Bye.\n");
		exit(0);
	} else if(iRet != RS_RET_OK) {
		fprintf(stderr, "rsyslogd: run failed with error %d (see rsyslog.h "
				"or try http://www.rsyslog.com/e/%d to learn what that number means)\n", iRet, iRet*-1);
		exit(1);
	}

	ENDfunc
}

void
rsyslogdDebugSwitch()
{
	time_t tTime;
	struct tm tp;
	struct sigaction sigAct;

	datetime.GetTime(&tTime);
	localtime_r(&tTime, &tp);
	if(debugging_on == 0) {
		debugging_on = 1;
		dbgprintf("\n");
		dbgprintf("\n");
		dbgprintf("********************************************************************************\n");
		dbgprintf("Switching debugging_on to true at %2.2d:%2.2d:%2.2d\n",
			  tp.tm_hour, tp.tm_min, tp.tm_sec);
		dbgprintf("********************************************************************************\n");
	} else {
		dbgprintf("********************************************************************************\n");
		dbgprintf("Switching debugging_on to false at %2.2d:%2.2d:%2.2d\n",
			  tp.tm_hour, tp.tm_min, tp.tm_sec);
		dbgprintf("********************************************************************************\n");
		dbgprintf("\n");
		dbgprintf("\n");
		debugging_on = 0;
	}

	memset(&sigAct, 0, sizeof (sigAct));
	sigemptyset(&sigAct.sa_mask);
	sigAct.sa_handler = rsyslogdDebugSwitch;
	sigaction(SIGUSR1, &sigAct, NULL);
}


/* this function pulls all internal messages from the buffer
 * and puts them into the processing engine.
 * We can only do limited error handling, as this would not
 * really help us. TODO: add error messages?
 * rgerhards, 2007-08-03
 */
static inline void processImInternal(void)
{
	msg_t *pMsg;

	while(iminternalRemoveMsg(&pMsg) == RS_RET_OK) {
		submitMsgWithDfltRatelimiter(pMsg);
	}
}


/* This takes a received message that must be decoded and submits it to
 * the main message queue. This is a legacy function which is being provided
 * to aid older input plugins that do not support message creation via
 * the new interfaces themselves. It is not recommended to use this
 * function for new plugins. -- rgerhards, 2009-10-12
 */
rsRetVal
parseAndSubmitMessage(uchar *hname, uchar *hnameIP, uchar *msg, int len, int flags, flowControl_t flowCtlType,
	prop_t *pInputName, struct syslogTime *stTime, time_t ttGenTime, ruleset_t *pRuleset)
{
	prop_t *pProp = NULL;
	msg_t *pMsg;
	DEFiRet;

	/* we now create our own message object and submit it to the queue */
	if(stTime == NULL) {
		CHKiRet(msgConstruct(&pMsg));
	} else {
		CHKiRet(msgConstructWithTime(&pMsg, stTime, ttGenTime));
	}
	if(pInputName != NULL)
		MsgSetInputName(pMsg, pInputName);
	MsgSetRawMsg(pMsg, (char*)msg, len);
	MsgSetFlowControlType(pMsg, flowCtlType);
	MsgSetRuleset(pMsg, pRuleset);
	pMsg->msgFlags  = flags | NEEDS_PARSING;

	MsgSetRcvFromStr(pMsg, hname, ustrlen(hname), &pProp);
	CHKiRet(prop.Destruct(&pProp));
	CHKiRet(MsgSetRcvFromIPStr(pMsg, hnameIP, ustrlen(hnameIP), &pProp));
	CHKiRet(prop.Destruct(&pProp));
	CHKiRet(submitMsg2(pMsg));

finalize_it:
	RETiRet;
}


/* helper to doHUP(), this "HUPs" each action. The necessary locking
 * is done inside the action class and nothing we need to take care of.
 * rgerhards, 2008-10-22
 */
DEFFUNC_llExecFunc(doHUPActions)
{
	BEGINfunc
	actionCallHUPHdlr((action_t*) pData);
	ENDfunc
	return RS_RET_OK; /* we ignore errors, we can not do anything either way */
}


/* This function processes a HUP after one has been detected. Note that this
 * is *NOT* the sighup handler. The signal is recorded by the handler, that record
 * detected inside the mainloop and then this function is called to do the
 * real work. -- rgerhards, 2008-10-22
 * Note: there is a VERY slim chance of a data race when the hostname is reset.
 * We prefer to take this risk rather than sync all accesses, because to the best
 * of my analysis it can not really hurt (the actual property is reference-counted)
 * but the sync would require some extra CPU for *each* message processed.
 * rgerhards, 2012-04-11
 */
static inline void
doHUP(void)
{
	char buf[512];

	if(ourConf->globals.bLogStatusMsgs) {
		snprintf(buf, sizeof(buf) / sizeof(char),
			 " [origin software=\"rsyslogd\" " "swVersion=\"" VERSION
			 "\" x-pid=\"%d\" x-info=\"http://www.rsyslog.com\"] rsyslogd was HUPed",
			 (int) glblGetOurPid());
			errno = 0;
		logmsgInternal(NO_ERRCODE, LOG_SYSLOG|LOG_INFO, (uchar*)buf, 0);
	}

	queryLocalHostname(); /* re-read our name */
	ruleset.IterateAllActions(ourConf, doHUPActions, NULL);
	lookupDoHUP();
}

/* rsyslogdDoDie() is a signal handler. If called, it sets the bFinished variable
 * to indicate the program should terminate. However, it does not terminate
 * it itself, because that causes issues with multi-threading. The actual
 * termination is then done on the main thread. This solution might introduce
 * a minimal delay, but it is much cleaner than the approach of doing everything
 * inside the signal handler.
 * rgerhards, 2005-10-26
 * Note:
 * - we do not call DBGPRINTF() as this may cause us to block in case something
 *   with the threading is wrong.
 * - we do not really care about the return state of write(), but we need this
 *   strange check we do to silence compiler warnings (thanks, Ubuntu!)
 */
void
rsyslogdDoDie(int sig)
{
#	define MSG1 "DoDie called.\n"
#	define MSG2 "DoDie called 5 times - unconditional exit\n"
	static int iRetries = 0; /* debug aid */
	dbgprintf(MSG1);
	if(Debug == DEBUG_FULL) {
		if(write(1, MSG1, sizeof(MSG1) - 1)) {}
	}
	if(iRetries++ == 4) {
		if(Debug == DEBUG_FULL) {
			if(write(1, MSG2, sizeof(MSG2) - 1)) {}
		}
		abort();
	}
	bFinished = sig;
	if(glblDebugOnShutdown) {
		/* kind of hackish - set to 0, so that debug_swith will enable
		 * and AND emit the "start debug log" message.
		 */
		debugging_on = 0;
		rsyslogdDebugSwitch();
	}
#	undef MSG1
#	undef MSG2
}


/* This is the main processing loop. It is called after successful initialization.
 * When it returns, the syslogd terminates.
 * Its sole function is to provide some housekeeping things. The real work is done
 * by the other threads spawned.
 */
static void
mainloop(void)
{
	struct timeval tvSelectTimeout;

	BEGINfunc
	/* first check if we have any internal messages queued and spit them out. */
	processImInternal();

	while(!bFinished){
		tvSelectTimeout.tv_sec = janitorInterval * 60; /* interval is in minutes! */
		tvSelectTimeout.tv_usec = 0;
		select(1, NULL, NULL, NULL, &tvSelectTimeout);
		if(bFinished)
			break;	/* exit as quickly as possible */

		janitorRun();

		if(bHadHUP) {
			doHUP();
			bHadHUP = 0;
			continue;
		}
	}
	ENDfunc
}

/* Finalize and destruct all actions.
 */
void
rsyslogd_destructAllActions(void)
{
	ruleset.DestructAllActions(runConf);
	bHaveMainQueue = 0; /* flag that internal messages need to be temporarily stored */
}


/* de-initialize everything, make ready for termination */
static void
deinitAll(void)
{
	char buf[256];

	DBGPRINTF("exiting on signal %d\n", bFinished);

	/* IMPORTANT: we should close the inputs first, and THEN send our termination
	 * message. If we do it the other way around, logmsgInternal() may block on
	 * a full queue and the inputs still fill up that queue. Depending on the
	 * scheduling order, we may end up with logmsgInternal being held for a quite
	 * long time. When the inputs are terminated first, that should not happen
	 * because the queue is drained in parallel. The situation could only become
	 * an issue with extremely long running actions in a queue full environment.
	 * However, such actions are at least considered poorly written, if not
	 * outright wrong. So we do not care about this very remote problem.
	 * rgerhards, 2008-01-11
	 */

	/* close the inputs */
	DBGPRINTF("Terminating input threads...\n");
	glbl.SetGlobalInputTermination();
	thrdTerminateAll();

	/* and THEN send the termination log message (see long comment above) */
	if(bFinished && runConf->globals.bLogStatusMsgs) {
		(void) snprintf(buf, sizeof(buf) / sizeof(char),
		 " [origin software=\"rsyslogd\" " "swVersion=\"" VERSION \
		 "\" x-pid=\"%d\" x-info=\"http://www.rsyslog.com\"]" " exiting on signal %d.",
		 (int) glblGetOurPid(), bFinished);
		errno = 0;
		logmsgInternal(NO_ERRCODE, LOG_SYSLOG|LOG_INFO, (uchar*)buf, 0);
	}
	/* we sleep for 50ms to give the queue a chance to pick up the exit message;
	 * otherwise we have seen cases where the message did not make it to log
	 * files, even on idle systems.
	 */
	srSleep(0, 50);

	/* drain queue (if configured so) and stop main queue worker thread pool */
	DBGPRINTF("Terminating main queue...\n");
	qqueueDestruct(&pMsgQueue);
	pMsgQueue = NULL;

	/* Free ressources and close connections. This includes flushing any remaining
	 * repeated msgs.
	 */
	DBGPRINTF("Terminating outputs...\n");
	rsyslogd_destructAllActions();

	DBGPRINTF("all primary multi-thread sources have been terminated - now doing aux cleanup...\n");

	DBGPRINTF("destructing current config...\n");
	rsconf.Destruct(&runConf);

	modExitIminternal();

	if(pInternalInputName != NULL)
		prop.Destruct(&pInternalInputName);

	/* the following line cleans up CfSysLineHandlers that were not based on loadable
	 * modules. As such, they are not yet cleared.  */
	unregCfSysLineHdlrs();

	/*dbgPrintAllDebugInfo(); / * this is the last spot where this can be done - below output modules are unloaded! */

	syslogd_releaseClassPointers();

	parserClassExit();
	rsconfClassExit();
	strExit();
	ratelimitModExit();
	dnscacheDeinit();
	thrdExit();

	module.UnloadAndDestructAll(eMOD_LINK_ALL);

	rsrtExit(); /* runtime MUST always be deinitialized LAST (except for debug system) */
	DBGPRINTF("Clean shutdown completed, bye\n");

	/* dbgClassExit MUST be the last one, because it de-inits the debug system */
	dbgClassExit();

	/* NO CODE HERE - dbgClassExit() must be the last thing before exit()! */
	syslogd_die();
}

/* This is the main entry point into rsyslogd. This must be a function in its own
 * right in order to intialize the debug system in a portable way (otherwise we would
 * need to have a statement before variable definitions.
 * rgerhards, 20080-01-28
 */
int
main(int argc, char **argv)
{
	dbgClassInit();
	initAll(argc, argv);
	sd_notify(0, "READY=1");

	mainloop();
	deinitAll();
	return 0;
}<|MERGE_RESOLUTION|>--- conflicted
+++ resolved
@@ -540,11 +540,7 @@
 					   (bufModMsg == NULL) ? (char*)msg : bufModMsg,
 					   flags));
 	} else {
-<<<<<<< HEAD
-		stdlog_log(stdlog_hdl, LOG_PRI(pri), "%s",
-=======
-		stdlog_log(NULL, pri2sev(pri), "%s",
->>>>>>> 1ac20ffe
+		stdlog_log(stdlog_hdl, pri2sev(pri), "%s",
 			   (bufModMsg == NULL) ? (char*)msg : bufModMsg);
 	}
 
