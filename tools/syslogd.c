/**
 * \brief This is the main file of the rsyslogd daemon.
 *
 * Please visit the rsyslog project at
 *
 * http://www.rsyslog.com
 *
 * to learn more about it and discuss any questions you may have.
 *
 * rsyslog had initially been forked from the sysklogd project.
 * I would like to express my thanks to the developers of the sysklogd
 * package - without it, I would have had a much harder start...
 *
 * Please note that while rsyslog started from the sysklogd code base,
 * it nowadays has almost nothing left in common with it. Allmost all
 * parts of the code have been rewritten.
 *
 * This Project was intiated and is maintained by
 * Rainer Gerhards <rgerhards@hq.adiscon.com>. See
 * AUTHORS to learn who helped make it become a reality.
 *
 * If you have questions about rsyslogd in general, please email
 * info@adiscon.com. To learn more about rsyslogd, please visit
 * http://www.rsyslog.com.
 *
 * \author Rainer Gerhards <rgerhards@adiscon.com>
 * \date 2003-10-17
 *       Some initial modifications on the sysklogd package to support
 *       liblogging. These have actually not yet been merged to the
 *       source you see currently (but they hopefully will)
 *
 * \date 2004-10-28
 *       Restarted the modifications of sysklogd. This time, we
 *       focus on a simpler approach first. The initial goal is to
 *       provide MySQL database support (so that syslogd can log
 *       to the database).
 *
 * rsyslog - An Enhanced syslogd Replacement.
 * Copyright 2003-2008 Rainer Gerhards and Adiscon GmbH.
 *
 * This file is part of rsyslog.
 *
 * Rsyslog is free software: you can redistribute it and/or modify
 * it under the terms of the GNU General Public License as published by
 * the Free Software Foundation, either version 3 of the License, or
 * (at your option) any later version.
 *
 * Rsyslog is distributed in the hope that it will be useful,
 * but WITHOUT ANY WARRANTY; without even the implied warranty of
 * MERCHANTABILITY or FITNESS FOR A PARTICULAR PURPOSE.  See the
 * GNU General Public License for more details.
 *
 * You should have received a copy of the GNU General Public License
 * along with Rsyslog.  If not, see <http://www.gnu.org/licenses/>.
 *
 * A copy of the GPL can be found in the file "COPYING" in this distribution.
 */
#include "config.h"
#include "rsyslog.h"

#define DEFUPRI		(LOG_USER|LOG_NOTICE)
#define TIMERINTVL	30		/* interval for checking flush, mark */

#include <unistd.h>
#include <stdlib.h>
#include <stdio.h>
#include <stddef.h>
#include <ctype.h>
#include <limits.h>
#define GNU_SOURCE
#include <string.h>
#include <stdarg.h>
#include <time.h>
#include <assert.h>

#ifdef OS_SOLARIS
#	include <errno.h>
#	include <fcntl.h>
#	include <stropts.h>
#	include <sys/termios.h>
#	include <sys/types.h>
#else
#	include <libgen.h>
#	include <sys/errno.h>
#endif

#include <sys/ioctl.h>
#include <sys/wait.h>
#include <sys/file.h>
#include <sys/resource.h>
#include <grp.h>

#if HAVE_SYS_TIMESPEC_H
# include <sys/timespec.h>
#endif

#if HAVE_SYS_STAT_H
#	include <sys/stat.h>
#endif

#include <signal.h>

#if HAVE_PATHS_H
#include <paths.h>
#endif

#ifdef USE_NETZIP
#include <zlib.h>
#endif

#include <netdb.h>

#include "pidfile.h"
#include "srUtils.h"
#include "stringbuf.h"
#include "syslogd-types.h"
#include "template.h"
#include "outchannel.h"
#include "syslogd.h"

#include "msg.h"
#include "modules.h"
#include "action.h"
#include "iminternal.h"
#include "cfsysline.h"
#include "omshell.h"
#include "omusrmsg.h"
#include "omfwd.h"
#include "omfile.h"
#include "omdiscard.h"
#include "threads.h"
#include "queue.h"
#include "stream.h"
#include "conf.h"
#include "errmsg.h"
#include "datetime.h"
#include "parser.h"
#include "unicode-helper.h"
#include "ruleset.h"
#include "rule.h"
#include "net.h"
#include "vm.h"
#include "prop.h"

/* definitions for objects we access */
DEFobjCurrIf(obj)
DEFobjCurrIf(glbl)
DEFobjCurrIf(datetime)
DEFobjCurrIf(conf)
DEFobjCurrIf(expr)
DEFobjCurrIf(module)
DEFobjCurrIf(errmsg)
DEFobjCurrIf(rule)
DEFobjCurrIf(ruleset)
DEFobjCurrIf(prop)
DEFobjCurrIf(net) /* TODO: make go away! */


/* forward definitions */
static rsRetVal GlobalClassExit(void);


#ifndef UTMP_FILE
#ifdef UTMP_FILENAME
#define UTMP_FILE UTMP_FILENAME
#else
#ifdef _PATH_UTMP
#define UTMP_FILE _PATH_UTMP
#else
#define UTMP_FILE "/etc/utmp"
#endif
#endif
#endif

#ifndef _PATH_LOGCONF 
#define _PATH_LOGCONF	"/etc/rsyslog.conf"
#endif

#ifndef _PATH_MODDIR
#define _PATH_MODDIR	"/lib/rsyslog/"
#endif

#if defined(SYSLOGD_PIDNAME)
#	undef _PATH_LOGPID
#	if defined(FSSTND)
#		ifdef OS_BSD
#			define _PATH_VARRUN "/var/run/"
#		endif
#		if defined(__sun) || defined(__hpux)
#			define _PATH_VARRUN "/var/run/"
#		endif
#		define _PATH_LOGPID _PATH_VARRUN SYSLOGD_PIDNAME
#	else
#		define _PATH_LOGPID "/etc/" SYSLOGD_PIDNAME
#	endif
#else
#	ifndef _PATH_LOGPID
#		if defined(__sun) || defined(__hpux)
#			define _PATH_VARRUN "/var/run/"
#		endif
#		if defined(FSSTND)
#			define _PATH_LOGPID _PATH_VARRUN "rsyslogd.pid"
#		else
#			define _PATH_LOGPID "/etc/rsyslogd.pid"
#		endif
#	endif
#endif

#ifndef _PATH_TTY
#	define _PATH_TTY	"/dev/tty"
#endif

static prop_t *pInternalInputName = NULL;	/* there is only one global inputName for all internally-generated messages */
static prop_t *pLocalHostIP = NULL;		/* there is only one global IP for all internally-generated messages */
static uchar	*ConfFile = (uchar*) _PATH_LOGCONF; /* read-only after startup */
static char	*PidFile = _PATH_LOGPID; /* read-only after startup */

static pid_t myPid;	/* our pid for use in self-generated messages, e.g. on startup */
/* mypid is read-only after the initial fork() */
static int bHadHUP = 0; /* did we have a HUP? */

static int bParseHOSTNAMEandTAG = 1; /* global config var: should the hostname and tag be
                                      * parsed inside message - rgerhards, 2006-03-13 */
static int bFinished = 0;	/* used by termination signal handler, read-only except there
				 * is either 0 or the number of the signal that requested the
 				 * termination.
				 */
static int iConfigVerify = 0;	/* is this just a config verify run? */

/* Intervals at which we flush out "message repeated" messages,
 * in seconds after previous message is logged.  After each flush,
 * we move to the next interval until we reach the largest.
 * TODO: this shall go into action object! -- rgerhards, 2008-01-29
 */
int	repeatinterval[2] = { 30, 60 };	/* # of secs before flush */

#define LIST_DELIMITER	':'		/* delimiter between two hosts */

static pid_t ppid; /* This is a quick and dirty hack used for spliting main/startup thread */

typedef struct legacyOptsLL_s {
	uchar *line;
	struct legacyOptsLL_s *next;
} legacyOptsLL_t;
legacyOptsLL_t *pLegacyOptsLL = NULL;

/* global variables for config file state */
int	bDropTrailingLF = 1; /* drop trailing LF's on reception? */
int	iCompatibilityMode = 0;		/* version we should be compatible with; 0 means sysklogd. It is
					   the default, so if no -c<n> option is given, we make ourselvs
					   as compatible to sysklogd as possible. */
static int	bDebugPrintTemplateList = 1;/* output template list in debug mode? */
static int	bDebugPrintCfSysLineHandlerList = 1;/* output cfsyslinehandler list in debug mode? */
static int	bDebugPrintModuleList = 1;/* output module list in debug mode? */
uchar	cCCEscapeChar = '\\';/* character to be used to start an escape sequence for control chars */
int 	bEscapeCCOnRcv = 1; /* escape control characters on reception: 0 - no, 1 - yes */
static int	bErrMsgToStderr = 1; /* print error messages to stderr (in addition to everything else)? */
int 	bReduceRepeatMsgs; /* reduce repeated message - 0 - no, 1 - yes */
int	bActExecWhenPrevSusp; /* execute action only when previous one was suspended? */
int	iActExecOnceInterval = 0; /* execute action once every nn seconds */
/* end global config file state variables */

int	MarkInterval = 20 * 60;	/* interval between marks in seconds - read-only after startup */
int      send_to_all = 0;        /* send message to all IPv4/IPv6 addresses */
static int	NoFork = 0; 	/* don't fork - don't run in daemon mode - read-only after startup */
static int	bHaveMainQueue = 0;/* set to 1 if the main queue - in queueing mode - is available
				 * If the main queue is either not yet ready or not running in 
				 * queueing mode (mode DIRECT!), then this is set to 0.
				 */
static int uidDropPriv = 0;	/* user-id to which priveleges should be dropped to (AFTER init()!) */
static int gidDropPriv = 0;	/* group-id to which priveleges should be dropped to (AFTER init()!) */

extern	int errno;

static uchar *pszConfDAGFile = NULL;				/* name of config DAG file, non-NULL means generate one */
/* main message queue and its configuration parameters */
static qqueue_t *pMsgQueue = NULL;				/* the main message queue */
static int iMainMsgQueueSize = 10000;				/* size of the main message queue above */
static int iMainMsgQHighWtrMark = 8000;				/* high water mark for disk-assisted queues */
static int iMainMsgQLowWtrMark = 2000;				/* low water mark for disk-assisted queues */
static int iMainMsgQDiscardMark = 9800;				/* begin to discard messages */
static int iMainMsgQDiscardSeverity = 8;			/* by default, discard nothing to prevent unintentional loss */
static int iMainMsgQueueNumWorkers = 1;				/* number of worker threads for the mm queue above */
static queueType_t MainMsgQueType = QUEUETYPE_FIXED_ARRAY;	/* type of the main message queue above */
static uchar *pszMainMsgQFName = NULL;				/* prefix for the main message queue file */
static int64 iMainMsgQueMaxFileSize = 1024*1024;
static int iMainMsgQPersistUpdCnt = 0;				/* persist queue info every n updates */
static int bMainMsgQSyncQeueFiles = 0;				/* sync queue files on every write? */
static int iMainMsgQtoQShutdown = 1500;				/* queue shutdown (ms) */ 
static int iMainMsgQtoActShutdown = 1000;			/* action shutdown (in phase 2) */ 
static int iMainMsgQtoEnq = 2000;				/* timeout for queue enque */ 
static int iMainMsgQtoWrkShutdown = 60000;			/* timeout for worker thread shutdown */
static int iMainMsgQWrkMinMsgs = 100;				/* minimum messages per worker needed to start a new one */
static int iMainMsgQDeqSlowdown = 0;				/* dequeue slowdown (simple rate limiting) */
static int64 iMainMsgQueMaxDiskSpace = 0;			/* max disk space allocated 0 ==> unlimited */
static int bMainMsgQSaveOnShutdown = 1;				/* save queue on shutdown (when DA enabled)? */
static int iMainMsgQueueDeqtWinFromHr = 0;			/* hour begin of time frame when queue is to be dequeued */
static int iMainMsgQueueDeqtWinToHr = 25;			/* hour begin of time frame when queue is to be dequeued */


/* support for simple textual representation of FIOP names
 * rgerhards, 2005-09-27
 */
char*
getFIOPName(unsigned iFIOP)
{
	char *pRet;
	switch(iFIOP) {
		case FIOP_CONTAINS:
			pRet = "contains";
			break;
		case FIOP_ISEQUAL:
			pRet = "isequal";
			break;
		case FIOP_STARTSWITH:
			pRet = "startswith";
			break;
		case FIOP_REGEX:
			pRet = "regex";
			break;
		default:
			pRet = "NOP";
			break;
	}
	return pRet;
}


/* Reset config variables to default values.
 * rgerhards, 2007-07-17
 */
static rsRetVal resetConfigVariables(uchar __attribute__((unused)) *pp, void __attribute__((unused)) *pVal)
{
	cCCEscapeChar = '#';
	bActExecWhenPrevSusp = 0;
	iActExecOnceInterval = 0;
	bDebugPrintTemplateList = 1;
	bDebugPrintCfSysLineHandlerList = 1;
	bDebugPrintModuleList = 1;
	bEscapeCCOnRcv = 1; /* default is to escape control characters */
	bReduceRepeatMsgs = 0;
	free(pszMainMsgQFName);
	pszMainMsgQFName = NULL;
	iMainMsgQueueSize = 10000;
	iMainMsgQHighWtrMark = 8000;
	iMainMsgQLowWtrMark = 2000;
	iMainMsgQDiscardMark = 9800;
	iMainMsgQDiscardSeverity = 8;
	iMainMsgQueMaxFileSize = 1024 * 1024;
	iMainMsgQueueNumWorkers = 1;
	iMainMsgQPersistUpdCnt = 0;
	bMainMsgQSyncQeueFiles = 0;
	iMainMsgQtoQShutdown = 1500;
	iMainMsgQtoActShutdown = 1000;
	iMainMsgQtoEnq = 2000;
	iMainMsgQtoWrkShutdown = 60000;
	iMainMsgQWrkMinMsgs = 100;
	iMainMsgQDeqSlowdown = 0;
	bMainMsgQSaveOnShutdown = 1;
	MainMsgQueType = QUEUETYPE_FIXED_ARRAY;
	iMainMsgQueMaxDiskSpace = 0;
	glbliActionResumeRetryCount = 0;

	return RS_RET_OK;
}


/* hardcoded standard templates (used for defaults) */
static uchar template_DebugFormat[] = "\"Debug line with all properties:\nFROMHOST: '%FROMHOST%', fromhost-ip: '%fromhost-ip%', HOSTNAME: '%HOSTNAME%', PRI: %PRI%,\nsyslogtag '%syslogtag%', programname: '%programname%', APP-NAME: '%APP-NAME%', PROCID: '%PROCID%', MSGID: '%MSGID%',\nTIMESTAMP: '%TIMESTAMP%', STRUCTURED-DATA: '%STRUCTURED-DATA%',\nmsg: '%msg%'\nescaped msg: '%msg:::drop-cc%'\nrawmsg: '%rawmsg%'\n\n\"";
static uchar template_SyslogProtocol23Format[] = "\"<%PRI%>1 %TIMESTAMP:::date-rfc3339% %HOSTNAME% %APP-NAME% %PROCID% %MSGID% %STRUCTURED-DATA% %msg%\n\"";
static uchar template_TraditionalFileFormat[] = "\"%TIMESTAMP% %HOSTNAME% %syslogtag%%msg:::sp-if-no-1st-sp%%msg:::drop-last-lf%\n\"";
static uchar template_FileFormat[] = "\"%TIMESTAMP:::date-rfc3339% %HOSTNAME% %syslogtag%%msg:::sp-if-no-1st-sp%%msg:::drop-last-lf%\n\"";
static uchar template_WallFmt[] = "\"\r\n\7Message from syslogd@%HOSTNAME% at %timegenerated% ...\r\n %syslogtag%%msg%\n\r\"";
static uchar template_ForwardFormat[] = "\"<%PRI%>%TIMESTAMP:::date-rfc3339% %HOSTNAME% %syslogtag:1:32%%msg:::sp-if-no-1st-sp%%msg%\"";
static uchar template_TraditionalForwardFormat[] = "\"<%PRI%>%TIMESTAMP% %HOSTNAME% %syslogtag:1:32%%msg:::sp-if-no-1st-sp%%msg%\"";
static uchar template_StdUsrMsgFmt[] = "\" %syslogtag%%msg%\n\r\"";
static uchar template_StdDBFmt[] = "\"insert into SystemEvents (Message, Facility, FromHost, Priority, DeviceReportedTime, ReceivedAt, InfoUnitID, SysLogTag) values ('%msg%', %syslogfacility%, '%HOSTNAME%', %syslogpriority%, '%timereported:::date-mysql%', '%timegenerated:::date-mysql%', %iut%, '%syslogtag%')\",SQL";
static uchar template_StdPgSQLFmt[] = "\"insert into SystemEvents (Message, Facility, FromHost, Priority, DeviceReportedTime, ReceivedAt, InfoUnitID, SysLogTag) values ('%msg%', %syslogfacility%, '%HOSTNAME%', %syslogpriority%, '%timereported:::date-pgsql%', '%timegenerated:::date-pgsql%', %iut%, '%syslogtag%')\",STDSQL";
/* end template */


/* up to the next comment, prototypes that should be removed by reordering */
/* Function prototypes. */
static char **crunch_list(char *list);
static void reapchild();
static void debug_switch();
static void sighup_handler();
static void processImInternal(void);


static int usage(void)
{
	fprintf(stderr, "usage: rsyslogd [-c<version>] [-46AdnqQvwx] [-l<hostlist>] [-s<domainlist>]\n"
			"                [-f<conffile>] [-i<pidfile>] [-N<level>] [-M<module load path>]\n"
			"                [-u<number>]\n"
			"To run rsyslogd in native mode, use \"rsyslogd -c3 <other options>\"\n\n"
			"For further information see http://www.rsyslog.com/doc\n");
	exit(1); /* "good" exit - done to terminate usage() */
}


/* ------------------------------ some support functions for imdiag ------------------------------ *
 * This is a bit dirty, but the only way to do it, at least with reasonable effort.
 * rgerhards, 2009-05-25
 */

/* return back the approximate current number of messages in the main message queue
 */
rsRetVal
diagGetMainMsgQSize(int *piSize)
{
	DEFiRet;
	assert(piSize != NULL);
	*piSize = pMsgQueue->iQueueSize;
	RETiRet;
}


/* ------------------------------ end support functions for imdiag  ------------------------------ */


/* rgerhards, 2005-10-24: crunch_list is called only during option processing. So
 * it is never called once rsyslogd is running (not even when HUPed). This code
 * contains some exits, but they are considered safe because they only happen
 * during startup. Anyhow, when we review the code here, we might want to
 * reconsider the exit()s.
 */
static char **crunch_list(char *list)
{
	int count, i;
	char *p, *q;
	char **result = NULL;

	p = list;
	
	/* strip off trailing delimiters */
	while (p[strlen(p)-1] == LIST_DELIMITER) {
		count--;
		p[strlen(p)-1] = '\0';
	}
	/* cut off leading delimiters */
	while (p[0] == LIST_DELIMITER) {
		count--;
		p++; 
	}
	
	/* count delimiters to calculate elements */
	for (count=i=0; p[i]; i++)
		if (p[i] == LIST_DELIMITER) count++;
	
	if ((result = (char **)malloc(sizeof(char *) * (count+2))) == NULL) {
		printf ("Sorry, can't get enough memory, exiting.\n");
		exit(0); /* safe exit, because only called during startup */
	}
	
	/*
	 * We now can assume that the first and last
	 * characters are different from any delimiters,
	 * so we don't have to care about this.
	 */
	count = 0;
	while ((q=strchr(p, LIST_DELIMITER))) {
		result[count] = (char *) malloc((q - p + 1) * sizeof(char));
		if (result[count] == NULL) {
			printf ("Sorry, can't get enough memory, exiting.\n");
			exit(0); /* safe exit, because only called during startup */
		}
		strncpy(result[count], p, q - p);
		result[count][q - p] = '\0';
		p = q; p++;
		count++;
	}
	if ((result[count] = \
	     (char *)malloc(sizeof(char) * strlen(p) + 1)) == NULL) {
		printf ("Sorry, can't get enough memory, exiting.\n");
		exit(0); /* safe exit, because only called during startup */
	}
	strcpy(result[count],p);
	result[++count] = NULL;

#if 0
	count=0;
	while (result[count])
		DBGPRINTF("#%d: %s\n", count, StripDomains[count++]);
#endif
	return result;
}


void untty(void)
#ifdef HAVE_SETSID
{
	if(!Debug) {
		setsid();
	}
	return;
}
#else
{
	int i;

	if(!Debug) {
		i = open(_PATH_TTY, O_RDWR|O_CLOEXEC);
		if (i >= 0) {
#			if !defined(__hpux)
				(void) ioctl(i, (int) TIOCNOTTY, NULL);
#			else
				/* TODO: we need to implement something for HP UX! -- rgerhards, 2008-03-04 */
				/* actually, HP UX should have setsid, so the code directly above should
				 * trigger. So the actual question is why it doesn't do that...
				 */
#			endif
			close(i);
		}
	}
}
#endif


/* Take a raw input line, decode the message, and print the message
 * on the appropriate log files.
 * rgerhards 2004-11-08: Please note
 * that this function does only a partial decoding. At best, it splits 
 * the PRI part. No further decode happens. The rest is done in 
 * logmsg().
 * Added the iSource parameter so that we know if we have to parse
 * HOSTNAME or not. rgerhards 2004-11-16.
 * changed parameter iSource to bParseHost. For details, see comment in
 * printchopped(). rgerhards 2005-10-06
 * rgerhards: 2008-03-06: added "flags" to allow an input module to specify
 * flags, most importantly to request ignoring the messages' timestamp.
 *
 * rgerhards, 2008-03-19:
 * I added an additional calling parameter to permit specifying the flow
 * control capability of the source.
 *
 * rgerhards, 2008-05-16:
 * I added an additional calling parameter (hnameIP) to enable specifying the IP
 * of a remote host.
 *
 * rgerhards, 2008-09-11:
 * Interface change: added new parameter "InputName", permits the input to provide 
 * a string that identifies it. May be NULL, but must be a valid char* pointer if
 * non-NULL.
 *
 * rgerhards, 2008-10-06:
 * Interface change: added new parameter "stTime", which enables the caller to provide
 * a timestamp that is to be used as timegenerated instead of the current system time.
 * This is meant to facilitate performance optimization. Some inputs support such modes.
 * If stTime is NULL, the current system time is used.
 *
 * rgerhards, 2008-10-09:
 * interface change: bParseHostname removed, now in flags
 */
static inline rsRetVal printline(uchar *hname, uchar *hnameIP, uchar *msg, int flags, flowControl_t flowCtlType,
	prop_t *pInputName, struct syslogTime *stTime, time_t ttGenTime)
{
	DEFiRet;
	register uchar *p;
	int pri;
	msg_t *pMsg;
	prop_t *propFromHost = NULL;
	prop_t *propFromHostIP = NULL;

	/* Now it is time to create the message object (rgerhards) */
	if(stTime == NULL) {
		CHKiRet(msgConstruct(&pMsg));
	} else {
		CHKiRet(msgConstructWithTime(&pMsg, stTime, ttGenTime));
	}
	if(pInputName != NULL)
		MsgSetInputName(pMsg, pInputName);
	MsgSetFlowControlType(pMsg, flowCtlType);
	MsgSetRawMsgWOSize(pMsg, (char*)msg);
	
	/* test for special codes */
	pri = DEFUPRI;
	p = msg;
	if (*p == '<') {
		pri = 0;
		while (isdigit((int) *++p))
		{
		   pri = 10 * pri + (*p - '0');
		}
		if (*p == '>')
			++p;
	}
	if (pri &~ (LOG_FACMASK|LOG_PRIMASK))
		pri = DEFUPRI;
	pMsg->iFacility = LOG_FAC(pri);
	pMsg->iSeverity = LOG_PRI(pri);

	/* Now we look at the HOSTNAME. That is a bit complicated...
	 * If we have a locally received message, it does NOT
	 * contain any hostname information in the message itself.
	 * As such, the HOSTNAME is the same as the system that
	 * the message was received from (that, for obvious reasons,
	 * being the local host).  rgerhards 2004-11-16
	 */
	if((pMsg->msgFlags & PARSE_HOSTNAME) == 0)
		MsgSetHOSTNAME(pMsg, hname, ustrlen(hname));
	MsgSetRcvFromStr(pMsg, hname, ustrlen(hname), &propFromHost);
	CHKiRet(MsgSetRcvFromIPStr(pMsg, hnameIP, ustrlen(hnameIP), &propFromHostIP));
	MsgSetAfterPRIOffs(pMsg, p - msg);
	prop.Destruct(&propFromHost);
	prop.Destruct(&propFromHostIP);

	logmsg(pMsg, flags);

finalize_it:
	RETiRet;
}


/* This takes a received message that must be decoded and submits it to
 * the main message queue. The function calls the necessary parser.
 *
 * rgerhards, 2006-11-30: I have greatly changed this function. Formerly,
 * it tried to reassemble multi-part messages, which is a legacy stock
 * sysklogd concept. In essence, that was that messages not ending with
 * \0 were glued together. As far as I can see, this is a sysklogd
 * specific feature and, from looking at the code, seems to be used
 * pretty seldom (if at all). I remove this now, not the least because it is totally
 * incompatible with upcoming IETF syslog standards. If you experience
 * strange behaviour with messages beeing split across multiple lines,
 * this function here might be the place to look at.
 *
 * Some previous history worth noting:
 * I added the "iSource" parameter. This is needed to distinguish between
 * messages that have a hostname in them (received from the internet) and
 * those that do not have (most prominently /dev/log).  rgerhards 2004-11-16
 * And now I removed the "iSource" parameter and changed it to be "bParseHost",
 * because all that it actually controls is whether the host is parsed or not.
 * For rfc3195 support, we needed to modify the algo for host parsing, so we can
 * no longer rely just on the source (rfc3195d forwarded messages arrive via
 * unix domain sockets but contain the hostname). rgerhards, 2005-10-06
 *
 * rgerhards, 2008-02-18:
 * This function was previously called "printchopped"() and has been renamed
 * as part of the effort to create a clean internal message submission interface.
 * It also has been adopted to our usual calling interface, but currently does
 * not provide any useful return states. But we now have the hook and things can
 * improve in the future. <-- TODO!
 *
 * rgerhards, 2008-03-19:
 * I added an additional calling parameter to permit specifying the flow
 * control capability of the source.
 *
 * rgerhards, 2008-05-16:
 * I added an additional calling parameter (hnameIP) to enable specifying the IP
 * of a remote host.
 *
 * rgerhards, 2008-09-11:
 * Interface change: added new parameter "InputName", permits the input to provide 
 * a string that identifies it. May be NULL, but must be a valid char* pointer if
 * non-NULL.
 *
 * rgerhards, 2008-10-06:
 * Interface change: added new parameter "stTime", which enables the caller to provide
 * a timestamp that is to be used as timegenerated instead of the current system time.
 * This is meant to facilitate performance optimization. Some inputs support such modes.
 * If stTime is NULL, the current system time is used.
 *
 * rgerhards, 2008-10-09:
 * interface change: bParseHostname removed, now in flags
 */
rsRetVal
parseAndSubmitMessage(uchar *hname, uchar *hnameIP, uchar *msg, int len, int flags, flowControl_t flowCtlType,
	prop_t *pInputName, struct syslogTime *stTime, time_t ttGenTime)
{
	DEFiRet;
	register int iMsg;
	uchar *pMsg;
	uchar *pData;
	uchar *pEnd;
	int iMaxLine;
	uchar *tmpline = NULL;
#	ifdef USE_NETZIP
	uchar *deflateBuf = NULL;
	uLongf iLenDefBuf;
#	endif

	assert(hname != NULL);
	assert(hnameIP != NULL);
	assert(msg != NULL);
	assert(len >= 0);

	/* we first allocate work buffers large enough to hold the configured maximum
	 * size of a message. Over time, we should change this to a more optimal way, i.e.
	 * by calling the function with the actual length of the message to be parsed.
	 * rgerhards, 2008-09-02
	 *
	 * TODO: optimize buffer handling */
	iMaxLine = glbl.GetMaxLine();
	CHKmalloc(tmpline = malloc(sizeof(uchar) * (iMaxLine + 1)));

	/* we first check if we have a NUL character at the very end of the
	 * message. This seems to be a frequent problem with a number of senders.
	 * So I have now decided to drop these NULs. However, if they are intentional,
	 * that may cause us some problems, e.g. with syslog-sign. On the other hand,
	 * current code always has problems with intentional NULs (as it needs to escape
	 * them to prevent problems with the C string libraries), so that does not
	 * really matter. Just to be on the save side, we'll log destruction of such
	 * NULs in the debug log.
	 * rgerhards, 2007-09-14
	 */
	if(*(msg + len - 1) == '\0') {
		DBGPRINTF("dropped NUL at very end of message\n");
		len--;
	}

	/* then we check if we need to drop trailing LFs, which often make
	 * their way into syslog messages unintentionally. In order to remain
	 * compatible to recent IETF developments, we allow the user to
	 * turn on/off this handling.  rgerhards, 2007-07-23
	 */
	if(bDropTrailingLF && *(msg + len - 1) == '\n') {
		DBGPRINTF("dropped LF at very end of message (DropTrailingLF is set)\n");
		len--;
	}

	iMsg = 0;	/* initialize receiving buffer index */
	pMsg = tmpline; /* set receiving buffer pointer */
	pData = msg;	/* set source buffer pointer */
	pEnd = msg + len; /* this is one off, which is intensional */

#	ifdef USE_NETZIP
	/* we first need to check if we have a compressed record. If so,
	 * we must decompress it.
	 */
	if(len > 0 && *msg == 'z') { /* compressed data present? (do NOT change order if conditions!) */
		/* we have compressed data, so let's deflate it. We support a maximum
		 * message size of iMaxLine. If it is larger, an error message is logged
		 * and the message is dropped. We do NOT try to decompress larger messages
		 * as such might be used for denial of service. It might happen to later
		 * builds that such functionality be added as an optional, operator-configurable
		 * feature.
		 */
		int ret;
		iLenDefBuf = iMaxLine;
		CHKmalloc(deflateBuf = malloc(sizeof(uchar) * (iMaxLine + 1)));
		ret = uncompress((uchar *) deflateBuf, &iLenDefBuf, (uchar *) msg+1, len-1);
		DBGPRINTF("Compressed message uncompressed with status %d, length: new %ld, old %d.\n",
		        ret, (long) iLenDefBuf, len-1);
		/* Now check if the uncompression worked. If not, there is not much we can do. In
		 * that case, we log an error message but ignore the message itself. Storing the
		 * compressed text is dangerous, as it contains control characters. So we do
		 * not do this. If someone would like to have a copy, this code here could be
		 * modified to do a hex-dump of the buffer in question. We do not include
		 * this functionality right now.
		 * rgerhards, 2006-12-07
		 */
		if(ret != Z_OK) {
			errmsg.LogError(0, NO_ERRCODE, "Uncompression of a message failed with return code %d "
			            "- enable debug logging if you need further information. "
				    "Message ignored.", ret);
			FINALIZE; /* unconditional exit, nothing left to do... */
		}
		pData = deflateBuf;
		pEnd = deflateBuf + iLenDefBuf;
	}
#	else /* ifdef USE_NETZIP */
	/* in this case, we still need to check if the message is compressed. If so, we must
	 * tell the user we can not accept it.
	 */
	if(len > 0 && *msg == 'z') {
		errmsg.LogError(0, NO_ERRCODE, "Received a compressed message, but rsyslogd does not have compression "
		         "support enabled. The message will be ignored.");
		FINALIZE;
	}	
#	endif /* ifdef USE_NETZIP */

	while(pData < pEnd) {
		if(iMsg >= iMaxLine) {
			/* emergency, we now need to flush, no matter if
			 * we are at end of message or not...
			 */
			if(iMsg == iMaxLine) {
				*(pMsg + iMsg) = '\0'; /* space *is* reserved for this! */
				printline(hname, hnameIP, tmpline, flags, flowCtlType, pInputName, stTime, ttGenTime);
			} else {
				/* This case in theory never can happen. If it happens, we have
				 * a logic error. I am checking for it, because if I would not,
				 * we would address memory invalidly with the code above. I
				 * do not care much about this case, just a debug log entry
				 * (I couldn't do any more smart things anyway...).
				 * rgerhards, 2007-9-20
				 */
				DBGPRINTF("internal error: iMsg > max msg size in printchopped()\n");
			}
			FINALIZE; /* in this case, we are done... nothing left we can do */
		}
		if(*pData == '\0') { /* guard against \0 characters... */
			/* changed to the sequence (somewhat) proposed in
			 * draft-ietf-syslog-protocol-19. rgerhards, 2006-11-30
			 */
			if(iMsg + 3 < iMaxLine) { /* do we have space? */
				*(pMsg + iMsg++) =  cCCEscapeChar;
				*(pMsg + iMsg++) = '0';
				*(pMsg + iMsg++) = '0';
				*(pMsg + iMsg++) = '0';
			} /* if we do not have space, we simply ignore the '\0'... */
			  /* log an error? Very questionable... rgerhards, 2006-11-30 */
			  /* decided: we do not log an error, it won't help... rger, 2007-06-21 */
			++pData;
		} else if(bEscapeCCOnRcv && iscntrl((int) *pData)) {
			/* we are configured to escape control characters. Please note
			 * that this most probably break non-western character sets like
			 * Japanese, Korean or Chinese. rgerhards, 2007-07-17
			 * Note: sysklogd logs octal values only for DEL and CCs above 127.
			 * For others, it logs ^n where n is the control char converted to an
			 * alphabet character. We like consistency and thus escape it to octal
			 * in all cases. If someone complains, we may change the mode. At least
			 * we known now what's going on.
			 * rgerhards, 2007-07-17
			 */
			if(iMsg + 3 < iMaxLine) { /* do we have space? */
				*(pMsg + iMsg++) = cCCEscapeChar;
				*(pMsg + iMsg++) = '0' + ((*pData & 0300) >> 6);
				*(pMsg + iMsg++) = '0' + ((*pData & 0070) >> 3);
				*(pMsg + iMsg++) = '0' + ((*pData & 0007));
			} /* again, if we do not have space, we ignore the char - see comment at '\0' */
			++pData;
		} else {
			*(pMsg + iMsg++) = *pData++;
		}
	}

	*(pMsg + iMsg) = '\0'; /* space *is* reserved for this! */

	/* typically, we should end up here! */
	printline(hname, hnameIP, tmpline, flags, flowCtlType, pInputName, stTime, ttGenTime);

finalize_it:
	if(tmpline != NULL)
		free(tmpline);
#	ifdef USE_NETZIP
	if(deflateBuf != NULL)
		free(deflateBuf);
#	endif
	RETiRet;
}


/* this is a special function used to submit an error message. This
 * function is also passed to the runtime library as the generic error
 * message handler. -- rgerhards, 2008-04-17
 */
rsRetVal
submitErrMsg(int iErr, uchar *msg)
{
	DEFiRet;
	iRet = logmsgInternal(iErr, LOG_SYSLOG|LOG_ERR, msg, 0);
	RETiRet;
}


/* rgerhards 2004-11-09: the following is a function that can be used
 * to log a message orginating from the syslogd itself. In sysklogd code,
 * this is done by simply calling logmsg(). However, logmsg() is changed in
 * rsyslog so that it takes a msg "object". So it can no longer be called
 * directly. This method here solves the need. It provides an interface that
 * allows to construct a locally-generated message. Please note that this
 * function here probably is only an interim solution and that we need to
 * think on the best way to do this.
 */
rsRetVal
logmsgInternal(int iErr, int pri, uchar *msg, int flags)
{
	uchar pszTag[33];
	msg_t *pMsg;
	DEFiRet;

	CHKiRet(msgConstruct(&pMsg));
	MsgSetInputName(pMsg, pInternalInputName);
	MsgSetRawMsgWOSize(pMsg, (char*)msg);
	MsgSetHOSTNAME(pMsg, glbl.GetLocalHostName(), ustrlen(glbl.GetLocalHostName()));
	MsgSetRcvFrom(pMsg, glbl.GetLocalHostNameProp());
	MsgSetRcvFromIP(pMsg, pLocalHostIP);
	/* check if we have an error code associated and, if so,
	 * adjust the tag. -- rgerhards, 2008-06-27
	 */
	if(iErr == NO_ERRCODE) {
		MsgSetTAG(pMsg, UCHAR_CONSTANT("rsyslogd:"), sizeof("rsyslogd:") - 1);
	} else {
		size_t len = snprintf((char*)pszTag, sizeof(pszTag), "rsyslogd%d:", iErr);
		pszTag[32] = '\0'; /* just to make sure... */
		MsgSetTAG(pMsg, pszTag, len);
	}
	pMsg->iFacility = LOG_FAC(pri);
	pMsg->iSeverity = LOG_PRI(pri);
	pMsg->bParseHOSTNAME = 0;
	flags |= INTERNAL_MSG;

	/* we now check if we should print internal messages out to stderr. This was
	 * suggested by HKS as a way to help people troubleshoot rsyslog configuration
	 * (by running it interactively. This makes an awful lot of sense, so I add
	 * it here. -- rgerhards, 2008-07-28
	 * Note that error messages can not be disable during a config verify. This
	 * permits us to process unmodified config files which otherwise contain a
	 * supressor statement.
	 */
	if(((Debug || NoFork) && bErrMsgToStderr) || iConfigVerify) {
		if(LOG_PRI(pri) == LOG_ERR)
			fprintf(stderr, "rsyslogd: %s\n", msg);
	}

	if(bHaveMainQueue == 0) { /* not yet in queued mode */
		iminternalAddMsg(pri, pMsg, flags);
	} else {
		/* we have the queue, so we can simply provide the 
		 * message to the queue engine.
		 */
		logmsg(pMsg, flags);
	}
finalize_it:
	RETiRet;
}


/* The consumer of dequeued messages. This function is called by the
 * queue engine on dequeueing of a message. It runs on a SEPARATE
 * THREAD.
 * Please note: the message object is destructed by the queue itself!
 */
static rsRetVal
msgConsumer(void __attribute__((unused)) *notNeeded, void *pUsr)
{
	DEFiRet;
	msg_t *pMsg = (msg_t*) pUsr;

	assert(pMsg != NULL);

	if((pMsg->msgFlags & NEEDS_PARSING) != 0) {
		parseMsg(pMsg);
	}
	ruleset.ProcessMsg(pMsg);
	msgDestruct(&pMsg);

	RETiRet;
}


/* Helper to parseRFCSyslogMsg. This function parses a field up to
 * (and including) the SP character after it. The field contents is
 * returned in a caller-provided buffer. The parsepointer is advanced
 * to after the terminating SP. The caller must ensure that the 
 * provided buffer is large enough to hold the to be extracted value.
 * Returns 0 if everything is fine or 1 if either the field is not
 * SP-terminated or any other error occurs. -- rger, 2005-11-24
 * The function now receives the size of the string and makes sure
 * that it does not process more than that. The *pLenStr counter is
 * updated on exit. -- rgerhards, 2009-09-23
 */
static int parseRFCField(uchar **pp2parse, uchar *pResult, int *pLenStr)
{
	uchar *p2parse;
	int iRet = 0;

	assert(pp2parse != NULL);
	assert(*pp2parse != NULL);
	assert(pResult != NULL);

	p2parse = *pp2parse;

	/* this is the actual parsing loop */
	while(*pLenStr > 0  && *p2parse != ' ') {
		*pResult++ = *p2parse++;
		--(*pLenStr);
	}

	if(*pLenStr > 0 && *p2parse == ' ') {
		++p2parse; /* eat SP, but only if not at end of string */
		--(*pLenStr);
	} else {
		iRet = 1; /* there MUST be an SP! */
	}
	*pResult = '\0';

	/* set the new parse pointer */
	*pp2parse = p2parse;
	return 0;
}


/* Helper to parseRFCSyslogMsg. This function parses the structured
 * data field of a message. It does NOT parse inside structured data,
 * just gets the field as whole. Parsing the single entities is left
 * to other functions. The parsepointer is advanced
 * to after the terminating SP. The caller must ensure that the 
 * provided buffer is large enough to hold the to be extracted value.
 * Returns 0 if everything is fine or 1 if either the field is not
 * SP-terminated or any other error occurs. -- rger, 2005-11-24
 * The function now receives the size of the string and makes sure
 * that it does not process more than that. The *pLenStr counter is
 * updated on exit. -- rgerhards, 2009-09-23
 */
static int parseRFCStructuredData(uchar **pp2parse, uchar *pResult, int *pLenStr)
{
	uchar *p2parse;
	int bCont = 1;
	int iRet = 0;
	int lenStr;

	assert(pp2parse != NULL);
	assert(*pp2parse != NULL);
	assert(pResult != NULL);

	p2parse = *pp2parse;
	lenStr = *pLenStr;

	/* this is the actual parsing loop
	 * Remeber: structured data starts with [ and includes any characters
	 * until the first ] followed by a SP. There may be spaces inside
	 * structured data. There may also be \] inside the structured data, which
	 * do NOT terminate an element.
	 */
	if(lenStr == 0 || *p2parse != '[')
		return 1; /* this is NOT structured data! */

	if(*p2parse == '-') { /* empty structured data? */
		*pResult++ = '-';
		++p2parse;
		--lenStr;
	} else {
		while(bCont) {
			if(lenStr < 2) {
				/* we now need to check if we have only structured data */
				if(lenStr > 0 && *p2parse == ']') {
					*pResult++ = *p2parse;
					p2parse++;
					lenStr--;
					bCont = 0;
				} else {
					iRet = 1; /* this is not valid! */
					bCont = 0;
				}
<<<<<<< HEAD
			} else if(*p2parse == '\\' && *(p2parse+1) == ']') {
=======
  			} else if(*p2parse == '\\' && *(p2parse+1) == ']') {
>>>>>>> cb976162
				/* this is escaped, need to copy both */
				*pResult++ = *p2parse++;
				*pResult++ = *p2parse++;
				lenStr -= 2;
			} else if(*p2parse == ']' && *(p2parse+1) == ' ') {
				/* found end, just need to copy the ] and eat the SP */
				*pResult++ = *p2parse;
				p2parse += 2;
				lenStr -= 2;
				bCont = 0;
			} else {
				*pResult++ = *p2parse++;
				--lenStr;
			}
		}
	}

	if(lenStr > 0 && *p2parse == ' ') {
		++p2parse; /* eat SP, but only if not at end of string */
		--lenStr;
	} else {
		iRet = 1; /* there MUST be an SP! */
	}
	*pResult = '\0';

	/* set the new parse pointer */
	*pp2parse = p2parse;
	*pLenStr = lenStr;
	return 0;
}

/* parse a RFC5424-formatted syslog message. This function returns
 * 0 if processing of the message shall continue and 1 if something
 * went wrong and this messe should be ignored. This function has been
 * implemented in the effort to support syslog-protocol. Please note that
 * the name (parse *RFC*) stems from the hope that syslog-protocol will
 * some time become an RFC. Do not confuse this with informational
 * RFC 3164 (which is legacy syslog).
 *
 * currently supported format:
 *
 * <PRI>VERSION SP TIMESTAMP SP HOSTNAME SP APP-NAME SP PROCID SP MSGID SP [SD-ID]s SP MSG
 *
 * <PRI> is already stripped when this function is entered. VERSION already
 * has been confirmed to be "1", but has NOT been stripped from the message.
 *
 * rger, 2005-11-24
 */
int parseRFCSyslogMsg(msg_t *pMsg, int flags)
{
	uchar *p2parse;
	uchar *pBuf;
	int lenMsg;
	int bContParse = 1;

	BEGINfunc
	assert(pMsg != NULL);
	assert(pMsg->pszRawMsg != NULL);
	p2parse = pMsg->pszRawMsg + pMsg->offAfterPRI; /* point to start of text, after PRI */
<<<<<<< HEAD
	lenMsg = pMsg->iLenRawMsg - (pMsg->offAfterPRI);
=======
	lenMsg = pMsg->iLenRawMsg - pMsg->offAfterPRI;
>>>>>>> cb976162

	/* do a sanity check on the version and eat it (the caller checked this already) */
	assert(p2parse[0] == '1' && p2parse[1] == ' ');
	p2parse += 2;
	lenMsg -= 2;

	/* Now get us some memory we can use as a work buffer while parsing.
	 * We simply allocated a buffer sufficiently large to hold all of the
	 * message, so we can not run into any troubles. I think this is
	 * more wise then to use individual buffers.
	 */
	if((pBuf = malloc(sizeof(uchar) * (lenMsg + 1))) == NULL)
		return 1;
		
	/* IMPORTANT NOTE:
	 * Validation is not actually done below nor are any errors handled. I have
	 * NOT included this for the current proof of concept. However, it is strongly
	 * advisable to add it when this code actually goes into production.
	 * rgerhards, 2005-11-24
	 */

	/* TIMESTAMP */
	if(datetime.ParseTIMESTAMP3339(&(pMsg->tTIMESTAMP),  &p2parse, &lenMsg) == RS_RET_OK) {
		if(flags & IGNDATE) {
			/* we need to ignore the msg data, so simply copy over reception date */
			memcpy(&pMsg->tTIMESTAMP, &pMsg->tRcvdAt, sizeof(struct syslogTime));
		}
	} else {
		DBGPRINTF("no TIMESTAMP detected!\n");
		bContParse = 0;
	}

	/* HOSTNAME */
	if(bContParse) {
		parseRFCField(&p2parse, pBuf, &lenMsg);
		MsgSetHOSTNAME(pMsg, pBuf, ustrlen(pBuf));
	}

	/* APP-NAME */
	if(bContParse) {
		parseRFCField(&p2parse, pBuf, &lenMsg);
		MsgSetAPPNAME(pMsg, (char*)pBuf);
	}

	/* PROCID */
	if(bContParse) {
		parseRFCField(&p2parse, pBuf, &lenMsg);
		MsgSetPROCID(pMsg, (char*)pBuf);
	}

	/* MSGID */
	if(bContParse) {
		parseRFCField(&p2parse, pBuf, &lenMsg);
		MsgSetMSGID(pMsg, (char*)pBuf);
	}

	/* STRUCTURED-DATA */
	if(bContParse) {
		parseRFCStructuredData(&p2parse, pBuf, &lenMsg);
		MsgSetStructuredData(pMsg, (char*)pBuf);
	}

	/* MSG */
	MsgSetMSGoffs(pMsg, p2parse - pMsg->pszRawMsg);

	free(pBuf);
	ENDfunc
	return 0; /* all ok */
}


/* parse a legay-formatted syslog message. This function returns
 * 0 if processing of the message shall continue and 1 if something
 * went wrong and this messe should be ignored. This function has been
 * implemented in the effort to support syslog-protocol.
 * rger, 2005-11-24
 * As of 2006-01-10, I am removing the logic to continue parsing only
 * when a valid TIMESTAMP is detected. Validity of other fields already
 * is ignored. This is due to the fact that the parser has grown smarter
 * and is now more able to understand different dialects of the syslog
 * message format. I do not expect any bad side effects of this change,
 * but I thought I log it in this comment.
 * rgerhards, 2006-01-10
 */
int parseLegacySyslogMsg(msg_t *pMsg, int flags)
{
	uchar *p2parse;
	int lenMsg;
	int bTAGCharDetected;
	int i;	/* general index for parsing */
	uchar bufParseTAG[CONF_TAG_MAXSIZE];
	uchar bufParseHOSTNAME[CONF_TAG_HOSTNAME];
	BEGINfunc

	assert(pMsg != NULL);
	assert(pMsg->pszRawMsg != NULL);
	lenMsg = pMsg->iLenRawMsg - (pMsg->offAfterPRI + 1);
RUNLOG_VAR("%d", pMsg->offAfterPRI);
RUNLOG_VAR("%d", lenMsg);
	p2parse = pMsg->pszRawMsg + pMsg->offAfterPRI; /* point to start of text, after PRI */

	/* Check to see if msg contains a timestamp. We start by assuming
	 * that the message timestamp is the time of reception (which we 
	 * generated ourselfs and then try to actually find one inside the
	 * message. There we go from high-to low precison and are done
	 * when we find a matching one. -- rgerhards, 2008-09-16
	 */
	if(datetime.ParseTIMESTAMP3339(&(pMsg->tTIMESTAMP), &p2parse, &lenMsg) == RS_RET_OK) {
		/* we are done - parse pointer is moved by ParseTIMESTAMP3339 */;
	} else if(datetime.ParseTIMESTAMP3164(&(pMsg->tTIMESTAMP), &p2parse, &lenMsg) == RS_RET_OK) {
		/* we are done - parse pointer is moved by ParseTIMESTAMP3164 */;
	} else if(*p2parse == ' ' && lenMsg > 1) { /* try to see if it is slighly malformed - HP procurve seems to do that sometimes */
		++p2parse;	/* move over space */
		--lenMsg;
		if(datetime.ParseTIMESTAMP3164(&(pMsg->tTIMESTAMP), &p2parse, &lenMsg) == RS_RET_OK) {
			/* indeed, we got it! */
			/* we are done - parse pointer is moved by ParseTIMESTAMP3164 */;
		} else {/* parse pointer needs to be restored, as we moved it off-by-one
			 * for this try.
			 */
			--p2parse;
			++lenMsg;
		}
	}

	if(flags & IGNDATE) {
		/* we need to ignore the msg data, so simply copy over reception date */
		memcpy(&pMsg->tTIMESTAMP, &pMsg->tRcvdAt, sizeof(struct syslogTime));
	}

	/* rgerhards, 2006-03-13: next, we parse the hostname and tag. But we 
	 * do this only when the user has not forbidden this. I now introduce some
	 * code that allows a user to configure rsyslogd to treat the rest of the
	 * message as MSG part completely. In this case, the hostname will be the
	 * machine that we received the message from and the tag will be empty. This
	 * is meant to be an interim solution, but for now it is in the code.
	 */
	if(bParseHOSTNAMEandTAG && !(flags & INTERNAL_MSG)) {
		/* parse HOSTNAME - but only if this is network-received!
		 * rger, 2005-11-14: we still have a problem with BSD messages. These messages
		 * do NOT include a host name. In most cases, this leads to the TAG to be treated
		 * as hostname and the first word of the message as the TAG. Clearly, this is not
		 * of advantage ;) I think I have now found a way to handle this situation: there
		 * are certain characters which are frequently used in TAG (e.g. ':'), which are
		 * *invalid* in host names. So while parsing the hostname, I check for these characters.
		 * If I find them, I set a simple flag but continue. After parsing, I check the flag.
		 * If it was set, then we most probably do not have a hostname but a TAG. Thus, I change
		 * the fields. I think this logic shall work with any type of syslog message.
		 * rgerhards, 2009-06-23: and I now have extended this logic to every character
		 * that is not a valid hostname.
		 */
		bTAGCharDetected = 0;
		if(lenMsg > 0 && flags & PARSE_HOSTNAME) {
			i = 0;
			while(lenMsg > 0 && (isalnum(p2parse[i]) || p2parse[i] == '.' || p2parse[i] == '.'
				|| p2parse[i] == '_' || p2parse[i] == '-') && i < CONF_TAG_MAXSIZE) {
				bufParseHOSTNAME[i] = p2parse[i];
				++i;
				--lenMsg;
			}

			if(i > 0 && p2parse[i] == ' ' && isalnum(p2parse[i-1])) {
				/* we got a hostname! */
				p2parse += i + 1; /* "eat" it (including SP delimiter) */
				bufParseHOSTNAME[i] = '\0';
				MsgSetHOSTNAME(pMsg, bufParseHOSTNAME, i);
			}
		}

		/* now parse TAG - that should be present in message from all sources.
		 * This code is somewhat not compliant with RFC 3164. As of 3164,
		 * the TAG field is ended by any non-alphanumeric character. In
		 * practice, however, the TAG often contains dashes and other things,
		 * which would end the TAG. So it is not desirable. As such, we only
		 * accept colon and SP to be terminators. Even there is a slight difference:
		 * a colon is PART of the TAG, while a SP is NOT part of the tag
		 * (it is CONTENT). Starting 2008-04-04, we have removed the 32 character
		 * size limit (from RFC3164) on the tag. This had bad effects on existing
		 * envrionments, as sysklogd didn't obey it either (probably another bug
		 * in RFC3164...). We now receive the full size, but will modify the
		 * outputs so that only 32 characters max are used by default.
		 */
		i = 0;
		while(lenMsg > 0 && *p2parse != ':' && *p2parse != ' ' && i < CONF_TAG_MAXSIZE) {
			bufParseTAG[i++] = *p2parse++;
			--lenMsg;
		}
		if(lenMsg > 0 && *p2parse == ':') {
			++p2parse; 
			--lenMsg;
			bufParseTAG[i++] = ':';
		}

		/* no TAG can only be detected if the message immediatly ends, in which case an empty TAG
		 * is considered OK. So we do not need to check for empty TAG. -- rgerhards, 2009-06-23
		 */
		bufParseTAG[i] = '\0';	/* terminate string */
		MsgSetTAG(pMsg, bufParseTAG, i);
	} else {/* we enter this code area when the user has instructed rsyslog NOT
		 * to parse HOSTNAME and TAG - rgerhards, 2006-03-13
		 */
		if(!(flags & INTERNAL_MSG)) {
			DBGPRINTF("HOSTNAME and TAG not parsed by user configuraton.\n");
		}
	}

	/* The rest is the actual MSG */
	MsgSetMSGoffs(pMsg, p2parse - pMsg->pszRawMsg);

	ENDfunc
	return 0; /* all ok */
}


/* submit a message to the main message queue.   This is primarily
 * a hook to prevent the need for callers to know about the main message queue
 * (which may change in the future as we will probably have multiple rule
 * sets and thus queues...).
 * rgerhards, 2008-02-13
 */
rsRetVal
submitMsg(msg_t *pMsg)
{
	DEFiRet;

	ISOBJ_TYPE_assert(pMsg, msg);
	
	MsgPrepareEnqueue(pMsg);
	qqueueEnqObj(pMsgQueue, pMsg->flowCtlType, (void*) pMsg);

	RETiRet;
}


/* submit multiple messages at once, very similar to submitMsg, just
 * for multi_submit_t.
 * rgerhards, 2009-06-16
 */
rsRetVal
multiSubmitMsg(multi_submit_t *pMultiSub)
{
	int i;
	DEFiRet;
	assert(pMultiSub != NULL);

	for(i = 0 ; i < pMultiSub->nElem ; ++i) {
		MsgPrepareEnqueue(pMultiSub->ppMsgs[i]);
	}

	iRet = qqueueMultiEnqObj(pMsgQueue, pMultiSub);
	pMultiSub->nElem = 0;

	RETiRet;
}


/* Log a message to the appropriate log files, users, etc. based on
 * the priority.
 * rgerhards 2004-11-08: actually, this also decodes all but the PRI part.
 * rgerhards 2004-11-09: ... but only, if syslogd could properly be initialized
 *			 if not, we use emergency logging to the console and in
 *                       this case, no further decoding happens.
 * changed to no longer receive a plain message but a msg object instead.
 * rgerhards-2004-11-16: OK, we are now up to another change... This method
 * actually needs to PARSE the message. How exactly this needs to happen depends on
 * a number of things. Most importantly, it depends on the source. For example,
 * locally received messages (SOURCE_UNIXAF) do NOT have a hostname in them. So
 * we need to treat them differntly form network-received messages which have.
 * Well, actually not all network-received message really have a hostname. We
 * can just hope they do, but we can not be sure. So this method tries to find
 * whatever can be found in the message and uses that... Obviously, there is some
 * potential for misinterpretation, which we simply can not solve under the
 * circumstances given.
 */
void
logmsg(msg_t *pMsg, int flags)
{
	char *msg;

	BEGINfunc
	assert(pMsg != NULL);
	assert(pMsg->pszRawMsg != NULL);

	msg = (char*) pMsg->pszRawMsg + pMsg->offAfterPRI;  /* point to start of text, after PRI */
	DBGPRINTF("logmsg: flags %x, from '%s', msg %s\n", flags, getRcvFrom(pMsg), msg);

	/* rger 2005-11-24 (happy thanksgiving!): we now need to check if we have
	 * a traditional syslog message or one formatted according to syslog-protocol.
	 * We need to apply different parsers depending on that. We use the
	 * -protocol VERSION field for the detection.
	 */
	if(msg[0] == '1' && msg[1] == ' ') {
		DBGPRINTF("Message has syslog-protocol format.\n");
		setProtocolVersion(pMsg, 1);
		if(parseRFCSyslogMsg(pMsg, flags) == 1) {
			msgDestruct(&pMsg);
			return;
		}
	} else { /* we have legacy syslog */
		DBGPRINTF("Message has legacy syslog format.\n");
		setProtocolVersion(pMsg, 0);
		if(parseLegacySyslogMsg(pMsg, flags) == 1) {
			msgDestruct(&pMsg);
			return;
		}
	}

	/* ---------------------- END PARSING ---------------- */
	
	/* now submit the message to the main queue - then we are done */
	pMsg->msgFlags = flags;
	MsgPrepareEnqueue(pMsg);
	qqueueEnqObj(pMsgQueue, pMsg->flowCtlType, (void*) pMsg);
	ENDfunc
}


static void
reapchild()
{
	int saved_errno = errno;
	struct sigaction sigAct;

	memset(&sigAct, 0, sizeof (sigAct));
	sigemptyset(&sigAct.sa_mask);
	sigAct.sa_handler = reapchild;
	sigaction(SIGCHLD, &sigAct, NULL);  /* reset signal handler -ASP */

	while(waitpid(-1, NULL, WNOHANG) > 0);
	errno = saved_errno;
}


/* helper to doFlushRptdMsgs() to flush the individual action links via llExecFunc
 * rgerhards, 2007-08-02
 */
DEFFUNC_llExecFunc(flushRptdMsgsActions)
{
	action_t *pAction = (action_t*) pData;
	assert(pAction != NULL);
	
	BEGINfunc
	LockObj(pAction);
	/* TODO: time() performance: the call below could be moved to
	 * the beginn of the llExec(). This makes it slightly less correct, but
	 * in an acceptable way. -- rgerhards, 2008-09-16
	 */
	if (pAction->f_prevcount && time(NULL) >= REPEATTIME(pAction)) {
		DBGPRINTF("flush %s: repeated %d times, %d sec.\n",
		    module.GetStateName(pAction->pMod), pAction->f_prevcount,
		    repeatinterval[pAction->f_repeatcount]);
		actionWriteToAction(pAction);
		BACKOFF(pAction);
	}
	UnlockObj(pAction);

	ENDfunc
	return RS_RET_OK; /* we ignore errors, we can not do anything either way */
}


/* This method flushes repeat messages.
 */
static void
doFlushRptdMsgs(void)
{
	ruleset.IterateAllActions(flushRptdMsgsActions, NULL);
}


static void debug_switch()
{
	struct sigaction sigAct;

	if(debugging_on == 0) {
		debugging_on = 1;
		DBGPRINTF("Switching debugging_on to true\n");
	} else {
		DBGPRINTF("Switching debugging_on to false\n");
		debugging_on = 0;
	}
	
	memset(&sigAct, 0, sizeof (sigAct));
	sigemptyset(&sigAct.sa_mask);
	sigAct.sa_handler = debug_switch;
	sigaction(SIGUSR1, &sigAct, NULL);
}


void legacyOptsEnq(uchar *line)
{
	legacyOptsLL_t *pNew;

	pNew = malloc(sizeof(legacyOptsLL_t));
	if(line == NULL)
		pNew->line = NULL;
	else
		pNew->line = (uchar *) strdup((char *) line);
	pNew->next = NULL;

	if(pLegacyOptsLL == NULL)
		pLegacyOptsLL = pNew;
	else {
		legacyOptsLL_t *pThis = pLegacyOptsLL;

		while(pThis->next != NULL)
			pThis = pThis->next;
		pThis->next = pNew;
	}
}


void legacyOptsFree(void)
{
	legacyOptsLL_t *pThis = pLegacyOptsLL, *pNext;

	while(pThis != NULL) {
		if(pThis->line != NULL)
			free(pThis->line);
		pNext = pThis->next;
		free(pThis);
		pThis = pNext;
	}
}


void legacyOptsHook(void)
{
	legacyOptsLL_t *pThis = pLegacyOptsLL;

	while(pThis != NULL) {
		if(pThis->line != NULL) {
			errno = 0;
			errmsg.LogError(0, NO_ERRCODE, "Warning: backward compatibility layer added to following "
				        "directive to rsyslog.conf: %s", pThis->line);
			conf.cfsysline(pThis->line);
		}
		pThis = pThis->next;
	}
}


void legacyOptsParseTCP(char ch, char *arg)
{
	register int i;
	register char *pArg = arg;
	static char conflict = '\0';

	if((conflict == 'g' && ch == 't') || (conflict == 't' && ch == 'g')) {
		fprintf(stderr, "rsyslogd: If you want to use both -g and -t, use directives instead, -%c ignored.\n", ch);
		return;
	} else
		conflict = ch;

	/* extract port */
	i = 0;
	while(isdigit((int) *pArg))
		i = i * 10 + *pArg++ - '0';

	/* number of sessions */
	if(*pArg == '\0' || *pArg == ',') {
		if(ch == 't')
			legacyOptsEnq((uchar *) "ModLoad imtcp");
		else if(ch == 'g')
			legacyOptsEnq((uchar *) "ModLoad imgssapi");

		if(i >= 0 && i <= 65535) {
			uchar line[30];

			if(ch == 't') {
				snprintf((char *) line, sizeof(line), "InputTCPServerRun %d", i);
			} else if(ch == 'g') {
				snprintf((char *) line, sizeof(line), "InputGSSServerRun %d", i);
			}
			legacyOptsEnq(line);
		} else {
			if(ch == 't') {
				fprintf(stderr, "rsyslogd: Invalid TCP listen port %d - changed to 514.\n", i);
				legacyOptsEnq((uchar *) "InputTCPServerRun 514");
			} else if(ch == 'g') {
				fprintf(stderr, "rsyslogd: Invalid GSS listen port %d - changed to 514.\n", i);
				legacyOptsEnq((uchar *) "InputGSSServerRun 514");
			}
		}

		if(*pArg == ',') {
			++pArg;
			while(isspace((int) *pArg))
				++pArg;
			i = 0;
			while(isdigit((int) *pArg)) {
				i = i * 10 + *pArg++ - '0';
			}
			if(i > 0) {
				uchar line[30];

				snprintf((char *) line, sizeof(line), "InputTCPMaxSessions %d", i);
				legacyOptsEnq(line);
			} else {
				if(ch == 't') {
					fprintf(stderr,	"rsyslogd: TCP session max configured "
						"to %d [-t %s] - changing to 1.\n", i, arg);
					legacyOptsEnq((uchar *) "InputTCPMaxSessions 1");
				} else if (ch == 'g') {
					fprintf(stderr,	"rsyslogd: GSS session max configured "
						"to %d [-g %s] - changing to 1.\n", i, arg);
					legacyOptsEnq((uchar *) "InputTCPMaxSessions 1");
				}
			}
		}
	} else
		fprintf(stderr, "rsyslogd: Invalid -t %s command line option.\n", arg);
}


/* doDie() is a signal handler. If called, it sets the bFinished variable
 * to indicate the program should terminate. However, it does not terminate
 * it itself, because that causes issues with multi-threading. The actual
 * termination is then done on the main thread. This solution might introduce
 * a minimal delay, but it is much cleaner than the approach of doing everything
 * inside the signal handler.
 * rgerhards, 2005-10-26
 * Note: we do not call DBGPRINTF() as this may cause us to block in case something
 * with the threading is wrong.
 */
static void doDie(int sig)
{
#	define MSG1 "DoDie called.\n"
#	define MSG2 "DoDie called 5 times - unconditional exit\n"
	static int iRetries = 0; /* debug aid */
	if(Debug)
		write(1, MSG1, sizeof(MSG1) - 1);
	if(iRetries++ == 4) {
		if(Debug)
			write(1, MSG2, sizeof(MSG2) - 1);
		abort();
	}
	bFinished = sig;
#	undef MSG1
#	undef MSG2
}


/* This function frees all dynamically allocated memory for program termination.
 * It must be called only immediately before exit(). It is primarily an aid
 * for memory debuggers, which prevents cluttered outupt.
 * rgerhards, 2008-03-20
 */
static void
freeAllDynMemForTermination(void)
{
	free(pszMainMsgQFName);
	free(pModDir);
	free(pszConfDAGFile);
}


/* Finalize and destruct all actions.
 */
static inline void
destructAllActions(void)
{
	ruleset.DestructAllActions();
	bHaveMainQueue = 0; // flag that internal messages need to be temporarily stored
}


/* die() is called when the program shall end. This typically only occurs
 * during sigterm or during the initialization. 
 * As die() is intended to shutdown rsyslogd, it is
 * safe to call exit() here. Just make sure that die() itself is not called
 * at inapropriate places. As a general rule of thumb, it is a bad idea to add
 * any calls to die() in new code!
 * rgerhards, 2005-10-24
 */
static void
die(int sig)
{
	char buf[256];

	DBGPRINTF("exiting on signal %d\n", sig);

	/* IMPORTANT: we should close the inputs first, and THEN send our termination
	 * message. If we do it the other way around, logmsgInternal() may block on
	 * a full queue and the inputs still fill up that queue. Depending on the
	 * scheduling order, we may end up with logmsgInternal being held for a quite
	 * long time. When the inputs are terminated first, that should not happen
	 * because the queue is drained in parallel. The situation could only become
	 * an issue with extremely long running actions in a queue full environment.
	 * However, such actions are at least considered poorly written, if not
	 * outright wrong. So we do not care about this very remote problem.
	 * rgerhards, 2008-01-11
	 */

	/* close the inputs */
	DBGPRINTF("Terminating input threads...\n");
	thrdTerminateAll();

	/* and THEN send the termination log message (see long comment above) */
	if (sig) {
		(void) snprintf(buf, sizeof(buf) / sizeof(char),
		 " [origin software=\"rsyslogd\" " "swVersion=\"" VERSION \
		 "\" x-pid=\"%d\" x-info=\"http://www.rsyslog.com\"]" " exiting on signal %d.",
		 (int) myPid, sig);
		errno = 0;
		logmsgInternal(NO_ERRCODE, LOG_SYSLOG|LOG_INFO, (uchar*)buf, 0);
	}
	
	/* drain queue (if configured so) and stop main queue worker thread pool */
	DBGPRINTF("Terminating main queue...\n");
	qqueueDestruct(&pMsgQueue);
	pMsgQueue = NULL;

	/* Free ressources and close connections. This includes flushing any remaining
	 * repeated msgs.
	 */
	DBGPRINTF("Terminating outputs...\n");
	destructAllActions();

	DBGPRINTF("all primary multi-thread sources have been terminated - now doing aux cleanup...\n");
	/* rger 2005-02-22
	 * now clean up the in-memory structures. OK, the OS
	 * would also take care of that, but if we do it
	 * ourselfs, this makes finding memory leaks a lot
	 * easier.
	 */
	tplDeleteAll();

	remove_pid(PidFile);

	/* de-init some modules */
	modExitIminternal();

	/*dbgPrintAllDebugInfo(); / * this is the last spot where this can be done - below output modules are unloaded! */

	/* the following line cleans up CfSysLineHandlers that were not based on loadable
	 * modules. As such, they are not yet cleared.
	 */
	unregCfSysLineHdlrs();

	legacyOptsFree();

	/* destruct our global properties */
	if(pInternalInputName != NULL)
		prop.Destruct(&pInternalInputName);
	if(pLocalHostIP != NULL)
		prop.Destruct(&pLocalHostIP);

	/* terminate the remaining classes */
	GlobalClassExit();

	/* TODO: this would also be the right place to de-init the builtin output modules. We
	 * do not currently do that, because the module interface does not allow for
	 * it. This will come some time later (it's essential with loadable modules).
	 * For the time being, this is a memory leak on exit, but as the process is
	 * terminated, we do not really bother about it.
	 * rgerhards, 2007-08-03
	 * I have added some code now, but all that mod init/de-init should be moved to
	 * init, so that modules are unloaded and reloaded on HUP to. Eventually it should go
	 * into destructAllActions() - but that needs to be seen. -- rgerhards, 2007-08-09
	 */
	module.UnloadAndDestructAll(eMOD_LINK_ALL);

	DBGPRINTF("Clean shutdown completed, bye\n");
	/* dbgClassExit MUST be the last one, because it de-inits the debug system */
	dbgClassExit();

	/* free all remaining memory blocks - this is not absolutely necessary, but helps
	 * us keep memory debugger logs clean and this is in aid in developing. It doesn't
	 * cost much time, so we do it always. -- rgerhards, 2008-03-20
	 */
	freeAllDynMemForTermination();
	/* NO CODE HERE - feeelAllDynMemForTermination() must be the last thing before exit()! */
	exit(0); /* "good" exit, this is the terminator function for rsyslog [die()] */
}

/*
 * Signal handler to terminate the parent process.
 * rgerhards, 2005-10-24: this is only called during forking of the
 * detached syslogd. I consider this method to be safe.
 */
static void doexit()
{
	exit(0); /* "good" exit, only during child-creation */
}


/* set the maximum message size */
static rsRetVal setMaxMsgSize(void __attribute__((unused)) *pVal, int iNewVal)
{
	return glbl.SetMaxLine(iNewVal);
}


/* set the action resume interval */
static rsRetVal setActionResumeInterval(void __attribute__((unused)) *pVal, int iNewVal)
{
	return actionSetGlobalResumeInterval(iNewVal);
}


/* set the processes max number ob files (upon configuration request)
 * 2009-04-14 rgerhards
 */
static rsRetVal setMaxFiles(void __attribute__((unused)) *pVal, int iFiles)
{
	struct rlimit maxFiles;
	char errStr[1024];
	DEFiRet;

	maxFiles.rlim_cur = iFiles;
	maxFiles.rlim_max = iFiles;

	if(setrlimit(RLIMIT_NOFILE, &maxFiles) < 0) {
		/* NOTE: under valgrind, we seem to be unable to extend the size! */
		rs_strerror_r(errno, errStr, sizeof(errStr));
		errmsg.LogError(0, RS_RET_ERR_RLIM_NOFILE, "could not set process file limit to %d: %s [kernel max %ld]",
				iFiles, errStr, (long) maxFiles.rlim_max);
		ABORT_FINALIZE(RS_RET_ERR_RLIM_NOFILE);
	}
	DBGPRINTF("Max number of files set to %d [kernel max %ld].\n", iFiles, (long) maxFiles.rlim_max);

finalize_it:
	RETiRet;
}


/* set the processes umask (upon configuration request) */
static rsRetVal setUmask(void __attribute__((unused)) *pVal, int iUmask)
{
	umask(iUmask);
	DBGPRINTF("umask set to 0%3.3o.\n", iUmask);

	return RS_RET_OK;
}


/* drop to specified group 
 * if something goes wrong, the function never returns
 * Note that such an abort can cause damage to on-disk structures, so we should
 * re-design the "interface" in the long term. -- rgerhards, 2008-11-26
 */
static void doDropPrivGid(int iGid)
{
	int res;
	uchar szBuf[1024];

	res = setgroups(0, NULL); /* remove all supplementary group IDs */
	if(res) {
		perror("could not remove supplemental group IDs");
		exit(1);
	}
	DBGPRINTF("setgroups(0, NULL): %d\n", res);
	res = setgid(iGid);
	if(res) {
		/* if we can not set the userid, this is fatal, so let's unconditionally abort */
		perror("could not set requested group id");
		exit(1);
	}
	DBGPRINTF("setgid(%d): %d\n", iGid, res);
	snprintf((char*)szBuf, sizeof(szBuf)/sizeof(uchar), "rsyslogd's groupid changed to %d", iGid);
	logmsgInternal(NO_ERRCODE, LOG_SYSLOG|LOG_INFO, szBuf, 0);
}


/* drop to specified user 
 * if something goes wrong, the function never returns
 * Note that such an abort can cause damage to on-disk structures, so we should
 * re-design the "interface" in the long term. -- rgerhards, 2008-11-19
 */
static void doDropPrivUid(int iUid)
{
	int res;
	uchar szBuf[1024];

	res = setuid(iUid);
	if(res) {
		/* if we can not set the userid, this is fatal, so let's unconditionally abort */
		perror("could not set requested userid");
		exit(1);
	}
	DBGPRINTF("setuid(%d): %d\n", iUid, res);
	snprintf((char*)szBuf, sizeof(szBuf)/sizeof(uchar), "rsyslogd's userid changed to %d", iUid);
	logmsgInternal(NO_ERRCODE, LOG_SYSLOG|LOG_INFO, szBuf, 0);
}


/* helper to generateConfigDAG, to print out all actions via
 * the llExecFunc() facility.
 * rgerhards, 2007-08-02
 */
struct dag_info {
	FILE *fp;	/* output file */
	int iActUnit;	/* current action unit number */
	int iAct;	/* current action in unit */
	int bDiscarded;	/* message discarded (config error) */
	};
DEFFUNC_llExecFunc(generateConfigDAGAction)
{
	action_t *pAction;
	uchar *pszModName;
	uchar *pszVertexName;
	struct dag_info *pDagInfo;
	DEFiRet;

	pDagInfo = (struct dag_info*) pParam;
	pAction = (action_t*) pData;

	pszModName = module.GetStateName(pAction->pMod);

	/* vertex */
	if(pAction->pszName == NULL) {
		if(!strcmp((char*)pszModName, "builtin-discard"))
			pszVertexName = (uchar*)"discard";
		else
			pszVertexName = pszModName;
	} else {
		pszVertexName = pAction->pszName;
	}

	fprintf(pDagInfo->fp, "\tact%d_%d\t\t[label=\"%s\"%s%s]\n",
		pDagInfo->iActUnit, pDagInfo->iAct, pszVertexName,
		pDagInfo->bDiscarded ? " style=dotted color=red" : "",
		(pAction->pQueue->qType == QUEUETYPE_DIRECT) ? "" : " shape=hexagon"
		);

	/* edge */
	if(pDagInfo->iAct == 0) {
	} else {
		fprintf(pDagInfo->fp, "\tact%d_%d -> act%d_%d[%s%s]\n",
			pDagInfo->iActUnit, pDagInfo->iAct - 1,
			pDagInfo->iActUnit, pDagInfo->iAct,
			pDagInfo->bDiscarded ? " style=dotted color=red" : "",
			pAction->bExecWhenPrevSusp ? " label=\"only if\\nsuspended\"" : "" );
	}

	/* check for discard */
	if(!strcmp((char*) pszModName, "builtin-discard")) {
		fprintf(pDagInfo->fp, "\tact%d_%d\t\t[shape=box]\n",
			pDagInfo->iActUnit, pDagInfo->iAct);
		pDagInfo->bDiscarded = 1;
	}


	++pDagInfo->iAct;

	RETiRet;
}


/* create config DAG
 * This functions takes a rsyslog config and produces a .dot file for use
 * with graphviz (http://www.graphviz.org). This is done in an effort to
 * document, and also potentially troubleshoot, configurations. Plus, I
 * consider it a nice feature to explain some concepts. Note that the
 * current version only produces a graph with relatively little information.
 * This is a foundation that may be later expanded (if it turns out to be
 * useful enough).
 * rgerhards, 2009-05-11
 */
static rsRetVal
generateConfigDAG(uchar *pszDAGFile)
{
	//rule_t *f;
	FILE *fp;
	int iActUnit = 1;
	//int bHasFilter = 0;	/* filter associated with this action unit? */
	//int bHadFilter;
	//int i;
	struct dag_info dagInfo;
	//char *pszFilterName;
	char szConnectingNode[64];
	DEFiRet;

	assert(pszDAGFile != NULL);
	
	if((fp = fopen((char*) pszDAGFile, "w")) == NULL) {
		logmsgInternal(NO_ERRCODE, LOG_SYSLOG|LOG_INFO, (uchar*)
			"configuraton graph output file could not be opened, none generated", 0);
		ABORT_FINALIZE(RS_RET_FILENAME_INVALID);
	}

	dagInfo.fp = fp;

	/* from here on, we assume writes go well. This here is a really
	 * unimportant utility function and if something goes wrong, it has
	 * almost no effect. So let's not overdo this...
	 */
	fprintf(fp, "# graph created by rsyslog " VERSION "\n\n"
	 	    "# use the dot tool from http://www.graphviz.org to visualize!\n"
		    "digraph rsyslogConfig {\n"
		    "\tinputs [shape=tripleoctagon]\n"
		    "\tinputs -> act0_0\n"
		    "\tact0_0 [label=\"main\\nqueue\" shape=hexagon]\n"
		    /*"\tmainq -> act1_0\n"*/
		    );
	strcpy(szConnectingNode, "act0_0");
	dagInfo.bDiscarded = 0;

/* TODO: re-enable! */
#if 0
	for(f = Files; f != NULL ; f = f->f_next) {
		/* BSD-Style filters are currently ignored */
		bHadFilter = bHasFilter;
		if(f->f_filter_type == FILTER_PRI) {
			bHasFilter = 0;
			for (i = 0; i <= LOG_NFACILITIES; i++)
				if (f->f_filterData.f_pmask[i] != 0xff) {
					bHasFilter = 1;
					break;
				}
		} else {
			bHasFilter = 1;
		}

		/* we know we have a filter, so it can be false */
		switch(f->f_filter_type) {
			case FILTER_PRI:
				pszFilterName = "pri filter";
				break;
			case FILTER_PROP:
				pszFilterName = "property filter";
				break;
			case FILTER_EXPR:
				pszFilterName = "script filter";
				break;
		}

		/* write action unit node */
		if(bHasFilter) {
			fprintf(fp, "\t%s -> act%d_end\t[label=\"%s:\\nfalse\"]\n",
				szConnectingNode, iActUnit, pszFilterName);
			fprintf(fp, "\t%s -> act%d_0\t[label=\"%s:\\ntrue\"]\n",
				szConnectingNode, iActUnit, pszFilterName);
			fprintf(fp, "\tact%d_end\t\t\t\t[shape=point]\n", iActUnit);
			snprintf(szConnectingNode, sizeof(szConnectingNode), "act%d_end", iActUnit);
		} else {
			fprintf(fp, "\t%s -> act%d_0\t[label=\"no filter\"]\n",
				szConnectingNode, iActUnit);
			snprintf(szConnectingNode, sizeof(szConnectingNode), "act%d_0", iActUnit);
		}

		/* draw individual nodes */
		dagInfo.iActUnit = iActUnit;
		dagInfo.iAct = 0;
		dagInfo.bDiscarded = 0;
		llExecFunc(&f->llActList, generateConfigDAGAction, &dagInfo); /* actions */

		/* finish up */
		if(bHasFilter && !dagInfo.bDiscarded) {
			fprintf(fp, "\tact%d_%d -> %s\n",
				iActUnit, dagInfo.iAct - 1, szConnectingNode);
		}

		++iActUnit;
	}
#endif

	fprintf(fp, "\t%s -> act%d_0\n", szConnectingNode, iActUnit);
	fprintf(fp, "\tact%d_0\t\t[label=discard shape=box]\n"
		    "}\n", iActUnit);
	fclose(fp);

finalize_it:
	RETiRet;
}


/* print debug information as part of init(). This pretty much
 * outputs the whole config of rsyslogd. I've moved this code
 * out of init() to clean it somewhat up.
 * rgerhards, 2007-07-31
 */
static void dbgPrintInitInfo(void)
{
	ruleset.DebugPrintAll();
	DBGPRINTF("\n");
	if(bDebugPrintTemplateList)
		tplPrintList();
	if(bDebugPrintModuleList)
		module.PrintList();
	ochPrintList();

	if(bDebugPrintCfSysLineHandlerList)
		dbgPrintCfSysLineHandlers();

	DBGPRINTF("Messages with malicious PTR DNS Records are %sdropped.\n",
		  glbl.GetDropMalPTRMsgs() ? "" : "not ");

	DBGPRINTF("Control characters are %sreplaced upon reception.\n",
		  bEscapeCCOnRcv? "" : "not ");

	if(bEscapeCCOnRcv)
		DBGPRINTF("Control character escape sequence prefix is '%c'.\n",
			cCCEscapeChar);

	DBGPRINTF("Main queue size %d messages.\n", iMainMsgQueueSize);
	DBGPRINTF("Main queue worker threads: %d, wThread shutdown: %d, Perists every %d updates.\n",
		  iMainMsgQueueNumWorkers, iMainMsgQtoWrkShutdown, iMainMsgQPersistUpdCnt);
	DBGPRINTF("Main queue timeouts: shutdown: %d, action completion shutdown: %d, enq: %d\n",
		   iMainMsgQtoQShutdown, iMainMsgQtoActShutdown, iMainMsgQtoEnq);
	DBGPRINTF("Main queue watermarks: high: %d, low: %d, discard: %d, discard-severity: %d\n",
		   iMainMsgQHighWtrMark, iMainMsgQLowWtrMark, iMainMsgQDiscardMark, iMainMsgQDiscardSeverity);
	DBGPRINTF("Main queue save on shutdown %d, max disk space allowed %lld\n",
		   bMainMsgQSaveOnShutdown, iMainMsgQueMaxDiskSpace);
	/* TODO: add
	iActionRetryCount = 0;
	iActionRetryInterval = 30000;
	static int iMainMsgQtoWrkMinMsgs = 100;	
	static int iMainMsgQbSaveOnShutdown = 1;
	iMainMsgQueMaxDiskSpace = 0;
	setQPROP(qqueueSetiMinMsgsPerWrkr, "$MainMsgQueueWorkerThreadMinimumMessages", 100);
	setQPROP(qqueueSetbSaveOnShutdown, "$MainMsgQueueSaveOnShutdown", 1);
	 */
	DBGPRINTF("Work Directory: '%s'.\n", glbl.GetWorkDir());
}


/* Actually run the input modules.  This happens after privileges are dropped,
 * if that is requested.
 */
static rsRetVal
runInputModules(void)
{
	modInfo_t *pMod;

	BEGINfunc
	/* loop through all modules and activate them (brr...) */
	pMod = module.GetNxtType(NULL, eMOD_IN);
	while(pMod != NULL) {
		if(pMod->mod.im.bCanRun) {
			/* activate here */
			thrdCreate(pMod->mod.im.runInput, pMod->mod.im.afterRun);
		}
	pMod = module.GetNxtType(pMod, eMOD_IN);
	}

	ENDfunc
	return RS_RET_OK; /* intentional: we do not care about module errors */
}


/* Start the input modules. This function will probably undergo big changes
 * while we implement the input module interface. For now, it does the most
 * important thing to get at least my poor initial input modules up and
 * running. Almost no config option is taken.
 * rgerhards, 2007-12-14
 */
static rsRetVal
startInputModules(void)
{
	DEFiRet;
	modInfo_t *pMod;

	/* loop through all modules and activate them (brr...) */
	pMod = module.GetNxtType(NULL, eMOD_IN);
	while(pMod != NULL) {
		iRet = pMod->mod.im.willRun();
		pMod->mod.im.bCanRun = (iRet == RS_RET_OK);
		if(!pMod->mod.im.bCanRun) {
			DBGPRINTF("module %lx will not run, iRet %d\n", (unsigned long) pMod, iRet);
		}
	pMod = module.GetNxtType(pMod, eMOD_IN);
	}

	ENDfunc
	return RS_RET_OK; /* intentional: we do not care about module errors */
}


/* INIT -- Initialize syslogd from configuration table
 * init() is called at initial startup AND each time syslogd is HUPed
 * Note that if iConfigVerify is set, only the config file is verified but nothing
 * else happens. -- rgerhards, 2008-07-28
 */
static rsRetVal
init()
{
	rsRetVal localRet;
	int iNbrActions;
	int bHadConfigErr = 0;
	ruleset_t *pRuleset;
	char cbuf[BUFSIZ];
	char bufStartUpMsg[512];
	struct sigaction sigAct;
	DEFiRet;

	thrdTerminateAll(); /* stop all running input threads - TODO: reconsider location! */

	/* initialize some static variables */
	pDfltHostnameCmp = NULL;
	pDfltProgNameCmp = NULL;
	eDfltHostnameCmpMode = HN_NO_COMP;

	DBGPRINTF("rsyslog %s - called init()\n", VERSION);

	/* delete the message queue, which also flushes all messages left over */
	if(pMsgQueue != NULL) {
		DBGPRINTF("deleting main message queue\n");
		qqueueDestruct(&pMsgQueue); /* delete pThis here! */
		pMsgQueue = NULL;
	}

	/*  Close all open log files and free log descriptor array. This also frees
	 *  all output-modules instance data.
	 */
	destructAllActions();

	/* Unload all non-static modules */
	DBGPRINTF("Unloading non-static modules.\n");
	module.UnloadAndDestructAll(eMOD_LINK_DYNAMIC_LOADED);

	DBGPRINTF("Clearing templates.\n");
	tplDeleteNew();

	/* re-setting values to defaults (where applicable) */
	/* once we have loadable modules, we must re-visit this code. The reason is
	 * that config variables are not re-set, because the module is not yet loaded. On
	 * the other hand, that doesn't matter, because the module got unloaded and is then
	 * re-loaded, so the variables should be re-set via that way. And this is exactly how
	 * it works. Loadable module's variables are initialized on load, the rest here.
	 * rgerhards, 2008-04-28
	 */
	conf.cfsysline((uchar*)"ResetConfigVariables");

	conf.ReInitConf();

	/* construct the default ruleset */
	ruleset.Construct(&pRuleset);
	ruleset.SetName(pRuleset, UCHAR_CONSTANT("RSYSLOG_DefaultRuleset"));
	ruleset.ConstructFinalize(pRuleset);

	/* open the configuration file */
	localRet = conf.processConfFile(ConfFile);
	CHKiRet(conf.GetNbrActActions(&iNbrActions));

	if(localRet != RS_RET_OK) {
		errmsg.LogError(0, localRet, "CONFIG ERROR: could not interpret master config file '%s'.", ConfFile);
		bHadConfigErr = 1;
	} else if(iNbrActions == 0) {
		errmsg.LogError(0, RS_RET_NO_ACTIONS, "CONFIG ERROR: there are no active actions configured. Inputs will "
			 "run, but no output whatsoever is created.");
		bHadConfigErr = 1;
	}

	if((localRet != RS_RET_OK && localRet != RS_RET_NONFATAL_CONFIG_ERR) || iNbrActions == 0) {
		/* rgerhards: this code is executed to set defaults when the
		 * config file could not be opened. We might think about
		 * abandoning the run in this case - but this, too, is not
		 * very clever... So we stick with what we have.
		 * We ignore any errors while doing this - we would be lost anyhow...
		 */
		errmsg.LogError(0, NO_ERRCODE, "EMERGENCY CONFIGURATION ACTIVATED - fix rsyslog config file!");

		/* note: we previously used _POSIY_TTY_NAME_MAX+1, but this turned out to be
		 * too low on linux... :-S   -- rgerhards, 2008-07-28
		 */
		char szTTYNameBuf[128];
		rule_t *pRule = NULL; /* initialization to NULL is *vitally* important! */
		conf.cfline(UCHAR_CONSTANT("*.ERR\t" _PATH_CONSOLE), &pRule);
		conf.cfline(UCHAR_CONSTANT("syslog.*\t" _PATH_CONSOLE), &pRule);
		conf.cfline(UCHAR_CONSTANT("*.PANIC\t*"), &pRule);
		conf.cfline(UCHAR_CONSTANT("syslog.*\troot"), &pRule);
		if(ttyname_r(0, szTTYNameBuf, sizeof(szTTYNameBuf)) == 0) {
			snprintf(cbuf,sizeof(cbuf), "*.*\t%s", szTTYNameBuf);
			conf.cfline((uchar*)cbuf, &pRule);
		} else {
			DBGPRINTF("error %d obtaining controlling terminal, not using that emergency rule\n", errno);
		}
		ruleset.AddRule(ruleset.GetCurrent(), &pRule);
	}

	legacyOptsHook();

	/* we are now done with reading the configuration. This is the right time to
	 * free some objects that were just needed for loading it. rgerhards 2005-10-19
	 */
	if(pDfltHostnameCmp != NULL) {
		rsCStrDestruct(&pDfltHostnameCmp);
	}

	if(pDfltProgNameCmp != NULL) {
		rsCStrDestruct(&pDfltProgNameCmp);
	}

	/* some checks */
	if(iMainMsgQueueNumWorkers < 1) {
		errmsg.LogError(0, NO_ERRCODE, "$MainMsgQueueNumWorkers must be at least 1! Set to 1.\n");
		iMainMsgQueueNumWorkers = 1;
	}

	if(MainMsgQueType == QUEUETYPE_DISK) {
		errno = 0;	/* for logerror! */
		if(glbl.GetWorkDir() == NULL) {
			errmsg.LogError(0, NO_ERRCODE, "No $WorkDirectory specified - can not run main message queue in 'disk' mode. "
				 "Using 'FixedArray' instead.\n");
			MainMsgQueType = QUEUETYPE_FIXED_ARRAY;
		}
		if(pszMainMsgQFName == NULL) {
			errmsg.LogError(0, NO_ERRCODE, "No $MainMsgQueueFileName specified - can not run main message queue in "
				 "'disk' mode. Using 'FixedArray' instead.\n");
			MainMsgQueType = QUEUETYPE_FIXED_ARRAY;
		}
	}

	/* check if we need to generate a config DAG and, if so, do that */
	if(pszConfDAGFile != NULL)
		generateConfigDAG(pszConfDAGFile);

	/* we are done checking the config - now validate if we should actually run or not.
	 * If not, terminate. -- rgerhards, 2008-07-25
	 */
	if(iConfigVerify) {
		if(bHadConfigErr) {
			/* a bit dirty, but useful... */
			exit(1);
		}
		ABORT_FINALIZE(RS_RET_VALIDATION_RUN);
	}

	/* switch the message object to threaded operation, if necessary */
	if(MainMsgQueType == QUEUETYPE_DIRECT || iMainMsgQueueNumWorkers > 1) {
		MsgEnableThreadSafety();
	}

	/* create message queue */
	CHKiRet_Hdlr(qqueueConstruct(&pMsgQueue, MainMsgQueType, iMainMsgQueueNumWorkers, iMainMsgQueueSize, msgConsumer)) {
		/* no queue is fatal, we need to give up in that case... */
		fprintf(stderr, "fatal error %d: could not create message queue - rsyslogd can not run!\n", iRet);
		exit(1);
	}
	/* name our main queue object (it's not fatal if it fails...) */
	obj.SetName((obj_t*) pMsgQueue, (uchar*) "main Q");

	/* ... set some properties ... */
#	define setQPROP(func, directive, data) \
	CHKiRet_Hdlr(func(pMsgQueue, data)) { \
		errmsg.LogError(0, NO_ERRCODE, "Invalid " #directive ", error %d. Ignored, running with default setting", iRet); \
	}
#	define setQPROPstr(func, directive, data) \
	CHKiRet_Hdlr(func(pMsgQueue, data, (data == NULL)? 0 : strlen((char*) data))) { \
		errmsg.LogError(0, NO_ERRCODE, "Invalid " #directive ", error %d. Ignored, running with default setting", iRet); \
	}

	setQPROP(qqueueSetMaxFileSize, "$MainMsgQueueFileSize", iMainMsgQueMaxFileSize);
	setQPROP(qqueueSetsizeOnDiskMax, "$MainMsgQueueMaxDiskSpace", iMainMsgQueMaxDiskSpace);
	setQPROPstr(qqueueSetFilePrefix, "$MainMsgQueueFileName", pszMainMsgQFName);
	setQPROP(qqueueSetiPersistUpdCnt, "$MainMsgQueueCheckpointInterval", iMainMsgQPersistUpdCnt);
	setQPROP(qqueueSetbSyncQueueFiles, "$MainMsgQueueSyncQueueFiles", bMainMsgQSyncQeueFiles);
	setQPROP(qqueueSettoQShutdown, "$MainMsgQueueTimeoutShutdown", iMainMsgQtoQShutdown );
	setQPROP(qqueueSettoActShutdown, "$MainMsgQueueTimeoutActionCompletion", iMainMsgQtoActShutdown);
	setQPROP(qqueueSettoWrkShutdown, "$MainMsgQueueWorkerTimeoutThreadShutdown", iMainMsgQtoWrkShutdown);
	setQPROP(qqueueSettoEnq, "$MainMsgQueueTimeoutEnqueue", iMainMsgQtoEnq);
	setQPROP(qqueueSetiHighWtrMrk, "$MainMsgQueueHighWaterMark", iMainMsgQHighWtrMark);
	setQPROP(qqueueSetiLowWtrMrk, "$MainMsgQueueLowWaterMark", iMainMsgQLowWtrMark);
	setQPROP(qqueueSetiDiscardMrk, "$MainMsgQueueDiscardMark", iMainMsgQDiscardMark);
	setQPROP(qqueueSetiDiscardSeverity, "$MainMsgQueueDiscardSeverity", iMainMsgQDiscardSeverity);
	setQPROP(qqueueSetiMinMsgsPerWrkr, "$MainMsgQueueWorkerThreadMinimumMessages", iMainMsgQWrkMinMsgs);
	setQPROP(qqueueSetbSaveOnShutdown, "$MainMsgQueueSaveOnShutdown", bMainMsgQSaveOnShutdown);
	setQPROP(qqueueSetiDeqSlowdown, "$MainMsgQueueDequeueSlowdown", iMainMsgQDeqSlowdown);
	setQPROP(qqueueSetiDeqtWinFromHr,  "$MainMsgQueueDequeueTimeBegin", iMainMsgQueueDeqtWinFromHr);
	setQPROP(qqueueSetiDeqtWinToHr,    "$MainMsgQueueDequeueTimeEnd", iMainMsgQueueDeqtWinToHr);

#	undef setQPROP
#	undef setQPROPstr

	/* ... and finally start the queue! */
	CHKiRet_Hdlr(qqueueStart(pMsgQueue)) {
		/* no queue is fatal, we need to give up in that case... */
		fprintf(stderr, "fatal error %d: could not start message queue - rsyslogd can not run!\n", iRet);
		exit(1);
	}

	bHaveMainQueue = (MainMsgQueType == QUEUETYPE_DIRECT) ? 0 : 1;
	DBGPRINTF("Main processing queue is initialized and running\n");

	/* the output part and the queue is now ready to run. So it is a good time
	 * to initialize the inputs. Please note that the net code above should be
	 * shuffled to down here once we have everything in input modules.
	 * rgerhards, 2007-12-14
	 * NOTE: as of 2009-06-29, the input modules are initialized, but not yet run.
	 * Keep in mind. though, that the outputs already run if the queue was
	 * persisted to disk. -- rgerhards
	 */
	startInputModules();

	if(Debug) {
		dbgPrintInitInfo();
	}

	/* we now generate the startup message. It now includes everything to
	 * identify this instance. -- rgerhards, 2005-08-17
	 */
	snprintf(bufStartUpMsg, sizeof(bufStartUpMsg)/sizeof(char), 
		 " [origin software=\"rsyslogd\" " "swVersion=\"" VERSION \
		 "\" x-pid=\"%d\" x-info=\"http://www.rsyslog.com\"] (re)start",
		 (int) myPid);
	logmsgInternal(NO_ERRCODE, LOG_SYSLOG|LOG_INFO, (uchar*)bufStartUpMsg, 0);

	memset(&sigAct, 0, sizeof (sigAct));
	sigemptyset(&sigAct.sa_mask);
	sigAct.sa_handler = sighup_handler;
	sigaction(SIGHUP, &sigAct, NULL);

	DBGPRINTF(" (re)started.\n");

finalize_it:
	RETiRet;
}


/* Switch the default ruleset (that, what servcies bind to if nothing specific
 * is specified).
 * rgerhards, 2009-06-12
 */
static rsRetVal
setDefaultRuleset(void __attribute__((unused)) *pVal, uchar *pszName)
{
	DEFiRet;

	CHKiRet(ruleset.SetDefaultRuleset(pszName));

finalize_it:
	free(pszName); /* no longer needed */
	RETiRet;
}


/* Switch to either an already existing rule set or start a new one. The
 * named rule set becomes the new "current" rule set (what means that new
 * actions are added to it).
 * rgerhards, 2009-06-12
 */
static rsRetVal
setCurrRuleset(void __attribute__((unused)) *pVal, uchar *pszName)
{
	ruleset_t *pRuleset;
	rsRetVal localRet;
	DEFiRet;

	localRet = ruleset.SetCurrRuleset(pszName);

	if(localRet == RS_RET_NOT_FOUND) {
		DBGPRINTF("begin new current rule set '%s'\n", pszName);
		CHKiRet(ruleset.Construct(&pRuleset));
		CHKiRet(ruleset.SetName(pRuleset, pszName));
		CHKiRet(ruleset.ConstructFinalize(pRuleset));
	} else {
		ABORT_FINALIZE(localRet);
	}

finalize_it:
	free(pszName); /* no longer needed */
	RETiRet;
}


/* set the main message queue mode
 * rgerhards, 2008-01-03
 */
static rsRetVal setMainMsgQueType(void __attribute__((unused)) *pVal, uchar *pszType)
{
	DEFiRet;

	if (!strcasecmp((char *) pszType, "fixedarray")) {
		MainMsgQueType = QUEUETYPE_FIXED_ARRAY;
		DBGPRINTF("main message queue type set to FIXED_ARRAY\n");
	} else if (!strcasecmp((char *) pszType, "linkedlist")) {
		MainMsgQueType = QUEUETYPE_LINKEDLIST;
		DBGPRINTF("main message queue type set to LINKEDLIST\n");
	} else if (!strcasecmp((char *) pszType, "disk")) {
		MainMsgQueType = QUEUETYPE_DISK;
		DBGPRINTF("main message queue type set to DISK\n");
	} else if (!strcasecmp((char *) pszType, "direct")) {
		MainMsgQueType = QUEUETYPE_DIRECT;
		DBGPRINTF("main message queue type set to DIRECT (no queueing at all)\n");
	} else {
		errmsg.LogError(0, RS_RET_INVALID_PARAMS, "unknown mainmessagequeuetype parameter: %s", (char *) pszType);
		iRet = RS_RET_INVALID_PARAMS;
	}
	free(pszType); /* no longer needed */

	RETiRet;
}


/*
 * The following function is resposible for handling a SIGHUP signal.  Since
 * we are now doing mallocs/free as part of init we had better not being
 * doing this during a signal handler.  Instead this function simply sets
 * a flag variable which will tells the main loop to do "the right thing".
 */
void sighup_handler()
{
	struct sigaction sigAct;
	
	bHadHUP = 1;

	memset(&sigAct, 0, sizeof (sigAct));
	sigemptyset(&sigAct.sa_mask);
	sigAct.sa_handler = sighup_handler;
	sigaction(SIGHUP, &sigAct, NULL);
}


/* this function pulls all internal messages from the buffer
 * and puts them into the processing engine.
 * We can only do limited error handling, as this would not
 * really help us. TODO: add error messages?
 * rgerhards, 2007-08-03
 */
static void processImInternal(void)
{
	int iPri;
	int iFlags;
	msg_t *pMsg;

	while(iminternalRemoveMsg(&iPri, &pMsg, &iFlags) == RS_RET_OK) {
		logmsg(pMsg, iFlags);
	}
}


/* helper to doHUP(), this "HUPs" each action. The necessary locking
 * is done inside the action class and nothing we need to take care of.
 * rgerhards, 2008-10-22
 */
DEFFUNC_llExecFunc(doHUPActions)
{
	BEGINfunc
	actionCallHUPHdlr((action_t*) pData);
	ENDfunc
	return RS_RET_OK; /* we ignore errors, we can not do anything either way */
}


/* This function processes a HUP after one has been detected. Note that this
 * is *NOT* the sighup handler. The signal is recorded by the handler, that record
 * detected inside the mainloop and then this function is called to do the
 * real work. -- rgerhards, 2008-10-22
 */
static inline void
doHUP(void)
{
	char buf[512];

	snprintf(buf, sizeof(buf) / sizeof(char),
		 " [origin software=\"rsyslogd\" " "swVersion=\"" VERSION
		 "\" x-pid=\"%d\" x-info=\"http://www.rsyslog.com\"] rsyslogd was HUPed, type '%s'.",
		 (int) myPid, glbl.GetHUPisRestart() ? "restart" : "lightweight");
		errno = 0;
	logmsgInternal(NO_ERRCODE, LOG_SYSLOG|LOG_INFO, (uchar*)buf, 0);

	if(glbl.GetHUPisRestart()) {
		DBGPRINTF("Received SIGHUP, configured to be restart, reloading rsyslogd.\n");
		init(); /* main queue is stopped as part of init() */
		runInputModules();
	} else {
		DBGPRINTF("Received SIGHUP, configured to be a non-restart type of HUP - notifying actions.\n");
		ruleset.IterateAllActions(doHUPActions, NULL);
	}
}


/* This is the main processing loop. It is called after successful initialization.
 * When it returns, the syslogd terminates.
 * Its sole function is to provide some housekeeping things. The real work is done
 * by the other threads spawned.
 */
static void
mainloop(void)
{
	struct timeval tvSelectTimeout;

	BEGINfunc
	/* first check if we have any internal messages queued and spit them out. We used
	 * to do that on any loop iteration, but that is no longer necessry. The reason
	 * is that once we reach this point here, we always run on multiple threads and
	 * thus the main queue is properly initialized. -- rgerhards, 2008-06-09
	 */
	processImInternal();

	while(!bFinished){
		/* this is now just a wait - please note that we do use a near-"eternal"
		 * timeout of 1 day if we do not have repeated message reduction turned on
		 * (which it is not by default). This enables us to help safe the environment
		 * by not unnecessarily awaking rsyslog on a regular tick (just think
		 * powertop, for example). In that case, we primarily wait for a signal,
		 * but a once-a-day wakeup should be quite acceptable. -- rgerhards, 2008-06-09
		 */
		tvSelectTimeout.tv_sec = (bReduceRepeatMsgs == 1) ? TIMERINTVL : 86400 /*1 day*/;
		//tvSelectTimeout.tv_sec = TIMERINTVL; /* TODO: change this back to the above code when we have a better solution for apc */
		tvSelectTimeout.tv_usec = 0;
		select(1, NULL, NULL, NULL, &tvSelectTimeout);
		if(bFinished)
			break;	/* exit as quickly as possible - see long comment below */

		/* If we received a HUP signal, we call doFlushRptdMsgs() a bit early. This
 		 * doesn't matter, because doFlushRptdMsgs() checks timestamps. What may happen,
 		 * however, is that the too-early call may lead to a bit too-late output
 		 * of "last message repeated n times" messages. But that is quite acceptable.
 		 * rgerhards, 2007-12-21
		 * ... and just to explain, we flush here because that is exactly what the mainloop
		 * shall do - provide a periodic interval in which not-yet-flushed messages will
		 * be flushed. Be careful, there is a potential race condition: doFlushRptdMsgs()
		 * needs to aquire a lock on the action objects. If, however, long-running consumers
		 * cause the main queue worker threads to lock them for a long time, we may receive
		 * a starvation condition, resulting in the mainloop being held on lock for an extended
		 * period of time. That, in turn, could lead to unresponsiveness to termination
		 * requests. It is especially important that the bFinished flag is checked before
		 * doFlushRptdMsgs() is called (I know because I ran into that situation). I am
		 * not yet sure if the remaining probability window of a termination-related
		 * problem is large enough to justify changing the code - I would consider it
		 * extremely unlikely that the problem ever occurs in practice. Fixing it would
		 * require not only a lot of effort but would cost considerable performance. So
		 * for the time being, I think the remaining risk can be accepted.
		 * rgerhards, 2008-01-10
 		 */
		if(bReduceRepeatMsgs == 1)
			doFlushRptdMsgs();

		if(bHadHUP) {
			doHUP();
			bHadHUP = 0;
			continue;
		}
		// TODO: remove execScheduled(); /* handle Apc calls (if any) */
	}
	ENDfunc
}


/* load build-in modules
 * very first version begun on 2007-07-23 by rgerhards
 */
static rsRetVal loadBuildInModules(void)
{
	DEFiRet;

	if((iRet = module.doModInit(modInitFile, UCHAR_CONSTANT("builtin-file"), NULL)) != RS_RET_OK) {
		RETiRet;
	}
#ifdef SYSLOG_INET
	if((iRet = module.doModInit(modInitFwd, UCHAR_CONSTANT("builtin-fwd"), NULL)) != RS_RET_OK) {
		RETiRet;
	}
#endif
	if((iRet = module.doModInit(modInitShell, UCHAR_CONSTANT("builtin-shell"), NULL)) != RS_RET_OK) {
		RETiRet;
	}
	if((iRet = module.doModInit(modInitDiscard, UCHAR_CONSTANT("builtin-discard"), NULL)) != RS_RET_OK) {
		RETiRet;
	}

	/* dirty, but this must be for the time being: the usrmsg module must always be
	 * loaded as last module. This is because it processes any type of action selector.
	 * If we load it before other modules, these others will never have a chance of
	 * working with the config file. We may change that implementation so that a user name
	 * must start with an alnum, that would definitely help (but would it break backwards
	 * compatibility?). * rgerhards, 2007-07-23
	 * User names now must begin with:
	 *   [a-zA-Z0-9_.]
	 */
	CHKiRet(module.doModInit(modInitUsrMsg, (uchar*) "builtin-usrmsg", NULL));

	/* ok, initialization of the command handler probably does not 100% belong right in
	 * this space here. However, with the current design, this is actually quite a good
	 * place to put it. We might decide to shuffle it around later, but for the time
	 * being, the code has found its home here. A not-just-sideeffect of this decision
	 * is that rsyslog will terminate if we can not register our built-in config commands.
	 * This, I think, is the right thing to do. -- rgerhards, 2007-07-31
	 */
	CHKiRet(regCfSysLineHdlr((uchar *)"actionresumeretrycount", 0, eCmdHdlrInt, NULL, &glbliActionResumeRetryCount, NULL));
	CHKiRet(regCfSysLineHdlr((uchar *)"defaultruleset", 0, eCmdHdlrGetWord, setDefaultRuleset, NULL, NULL));
	CHKiRet(regCfSysLineHdlr((uchar *)"ruleset", 0, eCmdHdlrGetWord, setCurrRuleset, NULL, NULL));
	CHKiRet(regCfSysLineHdlr((uchar *)"mainmsgqueuefilename", 0, eCmdHdlrGetWord, NULL, &pszMainMsgQFName, NULL));
	CHKiRet(regCfSysLineHdlr((uchar *)"mainmsgqueuesize", 0, eCmdHdlrInt, NULL, &iMainMsgQueueSize, NULL));
	CHKiRet(regCfSysLineHdlr((uchar *)"mainmsgqueuehighwatermark", 0, eCmdHdlrInt, NULL, &iMainMsgQHighWtrMark, NULL));
	CHKiRet(regCfSysLineHdlr((uchar *)"mainmsgqueuelowwatermark", 0, eCmdHdlrInt, NULL, &iMainMsgQLowWtrMark, NULL));
	CHKiRet(regCfSysLineHdlr((uchar *)"mainmsgqueuediscardmark", 0, eCmdHdlrInt, NULL, &iMainMsgQDiscardMark, NULL));
	CHKiRet(regCfSysLineHdlr((uchar *)"mainmsgqueuediscardseverity", 0, eCmdHdlrSeverity, NULL, &iMainMsgQDiscardSeverity, NULL));
	CHKiRet(regCfSysLineHdlr((uchar *)"mainmsgqueuecheckpointinterval", 0, eCmdHdlrInt, NULL, &iMainMsgQPersistUpdCnt, NULL));
	CHKiRet(regCfSysLineHdlr((uchar *)"mainmsgqueuesyncqueuefiles", 0, eCmdHdlrBinary, NULL, &bMainMsgQSyncQeueFiles, NULL));
	CHKiRet(regCfSysLineHdlr((uchar *)"mainmsgqueuetype", 0, eCmdHdlrGetWord, setMainMsgQueType, NULL, NULL));
	CHKiRet(regCfSysLineHdlr((uchar *)"mainmsgqueueworkerthreads", 0, eCmdHdlrInt, NULL, &iMainMsgQueueNumWorkers, NULL));
	CHKiRet(regCfSysLineHdlr((uchar *)"mainmsgqueuetimeoutshutdown", 0, eCmdHdlrInt, NULL, &iMainMsgQtoQShutdown, NULL));
	CHKiRet(regCfSysLineHdlr((uchar *)"mainmsgqueuetimeoutactioncompletion", 0, eCmdHdlrInt, NULL, &iMainMsgQtoActShutdown, NULL));
	CHKiRet(regCfSysLineHdlr((uchar *)"mainmsgqueuetimeoutenqueue", 0, eCmdHdlrInt, NULL, &iMainMsgQtoEnq, NULL));
	CHKiRet(regCfSysLineHdlr((uchar *)"mainmsgqueueworkertimeoutthreadshutdown", 0, eCmdHdlrInt, NULL, &iMainMsgQtoWrkShutdown, NULL));
	CHKiRet(regCfSysLineHdlr((uchar *)"mainmsgqueuedequeueslowdown", 0, eCmdHdlrInt, NULL, &iMainMsgQDeqSlowdown, NULL));
	CHKiRet(regCfSysLineHdlr((uchar *)"mainmsgqueueworkerthreadminimummessages", 0, eCmdHdlrInt, NULL, &iMainMsgQWrkMinMsgs, NULL));
	CHKiRet(regCfSysLineHdlr((uchar *)"mainmsgqueuemaxfilesize", 0, eCmdHdlrSize, NULL, &iMainMsgQueMaxFileSize, NULL));
	CHKiRet(regCfSysLineHdlr((uchar *)"mainmsgqueuemaxdiskspace", 0, eCmdHdlrSize, NULL, &iMainMsgQueMaxDiskSpace, NULL));
	CHKiRet(regCfSysLineHdlr((uchar *)"mainmsgqueuesaveonshutdown", 0, eCmdHdlrBinary, NULL, &bMainMsgQSaveOnShutdown, NULL));
	CHKiRet(regCfSysLineHdlr((uchar *)"mainmsgqueuedequeuetimebegin", 0, eCmdHdlrInt, NULL, &iMainMsgQueueDeqtWinFromHr, NULL));
	CHKiRet(regCfSysLineHdlr((uchar *)"mainmsgqueuedequeuetimeend", 0, eCmdHdlrInt, NULL, &iMainMsgQueueDeqtWinToHr, NULL));
	CHKiRet(regCfSysLineHdlr((uchar *)"repeatedmsgreduction", 0, eCmdHdlrBinary, NULL, &bReduceRepeatMsgs, NULL));
	CHKiRet(regCfSysLineHdlr((uchar *)"actionexeconlywhenpreviousissuspended", 0, eCmdHdlrBinary, NULL, &bActExecWhenPrevSusp, NULL));
	CHKiRet(regCfSysLineHdlr((uchar *)"actionexeconlyonceeveryinterval", 0, eCmdHdlrInt, NULL, &iActExecOnceInterval, NULL));
	CHKiRet(regCfSysLineHdlr((uchar *)"actionresumeinterval", 0, eCmdHdlrInt, setActionResumeInterval, NULL, NULL));
	CHKiRet(regCfSysLineHdlr((uchar *)"controlcharacterescapeprefix", 0, eCmdHdlrGetChar, NULL, &cCCEscapeChar, NULL));
	CHKiRet(regCfSysLineHdlr((uchar *)"escapecontrolcharactersonreceive", 0, eCmdHdlrBinary, NULL, &bEscapeCCOnRcv, NULL));
	CHKiRet(regCfSysLineHdlr((uchar *)"droptrailinglfonreception", 0, eCmdHdlrBinary, NULL, &bDropTrailingLF, NULL));
	CHKiRet(regCfSysLineHdlr((uchar *)"template", 0, eCmdHdlrCustomHandler, conf.doNameLine, (void*)DIR_TEMPLATE, NULL));
	CHKiRet(regCfSysLineHdlr((uchar *)"outchannel", 0, eCmdHdlrCustomHandler, conf.doNameLine, (void*)DIR_OUTCHANNEL, NULL));
	CHKiRet(regCfSysLineHdlr((uchar *)"allowedsender", 0, eCmdHdlrCustomHandler, conf.doNameLine, (void*)DIR_ALLOWEDSENDER, NULL));
	CHKiRet(regCfSysLineHdlr((uchar *)"modload", 0, eCmdHdlrCustomHandler, conf.doModLoad, NULL, NULL));
	CHKiRet(regCfSysLineHdlr((uchar *)"includeconfig", 0, eCmdHdlrCustomHandler, conf.doIncludeLine, NULL, NULL));
	CHKiRet(regCfSysLineHdlr((uchar *)"umask", 0, eCmdHdlrFileCreateMode, setUmask, NULL, NULL));
	CHKiRet(regCfSysLineHdlr((uchar *)"maxopenfiles", 0, eCmdHdlrInt, setMaxFiles, NULL, NULL));
	CHKiRet(regCfSysLineHdlr((uchar *)"debugprinttemplatelist", 0, eCmdHdlrBinary, NULL, &bDebugPrintTemplateList, NULL));
	CHKiRet(regCfSysLineHdlr((uchar *)"debugprintmodulelist", 0, eCmdHdlrBinary, NULL, &bDebugPrintModuleList, NULL));
	CHKiRet(regCfSysLineHdlr((uchar *)"debugprintcfsyslinehandlerlist", 0, eCmdHdlrBinary,
		 NULL, &bDebugPrintCfSysLineHandlerList, NULL));
	CHKiRet(regCfSysLineHdlr((uchar *)"moddir", 0, eCmdHdlrGetWord, NULL, &pModDir, NULL));
	CHKiRet(regCfSysLineHdlr((uchar *)"generateconfiggraph", 0, eCmdHdlrGetWord, NULL, &pszConfDAGFile, NULL));
	CHKiRet(regCfSysLineHdlr((uchar *)"resetconfigvariables", 1, eCmdHdlrCustomHandler, resetConfigVariables, NULL, NULL));
	CHKiRet(regCfSysLineHdlr((uchar *)"errormessagestostderr", 0, eCmdHdlrBinary, NULL, &bErrMsgToStderr, NULL));
	CHKiRet(regCfSysLineHdlr((uchar *)"maxmessagesize", 0, eCmdHdlrSize, setMaxMsgSize, NULL, NULL));
	CHKiRet(regCfSysLineHdlr((uchar *)"privdroptouser", 0, eCmdHdlrUID, NULL, &uidDropPriv, NULL));
	CHKiRet(regCfSysLineHdlr((uchar *)"privdroptouserid", 0, eCmdHdlrInt, NULL, &uidDropPriv, NULL));
	CHKiRet(regCfSysLineHdlr((uchar *)"privdroptogroup", 0, eCmdHdlrGID, NULL, &gidDropPriv, NULL));
	CHKiRet(regCfSysLineHdlr((uchar *)"privdroptogroupid", 0, eCmdHdlrGID, NULL, &gidDropPriv, NULL));

	/* now add other modules handlers (we should work on that to be able to do it in ClassInit(), but so far
	 * that is not possible). -- rgerhards, 2008-01-28
	 */
	CHKiRet(actionAddCfSysLineHdrl());

finalize_it:
	RETiRet;
}


/* print version and compile-time setting information.
 */
static void printVersion(void)
{
	printf("rsyslogd %s, ", VERSION);
	printf("compiled with:\n");
#ifdef FEATURE_REGEXP
	printf("\tFEATURE_REGEXP:\t\t\t\tYes\n");
#else
	printf("\tFEATURE_REGEXP:\t\t\t\tNo\n");
#endif
#ifndef	NOLARGEFILE
	printf("\tFEATURE_LARGEFILE:\t\t\tYes\n");
#else
	printf("\tFEATURE_LARGEFILE:\t\t\tNo\n");
#endif
#ifdef	USE_NETZIP
	printf("\tFEATURE_NETZIP (message compression):\tYes\n");
#else
	printf("\tFEATURE_NETZIP (message compression):\tNo\n");
#endif
#if defined(SYSLOG_INET) && defined(USE_GSSAPI)
	printf("\tGSSAPI Kerberos 5 support:\t\tYes\n");
#else
	printf("\tGSSAPI Kerberos 5 support:\t\tNo\n");
#endif
#ifndef	NDEBUG
	printf("\tFEATURE_DEBUG (debug build, slow code):\tYes\n");
#else
	printf("\tFEATURE_DEBUG (debug build, slow code):\tNo\n");
#endif
#ifdef	HAVE_ATOMIC_BUILTINS
	printf("\tAtomic operations supported:\t\tYes\n");
#else
	printf("\tAtomic operations supported:\t\tNo\n");
#endif
#ifdef	RTINST
	printf("\tRuntime Instrumentation (slow code):\tYes\n");
#else
	printf("\tRuntime Instrumentation (slow code):\tNo\n");
#endif
	printf("\nSee http://www.rsyslog.com for more information.\n");
}


/* This function is called after initial initalization. It is used to
 * move code out of the too-long main() function.
 * rgerhards, 2007-10-17
 */
static rsRetVal mainThread()
{
	DEFiRet;
	uchar *pTmp;

	/* Note: signals MUST be processed by the thread this code is running in. The reason
	 * is that we need to interrupt the select() system call. -- rgerhards, 2007-10-17
	 */

	/* initialize the build-in templates */
	pTmp = template_DebugFormat;
	tplAddLine("RSYSLOG_DebugFormat", &pTmp);
	pTmp = template_SyslogProtocol23Format;
	tplAddLine("RSYSLOG_SyslogProtocol23Format", &pTmp);
	pTmp = template_FileFormat; /* new format for files with high-precision stamp */
	tplAddLine("RSYSLOG_FileFormat", &pTmp);
	pTmp = template_TraditionalFileFormat;
	tplAddLine("RSYSLOG_TraditionalFileFormat", &pTmp);
	pTmp = template_WallFmt;
	tplAddLine(" WallFmt", &pTmp);
	pTmp = template_ForwardFormat;
	tplAddLine("RSYSLOG_ForwardFormat", &pTmp);
	pTmp = template_TraditionalForwardFormat;
	tplAddLine("RSYSLOG_TraditionalForwardFormat", &pTmp);
	pTmp = template_StdUsrMsgFmt;
	tplAddLine(" StdUsrMsgFmt", &pTmp);
	pTmp = template_StdDBFmt;
	tplAddLine(" StdDBFmt", &pTmp);
        pTmp = template_StdPgSQLFmt;
        tplLastStaticInit(tplAddLine(" StdPgSQLFmt", &pTmp));

	CHKiRet(init());

	if(Debug && debugging_on) {
		DBGPRINTF("Debugging enabled, SIGUSR1 to turn off debugging.\n");
	}

	/* Send a signal to the parent so it can terminate.
	 */
	if(myPid != ppid)
		kill(ppid, SIGTERM);


	/* If instructed to do so, we now drop privileges. Note that this is not 100% secure,
	 * because outputs are already running at this time. However, we can implement
	 * dropping of privileges rather quickly and it will work in many cases. While it is not
	 * the ultimate solution, the current one is still much better than not being able to
	 * drop privileges at all. Doing it correctly, requires a change in architecture, which
	 * we should do over time. TODO -- rgerhards, 2008-11-19
	 */
	if(gidDropPriv != 0) {
		doDropPrivGid(gidDropPriv);
		glbl.SetHUPisRestart(0); /* we can not do restart-type HUPs with dropped privs */
	}

	if(uidDropPriv != 0) {
		doDropPrivUid(uidDropPriv);
		glbl.SetHUPisRestart(0); /* we can not do restart-type HUPs with dropped privs */
	}

	/* finally let the inputs run... */
	runInputModules();

	/* END OF INTIALIZATION
	 * ... but keep in mind that we might do a restart and thus init() might
	 * be called again. -- rgerhards, 2005-10-24
	 */
	DBGPRINTF("initialization completed, transitioning to regular run mode\n");

	/* close stderr and stdout if they are kept open during a fork. Note that this
	 * may introduce subtle security issues: if we are in a jail, one may break out of
	 * it via these descriptors. But if I close them earlier, error messages will (once
	 * again) not be emitted to the user that starts the daemon. As root jail support
	 * is still in its infancy (and not really done), we currently accept this issue.
	 * rgerhards, 2009-06-29
	 */
	if(!(Debug || NoFork)) {
		close(1);
		close(2);
		bErrMsgToStderr = 0;
	}

	mainloop();

finalize_it:
	RETiRet;
}


/* Method to initialize all global classes and use the objects that we need.
 * rgerhards, 2008-01-04
 * rgerhards, 2008-04-16: the actual initialization is now carried out by the runtime
 */
static rsRetVal
InitGlobalClasses(void)
{
	DEFiRet;
	char *pErrObj; /* tells us which object failed if that happens (useful for troubleshooting!) */

	/* Intialize the runtime system */
	pErrObj = "rsyslog runtime"; /* set in case the runtime errors before setting an object */
	CHKiRet(rsrtInit(&pErrObj, &obj));
	CHKiRet(rsrtSetErrLogger(submitErrMsg)); /* set out error handler */

	/* Now tell the system which classes we need ourselfs */
	pErrObj = "glbl";
	CHKiRet(objUse(glbl,     CORE_COMPONENT));
	pErrObj = "errmsg";
	CHKiRet(objUse(errmsg,   CORE_COMPONENT));
	pErrObj = "module";
	CHKiRet(objUse(module,   CORE_COMPONENT));
	pErrObj = "datetime";
	CHKiRet(objUse(datetime, CORE_COMPONENT));
	pErrObj = "expr";
	CHKiRet(objUse(expr,     CORE_COMPONENT));
	pErrObj = "rule";
	CHKiRet(objUse(rule,     CORE_COMPONENT));
	pErrObj = "ruleset";
	CHKiRet(objUse(ruleset,  CORE_COMPONENT));
	pErrObj = "conf";
	CHKiRet(objUse(conf,     CORE_COMPONENT));
	pErrObj = "prop";
	CHKiRet(objUse(prop,     CORE_COMPONENT));

	/* intialize some dummy classes that are not part of the runtime */
	pErrObj = "action";
	CHKiRet(actionClassInit());
	pErrObj = "template";
	CHKiRet(templateInit());
	pErrObj = "parser";
	CHKiRet(parserClassInit());

	/* TODO: the dependency on net shall go away! -- rgerhards, 2008-03-07 */
	pErrObj = "net";
	CHKiRet(objUse(net, LM_NET_FILENAME));

finalize_it:
	if(iRet != RS_RET_OK) {
		/* we know we are inside the init sequence, so we can safely emit
		 * messages to stderr. -- rgerhards, 2008-04-02
		 */
		fprintf(stderr, "Error during class init for object '%s' - failing...\n", pErrObj);
	}

	RETiRet;
}


/* Method to exit all global classes. We do not do any error checking here,
 * because that wouldn't help us at all. So better try to deinit blindly
 * as much as succeeds (which usually means everything will). We just must
 * be careful to do the de-init in the opposite order of the init, because
 * of the dependencies. However, its not as important this time, because
 * we have reference counting.
 * rgerhards, 2008-03-10
 */
static rsRetVal
GlobalClassExit(void)
{
	DEFiRet;

	/* first, release everything we used ourself */
	objRelease(net,      LM_NET_FILENAME);/* TODO: the dependency on net shall go away! -- rgerhards, 2008-03-07 */
	objRelease(prop,     CORE_COMPONENT);
	objRelease(conf,     CORE_COMPONENT);
	objRelease(ruleset,  CORE_COMPONENT);
	objRelease(rule,     CORE_COMPONENT);
	objRelease(expr,     CORE_COMPONENT);
	vmClassExit();					/* this is hack, currently core_modules do not get this automatically called */
	objRelease(datetime, CORE_COMPONENT);

	/* TODO: implement the rest of the deinit */
	/* dummy "classes */
	strExit();

#if 0
	CHKiRet(objGetObjInterface(&obj)); /* this provides the root pointer for all other queries */
	/* the following classes were intialized by objClassInit() */
	CHKiRet(objUse(errmsg,   CORE_COMPONENT));
	CHKiRet(objUse(module,   CORE_COMPONENT));
#endif
	rsrtExit(); /* *THIS* *MUST/SHOULD?* always be the first class initilizer being called (except debug)! */

	RETiRet;
}


/* some support for command line option parsing. Any non-trivial options must be
 * buffered until the complete command line has been parsed. This is necessary to
 * prevent dependencies between the options. That, in turn, means we need to have
 * something that is capable of buffering options and there values. The follwing
 * functions handle that.
 * rgerhards, 2008-04-04
 */
typedef struct bufOpt {
	struct bufOpt *pNext;
	char optchar;
	char *arg;
} bufOpt_t;
static bufOpt_t *bufOptRoot = NULL;
static bufOpt_t *bufOptLast = NULL;

/* add option buffer */
static rsRetVal
bufOptAdd(char opt, char *arg)
{
	DEFiRet;
	bufOpt_t *pBuf;

	if((pBuf = malloc(sizeof(bufOpt_t))) == NULL)
		ABORT_FINALIZE(RS_RET_OUT_OF_MEMORY);

	pBuf->optchar = opt;
	pBuf->arg = arg;
	pBuf->pNext = NULL;

	if(bufOptLast == NULL) {
		bufOptRoot = pBuf; /* then there is also no root! */
	} else {
		bufOptLast->pNext = pBuf;
	}
	bufOptLast = pBuf;

finalize_it:
	RETiRet;
}



/* remove option buffer from top of list, return values and destruct buffer itself.
 * returns RS_RET_END_OF_LINKEDLIST when no more options are present.
 * (we use int *opt instead of char *opt to keep consistent with getopt())
 */
static rsRetVal
bufOptRemove(int *opt, char **arg)
{
	DEFiRet;
	bufOpt_t *pBuf;

	if(bufOptRoot == NULL)
		ABORT_FINALIZE(RS_RET_END_OF_LINKEDLIST);
	pBuf = bufOptRoot;

	*opt = pBuf->optchar;
	*arg = pBuf->arg;

	bufOptRoot = pBuf->pNext;
	free(pBuf);

finalize_it:
	RETiRet;
}


/* global initialization, to be done only once and before the mainloop is started.
 * rgerhards, 2008-07-28 (extracted from realMain())
 */
static rsRetVal
doGlblProcessInit(void)
{
	struct sigaction sigAct;
	int num_fds;
	int i;
	DEFiRet;

	thrdInit();

	if( !(Debug || NoFork) )
	{
		DBGPRINTF("Checking pidfile.\n");
		if (!check_pid(PidFile))
		{
			memset(&sigAct, 0, sizeof (sigAct));
			sigemptyset(&sigAct.sa_mask);
			sigAct.sa_handler = doexit;
			sigaction(SIGTERM, &sigAct, NULL);

			if (fork()) {
				/* Parent process
				 */
				sleep(300);
				/* Not reached unless something major went wrong.  5
				 * minutes should be a fair amount of time to wait.
				 * Please note that this procedure is important since
				 * the father must not exit before syslogd isn't
				 * initialized or the klogd won't be able to flush its
				 * logs.  -Joey
				 */
				exit(1); /* "good" exit - after forking, not diasabling anything */
			}
			num_fds = getdtablesize();
			close(0);
			/* we keep stdout and stderr open in case we have to emit something */
			for (i = 3; i < num_fds; i++)
				(void) close(i);
			untty();
		}
		else
		{
			fputs(" Already running.\n", stderr);
			exit(1); /* "good" exit, done if syslogd is already running */
		}
	} else {
		debugging_on = 1;
	}

	/* tuck my process id away */
	DBGPRINTF("Writing pidfile %s.\n", PidFile);
	if (!check_pid(PidFile))
	{
		if (!write_pid(PidFile))
		{
			fputs("Can't write pid.\n", stderr);
			exit(1); /* exit during startup - questionable */
		}
	}
	else
	{
		fputs("Pidfile (and pid) already exist.\n", stderr);
		exit(1); /* exit during startup - questionable */
	}
	myPid = getpid(); 	/* save our pid for further testing (also used for messages) */

	memset(&sigAct, 0, sizeof (sigAct));
	sigemptyset(&sigAct.sa_mask);

	sigAct.sa_handler = sigsegvHdlr;
	sigaction(SIGSEGV, &sigAct, NULL);
	sigAct.sa_handler = sigsegvHdlr;
	sigaction(SIGABRT, &sigAct, NULL);
	sigAct.sa_handler = doDie;
	sigaction(SIGTERM, &sigAct, NULL);
	sigAct.sa_handler = Debug ? doDie : SIG_IGN;
	sigaction(SIGINT, &sigAct, NULL);
	sigaction(SIGQUIT, &sigAct, NULL);
	sigAct.sa_handler = reapchild;
	sigaction(SIGCHLD, &sigAct, NULL);
	sigAct.sa_handler = Debug ? debug_switch : SIG_IGN;
	sigaction(SIGUSR1, &sigAct, NULL);
	sigAct.sa_handler = SIG_IGN;
	sigaction(SIGPIPE, &sigAct, NULL);
	sigaction(SIGXFSZ, &sigAct, NULL); /* do not abort if 2gig file limit is hit */

	RETiRet;
}


/* This is the main entry point into rsyslogd. Over time, we should try to
 * modularize it a bit more...
 */
int realMain(int argc, char **argv)
{	
	DEFiRet;

	register uchar *p;
	int ch;
	struct hostent *hent;
	extern int optind;
	extern char *optarg;
	int bEOptionWasGiven = 0;
	int bImUxSockLoaded = 0; /* already generated a $ModLoad imuxsock? */
	int iHelperUOpt;
	int bChDirRoot = 1; /* change the current working directory to "/"? */
	char *arg;	/* for command line option processing */
	uchar legacyConfLine[80];
	uchar *LocalHostName;
	uchar *LocalDomain;
	uchar *LocalFQDNName;

	/* first, parse the command line options. We do not carry out any actual work, just
	 * see what we should do. This relieves us from certain anomalies and we can process
	 * the parameters down below in the correct order. For example, we must know the
	 * value of -M before we can do the init, but at the same time we need to have
	 * the base classes init before we can process most of the options. Now, with the
	 * split of functionality, this is no longer a problem. Thanks to varmofekoj for
	 * suggesting this algo.
	 * Note: where we just need to set some flags and can do so without knowledge
	 * of other options, we do this during the inital option processing. With later
	 * versions (if a dependency on -c option is introduced), we must move that code
	 * to other places, but I think it is quite appropriate and saves code to do this
	 * only when actually neeeded. 
	 * rgerhards, 2008-04-04
	 */
	while((ch = getopt(argc, argv, "46a:Ac:def:g:hi:l:m:M:nN:op:qQr::s:t:T:u:vwx")) != EOF) {
		switch((char)ch) {
                case '4':
                case '6':
                case 'A':
                case 'a':
		case 'f': /* configuration file */
		case 'h':
		case 'i': /* pid file name */
		case 'l':
		case 'm': /* mark interval */
		case 'n': /* don't fork */
		case 'N': /* enable config verify mode */
                case 'o':
                case 'p':
		case 'q': /* add hostname if DNS resolving has failed */
		case 'Q': /* dont resolve hostnames in ACL to IPs */
		case 's':
		case 'T': /* chroot on startup (primarily for testing) */
		case 'u': /* misc user settings */
		case 'w': /* disable disallowed host warnings */
		case 'x': /* disable dns for remote messages */
			CHKiRet(bufOptAdd(ch, optarg));
			break;
		case 'c':		/* compatibility mode */
			iCompatibilityMode = atoi(optarg);
			break;
		case 'd': /* debug - must be handled now, so that debug is active during init! */
			Debug = 1;
			break;
		case 'e':		/* log every message (no repeat message supression) */
			fprintf(stderr, "note: -e option is no longer supported, every message is now logged by default\n");
			bEOptionWasGiven = 1;
			break;
		case 'g':		/* enable tcp gssapi logging */
#if defined(SYSLOG_INET) && defined(USE_GSSAPI)
			CHKiRet(bufOptAdd('g', optarg));
#else
			fprintf(stderr, "rsyslogd: -g not valid - not compiled with gssapi support");
#endif
			break;
		case 'M': /* default module load path -- this MUST be carried out immediately! */
			glblModPath = (uchar*) optarg;
			break;
		case 'r':		/* accept remote messages */
#ifdef SYSLOG_INET
			CHKiRet(bufOptAdd(ch, optarg));
#else
			fprintf(stderr, "rsyslogd: -r not valid - not compiled with network support\n");
#endif
			break;
		case 't':		/* enable tcp logging */
#ifdef SYSLOG_INET
			CHKiRet(bufOptAdd(ch, optarg));
#else
			fprintf(stderr, "rsyslogd: -t not valid - not compiled with network support\n");
#endif
			break;
		case 'v': /* MUST be carried out immediately! */
			printVersion();
			exit(0); /* exit for -v option - so this is a "good one" */
		case '?':              
		default:
			usage();
		}
	}

	if ((argc -= optind))
		usage();

	DBGPRINTF("rsyslogd %s startup, compatibility mode %d, module path '%s'\n",
		  VERSION, iCompatibilityMode, glblModPath == NULL ? "" : (char*)glblModPath);

	/* we are done with the initial option parsing and processing. Now we init the system. */

	ppid = getpid();

	CHKiRet_Hdlr(InitGlobalClasses()) {
		fprintf(stderr, "rsyslogd initializiation failed - global classes could not be initialized.\n"
				"Did you do a \"make install\"?\n"
				"Suggested action: run rsyslogd with -d -n options to see what exactly "
				"fails.\n");
		FINALIZE;
	}

	/* doing some core initializations */

	/* we need to create the inputName property (only once during our lifetime) */
	CHKiRet(prop.Construct(&pInternalInputName));
	CHKiRet(prop.SetString(pInternalInputName, UCHAR_CONSTANT("rsyslogd"), sizeof("rsyslgod") - 1));
	CHKiRet(prop.ConstructFinalize(pInternalInputName));

	CHKiRet(prop.Construct(&pLocalHostIP));
	CHKiRet(prop.SetString(pLocalHostIP, UCHAR_CONSTANT("127.0.0.1"), sizeof("127.0.0.1") - 1));
	CHKiRet(prop.ConstructFinalize(pLocalHostIP));

	/* get our host and domain names - we need to do this early as we may emit
	 * error log messages, which need the correct hostname. -- rgerhards, 2008-04-04
	 */
	net.getLocalHostname(&LocalFQDNName);
	CHKmalloc(LocalHostName = (uchar*) strdup((char*)LocalFQDNName));
	glbl.SetLocalFQDNName(LocalFQDNName); /* set the FQDN before we modify it */
	if((p = (uchar*)strchr((char*)LocalHostName, '.'))) {
		*p++ = '\0';
		LocalDomain = p;
	} else {
		LocalDomain = (uchar*)"";

		/* It's not clearly defined whether gethostname()
		 * should return the simple hostname or the fqdn. A
		 * good piece of software should be aware of both and
		 * we want to distribute good software.  Joey
		 *
		 * Good software also always checks its return values...
		 * If syslogd starts up before DNS is up & /etc/hosts
		 * doesn't have LocalHostName listed, gethostbyname will
		 * return NULL. 
		 */
		/* TODO: gethostbyname() is not thread-safe, but replacing it is
		 * not urgent as we do not run on multiple threads here. rgerhards, 2007-09-25
		 */
		hent = gethostbyname((char*)LocalHostName);
		if(hent) {
			free(LocalHostName);
			CHKmalloc(LocalHostName = (uchar*)strdup(hent->h_name));
				
			if((p = (uchar*)strchr((char*)LocalHostName, '.')))
			{
				*p++ = '\0';
				LocalDomain = p;
			}
		}
	}

	/* Convert to lower case to recognize the correct domain laterly */
	for(p = LocalDomain ; *p ; p++)
		*p = (char)tolower((int)*p);
	
	/* we now have our hostname and can set it inside the global vars.
	 * TODO: think if all of this would better be a runtime function
	 * rgerhards, 2008-04-17
	 */
	glbl.SetLocalHostName(LocalHostName);
	glbl.SetLocalDomain(LocalDomain);
	glbl.GenerateLocalHostNameProperty(); /* must be redone after conf processing, FQDN setting may have changed */

	/* initialize the objects */
	if((iRet = modInitIminternal()) != RS_RET_OK) {
		fprintf(stderr, "fatal error: could not initialize errbuf object (error code %d).\n",
			iRet);
		exit(1); /* "good" exit, leaving at init for fatal error */
	}

	if((iRet = loadBuildInModules()) != RS_RET_OK) {
		fprintf(stderr, "fatal error: could not activate built-in modules. Error code %d.\n",
			iRet);
		exit(1); /* "good" exit, leaving at init for fatal error */
	}

	/* END core initializations - we now come back to carrying out command line options*/

	while((iRet = bufOptRemove(&ch, &arg)) == RS_RET_OK) {
		DBGPRINTF("deque option %c, optarg '%s'\n", ch, (arg == NULL) ? "" : arg);
		switch((char)ch) {
                case '4':
	                glbl.SetDefPFFamily(PF_INET);
                        break;
                case '6':
                        glbl.SetDefPFFamily(PF_INET6);
                        break;
                case 'A':
                        send_to_all++;
                        break;
                case 'a':
			if(iCompatibilityMode < 3) {
				if(!bImUxSockLoaded) {
					legacyOptsEnq((uchar *) "ModLoad imuxsock");
					bImUxSockLoaded = 1;
				}
				snprintf((char *) legacyConfLine, sizeof(legacyConfLine), "addunixlistensocket %s", arg);
				legacyOptsEnq(legacyConfLine);
			} else {
				fprintf(stderr, "error -a is no longer supported, use module imuxsock instead");
			}
                        break;
		case 'f':		/* configuration file */
			ConfFile = (uchar*) arg;
			break;
		case 'g':		/* enable tcp gssapi logging */
			if(iCompatibilityMode < 3) {
				legacyOptsParseTCP(ch, arg);
			} else
				fprintf(stderr,	"-g option only supported in compatibility modes 0 to 2 - ignored\n");
			break;
		case 'h':
			if(iCompatibilityMode < 3) {
				errmsg.LogError(0, NO_ERRCODE, "WARNING: -h option is no longer supported - ignored");
			} else {
				usage(); /* for v3 and above, it simply is an error */
			}
			break;
		case 'i':		/* pid file name */
			PidFile = arg;
			break;
		case 'l':
			if(glbl.GetLocalHosts() != NULL) {
				fprintf (stderr, "rsyslogd: Only one -l argument allowed, the first one is taken.\n");
			} else {
				glbl.SetLocalHosts(crunch_list(arg));
			}
			break;
		case 'm':		/* mark interval */
			if(iCompatibilityMode < 3) {
				MarkInterval = atoi(arg) * 60;
			} else
				fprintf(stderr,
					"-m option only supported in compatibility modes 0 to 2 - ignored\n");
			break;
		case 'n':		/* don't fork */
			NoFork = 1;
			break;
		case 'N':		/* enable config verify mode */
			iConfigVerify = atoi(arg);
			break;
                case 'o':
			if(iCompatibilityMode < 3) {
				if(!bImUxSockLoaded) {
					legacyOptsEnq((uchar *) "ModLoad imuxsock");
					bImUxSockLoaded = 1;
				}
				legacyOptsEnq((uchar *) "OmitLocalLogging");
			} else {
				fprintf(stderr, "error -o is no longer supported, use module imuxsock instead");
			}
                        break;
                case 'p':
			if(iCompatibilityMode < 3) {
				if(!bImUxSockLoaded) {
					legacyOptsEnq((uchar *) "ModLoad imuxsock");
					bImUxSockLoaded = 1;
				}
				snprintf((char *) legacyConfLine, sizeof(legacyConfLine), "SystemLogSocketName %s", arg);
				legacyOptsEnq(legacyConfLine);
			} else {
				fprintf(stderr, "error -p is no longer supported, use module imuxsock instead");
			}
		case 'q':               /* add hostname if DNS resolving has failed */
		        *net.pACLAddHostnameOnFail = 1;
		        break;
		case 'Q':               /* dont resolve hostnames in ACL to IPs */
		        *net.pACLDontResolve = 1;
		        break;
		case 'r':		/* accept remote messages */
			if(iCompatibilityMode < 3) {
				legacyOptsEnq((uchar *) "ModLoad imudp");
				snprintf((char *) legacyConfLine, sizeof(legacyConfLine), "UDPServerRun %s", arg);
				legacyOptsEnq(legacyConfLine);
			} else
				fprintf(stderr, "-r option only supported in compatibility modes 0 to 2 - ignored\n");
			break;
		case 's':
			if(glbl.GetStripDomains() != NULL) {
				fprintf (stderr, "rsyslogd: Only one -s argument allowed, the first one is taken.\n");
			} else {
				glbl.SetStripDomains(crunch_list(arg));
			}
			break;
		case 't':		/* enable tcp logging */
			if(iCompatibilityMode < 3) {
				legacyOptsParseTCP(ch, arg);
			} else
				fprintf(stderr,	"-t option only supported in compatibility modes 0 to 2 - ignored\n");
			break;
		case 'T':/* chroot() immediately at program startup, but only for testing, NOT security yet */
			if(chroot(arg) != 0) {
				perror("chroot");
				exit(1);
			}
			break;
		case 'u':		/* misc user settings */
			iHelperUOpt = atoi(arg);
			if(iHelperUOpt & 0x01)
				bParseHOSTNAMEandTAG = 0;
			if(iHelperUOpt & 0x02)
				bChDirRoot = 0;
			break;
		case 'w':		/* disable disallowed host warnigs */
			glbl.SetOption_DisallowWarning(0);
			break;
		case 'x':		/* disable dns for remote messages */
			glbl.SetDisableDNS(1);
			break;
		case '?':              
		default:
			usage();
		}
	}

	if(iRet != RS_RET_END_OF_LINKEDLIST)
		FINALIZE;

	if(iConfigVerify) {
		fprintf(stderr, "rsyslogd: version %s, config validation run (level %d), master config %s\n",
			VERSION, iConfigVerify, ConfFile);
	}

	if(bChDirRoot) {
		if(chdir("/") != 0)
			fprintf(stderr, "Can not do 'cd /' - still trying to run\n");
	}


	/* process compatibility mode settings */
	if(iCompatibilityMode < 4) {
		errmsg.LogError(0, NO_ERRCODE, "WARNING: rsyslogd is running in compatibility mode. Automatically "
		                            "generated config directives may interfer with your rsyslog.conf settings. "
					    "We suggest upgrading your config and adding -c4 as the first "
					    "rsyslogd option.");
	}

	if(iCompatibilityMode < 3) {
		if(MarkInterval > 0) {
			legacyOptsEnq((uchar *) "ModLoad immark");
			snprintf((char *) legacyConfLine, sizeof(legacyConfLine), "MarkMessagePeriod %d", MarkInterval);
			legacyOptsEnq(legacyConfLine);
		}
		if(!bImUxSockLoaded) {
			legacyOptsEnq((uchar *) "ModLoad imuxsock");
		}
	}

	if(bEOptionWasGiven && iCompatibilityMode < 3) {
		errmsg.LogError(0, NO_ERRCODE, "WARNING: \"message repeated n times\" feature MUST be turned on in "
					    "rsyslog.conf - CURRENTLY EVERY MESSAGE WILL BE LOGGED. Visit "
					    "http://www.rsyslog.com/rptdmsgreduction to learn "
					    "more and cast your vote if you want us to keep this feature.");
	}

	if(!iConfigVerify)
		CHKiRet(doGlblProcessInit());

	/* re-generate local host name property, as the config may have changed our FQDN settings */
	glbl.GenerateLocalHostNameProperty();

	CHKiRet(mainThread());

	/* do any de-init's that need to be done AFTER this comment */

	die(bFinished);
	
	thrdExit();

finalize_it:
	if(iRet == RS_RET_VALIDATION_RUN) {
		fprintf(stderr, "rsyslogd: End of config validation run. Bye.\n");
	} else if(iRet != RS_RET_OK) {
		fprintf(stderr, "rsyslogd run failed with error %d (see rsyslog.h "
				"or try http://www.rsyslog.com/e/%d to learn what that number means)\n", iRet, iRet*-1);
	}

	ENDfunc
	return 0;
}


/* This is the main entry point into rsyslogd. This must be a function in its own
 * right in order to intialize the debug system in a portable way (otherwise we would
 * need to have a statement before variable definitions.
 * rgerhards, 20080-01-28
 */
int main(int argc, char **argv)
{	
	dbgClassInit();
	return realMain(argc, argv);
}
/* vim:set ai:
 */<|MERGE_RESOLUTION|>--- conflicted
+++ resolved
@@ -1035,11 +1035,7 @@
 					iRet = 1; /* this is not valid! */
 					bCont = 0;
 				}
-<<<<<<< HEAD
 			} else if(*p2parse == '\\' && *(p2parse+1) == ']') {
-=======
-  			} else if(*p2parse == '\\' && *(p2parse+1) == ']') {
->>>>>>> cb976162
 				/* this is escaped, need to copy both */
 				*pResult++ = *p2parse++;
 				*pResult++ = *p2parse++;
@@ -1099,11 +1095,7 @@
 	assert(pMsg != NULL);
 	assert(pMsg->pszRawMsg != NULL);
 	p2parse = pMsg->pszRawMsg + pMsg->offAfterPRI; /* point to start of text, after PRI */
-<<<<<<< HEAD
-	lenMsg = pMsg->iLenRawMsg - (pMsg->offAfterPRI);
-=======
 	lenMsg = pMsg->iLenRawMsg - pMsg->offAfterPRI;
->>>>>>> cb976162
 
 	/* do a sanity check on the version and eat it (the caller checked this already) */
 	assert(p2parse[0] == '1' && p2parse[1] == ' ');
