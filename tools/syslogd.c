--- conflicted
+++ resolved
@@ -3161,11 +3161,7 @@
 	 * only when actually neeeded. 
 	 * rgerhards, 2008-04-04
 	 */
-<<<<<<< HEAD
 	while((ch = getopt(argc, argv, "46aAc:def:g:hi:l:m:M:nN:opqQr::s:t:u:vwx")) != EOF) {
-=======
-	while ((ch = getopt(argc, argv, "46a:Ac:def:g:hi:l:m:M:nopqQr::s:t:u:vwx")) != EOF) {
->>>>>>> 4e86efaf
 		switch((char)ch) {
                 case '4':
                 case '6':
