--- conflicted
+++ resolved
@@ -216,16 +216,6 @@
 
 static pid_t ppid; /* This is a quick and dirty hack used for spliting main/startup thread */
 
-#if 0
-#warning need this?
-//=======
-typedef struct legacyOptsLL_s {
-	uchar *line;
-	struct legacyOptsLL_s *next;
-} legacyOptsLL_t;
-legacyOptsLL_t *pLegacyOptsLL = NULL;
-#endif
-
 struct queuefilenames_s {
 	struct queuefilenames_s *next;
 	uchar *name;
@@ -817,29 +807,6 @@
 }
 
 
-<<<<<<< HEAD
-=======
-/* This function frees all dynamically allocated memory for program termination.
- * It must be called only immediately before exit(). It is primarily an aid
- * for memory debuggers, which prevents cluttered outupt.
- * rgerhards, 2008-03-20
- */
-static void
-freeAllDynMemForTermination(void)
-{
-	free(ourConf->globals.pszConfDAGFile);
-	struct queuefilenames_s *qfn, *qfnDel;
-
-	for(qfn = queuefilenames ; qfn != NULL ; ) {
-		qfnDel = qfn;
-		qfn = qfn->next;
-		free(qfnDel->name);
-		free(qfnDel);
-	}
-}
-
-
->>>>>>> 8939ccff
 /* Finalize and destruct all actions.
  */
 static inline void
