--- conflicted
+++ resolved
@@ -102,13 +102,11 @@
 } instanceData;
 
 /* config data */
-<<<<<<< HEAD
-
 typedef struct configSettings_s {
 	uchar *pszTplName; /* name of the default template to use */
 	uchar *pszStrmDrvr; /* name of the stream driver to use */
-	short iStrmDrvrMode; /* mode for stream driver, driver-dependent (0 mostly means plain tcp) */
-	short bResendLastOnRecon; /* should the last message be re-sent on a successful reconnect? */
+	int iStrmDrvrMode; /* mode for stream driver, driver-dependent (0 mostly means plain tcp) */
+	int bResendLastOnRecon; /* should the last message be re-sent on a successful reconnect? */
 	uchar *pszStrmDrvrAuthMode; /* authentication mode to use */
 	int iUDPRebindInterval;	/* support for automatic re-binding (load balancers!). 0 - no rebind */
 	int iTCPRebindInterval;	/* support for automatic re-binding (load balancers!). 0 - no rebind */
@@ -129,33 +127,6 @@
 	cs.pPermPeers = NULL;
 ENDinitConfVars
 
-=======
-typedef struct configSettings_s {
-	uchar *pszTplName; /* name of the default template to use */
-	uchar *pszStrmDrvr; /* name of the stream driver to use */
-	int iStrmDrvrMode; /* mode for stream driver, driver-dependent (0 mostly means plain tcp) */
-	int bResendLastOnRecon; /* should the last message be re-sent on a successful reconnect? */
-	uchar *pszStrmDrvrAuthMode; /* authentication mode to use */
-	int iUDPRebindInterval;	/* support for automatic re-binding (load balancers!). 0 - no rebind */
-	int iTCPRebindInterval;	/* support for automatic re-binding (load balancers!). 0 - no rebind */
-	permittedPeers_t *pPermPeers;
-} configSettings_t;
-
-SCOPING_SUPPORT; /* must be set AFTER configSettings_t is defined */
-
-BEGINinitConfVars		/* (re)set config variables to default values */
-CODESTARTinitConfVars 
-	cs.pszTplName = NULL; /* name of the default template to use */
-	cs.pszStrmDrvr = NULL; /* name of the stream driver to use */
-	cs.iStrmDrvrMode = 0; /* mode for stream driver, driver-dependent (0 mostly means plain tcp) */
-	cs.bResendLastOnRecon = 0; /* should the last message be re-sent on a successful reconnect? */
-	cs.pszStrmDrvrAuthMode = NULL; /* authentication mode to use */
-	cs.iUDPRebindInterval = 0;	/* support for automatic re-binding (load balancers!). 0 - no rebind */
-	cs.iTCPRebindInterval = 0;	/* support for automatic re-binding (load balancers!). 0 - no rebind */
-	cs.pPermPeers = NULL;
-ENDinitConfVars
-
->>>>>>> 715b9fe0
 
 static rsRetVal doTryResume(instanceData *pData);
 
@@ -366,7 +337,6 @@
 		CHKiRet(TCPSendBuf(pData, pData->sndBuf, pData->offsSndBuf));
 		pData->offsSndBuf = 0;
 		iRet = RS_RET_PREVIOUS_COMMITTED;
-<<<<<<< HEAD
 	}
 
 	/* check if the message is too large to fit into buffer */
@@ -375,16 +345,6 @@
 		ABORT_FINALIZE(RS_RET_OK);	/* committed everything so far */
 	}
 
-=======
-	}
-
-	/* check if the message is too large to fit into buffer */
-	if(len > sizeof(pData->sndBuf)) {
-		CHKiRet(TCPSendBuf(pData, (uchar*)msg, len));
-		ABORT_FINALIZE(RS_RET_OK);	/* committed everything so far */
-	}
-
->>>>>>> 715b9fe0
 	/* we now know the buffer has enough free space */
 	memcpy(pData->sndBuf + pData->offsSndBuf, msg, len);
 	pData->offsSndBuf += len;
