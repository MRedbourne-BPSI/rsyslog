--- conflicted
+++ resolved
@@ -323,56 +323,21 @@
 actionConstructFinalize(action_t *pThis)
 {
 	DEFiRet;
-<<<<<<< HEAD
 	uchar pszAName[64]; /* friendly name of our action */
-=======
-	uchar pszAName[64]; /* friendly name of our queue */
->>>>>>> 74e09afd
 
 	ASSERT(pThis != NULL);
 
 	/* generate a friendly name for us action stats */
-<<<<<<< HEAD
 	if(pThis->pszName == NULL) {
 		snprintf((char*) pszAName, sizeof(pszAName)/sizeof(uchar), "action %d", iActionNbr);
 	} else {
 		ustrncpy(pszAName, pThis->pszName, sizeof(pszAName));
 		pszAName[63] = '\0'; /* to be on the save side */
 	}
-=======
- 	if(pThis->pszName == NULL) {
-		snprintf((char*) pszAName, sizeof(pszAName)/sizeof(uchar), "action %d", iActionNbr);
- 	} else {
-		ustrncpy(pszAName, pThis->pszName, sizeof(pszAName));
-		pszAName[63] = '\0'; /* to be on the save side */
- 	}
->>>>>>> 74e09afd
 
 	/* support statistics gathering */
 	CHKiRet(statsobj.Construct(&pThis->statsobj));
 	CHKiRet(statsobj.SetName(pThis->statsobj, pszAName));
-<<<<<<< HEAD
-=======
-
-	STATSCOUNTER_INIT(pThis->ctrProcessed, pThis->mutCtrProcessed);
-	CHKiRet(statsobj.AddCounter(pThis->statsobj, UCHAR_CONSTANT("processed"),
-		ctrType_IntCtr, &pThis->ctrProcessed));
-
-	STATSCOUNTER_INIT(pThis->ctrFail, pThis->mutCtrFail);
-	CHKiRet(statsobj.AddCounter(pThis->statsobj, UCHAR_CONSTANT("failed"),
-		ctrType_IntCtr, &pThis->ctrFail));
-
-	CHKiRet(statsobj.ConstructFinalize(pThis->statsobj));
-
-	/* create our queue */
-	/* find a (friendly) name for our queue */
- 	if(pThis->pszName == NULL) {
-		snprintf((char*) pszAName, sizeof(pszAName)/sizeof(uchar), "action %d queue", iActionNbr);
- 	} else {
-		snprintf((char*) pszAName, sizeof(pszAName)/sizeof(uchar), "%s queue", pThis->pszName);
- 	}
-	pszAName[63] = '\0'; /* to be on the save side */
->>>>>>> 74e09afd
 
 	STATSCOUNTER_INIT(pThis->ctrProcessed, pThis->mutCtrProcessed);
 	CHKiRet(statsobj.AddCounter(pThis->statsobj, UCHAR_CONSTANT("processed"),
