<!DOCTYPE HTML PUBLIC "-//W3C//DTD HTML 4.01 Transitional//EN">
<html><head>
<title>global() configuration object</title>
</head>

<body>
<h1>global() configuration object</h1>

<p>The global configuration object permits to set global parameters.
Note that each parameter can only be set once and cannot be re-set
thereafter. If a parameter is set multiple times, the behaviour is
unpredictable.

<p>The following paramters can be set:
<ul>
<li><b>action.reportSuspension</b> - binary, default "on", v7.5.8+c<br>
If enabled ("on") action will log message under syslog.* when an action 
suspends or resume itself. This usually happens when there are problems
connecting to backend systems. If disabled ("off"), these messages are
not generated. These messages can be useful in detecting problems with
backend systems. Most importantly, frequent suspension and resumption
points to a problem area.
<li>workDirectory
<li>dropMsgsWithMaliciousDNSPtrRecords
<li>localHostname
<li>preserveFQDN
<li>defaultNetstreamDriverCAFile
<li>defaultNetstreamDriverKeyFile
<li>defaultNetstreamDriver
<li>maxMessageSize
<<<<<<< HEAD
<li><b>debug.onShutdown</b> available in 7.5.8+<br>
If enabled ("on"), rsyslog will log debug messages when a system shutdown
is requested. This can be used to track issues that happen only during
shutdown. During normal operations, system performance is NOT affected.
<br>Note that for this option to be useful, the debug.logFile parameter
must also be set (or the respective environment variable).
<li><b>debug.logFile</b> available in 7.5.8+<br>
This is used to specify the debug log file name. It is used for all debug
output. Please note that the RSYSLOG_DEBUGLOG environment variable always
<b>overrides</b> the value of debug.logFile.
=======
<li><b>processInternalMessages</b> binary (on/off), v7.4.9+, 7.6.0+, 8.1.5+<br>
This tell rsyslog if it shall process internal messages itself. This
is the default mode of operations ("on") and usually the best. However,
if this (instance) of rsyslog is not the main instance and there is
another main logging system, rsyslog internal messages will not be
inserted into the main instance's syslog stream. To do this, set
the parameter to "off", in which case rsyslog will send messages to
the system log sink (and if it is the only instance, receive them back
from there). This also works with systemd journal and will make
rsyslog messages show up in the systemd status control information.
>>>>>>> 10994548
</ul>

<p>[<a href="rsyslog_conf.html">rsyslog.conf overview</a>]
[<a href="rainerscript.html">RainerScript reference</a>] [<a href="http://www.rsyslog.com/">rsyslog site</a>]</p>
<p><font size="2">This documentation is part of the
<a href="http://www.rsyslog.com/">rsyslog</a> project.<br>
Copyright &copy; 2013-2014 by <a href="http://www.gerhards.net/rainer">Rainer Gerhards</a> and
<a href="http://www.adiscon.com/">Adiscon</a>.
Released under ASL 2.0 or higher.</font></p>
</body>
</html><|MERGE_RESOLUTION|>--- conflicted
+++ resolved
@@ -28,8 +28,7 @@
 <li>defaultNetstreamDriverKeyFile
 <li>defaultNetstreamDriver
 <li>maxMessageSize
-<<<<<<< HEAD
-<li><b>debug.onShutdown</b> available in 7.5.8+<br>
+<li><b>debug.onShutdown</b> binary (on/off), available in 7.5.8+<br>
 If enabled ("on"), rsyslog will log debug messages when a system shutdown
 is requested. This can be used to track issues that happen only during
 shutdown. During normal operations, system performance is NOT affected.
@@ -39,8 +38,8 @@
 This is used to specify the debug log file name. It is used for all debug
 output. Please note that the RSYSLOG_DEBUGLOG environment variable always
 <b>overrides</b> the value of debug.logFile.
-=======
-<li><b>processInternalMessages</b> binary (on/off), v7.4.9+, 7.6.0+, 8.1.5+<br>
+
+<li><b>processInternalMessages</b> binary (on/off), available in v7.4.9+, 7.6.0+, 8.1.5+<br>
 This tell rsyslog if it shall process internal messages itself. This
 is the default mode of operations ("on") and usually the best. However,
 if this (instance) of rsyslog is not the main instance and there is
@@ -50,7 +49,6 @@
 the system log sink (and if it is the only instance, receive them back
 from there). This also works with systemd journal and will make
 rsyslog messages show up in the systemd status control information.
->>>>>>> 10994548
 </ul>
 
 <p>[<a href="rsyslog_conf.html">rsyslog.conf overview</a>]
