/* This is the header for template processing code of rsyslog.
 * begun 2004-11-17 rgerhards
 *
<<<<<<< HEAD
 * Copyright (C) 2004-2012 by Rainer Gerhards and Adiscon GmbH
=======
 * Copyright 2004-2012 Rainer Gerhards and Adiscon
>>>>>>> 0c65e629
 *
 * This file is part of rsyslog.
 *
 * Licensed under the Apache License, Version 2.0 (the "License");
 * you may not use this file except in compliance with the License.
 * You may obtain a copy of the License at
 * 
 *       http://www.apache.org/licenses/LICENSE-2.0
 *       -or-
 *       see COPYING.ASL20 in the source distribution
 * 
 * Unless required by applicable law or agreed to in writing, software
 * distributed under the License is distributed on an "AS IS" BASIS,
 * WITHOUT WARRANTIES OR CONDITIONS OF ANY KIND, either express or implied.
 * See the License for the specific language governing permissions and
 * limitations under the License.
 *
 * Note: there is a tiny bit of code left where I could not get any response
 * from the author if this code can be placed under ASL2.0. I have guarded this
 * with #ifdef STRICT_GPLV3. Only if that macro is defined, the code will be
 * compiled. Otherwise this feature is not present. The plan is to do a 
 * different implementation in the future to get rid of this problem.
 * rgerhards, 2012-08-25
 */

#ifndef	TEMPLATE_H_INCLUDED
#define	TEMPLATE_H_INCLUDED 1

#include <libestr.h>
#include "regexp.h"
#include "stringbuf.h"

struct template {
	struct template *pNext;
	char *pszName;
	int iLenName;
	rsRetVal (*pStrgen)(msg_t*, uchar**, size_t *);	/* name of strgen to use (bound if non-NULL!) */
	int tpenElements; /* number of elements in templateEntry list */
	struct templateEntry *pEntryRoot;
	struct templateEntry *pEntryLast;
<<<<<<< HEAD
	char optFormatEscape;	/* in text fields, */
#	define NO_ESCAPE 0	/* 0 - do not escape, */
#	define SQL_ESCAPE 1	/* 1 - escape "the MySQL way"  */
#	define STDSQL_ESCAPE 2  /* 2 - escape quotes by double quotes, */
#	define JSON_ESCAPE 3	/* 3 - escape double quotes for JSON.  */
=======
	char optFormatEscape;	/* in text fields,  0 - do not escape,
				 * 1 - escape "the MySQL way" 
	                         * 2 - escape quotes by double quotes,
				 * 3 - escape double quotes for JSON.
				 */
>>>>>>> 0c65e629
	/* following are options. All are 0/1 defined (either on or off).
	 * we use chars because they are faster than bit fields and smaller
	 * than short...
	 */
};

enum EntryTypes { UNDEFINED = 0, CONSTANT = 1, FIELD = 2 };
enum tplFormatTypes { tplFmtDefault = 0, tplFmtMySQLDate = 1,
                      tplFmtRFC3164Date = 2, tplFmtRFC3339Date = 3, tplFmtPgSQLDate = 4,
		      tplFmtSecFrac = 5, tplFmtRFC3164BuggyDate = 6, tplFmtUnixDate};
enum tplFormatCaseConvTypes { tplCaseConvNo = 0, tplCaseConvUpper = 1, tplCaseConvLower = 2 };

#include "msg.h"

/* a specific parse entry */
struct templateEntry {
	struct templateEntry *pNext;
	enum EntryTypes eEntryType;
	union {
		struct {
			uchar *pConstant;	/* pointer to constant value */
			int iLenConstant;	/* its length */
		} constant;
		struct {
			propid_t propid;	/* property to be used */
			unsigned iFromPos;	/* for partial strings only chars from this position ... */
			unsigned iToPos;	/* up to that one... */
			unsigned iFieldNr;	/* for field extraction: field to extract */
#ifdef FEATURE_REGEXP
			regex_t re;	/* APR: this is the regular expression */
			short has_regex;
			short iMatchToUse;/* which match should be obtained (10 max) */
			short iSubMatchToUse;/* which submatch should be obtained (10 max) */
			enum {
				TPL_REGEX_BRE = 0, /* posix BRE */
				TPL_REGEX_ERE = 1  /* posix ERE */
			} typeRegex;
			enum {
				TPL_REGEX_NOMATCH_USE_DFLTSTR = 0, /* use the (old style) default "**NO MATCH**" string */
				TPL_REGEX_NOMATCH_USE_BLANK = 1, /* use a blank string */
				TPL_REGEX_NOMATCH_USE_WHOLE_FIELD = 2, /* use the full field contents that we were searching in*/
				TPL_REGEX_NOMATCH_USE_ZERO = 3 /* use  0 (useful for numerical values) */
			}  nomatchAction;	/**< what to do if we do not have a match? */
			
#endif
			unsigned has_fields; /* support for field-counting: field to extract */
			unsigned char field_delim; /* support for field-counting: field delemiter char */
#ifdef STRICT_GPLV3
			int field_expand;	/* use multiple instances of the field delimiter as a single one? */
#endif

			es_str_t *propName;	/**< property name (currently being used for CEE only) */
			es_str_t *fieldName;	/**< field name to be used for structured output */

			enum tplFormatTypes eDateFormat;
			enum tplFormatCaseConvTypes eCaseConv;
			struct { 		/* bit fields! */
				unsigned bDropCC: 1;		/* drop control characters? */
				unsigned bSpaceCC: 1;		/* change control characters to spaceescape? */
				unsigned bEscapeCC: 1;		/* escape control characters? */
				unsigned bDropLastLF: 1;	/* drop last LF char in msg (PIX!) */
				unsigned bSecPathDrop: 1;	/* drop slashes, replace dots, empty string */
				unsigned bSecPathReplace: 1;	/* replace slashes, replace dots, empty string */
				unsigned bSPIffNo1stSP: 1;	/* be a space if 1st pos if field is no space*/
				unsigned bCSV: 1;		/* format field in CSV (RFC 4180) format */
				unsigned bJSON: 1;		/* format field JSON escaped */
				unsigned bJSONf: 1;		/* format field JSON *field* (n/v pair) */
			} options;		/* options as bit fields */
		} field;
	} data;
};


/* interfaces */
BEGINinterface(tpl) /* name must also be changed in ENDinterface macro! */
ENDinterface(tpl)
#define tplCURR_IF_VERSION 1 /* increment whenever you change the interface structure! */

/* prototypes */
PROTOTYPEObj(tpl);


//struct template* tplConstruct(void);
struct template *tplAddLine(rsconf_t *conf, char* pName, unsigned char** pRestOfConfLine);
struct template *tplFind(rsconf_t *conf, char *pName, int iLenName);
int tplGetEntryCount(struct template *pTpl);
void tplDeleteAll(rsconf_t *conf);
void tplDeleteNew(rsconf_t *conf);
void tplPrintList(rsconf_t *conf);
void tplLastStaticInit(rsconf_t *conf, struct template *tpl);
rsRetVal ExtendBuf(uchar **pBuf, size_t *pLenBuf, size_t iMinSize);
/* note: if a compiler warning for undefined type tells you to look at this
 * code line below, the actual cause is that you currently MUST include template.h
 * BEFORE msg.h, even if your code file does not actually need it.
 * rgerhards, 2007-08-06
 */
rsRetVal tplToArray(struct template *pTpl, msg_t *pMsg, uchar*** ppArr);
rsRetVal tplToString(struct template *pTpl, msg_t *pMsg, uchar** ppSz, size_t *);
rsRetVal doEscape(uchar **pp, size_t *pLen, unsigned short *pbMustBeFreed, int escapeMode);

rsRetVal templateInit();

#endif /* #ifndef TEMPLATE_H_INCLUDED */
/* vim:set ai:
 */<|MERGE_RESOLUTION|>--- conflicted
+++ resolved
@@ -1,11 +1,7 @@
 /* This is the header for template processing code of rsyslog.
  * begun 2004-11-17 rgerhards
  *
-<<<<<<< HEAD
  * Copyright (C) 2004-2012 by Rainer Gerhards and Adiscon GmbH
-=======
- * Copyright 2004-2012 Rainer Gerhards and Adiscon
->>>>>>> 0c65e629
  *
  * This file is part of rsyslog.
  *
@@ -46,19 +42,11 @@
 	int tpenElements; /* number of elements in templateEntry list */
 	struct templateEntry *pEntryRoot;
 	struct templateEntry *pEntryLast;
-<<<<<<< HEAD
 	char optFormatEscape;	/* in text fields, */
 #	define NO_ESCAPE 0	/* 0 - do not escape, */
 #	define SQL_ESCAPE 1	/* 1 - escape "the MySQL way"  */
 #	define STDSQL_ESCAPE 2  /* 2 - escape quotes by double quotes, */
 #	define JSON_ESCAPE 3	/* 3 - escape double quotes for JSON.  */
-=======
-	char optFormatEscape;	/* in text fields,  0 - do not escape,
-				 * 1 - escape "the MySQL way" 
-	                         * 2 - escape quotes by double quotes,
-				 * 3 - escape double quotes for JSON.
-				 */
->>>>>>> 0c65e629
 	/* following are options. All are 0/1 defined (either on or off).
 	 * we use chars because they are faster than bit fields and smaller
 	 * than short...
