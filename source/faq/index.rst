--- conflicted
+++ resolved
@@ -4,10 +4,6 @@
 .. toctree::
    :maxdepth: 1
 
-<<<<<<< HEAD
    faq_overall
    difference_queues
-=======
-   difference_queues
-   encrypt_mysql_traffic_ommysql.rst
->>>>>>> 912b9a3d
+   encrypt_mysql_traffic_ommysql.rst