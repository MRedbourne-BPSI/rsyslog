--- conflicted
+++ resolved
@@ -1,10 +1,6 @@
 /* header for parser.c
  *
-<<<<<<< HEAD
- * Copyright 2008,2009 Rainer Gerhards and Adiscon GmbH.
-=======
  * Copyright 2008-2012 Adiscon GmbH.
->>>>>>> bd22bf8c
  *
  * This file is part of the rsyslog runtime library.
  *
