--- conflicted
+++ resolved
@@ -2,11 +2,7 @@
  *
  * This implements rules within rsyslog.
  *
-<<<<<<< HEAD
- * Copyright 2009-2011 Rainer Gerhards and Adiscon GmbH.
-=======
  * Copyright 2009-2012 Adiscon GmbH.
->>>>>>> 92f7e549
  *
  * This file is part of the rsyslog runtime library.
  *
