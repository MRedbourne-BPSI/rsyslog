/* nsd_ptcp.c
 *
 * An implementation of the nsd interface for plain tcp sockets.
 *
 * Copyright 2007-2018 Rainer Gerhards and Adiscon GmbH.
 *
 * This file is part of the rsyslog runtime library.
 *
 * The rsyslog runtime library is free software: you can redistribute it and/or modify
 * it under the terms of the GNU Lesser General Public License as published by
 * the Free Software Foundation, either version 3 of the License, or
 * (at your option) any later version.
 *
 * The rsyslog runtime library is distributed in the hope that it will be useful,
 * but WITHOUT ANY WARRANTY; without even the implied warranty of
 * MERCHANTABILITY or FITNESS FOR A PARTICULAR PURPOSE.  See the
 * GNU Lesser General Public License for more details.
 *
 * You should have received a copy of the GNU Lesser General Public License
 * along with the rsyslog runtime library.  If not, see <http://www.gnu.org/licenses/>.
 *
 * A copy of the GPL can be found in the file "COPYING" in this distribution.
 * A copy of the LGPL can be found in the file "COPYING.LESSER" in this distribution.
 */
#include "config.h"

#include <stdio.h>
#include <stdarg.h>
#include <stdlib.h>
#include <assert.h>
#include <errno.h>
#include <string.h>
#include <signal.h>
#include <ctype.h>
#include <netdb.h>
#include <fnmatch.h>
#include <fcntl.h>
#include <unistd.h>
#include <netinet/tcp.h>

#include "rsyslog.h"
#include "syslogd-types.h"
#include "module-template.h"
#include "parse.h"
#include "srUtils.h"
#include "obj.h"
#include "errmsg.h"
#include "net.h"
#include "netstrms.h"
#include "netstrm.h"
#include "nsdsel_ptcp.h"
#include "nsdpoll_ptcp.h"
#include "nsd_ptcp.h"
#include "prop.h"
#include "dnscache.h"

MODULE_TYPE_LIB
MODULE_TYPE_NOKEEP

/* static data */
DEFobjStaticHelpers
DEFobjCurrIf(glbl)
DEFobjCurrIf(net)
DEFobjCurrIf(netstrms)
DEFobjCurrIf(netstrm)
DEFobjCurrIf(prop)


/* a few deinit helpers */

/* close socket if open (may always be called) */
static void
sockClose(int *pSock)
{
	if(*pSock >= 0) {
		close(*pSock);
		*pSock = -1;
	}
}

/* Standard-Constructor
 */
BEGINobjConstruct(nsd_ptcp) /* be sure to specify the object type also in END macro! */
	pThis->sock = -1;
ENDobjConstruct(nsd_ptcp)


/* destructor for the nsd_ptcp object */
BEGINobjDestruct(nsd_ptcp) /* be sure to specify the object type also in END and CODESTART macros! */
CODESTARTobjDestruct(nsd_ptcp)
	sockClose(&pThis->sock);
	if(pThis->remoteIP != NULL)
		prop.Destruct(&pThis->remoteIP);
	free(pThis->pRemHostName);
ENDobjDestruct(nsd_ptcp)


/* Provide access to the sockaddr_storage of the remote peer. This
 * is needed by the legacy ACL system. --- gerhards, 2008-12-01
 */
static rsRetVal
GetRemAddr(nsd_t *pNsd, struct sockaddr_storage **ppAddr)
{
	nsd_ptcp_t *pThis = (nsd_ptcp_t*) pNsd;
	DEFiRet;

	ISOBJ_TYPE_assert((pThis), nsd_ptcp);
	assert(ppAddr != NULL);

	*ppAddr = &(pThis->remAddr);

	RETiRet;
}


/* Provide access to the underlying OS socket. This is primarily
 * useful for other drivers (like nsd_gtls) who utilize ourselfs
 * for some of their functionality. -- rgerhards, 2008-04-18
 */
static rsRetVal
GetSock(nsd_t *pNsd, int *pSock)
{
	nsd_ptcp_t *pThis = (nsd_ptcp_t*) pNsd;
	DEFiRet;

	ISOBJ_TYPE_assert((pThis), nsd_ptcp);
	assert(pSock != NULL);

	*pSock = pThis->sock;

	RETiRet;
}


/* Set the driver mode. We support no different modes, but allow mode
 * 0 to be set to be compatible with config file defaults and the other
 * drivers.
 * rgerhards, 2008-04-28
 */
static rsRetVal
SetMode(nsd_t __attribute__((unused)) *pNsd, int mode)
{
	DEFiRet;
	if(mode != 0) {
		LogError(0, RS_RET_INVALID_DRVR_MODE, "error: driver mode %d not supported by "
				"ptcp netstream driver", mode);
		ABORT_FINALIZE(RS_RET_INVALID_DRVR_MODE);
	}
finalize_it:
	RETiRet;
}


/* Set the authentication mode. For us, the following is supported:
 * anon - no certificate checks whatsoever (discouraged, but supported)
 * mode == NULL is valid and defaults to anon
 * Actually, we do not even record the mode right now, because we can
 * always work in anon mode, only. So there is no point in recording
 * something if that's the only choice. What the function does is
 * return an error if something is requested that we can not support.
 * rgerhards, 2008-05-17
 */
static rsRetVal
SetAuthMode(nsd_t __attribute__((unused)) *pNsd, uchar *mode)
{
	DEFiRet;
	if(mode != NULL && strcasecmp((char*)mode, "anon")) {
		LogError(0, RS_RET_VALUE_NOT_SUPPORTED, "error: authentication mode '%s' not supported by "
				"ptcp netstream driver", mode);
		ABORT_FINALIZE(RS_RET_VALUE_NOT_SUPPORTED);
	}

finalize_it:
	RETiRet;
}


/* Set the PermitExpiredCerts mode. not supported in ptcp
 * alorbach, 2018-12-20
 */
static rsRetVal
SetPermitExpiredCerts(nsd_t __attribute__((unused)) *pNsd, uchar *mode)
{
	DEFiRet;
	if(mode != NULL) {
		LogError(0, RS_RET_VALUE_NOT_SUPPORTED, "error: permitexpiredcerts settingnot supported by "
				"ptcp netstream driver");
		ABORT_FINALIZE(RS_RET_VALUE_NOT_SUPPORTED);
	}

finalize_it:
	RETiRet;
}


/* Set priorityString
 * PascalWithopf 2017-08-18 */
static rsRetVal
SetGnutlsPriorityString(nsd_t __attribute__((unused)) *pNsd, uchar *iVal)
{
	DEFiRet;
	if(iVal != NULL) {
		LogError(0, RS_RET_VALUE_NOT_SUPPORTED, "error: "
		"gnutlsPriorityString '%s' not supported by ptcp netstream "
		"driver", iVal);
		ABORT_FINALIZE(RS_RET_VALUE_NOT_SUPPORTED);
	}
finalize_it:
	RETiRet;
}


/* Set the permitted peers. This is a dummy, always returning an
 * error because we do not support fingerprint authentication.
 * rgerhards, 2008-05-17
 */
static rsRetVal
SetPermPeers(nsd_t __attribute__((unused)) *pNsd, permittedPeers_t __attribute__((unused)) *pPermPeers)
{
	DEFiRet;

	if(pPermPeers != NULL) {
		LogError(0, RS_RET_VALUE_NOT_IN_THIS_MODE, "authentication not supported by ptcp netstream driver");
		ABORT_FINALIZE(RS_RET_VALUE_NOT_IN_THIS_MODE);
	}

finalize_it:
	RETiRet;
}




/* Provide access to the underlying OS socket. This is primarily
 * useful for other drivers (like nsd_gtls) who utilize ourselfs
 * for some of their functionality.
 * This function sets the socket -- rgerhards, 2008-04-25
 */
static rsRetVal
SetSock(nsd_t *pNsd, int sock)
{
	nsd_ptcp_t *pThis = (nsd_ptcp_t*) pNsd;
	DEFiRet;

	ISOBJ_TYPE_assert((pThis), nsd_ptcp);
	assert(sock >= 0);

	pThis->sock = sock;

	RETiRet;
}

/* Keep Alive Options
 */
static rsRetVal
SetKeepAliveIntvl(nsd_t *pNsd, int keepAliveIntvl)
{
	nsd_ptcp_t *pThis = (nsd_ptcp_t*) pNsd;
	DEFiRet;

	ISOBJ_TYPE_assert((pThis), nsd_ptcp);

	pThis->iKeepAliveIntvl = keepAliveIntvl;

	RETiRet;
}

/* Keep Alive Options
 */
static rsRetVal
SetKeepAliveProbes(nsd_t *pNsd, int keepAliveProbes)
{
	nsd_ptcp_t *pThis = (nsd_ptcp_t*) pNsd;
	DEFiRet;

	ISOBJ_TYPE_assert((pThis), nsd_ptcp);

	pThis->iKeepAliveProbes = keepAliveProbes;

	RETiRet;
}

/* Keep Alive Options
 */
static rsRetVal
SetKeepAliveTime(nsd_t *pNsd, int keepAliveTime)
{
	nsd_ptcp_t *pThis = (nsd_ptcp_t*) pNsd;
	DEFiRet;

	ISOBJ_TYPE_assert((pThis), nsd_ptcp);

	pThis->iKeepAliveTime = keepAliveTime;

	RETiRet;
}

/* abort a connection. This is meant to be called immediately
 * before the Destruct call. -- rgerhards, 2008-03-24
 */
static rsRetVal
Abort(nsd_t *pNsd)
{
	struct linger ling;
	nsd_ptcp_t *pThis = (nsd_ptcp_t*) pNsd;

	DEFiRet;
	ISOBJ_TYPE_assert((pThis), nsd_ptcp);

	if((pThis)->sock != -1) {
		ling.l_onoff = 1;
		ling.l_linger = 0;
		if(setsockopt((pThis)->sock, SOL_SOCKET, SO_LINGER, &ling, sizeof(ling)) < 0 ) {
			dbgprintf("could not set SO_LINGER, errno %d\n", errno);
		}
	}

	RETiRet;
}


/* Set pRemHost based on the address provided. This is to be called upon accept()ing
 * a connection request. It must be provided by the socket we received the
 * message on as well as a NI_MAXHOST size large character buffer for the FQDN.
 * Please see http://www.hmug.org/man/3/getnameinfo.php (under Caveats)
 * for some explanation of the code found below. If we detect a malicious
 * hostname, we return RS_RET_MALICIOUS_HNAME and let the caller decide
 * on how to deal with that.
 * rgerhards, 2008-03-31
 */
static rsRetVal
FillRemHost(nsd_ptcp_t *pThis, struct sockaddr_storage *pAddr)
{
	prop_t *fqdn;

	DEFiRet;
	ISOBJ_TYPE_assert(pThis, nsd_ptcp);
	assert(pAddr != NULL);

	CHKiRet(dnscacheLookup(pAddr, &fqdn, NULL, NULL, &pThis->remoteIP));

	/* We now have the names, so now let's allocate memory and store them permanently.
	 * (side note: we may hold on to these values for quite a while, thus we trim their
	 * memory consumption)
	 */
	if((pThis->pRemHostName = malloc(prop.GetStringLen(fqdn)+1)) == NULL)
		ABORT_FINALIZE(RS_RET_OUT_OF_MEMORY);
	memcpy(pThis->pRemHostName, propGetSzStr(fqdn), prop.GetStringLen(fqdn)+1);
	prop.Destruct(&fqdn);

finalize_it:
	RETiRet;
}


/* accept an incoming connection request
 * rgerhards, 2008-04-22
 */
static rsRetVal
AcceptConnReq(nsd_t *pNsd, nsd_t **ppNew)
{
	int sockflags;
	nsd_ptcp_t *pThis = (nsd_ptcp_t*) pNsd;
	struct sockaddr_storage addr;
	socklen_t addrlen = sizeof(addr);
	nsd_ptcp_t *pNew = NULL;
	int iNewSock = -1;

	DEFiRet;
	assert(ppNew != NULL);
	ISOBJ_TYPE_assert(pThis, nsd_ptcp);

	iNewSock = accept(pThis->sock, (struct sockaddr*) &addr, &addrlen);
	if(iNewSock < 0) {
		if(Debug) {
			char errStr[1024];
			rs_strerror_r(errno, errStr, sizeof(errStr));
			dbgprintf("nds_ptcp: error accepting connection on socket %d, errno %d: %s\n",
				  pThis->sock, errno, errStr);
		}
		ABORT_FINALIZE(RS_RET_ACCEPT_ERR);
	}

	/* construct our object so that we can use it... */
	CHKiRet(nsd_ptcpConstruct(&pNew));

	/* for the legacy ACL code, we need to preserve addr. While this is far from
	 * begin perfect (from an abstract design perspective), we need this to prevent
	 * breaking everything. TODO: we need to implement a new ACL module to get rid
	 * of this function. -- rgerhards, 2008-12-01
	 */
	memcpy(&pNew->remAddr, &addr, sizeof(struct sockaddr_storage));
	CHKiRet(FillRemHost(pNew, &addr));

	/* set the new socket to non-blocking IO -TODO:do we really need to do this here? Do we always want it? */
	if((sockflags = fcntl(iNewSock, F_GETFL)) != -1) {
		sockflags |= O_NONBLOCK;
		/* SETFL could fail too, so get it caught by the subsequent
		 * error check.
		 */
		sockflags = fcntl(iNewSock, F_SETFL, sockflags);
	}
	if(sockflags == -1) {
		dbgprintf("error %d setting fcntl(O_NONBLOCK) on tcp socket %d", errno, iNewSock);
		ABORT_FINALIZE(RS_RET_IO_ERROR);
	}

	pNew->sock = iNewSock;
	*ppNew = (nsd_t*) pNew;

finalize_it:
	if(iRet != RS_RET_OK) {
		if(pNew != NULL)
			nsd_ptcpDestruct(&pNew);
		/* the close may be redundant, but that doesn't hurt... */
		sockClose(&iNewSock);
	}

	RETiRet;
}


/* initialize tcp sockets for a listner. The initialized sockets are passed to the
 * app-level caller via a callback.
 * pLstnPort must point to a port name or number. NULL is NOT permitted. pLstnIP
 * points to the port to listen to (NULL means "all"), iMaxSess has the maximum
 * number of sessions permitted.
 * rgerhards, 2008-04-22
 */
<<<<<<< HEAD
PRAGMA_DIAGNOSTIC_PUSH
PRAGMA_IGNORE_Wcast_align
=======
#ifdef __GNUC__
#pragma GCC diagnostic push
#pragma GCC diagnostic ignored "-Wcast-align"
#endif
>>>>>>> e5de29e4
static rsRetVal
LstnInit(netstrms_t *pNS, void *pUsr, rsRetVal(*fAddLstn)(void*,netstrm_t*),
	 uchar *pLstnPort, uchar *pLstnIP, int iSessMax,
	 uchar *pszLstnPortFileName)
{
	DEFiRet;
	netstrm_t *pNewStrm = NULL;
	nsd_t *pNewNsd = NULL;
	int error, maxs, on = 1;
	int isIPv6 = 0;
	int sock = -1;
	int numSocks;
	int sockflags;
	int port_override = 0; /* if dyn port (0): use this for actually bound port */
	struct addrinfo hints, *res = NULL, *r;

	ISOBJ_TYPE_assert(pNS, netstrms);
	assert(fAddLstn != NULL);
	assert(pLstnPort != NULL);
	assert(iSessMax >= 0);

	dbgprintf("creating tcp listen socket on port %s\n", pLstnPort);

	memset(&hints, 0, sizeof(hints));
	hints.ai_flags = AI_PASSIVE;
	hints.ai_family = glbl.GetDefPFFamily();
	hints.ai_socktype = SOCK_STREAM;

	error = getaddrinfo((char*)pLstnIP, (char*) pLstnPort, &hints, &res);
	if(error) {
		LogError(0, RS_RET_INVALID_PORT, "error querying port '%s': %s",
			pLstnPort, gai_strerror(error));
		ABORT_FINALIZE(RS_RET_INVALID_PORT);
	}

	/* Count max number of sockets we may open */
	for(maxs = 0, r = res; r != NULL ; r = r->ai_next, maxs++)
		/* EMPTY */;

	numSocks = 0;   /* num of sockets counter at start of array */
	for(r = res; r != NULL ; r = r->ai_next) {
		if(port_override != 0) {
			if(r->ai_family == AF_INET6) {
				((struct sockaddr_in6*)r->ai_addr)->sin6_port = port_override;
			} else {
				((struct sockaddr_in*)r->ai_addr)->sin_port = port_override;
			}
		}
		sock = socket(r->ai_family, r->ai_socktype, r->ai_protocol);
		if(sock < 0) {
			if(!(r->ai_family == PF_INET6 && errno == EAFNOSUPPORT)) {
				dbgprintf("error %d creating tcp listen socket", errno);
				/* it is debatable if PF_INET with EAFNOSUPPORT should
				 * also be ignored...
				 */
			}
			continue;
		}

		#ifdef IPV6_V6ONLY
			if(r->ai_family == AF_INET6) {
				isIPv6 = 1;
				int iOn = 1;
				if(setsockopt(sock, IPPROTO_IPV6, IPV6_V6ONLY,
					(char *)&iOn, sizeof (iOn)) < 0) {
					close(sock);
					sock = -1;
					continue;
				}
			}
		#endif
		if(setsockopt(sock, SOL_SOCKET, SO_REUSEADDR, (char *) &on, sizeof(on)) < 0 ) {
			dbgprintf("error %d setting tcp socket option\n", errno);
			close(sock);
			sock = -1;
			continue;
		}

		/* We use non-blocking IO! */
		if((sockflags = fcntl(sock, F_GETFL)) != -1) {
			sockflags |= O_NONBLOCK;
			/* SETFL could fail too, so get it caught by the subsequent
			 * error check.
			 */
			sockflags = fcntl(sock, F_SETFL, sockflags);
		}
		if(sockflags == -1) {
			dbgprintf("error %d setting fcntl(O_NONBLOCK) on tcp socket", errno);
			close(sock);
			sock = -1;
			continue;
		}

		/* We need to enable BSD compatibility. Otherwise an attacker
		 * could flood our log files by sending us tons of ICMP errors.
		 */
		#if !defined(_AIX) && !defined(BSD)
			if(net.should_use_so_bsdcompat()) {
				if (setsockopt(sock, SOL_SOCKET, SO_BSDCOMPAT,
						(char *) &on, sizeof(on)) < 0) {
					LogError(errno, NO_ERRCODE, "TCP setsockopt(BSDCOMPAT)");
					close(sock);
					sock = -1;
					continue;
				}
			}
		#endif

		if( (bind(sock, r->ai_addr, r->ai_addrlen) < 0)
		#ifndef IPV6_V6ONLY
			&& (errno != EADDRINUSE)
		#endif
		   ) {
			/* TODO: check if *we* bound the socket - else we *have* an error! */
			char errStr[1024];
			rs_strerror_r(errno, errStr, sizeof(errStr));
			LogError(errno, NO_ERRCODE, "Error while binding tcp socket");
			dbgprintf("error %d while binding tcp socket: %s\n", errno, errStr);
			close(sock);
			sock = -1;
			continue;
		}

		/* if we bind to dynamic port (port 0 given), we will do so consistently. Thus
		 * once we got a dynamic port, we will keep it and use it for other protocols
		 * as well. As of my understanding, this should always work as the OS does not
		 * pick a port that is used by some protocol (well, at least this looks very
		 * unlikely...). If our asusmption is wrong, we should iterate until we find a
		 * combination that works - it is very unusual to have the same service listen
		 * on differnt ports on IPv4 and IPv6.
		 */
		const int currport = (isIPv6) ?
			(((struct sockaddr_in6*)r->ai_addr)->sin6_port) :
			(((struct sockaddr_in*)r->ai_addr)->sin_port) ;
		if(currport == 0) {
			socklen_t socklen_r = r->ai_addrlen;
			if(getsockname(sock, r->ai_addr, &socklen_r) == -1) {
				LogError(errno, NO_ERRCODE, "nsd_ptcp: ListenPortFileName: getsockname:"
						"error while trying to get socket");
			}
			r->ai_addrlen = socklen_r;
			port_override = (isIPv6) ?
				(((struct sockaddr_in6*)r->ai_addr)->sin6_port) :
				(((struct sockaddr_in*)r->ai_addr)->sin_port) ;
			if(pszLstnPortFileName != NULL) {
				FILE *fp;
				if((fp = fopen((const char*)pszLstnPortFileName, "w+")) == NULL) {
					LogError(errno, RS_RET_IO_ERROR, "nsd_ptcp: ListenPortFileName: "
							"error while trying to open file");
					ABORT_FINALIZE(RS_RET_IO_ERROR);
				}
				if(isIPv6) {
					fprintf(fp, "%d", ntohs((((struct sockaddr_in6*)r->ai_addr)->sin6_port)));
				} else {
					fprintf(fp, "%d", ntohs((((struct sockaddr_in*)r->ai_addr)->sin_port)));
				}
				fclose(fp);
			}
		}

		if(listen(sock, iSessMax / 10 + 5) < 0) {
			/* If the listen fails, it most probably fails because we ask
			 * for a too-large backlog. So in this case we first set back
			 * to a fixed, reasonable, limit that should work. Only if
			 * that fails, too, we give up.
			 */
			dbgprintf("listen with a backlog of %d failed - retrying with default of 32.\n",
				   iSessMax / 10 + 5);
			if(listen(sock, 32) < 0) {
				dbgprintf("tcp listen error %d, suspending\n", errno);
				close(sock);
				sock = -1;
				continue;
			}
		}


		/* if we reach this point, we were able to obtain a valid socket, so we can
		 * construct a new netstrm obj and hand it over to the upper layers for inclusion
		 * into their socket array. -- rgerhards, 2008-04-23
		 */
		CHKiRet(pNS->Drvr.Construct(&pNewNsd));
		CHKiRet(pNS->Drvr.SetSock(pNewNsd, sock));
		CHKiRet(pNS->Drvr.SetMode(pNewNsd, netstrms.GetDrvrMode(pNS)));
		CHKiRet(pNS->Drvr.SetAuthMode(pNewNsd, netstrms.GetDrvrAuthMode(pNS)));
		CHKiRet(pNS->Drvr.SetPermitExpiredCerts(pNewNsd, netstrms.GetDrvrPermitExpiredCerts(pNS)));
		CHKiRet(pNS->Drvr.SetPermPeers(pNewNsd, netstrms.GetDrvrPermPeers(pNS)));
		CHKiRet(pNS->Drvr.SetGnutlsPriorityString(pNewNsd, netstrms.GetDrvrGnutlsPriorityString(pNS)));
		CHKiRet(netstrms.CreateStrm(pNS, &pNewStrm));
		pNewStrm->pDrvrData = (nsd_t*) pNewNsd;
		pNewNsd = NULL;
		CHKiRet(fAddLstn(pUsr, pNewStrm));
		pNewStrm = NULL;
		/* sock has been handed over by SetSock() above, so invalidate it here
		 * coverity scan falsely identifies this as ressource leak
		 */
		sock = -1;
		++numSocks;
	}

	if(numSocks != maxs)
		dbgprintf("We could initialize %d TCP listen sockets out of %d we received "
		 	  "- this may or may not be an error indication.\n", numSocks, maxs);

	if(numSocks == 0) {
		dbgprintf("No TCP listen sockets could successfully be initialized\n");
		ABORT_FINALIZE(RS_RET_COULD_NOT_BIND);
	}

finalize_it:
	if(sock != -1) {
		close(sock);
	}
	if(res != NULL)
		freeaddrinfo(res);

	if(iRet != RS_RET_OK) {
		if(pNewStrm != NULL)
			netstrm.Destruct(&pNewStrm);
		if(pNewNsd != NULL)
			pNS->Drvr.Destruct(&pNewNsd);
	}

	RETiRet;
}
<<<<<<< HEAD
PRAGMA_DIAGNOSTIC_POP
=======
#ifdef __GNUC__
#pragma GCC diagnostic pop
#endif

>>>>>>> e5de29e4

/* receive data from a tcp socket
 * The lenBuf parameter must contain the max buffer size on entry and contains
 * the number of octets read (or -1 in case of error) on exit. This function
 * never blocks, not even when called on a blocking socket. That is important
 * for client sockets, which are set to block during send, but should not
 * block when trying to read data. If *pLenBuf is -1, an error occured and
 * oserr holds the exact error cause.
 * rgerhards, 2008-03-17
 */
static rsRetVal
Rcv(nsd_t *pNsd, uchar *pRcvBuf, ssize_t *pLenBuf, int *const oserr)
{
	char errStr[1024];
	DEFiRet;
	nsd_ptcp_t *pThis = (nsd_ptcp_t*) pNsd;
	ISOBJ_TYPE_assert(pThis, nsd_ptcp);
	assert(oserr != NULL);
/*  AIXPORT : MSG_DONTWAIT not supported */
#if defined (_AIX)
#define MSG_DONTWAIT    MSG_NONBLOCK
#endif

	*pLenBuf = recv(pThis->sock, pRcvBuf, *pLenBuf, MSG_DONTWAIT);
	*oserr = errno;

	if(*pLenBuf == 0) {
		ABORT_FINALIZE(RS_RET_CLOSED);
	} else if (*pLenBuf < 0) {
		rs_strerror_r(errno, errStr, sizeof(errStr));
		dbgprintf("error during recv on NSD %p: %s\n", pNsd, errStr);
		ABORT_FINALIZE(RS_RET_RCV_ERR);
	}

finalize_it:
	RETiRet;
}


/* send a buffer. On entry, pLenBuf contains the number of octets to
 * write. On exit, it contains the number of octets actually written.
 * If this number is lower than on entry, only a partial buffer has
 * been written.
 * rgerhards, 2008-03-19
 */
static rsRetVal
Send(nsd_t *pNsd, uchar *pBuf, ssize_t *pLenBuf)
{
	nsd_ptcp_t *pThis = (nsd_ptcp_t*) pNsd;
	ssize_t written;
	DEFiRet;
	ISOBJ_TYPE_assert(pThis, nsd_ptcp);

	written = send(pThis->sock, pBuf, *pLenBuf, 0);

	if(written == -1) {
		switch(errno) {
			case EAGAIN:
			case EINTR:
				/* this is fine, just retry... */
				written = 0;
				break;
			default:
				ABORT_FINALIZE(RS_RET_IO_ERROR);
				break;
		}
	}

	*pLenBuf = written;
finalize_it:
	RETiRet;
}


/* Enable KEEPALIVE handling on the socket.
 * rgerhards, 2009-06-02
 */
static rsRetVal
EnableKeepAlive(nsd_t *pNsd)
{
	nsd_ptcp_t *pThis = (nsd_ptcp_t*) pNsd;
	int ret;
	int optval;
	socklen_t optlen;
	DEFiRet;
	ISOBJ_TYPE_assert(pThis, nsd_ptcp);

	optval = 1;
	optlen = sizeof(optval);
	ret = setsockopt(pThis->sock, SOL_SOCKET, SO_KEEPALIVE, &optval, optlen);
	if(ret < 0) {
		dbgprintf("EnableKeepAlive socket call returns error %d\n", ret);
		ABORT_FINALIZE(RS_RET_ERR);
	}

#	if defined(IPPROTO_TCP) && defined(TCP_KEEPCNT)
	if(pThis->iKeepAliveProbes > 0) {
		optval = pThis->iKeepAliveProbes;
		optlen = sizeof(optval);
		ret = setsockopt(pThis->sock, IPPROTO_TCP, TCP_KEEPCNT, &optval, optlen);
	} else {
		ret = 0;
	}
#	else
	ret = -1;
#	endif
	if(ret < 0) {
		LogError(ret, NO_ERRCODE, "imptcp cannot set keepalive probes - ignored");
	}

#	if defined(IPPROTO_TCP) && defined(TCP_KEEPIDLE)
	if(pThis->iKeepAliveTime > 0) {
		optval = pThis->iKeepAliveTime;
		optlen = sizeof(optval);
		ret = setsockopt(pThis->sock, IPPROTO_TCP, TCP_KEEPIDLE, &optval, optlen);
	} else {
		ret = 0;
	}
#	else
	ret = -1;
#	endif
	if(ret < 0) {
		LogError(ret, NO_ERRCODE, "imptcp cannot set keepalive time - ignored");
	}

#	if defined(IPPROTO_TCP) && defined(TCP_KEEPCNT)
	if(pThis->iKeepAliveIntvl > 0) {
		optval = pThis->iKeepAliveIntvl;
		optlen = sizeof(optval);
		ret = setsockopt(pThis->sock, IPPROTO_TCP, TCP_KEEPINTVL, &optval, optlen);
	} else {
		ret = 0;
	}
#	else
	ret = -1;
#	endif
	if(ret < 0) {
		LogError(errno, NO_ERRCODE, "imptcp cannot set keepalive intvl - ignored");
	}

	dbgprintf("KEEPALIVE enabled for socket %d\n", pThis->sock);

finalize_it:
	RETiRet;

}


/* open a connection to a remote host (server).
 * rgerhards, 2008-03-19
 */
static rsRetVal
Connect(nsd_t *pNsd, int family, uchar *port, uchar *host, char *device)
{
	nsd_ptcp_t *pThis = (nsd_ptcp_t*) pNsd;
	struct addrinfo *res = NULL;
	struct addrinfo hints;

	DEFiRet;
	ISOBJ_TYPE_assert(pThis, nsd_ptcp);
	assert(port != NULL);
	assert(host != NULL);
	assert(pThis->sock == -1);

	memset(&hints, 0, sizeof(hints));
	hints.ai_family = family;
	hints.ai_socktype = SOCK_STREAM;
	if(getaddrinfo((char*)host, (char*)port, &hints, &res) != 0) {
		LogError(errno, RS_RET_IO_ERROR, "cannot resolve hostname '%s'",
			host);
		ABORT_FINALIZE(RS_RET_IO_ERROR);
	}

	if((pThis->sock = socket(res->ai_family, res->ai_socktype, res->ai_protocol)) == -1) {
		LogError(errno, RS_RET_IO_ERROR, "cannot bind socket for %s:%s",
			host, port);
		ABORT_FINALIZE(RS_RET_IO_ERROR);
	}

	if(device) {
#		if defined(SO_BINDTODEVICE)
		if(setsockopt(pThis->sock, SOL_SOCKET, SO_BINDTODEVICE, device, strlen(device) + 1) < 0)
#		endif
		{
			dbgprintf("setsockopt(SO_BINDTODEVICE) failed\n");
			ABORT_FINALIZE(RS_RET_IO_ERROR);
		}
	}

	if(connect(pThis->sock, res->ai_addr, res->ai_addrlen) != 0) {
		LogError(errno, RS_RET_IO_ERROR, "cannot connect to %s:%s",
			host, port);
		ABORT_FINALIZE(RS_RET_IO_ERROR);
	}

finalize_it:
	if(res != NULL)
		freeaddrinfo(res);

	if(iRet != RS_RET_OK) {
		sockClose(&pThis->sock);
	}

	RETiRet;
}


/* get the remote hostname. The returned hostname must be freed by the
 * caller.
 * rgerhards, 2008-04-24
 */
static rsRetVal
GetRemoteHName(nsd_t *pNsd, uchar **ppszHName)
{
	DEFiRet;
	nsd_ptcp_t *pThis = (nsd_ptcp_t*) pNsd;
	ISOBJ_TYPE_assert(pThis, nsd_ptcp);
	assert(ppszHName != NULL);

	// TODO: how can the RemHost be empty?
	CHKmalloc(*ppszHName = (uchar*)strdup(pThis->pRemHostName == NULL ? "" : (char*) pThis->pRemHostName));

finalize_it:
	RETiRet;
}


/* This function checks if the connection is still alive - well, kind of... It
 * is primarily being used for plain TCP syslog and it is quite a hack. However,
 * as it seems to work, it is worth supporting it. The bottom line is that it
 * should not be called by anything else but a plain tcp syslog sender.
 * In order for it to work, it must be called *immediately* *before* the send()
 * call. For details about what is done, see here:
 * http://blog.gerhards.net/2008/06/getting-bit-more-reliability-from-plain.html
 * rgerhards, 2008-06-09
 */
static rsRetVal
CheckConnection(nsd_t *pNsd)
{
	DEFiRet;
	int rc;
	char msgbuf[1]; /* dummy */
	nsd_ptcp_t *pThis = (nsd_ptcp_t*) pNsd;
	ISOBJ_TYPE_assert(pThis, nsd_ptcp);

	rc = recv(pThis->sock, msgbuf, 1, MSG_DONTWAIT | MSG_PEEK);
	if(rc == 0 && errno != EAGAIN) {
		dbgprintf("CheckConnection detected broken connection - closing it\n");
		/* in this case, the remote peer had shut down the connection and we
		 * need to close our side, too.
		 */
		sockClose(&pThis->sock);
		ABORT_FINALIZE(RS_RET_IO_ERROR);
	}
finalize_it:
	RETiRet;
}


/* get the remote host's IP address. Caller must Destruct the object.
 */
static rsRetVal
GetRemoteIP(nsd_t *pNsd, prop_t **ip)
{
	DEFiRet;
	nsd_ptcp_t *pThis = (nsd_ptcp_t*) pNsd;
	ISOBJ_TYPE_assert(pThis, nsd_ptcp);
	prop.AddRef(pThis->remoteIP);
	*ip = pThis->remoteIP;
	RETiRet;
}


/* queryInterface function */
BEGINobjQueryInterface(nsd_ptcp)
CODESTARTobjQueryInterface(nsd_ptcp)
	if(pIf->ifVersion != nsdCURR_IF_VERSION) {/* check for current version, increment on each change */
		ABORT_FINALIZE(RS_RET_INTERFACE_NOT_SUPPORTED);
	}

	/* ok, we have the right interface, so let's fill it
	 * Please note that we may also do some backwards-compatibility
	 * work here (if we can support an older interface version - that,
	 * of course, also affects the "if" above).
	 */
	pIf->Construct = (rsRetVal(*)(nsd_t**)) nsd_ptcpConstruct;
	pIf->Destruct = (rsRetVal(*)(nsd_t**)) nsd_ptcpDestruct;
	pIf->Abort = Abort;
	pIf->GetRemAddr = GetRemAddr;
	pIf->GetSock = GetSock;
	pIf->SetSock = SetSock;
	pIf->SetMode = SetMode;
	pIf->SetAuthMode = SetAuthMode;
	pIf->SetPermitExpiredCerts = SetPermitExpiredCerts;
	pIf->SetGnutlsPriorityString = SetGnutlsPriorityString;
	pIf->SetPermPeers = SetPermPeers;
	pIf->Rcv = Rcv;
	pIf->Send = Send;
	pIf->LstnInit = LstnInit;
	pIf->AcceptConnReq = AcceptConnReq;
	pIf->Connect = Connect;
	pIf->GetRemoteHName = GetRemoteHName;
	pIf->GetRemoteIP = GetRemoteIP;
	pIf->CheckConnection = CheckConnection;
	pIf->EnableKeepAlive = EnableKeepAlive;
	pIf->SetKeepAliveIntvl = SetKeepAliveIntvl;
	pIf->SetKeepAliveProbes = SetKeepAliveProbes;
	pIf->SetKeepAliveTime = SetKeepAliveTime;
finalize_it:
ENDobjQueryInterface(nsd_ptcp)


/* exit our class
 */
BEGINObjClassExit(nsd_ptcp, OBJ_IS_LOADABLE_MODULE) /* CHANGE class also in END MACRO! */
CODESTARTObjClassExit(nsd_ptcp)
	/* release objects we no longer need */
	objRelease(net, CORE_COMPONENT);
	objRelease(glbl, CORE_COMPONENT);
	objRelease(prop, CORE_COMPONENT);
	objRelease(netstrm, DONT_LOAD_LIB);
	objRelease(netstrms, LM_NETSTRMS_FILENAME);
ENDObjClassExit(nsd_ptcp)


/* Initialize the nsd_ptcp class. Must be called as the very first method
 * before anything else is called inside this class.
 * rgerhards, 2008-02-19
 */
BEGINObjClassInit(nsd_ptcp, 1, OBJ_IS_LOADABLE_MODULE) /* class, version */
	/* request objects we use */
	CHKiRet(objUse(glbl, CORE_COMPONENT));
	CHKiRet(objUse(prop, CORE_COMPONENT));
	CHKiRet(objUse(net, CORE_COMPONENT));
	CHKiRet(objUse(netstrms, LM_NETSTRMS_FILENAME));
	CHKiRet(objUse(netstrm, DONT_LOAD_LIB));

	/* set our own handlers */
ENDObjClassInit(nsd_ptcp)


/* --------------- here now comes the plumbing that makes as a library module --------------- */


BEGINmodExit
CODESTARTmodExit
#	ifdef HAVE_EPOLL_CREATE /* module only available if epoll() is supported! */
	nsdpoll_ptcpClassExit();
#	endif
	nsdsel_ptcpClassExit();
	nsd_ptcpClassExit();
ENDmodExit


BEGINqueryEtryPt
CODESTARTqueryEtryPt
CODEqueryEtryPt_STD_LIB_QUERIES
ENDqueryEtryPt


BEGINmodInit()
CODESTARTmodInit
	*ipIFVersProvided = CURR_MOD_IF_VERSION; /* we only support the current interface specification */

	/* Initialize all classes that are in our module - this includes ourselfs */
	CHKiRet(nsd_ptcpClassInit(pModInfo)); /* must be done after tcps_sess, as we use it */
	CHKiRet(nsdsel_ptcpClassInit(pModInfo)); /* must be done after tcps_sess, as we use it */
#	ifdef HAVE_EPOLL_CREATE /* module only available if epoll() is supported! */
	CHKiRet(nsdpoll_ptcpClassInit(pModInfo)); /* must be done after tcps_sess, as we use it */
#	endif
ENDmodInit
/* vi:set ai:
 */<|MERGE_RESOLUTION|>--- conflicted
+++ resolved
@@ -427,15 +427,8 @@
  * number of sessions permitted.
  * rgerhards, 2008-04-22
  */
-<<<<<<< HEAD
 PRAGMA_DIAGNOSTIC_PUSH
 PRAGMA_IGNORE_Wcast_align
-=======
-#ifdef __GNUC__
-#pragma GCC diagnostic push
-#pragma GCC diagnostic ignored "-Wcast-align"
-#endif
->>>>>>> e5de29e4
 static rsRetVal
 LstnInit(netstrms_t *pNS, void *pUsr, rsRetVal(*fAddLstn)(void*,netstrm_t*),
 	 uchar *pLstnPort, uchar *pLstnIP, int iSessMax,
@@ -661,14 +654,7 @@
 
 	RETiRet;
 }
-<<<<<<< HEAD
 PRAGMA_DIAGNOSTIC_POP
-=======
-#ifdef __GNUC__
-#pragma GCC diagnostic pop
-#endif
-
->>>>>>> e5de29e4
 
 /* receive data from a tcp socket
  * The lenBuf parameter must contain the max buffer size on entry and contains
