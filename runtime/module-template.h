/* module-template.h
 * This header contains macros that can be used to implement the 
 * plumbing of modules. 
 *
 * File begun on 2007-07-25 by RGerhards
 *
 * Copyright 2007 Adiscon GmbH. This is Adiscon-exclusive code without any other
 * contributions. *** GPLv3 ***
 *
 * This file is part of the rsyslog runtime library.
 *
 * Rsyslog is free software: you can redistribute it and/or modify
 * it under the terms of the GNU General Public License as published by
 * the Free Software Foundation, either version 3 of the License, or
 * (at your option) any later version.
 *
 * Rsyslog is distributed in the hope that it will be useful,
 * but WITHOUT ANY WARRANTY; without even the implied warranty of
 * MERCHANTABILITY or FITNESS FOR A PARTICULAR PURPOSE.  See the
 * GNU General Public License for more details.
 *
 * You should have received a copy of the GNU General Public License
 * along with Rsyslog.  If not, see <http://www.gnu.org/licenses/>.
 *
 * A copy of the GPL can be found in the file "COPYING" in this distribution.
 */
#ifndef	MODULE_TEMPLATE_H_INCLUDED
#define	MODULE_TEMPLATE_H_INCLUDED 1

#include "modules.h"
#include "obj.h"
#include "objomsr.h"
#include "threads.h"

/* macro to define standard output-module static data members
 */
#define DEF_MOD_STATIC_DATA \
	static __attribute__((unused)) rsRetVal (*omsdRegCFSLineHdlr)(uchar *pCmdName, int bChainingPermitted, ecslCmdHdrlType eType, rsRetVal (*pHdlr)(), void *pData, void *pOwnerCookie);

#define DEF_OMOD_STATIC_DATA \
	DEF_MOD_STATIC_DATA \
	DEFobjCurrIf(obj) \
	static __attribute__((unused)) int bCoreSupportsBatching;
#define DEF_IMOD_STATIC_DATA \
	DEF_MOD_STATIC_DATA \
	DEFobjCurrIf(obj)
#define DEF_LMOD_STATIC_DATA \
	DEF_MOD_STATIC_DATA
#define DEF_PMOD_STATIC_DATA \
	DEFobjCurrIf(obj) \
	DEF_MOD_STATIC_DATA
#define DEF_SMOD_STATIC_DATA \
	DEFobjCurrIf(obj) \
	DEF_MOD_STATIC_DATA


/* Macro to define the module type. Each module can only have a single type. If
 * a module provides multiple types, several separate modules must be created which
 * then should share a single library containing the majority of code. This macro
 * must be present in each module. -- rgerhards, 2007-12-14
 * Note that MODULE_TYPE_TESTBENCH is reserved for testbenches, but
 * declared in their own header files (because the rest does not need these
 * defines). -- rgerhards, 2008-06-13
 */
#define MODULE_TYPE(x)\
static rsRetVal modGetType(eModType_t *modType) \
	{ \
		*modType = x; \
		return RS_RET_OK;\
	}

#define MODULE_TYPE_INPUT MODULE_TYPE(eMOD_IN)
#define MODULE_TYPE_OUTPUT MODULE_TYPE(eMOD_OUT)
#define MODULE_TYPE_PARSER MODULE_TYPE(eMOD_PARSER)
#define MODULE_TYPE_STRGEN MODULE_TYPE(eMOD_STRGEN)
#define MODULE_TYPE_LIB \
	DEF_LMOD_STATIC_DATA \
	MODULE_TYPE(eMOD_LIB)

/* Macro to define whether the module should be kept dynamically linked. 
 */
#define MODULE_KEEP_TYPE(x)\
static rsRetVal modGetKeepType(eModKeepType_t *modKeepType) \
	{ \
		*modKeepType = x; \
		return RS_RET_OK;\
	}
#define MODULE_TYPE_NOKEEP MODULE_KEEP_TYPE(eMOD_NOKEEP)
#define MODULE_TYPE_KEEP MODULE_KEEP_TYPE(eMOD_KEEP)

/* macro to define a unique module id. This must be able to fit in a void*. The
 * module id must be unique inside a running rsyslogd application. It is used to
 * track ownership of several objects. Most importantly, when the module is 
 * unloaded the module id value is used to find what needs to be destroyed.
 * We currently use a pointer to modExit() as the module id. This sounds to be 
 * reasonable save, as each module must have this entry point AND there is no valid
 * reason for twice this entry point being in memory.
 * rgerhards, 2007-11-21
 */
#define STD_LOADABLE_MODULE_ID ((void*) modExit)


/* macro to implement the "modGetID()" interface function
 * rgerhards 2007-11-21
 */
#define DEFmodGetID \
static rsRetVal modGetID(void **pID) \
	{ \
		*pID = STD_LOADABLE_MODULE_ID;\
		return RS_RET_OK;\
	}

/* macro to provide the v6 config system module name
 */
#define MODULE_CNFNAME(name) \
static __attribute__((unused)) rsRetVal modGetCnfName(uchar **cnfName) \
	{ \
		*cnfName = (uchar*) name; \
		return RS_RET_OK;\
	}


/* to following macros are used to generate function headers and standard
 * functionality. It works as follows (described on the sample case of
 * createInstance()):
 *
 * BEGINcreateInstance
 * ... custom variable definitions (on stack) ... (if any)
 * CODESTARTcreateInstance
 * ... custom code ... (if any)
 * ENDcreateInstance
 */

/* createInstance()
 */
#define BEGINcreateInstance \
static rsRetVal createInstance(instanceData **ppData)\
	{\
	DEFiRet; /* store error code here */\
	instanceData *pData; /* use this to point to data elements */

#define CODESTARTcreateInstance \
	if((pData = calloc(1, sizeof(instanceData))) == NULL) {\
		*ppData = NULL;\
		ENDfunc \
		return RS_RET_OUT_OF_MEMORY;\
	}

#define ENDcreateInstance \
	*ppData = pData;\
	RETiRet;\
}

/* freeInstance()
 * This is the cleanup function for the module instance. It is called immediately before
 * the module instance is destroyed (unloaded). The module should do any cleanup
 * here, e.g. close file, free instantance heap memory and the like. Control will
 * not be passed back to the module once this function is finished. Keep in mind,
 * however, that other instances may still be loaded and used. So do not destroy
 * anything that may be used by another instance. If you have such a ressource, you
 * currently need to do the instance counting yourself.
 */
#define BEGINfreeInstance \
static rsRetVal freeInstance(void* pModData)\
{\
	DEFiRet;\
	instanceData *pData;

#define CODESTARTfreeInstance \
	pData = (instanceData*) pModData;

#define ENDfreeInstance \
	if(pData != NULL)\
		free(pData); /* we need to free this in any case */\
	RETiRet;\
}

/* isCompatibleWithFeature()
 */
#define BEGINisCompatibleWithFeature \
static rsRetVal isCompatibleWithFeature(syslogFeature __attribute__((unused)) eFeat)\
{\
	rsRetVal iRet = RS_RET_INCOMPATIBLE; \
	BEGINfunc

#define CODESTARTisCompatibleWithFeature

#define ENDisCompatibleWithFeature \
	RETiRet;\
}


/* beginTransaction()
 * introduced in v4.3.3 -- rgerhards, 2009-04-27
 */
#define BEGINbeginTransaction \
static rsRetVal beginTransaction(instanceData __attribute__((unused)) *pData)\
{\
	DEFiRet;

#define CODESTARTbeginTransaction /* currently empty, but may be extended */

#define ENDbeginTransaction \
	RETiRet;\
}


/* endTransaction()
 * introduced in v4.3.3 -- rgerhards, 2009-04-27
 */
#define BEGINendTransaction \
static rsRetVal endTransaction(instanceData __attribute__((unused)) *pData)\
{\
	DEFiRet;

#define CODESTARTendTransaction /* currently empty, but may be extended */

#define ENDendTransaction \
	RETiRet;\
}


/* doAction()
 */
#define BEGINdoAction \
static rsRetVal doAction(uchar __attribute__((unused)) **ppString, unsigned __attribute__((unused)) iMsgOpts, instanceData __attribute__((unused)) *pData)\
{\
	DEFiRet;

#define CODESTARTdoAction \
	/* ppString may be NULL if the output module requested no strings */

#define ENDdoAction \
	RETiRet;\
}


/* dbgPrintInstInfo()
 * Extra comments:
 * Print debug information about this instance.
 */
#define BEGINdbgPrintInstInfo \
static rsRetVal dbgPrintInstInfo(void *pModData)\
{\
	DEFiRet;\
	instanceData *pData = NULL;

#define CODESTARTdbgPrintInstInfo \
	pData = (instanceData*) pModData;

#define ENDdbgPrintInstInfo \
	RETiRet;\
}


/* parseSelectorAct()
 * Extra comments:
 * try to process a selector action line. Checks if the action
 * applies to this module and, if so, processed it. If not, it
 * is left untouched. The driver will then call another module.
 * On exit, ppModData must point to instance data. Also, a string
 * request object must be created and filled. A macro is defined
 * for that.
 * For the most usual case, we have defined a macro below.
 * If more than one string is requested, the macro can be used together
 * with own code that overwrites the entry count. In this case, the
 * macro must come before the own code. It is recommended to be
 * placed right after CODESTARTparseSelectorAct.
 */
#define BEGINparseSelectorAct \
static rsRetVal parseSelectorAct(uchar **pp, void **ppModData, omodStringRequest_t **ppOMSR)\
{\
	DEFiRet;\
	uchar *p;\
	instanceData *pData = NULL;

#define CODESTARTparseSelectorAct \
	assert(pp != NULL);\
	assert(ppModData != NULL);\
	assert(ppOMSR != NULL);\
	p = *pp;

#define CODE_STD_STRING_REQUESTparseSelectorAct(NumStrReqEntries) \
	CHKiRet(OMSRconstruct(ppOMSR, NumStrReqEntries));

#define CODE_STD_FINALIZERparseSelectorAct \
finalize_it:\
	if(iRet == RS_RET_OK || iRet == RS_RET_OK_WARN || iRet == RS_RET_SUSPENDED) {\
		*ppModData = pData;\
		*pp = p;\
	} else {\
		/* cleanup, we failed */\
		if(*ppOMSR != NULL) {\
			OMSRdestruct(*ppOMSR);\
			*ppOMSR = NULL;\
		}\
		if(pData != NULL) {\
			freeInstance(pData);\
		} \
	}

#define ENDparseSelectorAct \
	RETiRet;\
}


/* newActInst()
 * Extra comments:
 * This creates a new instance of a the action that implements the call.
 * This is part of the conf2 (rsyslog v6) config system. It is called by
 * the core when an action object has been obtained. The output module
 * must then verify parameters and create a new action instance (if
 * parameters are acceptable) or return an error code.
 * On exit, ppModData must point to instance data. Also, a string
 * request object must be created and filled. A macro is defined
 * for that.
 * For the most usual case, we have defined a macro below.
 * If more than one string is requested, the macro can be used together
 * with own code that overwrites the entry count. In this case, the
 * macro must come before the own code. It is recommended to be
 * placed right after CODESTARTnewActInst.
 */
#define BEGINnewActInst \
static rsRetVal newActInst(uchar __attribute__((unused)) *modName, \
	struct nvlst *lst, void **ppModData, omodStringRequest_t **ppOMSR)\
{\
	DEFiRet;\
	instanceData *pData = NULL; \
	*ppOMSR = NULL;

#define CODESTARTnewActInst \

#define CODE_STD_STRING_REQUESTnewActInst(NumStrReqEntries) \
	CHKiRet(OMSRconstruct(ppOMSR, NumStrReqEntries));

#define CODE_STD_FINALIZERnewActInst \
finalize_it:\
	if(iRet == RS_RET_OK || iRet == RS_RET_SUSPENDED) {\
		*ppModData = pData;\
	} else {\
		/* cleanup, we failed */\
		if(*ppOMSR != NULL) {\
			OMSRdestruct(*ppOMSR);\
			*ppOMSR = NULL;\
		}\
		if(pData != NULL) {\
			freeInstance(pData);\
		} \
	}

#define ENDnewActInst \
	RETiRet;\
}


/* tryResume()
 * This entry point is called to check if a module can resume operations. This
 * happens when a module requested that it be suspended. In suspended state,
 * the engine periodically tries to resume the module. If that succeeds, normal
 * processing continues. If not, the module will not be called unless a
 * tryResume() call succeeds.
 * Returns RS_RET_OK, if resumption succeeded, RS_RET_SUSPENDED otherwise
 * rgerhard, 2007-08-02
 */
#define BEGINtryResume \
static rsRetVal tryResume(instanceData __attribute__((unused)) *pData)\
{\
	DEFiRet;

#define CODESTARTtryResume \
	assert(pData != NULL);

#define ENDtryResume \
	RETiRet;\
}


<<<<<<< HEAD
/* Config scoping system.
 * save current config scope and start a new one. Note that we do NOT implement a
 * stack. Exactly one scope can be saved.
 * We assume standard naming conventions (local confgSettings_t holds all
 * config settings and MUST have been defined before this macro is being used!).
 * Note that initConfVars() must be defined locally as well.
 */
#define SCOPING_SUPPORT \
static rsRetVal initConfVars(void);\
static configSettings_t cs;				/* our current config settings */ \
static configSettings_t cs_save;			/* our saved (scope!) config settings */ \
static rsRetVal __attribute__((unused)) newScope(void) \
{ \
	DEFiRet; \
	memcpy(&cs_save, &cs, sizeof(cs)); \
	iRet = initConfVars(); \
	RETiRet; \
} \
static rsRetVal __attribute__((unused)) restoreScope(void) \
{ \
	DEFiRet; \
	memcpy(&cs, &cs_save, sizeof(cs)); \
	RETiRet; \
}
/* initConfVars()
 * This entry point is called to check if a module can resume operations. This
 * happens when a module requested that it be suspended. In suspended state,
 * the engine periodically tries to resume the module. If that succeeds, normal
 * processing continues. If not, the module will not be called unless a
 * tryResume() call succeeds.
 * Returns RS_RET_OK, if resumption succeeded, RS_RET_SUSPENDED otherwise
 * rgerhard, 2007-08-02
=======
/* initConfVars() - initialize pre-v6.3-config variables
>>>>>>> 4a24d8e1
 */
#define BEGINinitConfVars \
static rsRetVal initConfVars(void)\
{\
	DEFiRet;

#define CODESTARTinitConfVars 

#define ENDinitConfVars \
	RETiRet;\
}
	

/* queryEtryPt()
 */
#define BEGINqueryEtryPt \
DEFmodGetID \
static rsRetVal queryEtryPt(uchar *name, rsRetVal (**pEtryPoint)())\
{\
	DEFiRet;

#define CODESTARTqueryEtryPt \
	if((name == NULL) || (pEtryPoint == NULL)) {\
		ENDfunc \
		return RS_RET_PARAM_ERROR;\
	} \
	*pEtryPoint = NULL;

#define ENDqueryEtryPt \
	if(iRet == RS_RET_OK)\
		if(*pEtryPoint == NULL) { \
			dbgprintf("entry point '%s' not present in module\n", name); \
			iRet = RS_RET_MODULE_ENTRY_POINT_NOT_FOUND;\
		} \
	RETiRet;\
}

/* the following definition is the standard block for queryEtryPt for all types
 * of modules. It should be included in any module, and typically is so by calling
 * the module-type specific macros.
 */
#define CODEqueryEtryPt_STD_MOD_QUERIES \
	if(!strcmp((char*) name, "modExit")) {\
		*pEtryPoint = modExit;\
	} else if(!strcmp((char*) name, "modGetID")) {\
		*pEtryPoint = modGetID;\
	} else if(!strcmp((char*) name, "getType")) {\
		*pEtryPoint = modGetType;\
	} else if(!strcmp((char*) name, "getKeepType")) {\
		*pEtryPoint = modGetKeepType;\
	}

/* the following definition is the standard block for queryEtryPt for output
 * modules. This can be used if no specific handling (e.g. to cover version
 * differences) is needed.
 */
#define CODEqueryEtryPt_STD_OMOD_QUERIES \
	CODEqueryEtryPt_STD_MOD_QUERIES \
	else if(!strcmp((char*) name, "doAction")) {\
		*pEtryPoint = doAction;\
	} else if(!strcmp((char*) name, "dbgPrintInstInfo")) {\
		*pEtryPoint = dbgPrintInstInfo;\
	} else if(!strcmp((char*) name, "freeInstance")) {\
		*pEtryPoint = freeInstance;\
	} else if(!strcmp((char*) name, "parseSelectorAct")) {\
		*pEtryPoint = parseSelectorAct;\
	} else if(!strcmp((char*) name, "isCompatibleWithFeature")) {\
		*pEtryPoint = isCompatibleWithFeature;\
	} else if(!strcmp((char*) name, "tryResume")) {\
		*pEtryPoint = tryResume;\
	}


/* the following definition is queryEtryPt block that must be added
 * if an output module supports the transactional interface.
 * rgerhards, 2009-04-27
 */
#define CODEqueryEtryPt_TXIF_OMOD_QUERIES \
	  else if(!strcmp((char*) name, "beginTransaction")) {\
		*pEtryPoint = beginTransaction;\
	} else if(!strcmp((char*) name, "endTransaction")) {\
		*pEtryPoint = endTransaction;\
	}


/* the following definition is a queryEtryPt block that must be added
 * if a non-output module supports "isCompatibleWithFeature".
 * rgerhards, 2009-07-20
 */
#define CODEqueryEtryPt_IsCompatibleWithFeature_IF_OMOD_QUERIES \
	  else if(!strcmp((char*) name, "isCompatibleWithFeature")) {\
		*pEtryPoint = isCompatibleWithFeature;\
	}


/* the following definition is the standard block for queryEtryPt for INPUT
 * modules. This can be used if no specific handling (e.g. to cover version
 * differences) is needed.
 */
#define CODEqueryEtryPt_STD_IMOD_QUERIES \
	CODEqueryEtryPt_STD_MOD_QUERIES \
	else if(!strcmp((char*) name, "runInput")) {\
		*pEtryPoint = runInput;\
	} else if(!strcmp((char*) name, "willRun")) {\
		*pEtryPoint = willRun;\
	} else if(!strcmp((char*) name, "afterRun")) {\
		*pEtryPoint = afterRun;\
	}


/* the following block is to be added for modules that support the v2
 * config system. The config name is also provided.
 */
#define CODEqueryEtryPt_STD_CONF2_QUERIES \
	  else if(!strcmp((char*) name, "beginCnfLoad")) {\
		*pEtryPoint = beginCnfLoad;\
	} else if(!strcmp((char*) name, "endCnfLoad")) {\
		*pEtryPoint = endCnfLoad;\
	} else if(!strcmp((char*) name, "checkCnf")) {\
		*pEtryPoint = checkCnf;\
	} else if(!strcmp((char*) name, "activateCnf")) {\
		*pEtryPoint = activateCnf;\
	} else if(!strcmp((char*) name, "freeCnf")) {\
		*pEtryPoint = freeCnf;\
	} \
	CODEqueryEtryPt_STD_CONF2_CNFNAME_QUERIES 

/* the following block is to be added for output modules that support the v2
 * config system. The config name is also provided.
 */
#define CODEqueryEtryPt_STD_CONF2_OMOD_QUERIES \
	  else if(!strcmp((char*) name, "newActInst")) {\
		*pEtryPoint = newActInst;\
	} \
	CODEqueryEtryPt_STD_CONF2_CNFNAME_QUERIES 


/* the following block is to be added for modules that require
 * pre priv drop activation support.
 */
#define CODEqueryEtryPt_STD_CONF2_PREPRIVDROP_QUERIES \
	  else if(!strcmp((char*) name, "activateCnfPrePrivDrop")) {\
		*pEtryPoint = activateCnfPrePrivDrop;\
	}

/* the following block is to be added for modules that support
 * their config name. This is required for the rsyslog v6 config
 * system, especially for outout modules which do not require
 * the new set of begin/end config settings.
 */
#define CODEqueryEtryPt_STD_CONF2_CNFNAME_QUERIES \
	  else if(!strcmp((char*) name, "getModCnfName")) {\
		*pEtryPoint = modGetCnfName;\
	}

/* the following definition is the standard block for queryEtryPt for LIBRARY
 * modules. This can be used if no specific handling (e.g. to cover version
 * differences) is needed.
 */
#define CODEqueryEtryPt_STD_LIB_QUERIES \
	CODEqueryEtryPt_STD_MOD_QUERIES

/* the following definition is the standard block for queryEtryPt for PARSER
 * modules. This can be used if no specific handling (e.g. to cover version
 * differences) is needed.
 */
#define CODEqueryEtryPt_STD_PMOD_QUERIES \
	CODEqueryEtryPt_STD_MOD_QUERIES \
	else if(!strcmp((char*) name, "parse")) {\
		*pEtryPoint = parse;\
	} else if(!strcmp((char*) name, "GetParserName")) {\
		*pEtryPoint = GetParserName;\
	}

/* the following definition is the standard block for queryEtryPt for Strgen
 * modules. This can be used if no specific handling (e.g. to cover version
 * differences) is needed.
 */
#define CODEqueryEtryPt_STD_SMOD_QUERIES \
	CODEqueryEtryPt_STD_MOD_QUERIES \
	else if(!strcmp((char*) name, "strgen")) {\
		*pEtryPoint = strgen;\
	} else if(!strcmp((char*) name, "GetName")) {\
		*pEtryPoint = GetStrgenName;\
	}

/* modInit()
 * This has an extra parameter, which is the specific name of the modInit
 * function. That is needed for built-in modules, which must have unique
 * names in order to link statically. Please note that this is always only
 * the case with modInit() and NO other entry point. The reason is that only
 * modInit() is visible form a linker/loader point of view. All other entry
 * points are passed via rsyslog-internal query functions and are defined
 * static inside the modules source. This is an important concept, as it allows
 * us to support different interface versions within a single module. (Granted,
 * we do not currently have different interface versions, so we can not put
 * it to a test - but our firm believe is that we can do all abstraction needed...)
 *
 * Extra Comments:
 * initialize the module
 *
 * Later, much more must be done. So far, we only return a pointer
 * to the queryEtryPt() function
 * TODO: do interface version checking & handshaking
 * iIfVersRequetsed is the version of the interface specification that the
 * caller would like to see being used. ipIFVersProvided is what we
 * decide to provide.
 * rgerhards, 2007-11-21: see modExit() comment below for important information
 * on the need to initialize static data with code. modInit() may be called on a
 * cached, left-in-memory copy of a previous incarnation.
 */
#define BEGINmodInit(uniqName) \
rsRetVal modInit##uniqName(int iIFVersRequested __attribute__((unused)), int *ipIFVersProvided, rsRetVal (**pQueryEtryPt)(), rsRetVal (*pHostQueryEtryPt)(uchar*, rsRetVal (**)()), modInfo_t __attribute__((unused)) *pModInfo)\
{\
	DEFiRet; \
	rsRetVal (*pObjGetObjInterface)(obj_if_t *pIf);

#define CODESTARTmodInit \
	assert(pHostQueryEtryPt != NULL);\
	iRet = pHostQueryEtryPt((uchar*)"objGetObjInterface", &pObjGetObjInterface); \
	if((iRet != RS_RET_OK) || (pQueryEtryPt == NULL) || (ipIFVersProvided == NULL) || (pObjGetObjInterface == NULL)) { \
		ENDfunc \
		return (iRet == RS_RET_OK) ? RS_RET_PARAM_ERROR : iRet; \
	} \
	/* now get the obj interface so that we can access other objects */ \
	CHKiRet(pObjGetObjInterface(&obj));

<<<<<<< HEAD
/* do those initializations necessary for scoping */
#define SCOPINGmodInit \
=======
/* do those initializations necessary for legacy config variables */
#define INITLegCnfVars \
>>>>>>> 4a24d8e1
	initConfVars();

#define ENDmodInit \
finalize_it:\
	*pQueryEtryPt = queryEtryPt;\
	RETiRet;\
}


/* now come some check functions, which enable a standard way of obtaining feature
 * information from the core. feat is the to-be-tested feature and featVar is a
 * variable that receives the result (0-not support, 1-supported).
 * This must be a macro, so that it is put into the output's code. Otherwise, we
 * would need to rely on a library entry point, which is what we intend to avoid ;)
 * rgerhards, 2009-04-27
 */
#define INITChkCoreFeature(featVar, feat) \
{ \
	rsRetVal MACRO_Ret; \
	rsRetVal (*pQueryCoreFeatureSupport)(int*, unsigned); \
	int bSupportsIt; \
	featVar = 0; \
	MACRO_Ret = pHostQueryEtryPt((uchar*)"queryCoreFeatureSupport", &pQueryCoreFeatureSupport); \
	if(MACRO_Ret == RS_RET_OK) { \
		/* found entry point, so let's see if core supports it */ \
		CHKiRet((*pQueryCoreFeatureSupport)(&bSupportsIt, feat)); \
		if(bSupportsIt) \
			featVar = 1; \
	} else if(MACRO_Ret != RS_RET_ENTRY_POINT_NOT_FOUND) { \
		ABORT_FINALIZE(MACRO_Ret); /* Something else went wrong, what is not acceptable */ \
	} \
}



/* definitions for host API queries */
#define CODEmodInit_QueryRegCFSLineHdlr \
	CHKiRet(pHostQueryEtryPt((uchar*)"regCfSysLineHdlr", &omsdRegCFSLineHdlr));


/* modExit()
 * This is the counterpart to modInit(). It destroys a module and makes it ready for
 * unloading. It is similiar to freeInstance() for the instance data. Please note that
 * this entry point needs to free any module-global data structures and registrations.
 * For example, the CfSysLineHandlers a module has registered need to be unregistered
 * here. This entry point is only called immediately before unloading of the module. So
 * it is likely to be destroyed. HOWEVER, the caller may decide to keep the module cached.
 * So a module must never assume that it is actually destroyed. A call to modInit() may
 * happen immediately after modExit(). So a module can NOT assume that static data elements
 * are being re-initialized by the loader - this must always be done by module code itself.
 * It is suggested to do this in modInit(). - rgerhards, 2007-11-21
 */
#define BEGINmodExit \
static rsRetVal modExit(void)\
{\
	DEFiRet;

#define CODESTARTmodExit 

#define ENDmodExit \
	RETiRet;\
}


/* beginCnfLoad()
 * This is a function tells an input module that a new config load begins.
 * The core passes in a handle to the new module-specific module conf to
 * the module. -- rgerards, 2011-05-03
 */
#define BEGINbeginCnfLoad \
static rsRetVal beginCnfLoad(modConfData_t **ptr, __attribute__((unused)) rsconf_t *pConf)\
{\
	modConfData_t *pModConf; \
	DEFiRet;

#define CODESTARTbeginCnfLoad \
	if((pModConf = calloc(1, sizeof(modConfData_t))) == NULL) {\
		*ptr = NULL;\
		ENDfunc \
		return RS_RET_OUT_OF_MEMORY;\
	}

#define ENDbeginCnfLoad \
	*ptr = pModConf;\
	RETiRet;\
}


/* endCnfLoad()
 * This is a function tells an input module that the current config load ended.
 * It gets a last chance to make changes to its in-memory config object. After 
 * this call, the config object must no longer be changed.
 * The pModConf pointer passed into the module must no longer be used.
 * rgerards, 2011-05-03
 */
#define BEGINendCnfLoad \
static rsRetVal endCnfLoad(modConfData_t *ptr)\
{\
	modConfData_t __attribute__((unused)) *pModConf = (modConfData_t*) ptr; \
	DEFiRet;

#define CODESTARTendCnfLoad

#define ENDendCnfLoad \
	RETiRet;\
}


/* checkCnf()
 * Check the provided config object for errors, inconsistencies and other things
 * that do not work out.
 * NOTE: no part of the config must be activated, so some checks that require
 * activation can not be done in this entry point. They must be done in the 
 * activateConf() stage, where the caller must also be prepared for error
 * returns.
 * rgerhards, 2011-05-03
 */
#define BEGINcheckCnf \
static rsRetVal checkCnf(modConfData_t *ptr)\
{\
	modConfData_t __attribute__((unused)) *pModConf = (modConfData_t*) ptr; \
	DEFiRet;

#define CODESTARTcheckCnf

#define ENDcheckCnf \
	RETiRet;\
}


/* activateCnfPrePrivDrop()
 * Initial config activation, before dropping privileges. This is an optional
 * entry points that should only be implemented by those module that really need
 * it. Processing should be limited to the minimum possible. Main activation
 * should happen in the normal activateCnf() call.
 * rgerhards, 2011-05-06
 */
#define BEGINactivateCnfPrePrivDrop \
static rsRetVal activateCnfPrePrivDrop(modConfData_t *ptr)\
{\
	modConfData_t *pModConf = (modConfData_t*) ptr; \
	DEFiRet;

#define CODESTARTactivateCnfPrePrivDrop

#define ENDactivateCnfPrePrivDrop \
	RETiRet;\
}


/* activateCnf()
 * This activates the provided config, and may report errors if they are detected
 * during activation.
 * rgerhards, 2011-05-03
 */
#define BEGINactivateCnf \
static rsRetVal activateCnf(modConfData_t *ptr)\
{\
	modConfData_t __attribute__((unused)) *pModConf = (modConfData_t*) ptr; \
	DEFiRet;

#define CODESTARTactivateCnf

#define ENDactivateCnf \
	RETiRet;\
}


/* freeCnf()
 * This is a function tells an input module that it must free all data
 * associated with the passed-in module config.
 * rgerhards, 2011-05-03
 */
#define BEGINfreeCnf \
static rsRetVal freeCnf(void *ptr)\
{\
	modConfData_t *pModConf = (modConfData_t*) ptr; \
	DEFiRet;

#define CODESTARTfreeCnf

#define ENDfreeCnf \
	if(pModConf != NULL)\
		free(pModConf); /* we need to free this in any case */\
	RETiRet;\
}


/* runInput()
 * This is the main function for input modules. It is used to gather data from the
 * input source and submit it to the message queue. Each runInput() instance has its own
 * thread. This is handled by the rsyslog engine. It needs to spawn off new threads only
 * if there is a module-internal need to do so.
 */
#define BEGINrunInput \
static rsRetVal runInput(thrdInfo_t __attribute__((unused)) *pThrd)\
{\
	DEFiRet;

#define CODESTARTrunInput \
	dbgSetThrdName((uchar*)__FILE__); /* we need to provide something better later */

#define ENDrunInput \
	RETiRet;\
}


/* willRun()
 * This is a function that will be replaced in the longer term. It is used so
 * that a module can tell the caller if it will run or not. This is to be replaced
 * when we introduce input module instances. However, these require config syntax
 * changes and I may (or may not... ;)) hold that until another config file 
 * format is available. -- rgerhards, 2007-12-17
 * returns RS_RET_NO_RUN if it will not run (RS_RET_OK or error otherwise)
 */
#define BEGINwillRun \
static rsRetVal willRun(void)\
{\
	DEFiRet;

#define CODESTARTwillRun 

#define ENDwillRun \
	RETiRet;\
}


/* afterRun()
 * This function is called after an input module has been run and its thread has
 * been terminated. It shall do any necessary cleanup.
 * This is expected to evolve into a freeInstance type of call once the input module
 * interface evolves to support multiple instances.
 * rgerhards, 2007-12-17
 */
#define BEGINafterRun \
static rsRetVal afterRun(void)\
{\
	DEFiRet;

#define CODESTARTafterRun 

#define ENDafterRun \
	RETiRet;\
}


/* doHUP()
 * This function is optional. Currently, it is available to output plugins
 * only, but may be made available to other types of plugins in the future.
 * A plugin does not need to define this entry point. If if does, it gets
 * called when a non-restart type of HUP is done. A plugin should register
 * this function so that it can close files, connection or other ressources
 * on HUP - if it can be assume the user wanted to do this as a part of HUP
 * processing. Note that the name "HUP" has historical reasons, it stems back
 * to the infamous SIGHUP which was sent to restart a syslogd. We still retain
 * that legacy, but may move this to a different signal.
 * rgerhards, 2008-10-22
 */
#define CODEqueryEtryPt_doHUP \
	else if(!strcmp((char*) name, "doHUP")) {\
		*pEtryPoint = doHUP;\
	}
#define BEGINdoHUP \
static rsRetVal doHUP(instanceData __attribute__((unused)) *pData)\
{\
	DEFiRet;

#define CODESTARTdoHUP 

#define ENDdoHUP \
	RETiRet;\
}


/* parse() - main entry point of parser modules
 */
#define BEGINparse \
static rsRetVal parse(msg_t *pMsg)\
{\
	DEFiRet;

#define CODESTARTparse \
	assert(pMsg != NULL);

#define ENDparse \
	RETiRet;\
}


/* strgen() - main entry point of parser modules
 */
#define BEGINstrgen \
static rsRetVal strgen(msg_t *pMsg, uchar **ppBuf, size_t *pLenBuf) \
{\
	DEFiRet;

#define CODESTARTstrgen \
	assert(pMsg != NULL);

#define ENDstrgen \
	RETiRet;\
}


/* function to specify the parser name. This is done via a single command which
 * receives a ANSI string as parameter.
 */
#define PARSER_NAME(x) \
static rsRetVal GetParserName(uchar **ppSz)\
{\
	*ppSz = UCHAR_CONSTANT(x);\
	return RS_RET_OK;\
}



/* function to specify the strgen name. This is done via a single command which
 * receives a ANSI string as parameter.
 */
#define STRGEN_NAME(x) \
static rsRetVal GetStrgenName(uchar **ppSz)\
{\
	*ppSz = UCHAR_CONSTANT(x);\
	return RS_RET_OK;\
}


#endif /* #ifndef MODULE_TEMPLATE_H_INCLUDED */

/* vim:set ai:
 */<|MERGE_RESOLUTION|>--- conflicted
+++ resolved
@@ -375,42 +375,7 @@
 }
 
 
-<<<<<<< HEAD
-/* Config scoping system.
- * save current config scope and start a new one. Note that we do NOT implement a
- * stack. Exactly one scope can be saved.
- * We assume standard naming conventions (local confgSettings_t holds all
- * config settings and MUST have been defined before this macro is being used!).
- * Note that initConfVars() must be defined locally as well.
- */
-#define SCOPING_SUPPORT \
-static rsRetVal initConfVars(void);\
-static configSettings_t cs;				/* our current config settings */ \
-static configSettings_t cs_save;			/* our saved (scope!) config settings */ \
-static rsRetVal __attribute__((unused)) newScope(void) \
-{ \
-	DEFiRet; \
-	memcpy(&cs_save, &cs, sizeof(cs)); \
-	iRet = initConfVars(); \
-	RETiRet; \
-} \
-static rsRetVal __attribute__((unused)) restoreScope(void) \
-{ \
-	DEFiRet; \
-	memcpy(&cs, &cs_save, sizeof(cs)); \
-	RETiRet; \
-}
-/* initConfVars()
- * This entry point is called to check if a module can resume operations. This
- * happens when a module requested that it be suspended. In suspended state,
- * the engine periodically tries to resume the module. If that succeeds, normal
- * processing continues. If not, the module will not be called unless a
- * tryResume() call succeeds.
- * Returns RS_RET_OK, if resumption succeeded, RS_RET_SUSPENDED otherwise
- * rgerhard, 2007-08-02
-=======
 /* initConfVars() - initialize pre-v6.3-config variables
->>>>>>> 4a24d8e1
  */
 #define BEGINinitConfVars \
 static rsRetVal initConfVars(void)\
@@ -638,13 +603,8 @@
 	/* now get the obj interface so that we can access other objects */ \
 	CHKiRet(pObjGetObjInterface(&obj));
 
-<<<<<<< HEAD
-/* do those initializations necessary for scoping */
-#define SCOPINGmodInit \
-=======
 /* do those initializations necessary for legacy config variables */
 #define INITLegCnfVars \
->>>>>>> 4a24d8e1
 	initConfVars();
 
 #define ENDmodInit \
