/* msg.c
 * The msg object. Implementation of all msg-related functions
 *
 * File begun on 2007-07-13 by RGerhards (extracted from syslogd.c)
 * This file is under development and has not yet arrived at being fully
 * self-contained and a real object. So far, it is mostly an excerpt
 * of the "old" message code without any modifications. However, it
 * helps to have things at the right place one we go to the meat of it.
 *
 * Copyright 2007-2012 Rainer Gerhards and Adiscon GmbH.
 *
 * This file is part of the rsyslog runtime library.
 *
 * The rsyslog runtime library is free software: you can redistribute it and/or modify
 * it under the terms of the GNU Lesser General Public License as published by
 * the Free Software Foundation, either version 3 of the License, or
 * (at your option) any later version.
 *
 * The rsyslog runtime library is distributed in the hope that it will be useful,
 * but WITHOUT ANY WARRANTY; without even the implied warranty of
 * MERCHANTABILITY or FITNESS FOR A PARTICULAR PURPOSE.  See the
 * GNU Lesser General Public License for more details.
 *
 * You should have received a copy of the GNU Lesser General Public License
 * along with the rsyslog runtime library.  If not, see <http://www.gnu.org/licenses/>.
 *
 * A copy of the GPL can be found in the file "COPYING" in this distribution.
 * A copy of the LGPL can be found in the file "COPYING.LESSER" in this distribution.
 */
#include "config.h"
#include <stdio.h>
#include <stdarg.h>
#include <stdlib.h>
#define SYSLOG_NAMES
#include <string.h>
#include <assert.h>
#include <ctype.h>
#include <sys/socket.h>
#include <netdb.h>
#if HAVE_MALLOC_H
#  include <malloc.h>
#endif
#include "rsyslog.h"
#include "srUtils.h"
#include "stringbuf.h"
#include "template.h"
#include "msg.h"
#include "var.h"
#include "datetime.h"
#include "glbl.h"
#include "regexp.h"
#include "atomic.h"
#include "unicode-helper.h"
#include "ruleset.h"
#include "prop.h"
#include "net.h"

/* static data */
DEFobjStaticHelpers
DEFobjCurrIf(var)
DEFobjCurrIf(datetime)
DEFobjCurrIf(glbl)
DEFobjCurrIf(regexp)
DEFobjCurrIf(prop)
DEFobjCurrIf(net)

static struct {
	uchar *pszName;
	short lenName;
} syslog_pri_names[192] = {
	{ UCHAR_CONSTANT("0"), 3},
	{ UCHAR_CONSTANT("1"), 3},
	{ UCHAR_CONSTANT("2"), 3},
	{ UCHAR_CONSTANT("3"), 3},
	{ UCHAR_CONSTANT("4"), 3},
	{ UCHAR_CONSTANT("5"), 3},
	{ UCHAR_CONSTANT("6"), 3},
	{ UCHAR_CONSTANT("7"), 3},
	{ UCHAR_CONSTANT("8"), 3},
	{ UCHAR_CONSTANT("9"), 3},
	{ UCHAR_CONSTANT("10"), 4},
	{ UCHAR_CONSTANT("11"), 4},
	{ UCHAR_CONSTANT("12"), 4},
	{ UCHAR_CONSTANT("13"), 4},
	{ UCHAR_CONSTANT("14"), 4},
	{ UCHAR_CONSTANT("15"), 4},
	{ UCHAR_CONSTANT("16"), 4},
	{ UCHAR_CONSTANT("17"), 4},
	{ UCHAR_CONSTANT("18"), 4},
	{ UCHAR_CONSTANT("19"), 4},
	{ UCHAR_CONSTANT("20"), 4},
	{ UCHAR_CONSTANT("21"), 4},
	{ UCHAR_CONSTANT("22"), 4},
	{ UCHAR_CONSTANT("23"), 4},
	{ UCHAR_CONSTANT("24"), 4},
	{ UCHAR_CONSTANT("25"), 4},
	{ UCHAR_CONSTANT("26"), 4},
	{ UCHAR_CONSTANT("27"), 4},
	{ UCHAR_CONSTANT("28"), 4},
	{ UCHAR_CONSTANT("29"), 4},
	{ UCHAR_CONSTANT("30"), 4},
	{ UCHAR_CONSTANT("31"), 4},
	{ UCHAR_CONSTANT("32"), 4},
	{ UCHAR_CONSTANT("33"), 4},
	{ UCHAR_CONSTANT("34"), 4},
	{ UCHAR_CONSTANT("35"), 4},
	{ UCHAR_CONSTANT("36"), 4},
	{ UCHAR_CONSTANT("37"), 4},
	{ UCHAR_CONSTANT("38"), 4},
	{ UCHAR_CONSTANT("39"), 4},
	{ UCHAR_CONSTANT("40"), 4},
	{ UCHAR_CONSTANT("41"), 4},
	{ UCHAR_CONSTANT("42"), 4},
	{ UCHAR_CONSTANT("43"), 4},
	{ UCHAR_CONSTANT("44"), 4},
	{ UCHAR_CONSTANT("45"), 4},
	{ UCHAR_CONSTANT("46"), 4},
	{ UCHAR_CONSTANT("47"), 4},
	{ UCHAR_CONSTANT("48"), 4},
	{ UCHAR_CONSTANT("49"), 4},
	{ UCHAR_CONSTANT("50"), 4},
	{ UCHAR_CONSTANT("51"), 4},
	{ UCHAR_CONSTANT("52"), 4},
	{ UCHAR_CONSTANT("53"), 4},
	{ UCHAR_CONSTANT("54"), 4},
	{ UCHAR_CONSTANT("55"), 4},
	{ UCHAR_CONSTANT("56"), 4},
	{ UCHAR_CONSTANT("57"), 4},
	{ UCHAR_CONSTANT("58"), 4},
	{ UCHAR_CONSTANT("59"), 4},
	{ UCHAR_CONSTANT("60"), 4},
	{ UCHAR_CONSTANT("61"), 4},
	{ UCHAR_CONSTANT("62"), 4},
	{ UCHAR_CONSTANT("63"), 4},
	{ UCHAR_CONSTANT("64"), 4},
	{ UCHAR_CONSTANT("65"), 4},
	{ UCHAR_CONSTANT("66"), 4},
	{ UCHAR_CONSTANT("67"), 4},
	{ UCHAR_CONSTANT("68"), 4},
	{ UCHAR_CONSTANT("69"), 4},
	{ UCHAR_CONSTANT("70"), 4},
	{ UCHAR_CONSTANT("71"), 4},
	{ UCHAR_CONSTANT("72"), 4},
	{ UCHAR_CONSTANT("73"), 4},
	{ UCHAR_CONSTANT("74"), 4},
	{ UCHAR_CONSTANT("75"), 4},
	{ UCHAR_CONSTANT("76"), 4},
	{ UCHAR_CONSTANT("77"), 4},
	{ UCHAR_CONSTANT("78"), 4},
	{ UCHAR_CONSTANT("79"), 4},
	{ UCHAR_CONSTANT("80"), 4},
	{ UCHAR_CONSTANT("81"), 4},
	{ UCHAR_CONSTANT("82"), 4},
	{ UCHAR_CONSTANT("83"), 4},
	{ UCHAR_CONSTANT("84"), 4},
	{ UCHAR_CONSTANT("85"), 4},
	{ UCHAR_CONSTANT("86"), 4},
	{ UCHAR_CONSTANT("87"), 4},
	{ UCHAR_CONSTANT("88"), 4},
	{ UCHAR_CONSTANT("89"), 4},
	{ UCHAR_CONSTANT("90"), 4},
	{ UCHAR_CONSTANT("91"), 4},
	{ UCHAR_CONSTANT("92"), 4},
	{ UCHAR_CONSTANT("93"), 4},
	{ UCHAR_CONSTANT("94"), 4},
	{ UCHAR_CONSTANT("95"), 4},
	{ UCHAR_CONSTANT("96"), 4},
	{ UCHAR_CONSTANT("97"), 4},
	{ UCHAR_CONSTANT("98"), 4},
	{ UCHAR_CONSTANT("99"), 4},
	{ UCHAR_CONSTANT("100"), 5},
	{ UCHAR_CONSTANT("101"), 5},
	{ UCHAR_CONSTANT("102"), 5},
	{ UCHAR_CONSTANT("103"), 5},
	{ UCHAR_CONSTANT("104"), 5},
	{ UCHAR_CONSTANT("105"), 5},
	{ UCHAR_CONSTANT("106"), 5},
	{ UCHAR_CONSTANT("107"), 5},
	{ UCHAR_CONSTANT("108"), 5},
	{ UCHAR_CONSTANT("109"), 5},
	{ UCHAR_CONSTANT("110"), 5},
	{ UCHAR_CONSTANT("111"), 5},
	{ UCHAR_CONSTANT("112"), 5},
	{ UCHAR_CONSTANT("113"), 5},
	{ UCHAR_CONSTANT("114"), 5},
	{ UCHAR_CONSTANT("115"), 5},
	{ UCHAR_CONSTANT("116"), 5},
	{ UCHAR_CONSTANT("117"), 5},
	{ UCHAR_CONSTANT("118"), 5},
	{ UCHAR_CONSTANT("119"), 5},
	{ UCHAR_CONSTANT("120"), 5},
	{ UCHAR_CONSTANT("121"), 5},
	{ UCHAR_CONSTANT("122"), 5},
	{ UCHAR_CONSTANT("123"), 5},
	{ UCHAR_CONSTANT("124"), 5},
	{ UCHAR_CONSTANT("125"), 5},
	{ UCHAR_CONSTANT("126"), 5},
	{ UCHAR_CONSTANT("127"), 5},
	{ UCHAR_CONSTANT("128"), 5},
	{ UCHAR_CONSTANT("129"), 5},
	{ UCHAR_CONSTANT("130"), 5},
	{ UCHAR_CONSTANT("131"), 5},
	{ UCHAR_CONSTANT("132"), 5},
	{ UCHAR_CONSTANT("133"), 5},
	{ UCHAR_CONSTANT("134"), 5},
	{ UCHAR_CONSTANT("135"), 5},
	{ UCHAR_CONSTANT("136"), 5},
	{ UCHAR_CONSTANT("137"), 5},
	{ UCHAR_CONSTANT("138"), 5},
	{ UCHAR_CONSTANT("139"), 5},
	{ UCHAR_CONSTANT("140"), 5},
	{ UCHAR_CONSTANT("141"), 5},
	{ UCHAR_CONSTANT("142"), 5},
	{ UCHAR_CONSTANT("143"), 5},
	{ UCHAR_CONSTANT("144"), 5},
	{ UCHAR_CONSTANT("145"), 5},
	{ UCHAR_CONSTANT("146"), 5},
	{ UCHAR_CONSTANT("147"), 5},
	{ UCHAR_CONSTANT("148"), 5},
	{ UCHAR_CONSTANT("149"), 5},
	{ UCHAR_CONSTANT("150"), 5},
	{ UCHAR_CONSTANT("151"), 5},
	{ UCHAR_CONSTANT("152"), 5},
	{ UCHAR_CONSTANT("153"), 5},
	{ UCHAR_CONSTANT("154"), 5},
	{ UCHAR_CONSTANT("155"), 5},
	{ UCHAR_CONSTANT("156"), 5},
	{ UCHAR_CONSTANT("157"), 5},
	{ UCHAR_CONSTANT("158"), 5},
	{ UCHAR_CONSTANT("159"), 5},
	{ UCHAR_CONSTANT("160"), 5},
	{ UCHAR_CONSTANT("161"), 5},
	{ UCHAR_CONSTANT("162"), 5},
	{ UCHAR_CONSTANT("163"), 5},
	{ UCHAR_CONSTANT("164"), 5},
	{ UCHAR_CONSTANT("165"), 5},
	{ UCHAR_CONSTANT("166"), 5},
	{ UCHAR_CONSTANT("167"), 5},
	{ UCHAR_CONSTANT("168"), 5},
	{ UCHAR_CONSTANT("169"), 5},
	{ UCHAR_CONSTANT("170"), 5},
	{ UCHAR_CONSTANT("171"), 5},
	{ UCHAR_CONSTANT("172"), 5},
	{ UCHAR_CONSTANT("173"), 5},
	{ UCHAR_CONSTANT("174"), 5},
	{ UCHAR_CONSTANT("175"), 5},
	{ UCHAR_CONSTANT("176"), 5},
	{ UCHAR_CONSTANT("177"), 5},
	{ UCHAR_CONSTANT("178"), 5},
	{ UCHAR_CONSTANT("179"), 5},
	{ UCHAR_CONSTANT("180"), 5},
	{ UCHAR_CONSTANT("181"), 5},
	{ UCHAR_CONSTANT("182"), 5},
	{ UCHAR_CONSTANT("183"), 5},
	{ UCHAR_CONSTANT("184"), 5},
	{ UCHAR_CONSTANT("185"), 5},
	{ UCHAR_CONSTANT("186"), 5},
	{ UCHAR_CONSTANT("187"), 5},
	{ UCHAR_CONSTANT("188"), 5},
	{ UCHAR_CONSTANT("189"), 5},
	{ UCHAR_CONSTANT("190"), 5},
	{ UCHAR_CONSTANT("191"), 5}
	};

/*syslog facility names (as of RFC5424) */
static char *syslog_fac_names[24] = { "kern", "user", "mail", "daemon", "auth", "syslog", "lpr",
			    	      "news", "uucp", "cron", "authpriv", "ftp", "ntp", "audit",
			    	      "alert", "clock", "local0", "local1", "local2", "local3",
			    	      "local4", "local5", "local6", "local7" };

/* table of severity names (in numerical order)*/
static char *syslog_severity_names[8] = { "emerg", "alert", "crit", "err", "warning", "notice", "info", "debug" };

/* numerical values as string - this is the most efficient approach to convert severity
 * and facility values to a numerical string... -- rgerhars, 2009-06-17
 */

static char *syslog_number_names[24] = { "0", "1", "2", "3", "4", "5", "6", "7", "8", "9", "10", "11", "12", "13", "14",
					 "15", "16", "17", "18", "19", "20", "21", "22", "23" };

/* global variables */
#if defined(HAVE_MALLOC_TRIM) && !defined(HAVE_ATOMIC_BUILTINS)
static pthread_mutex_t mutTrimCtr;	 /* mutex to handle malloc trim */
#endif

/* some forward declarations */
static int getAPPNAMELen(msg_t *pM, sbool bLockMutex);


/* The following functions will support advanced output module
 * multithreading, once this is implemented. Currently, we
 * include them as hooks only. The idea is that we need to guard
 * some msg objects data fields against concurrent access if
 * we run on multiple threads. Please note that in any case this
 * is not necessary for calls from INPUT modules, because they
 * construct the message object and do this serially. Only when
 * the message is in the processing queue, multiple threads may
 * access a single object. Consequently, there are no guard functions
 * for "set" methods, as these are called during input. Only "get"
 * functions that modify important structures have them.
 * rgerhards, 2007-07-20
 * We now support locked and non-locked operations, depending on
 * the configuration of rsyslog. To support this, we use function
 * pointers. Initially, we start in non-locked mode. There, all
 * locking operations call into dummy functions. When locking is
 * enabled, the function pointers are changed to functions doing
 * actual work. We also introduced another MsgPrepareEnqueue() function
 * which initializes the locking structures, if needed. This is
 * necessary because internal messages during config file startup
 * processing are always created in non-locking mode. So we can
 * not initialize locking structures during constructions. We now
 * postpone this until when the message is fully constructed and
 * enqueued. Then we know the status of locking. This has a nice
 * side effect, and that is that during the initial creation of
 * the Msg object no locking needs to be done, which results in better
 * performance. -- rgerhards, 2008-01-05
 */
static void (*funcLock)(msg_t *pMsg);
static void (*funcUnlock)(msg_t *pMsg);
static void (*funcDeleteMutex)(msg_t *pMsg);
void (*funcMsgPrepareEnqueue)(msg_t *pMsg);
#if 1 /* This is a debug aid */
#define MsgLock(pMsg) 	funcLock(pMsg)
#define MsgUnlock(pMsg) funcUnlock(pMsg)
#else
#define MsgLock(pMsg) 	{dbgprintf("MsgLock line %d\n - ", __LINE__); funcLock(pMsg);; }
#define MsgUnlock(pMsg) {dbgprintf("MsgUnlock line %d - ", __LINE__); funcUnlock(pMsg); }
#endif

/* the next function is a dummy to be used by the looking functions
 * when the class is not yet running in an environment where locking
 * is necessary. Please note that the need to lock can (and will) change
 * during a single run. Typically, this is depending on the operation mode
 * of the message queues (which is operator-configurable). -- rgerhards, 2008-01-05
 */
static void MsgLockingDummy(msg_t __attribute__((unused)) *pMsg)
{
	/* empty be design */
}


/* The following function prepares a message for enqueue into the queue. This is
 * where a message may be accessed by multiple threads. This implementation here
 * is the version for multiple concurrent acces. It initializes the locking
 * structures.
 * TODO: change to an iRet interface! -- rgerhards, 2008-07-14
 */
static void MsgPrepareEnqueueLockingCase(msg_t *pThis)
{
	BEGINfunc
	assert(pThis != NULL);
	pthread_mutex_init(&pThis->mut, NULL);
	pThis->bDoLock = 1;
	ENDfunc
}


/* ... and now the locking and unlocking implementations: */
static void MsgLockLockingCase(msg_t *pThis)
{
	/* DEV debug only! dbgprintf("MsgLock(0x%lx)\n", (unsigned long) pThis); */
	assert(pThis != NULL);
	if(pThis->bDoLock == 1) /* TODO: this is a testing hack, we should find a way with better performance! -- rgerhards, 2009-01-27 */
		pthread_mutex_lock(&pThis->mut);
}

static void MsgUnlockLockingCase(msg_t *pThis)
{
	/* DEV debug only! dbgprintf("MsgUnlock(0x%lx)\n", (unsigned long) pThis); */
	assert(pThis != NULL);
	if(pThis->bDoLock == 1) /* TODO: this is a testing hack, we should find a way with better performance! -- rgerhards, 2009-01-27 */
		pthread_mutex_unlock(&pThis->mut);
}

/* delete the mutex object on message destruction (locking case)
 */
static void MsgDeleteMutexLockingCase(msg_t *pThis)
{
	assert(pThis != NULL);
	pthread_mutex_destroy(&pThis->mut);
}

/* enable multiple concurrent access on the message object
 * This works on a class-wide basis and can bot be undone.
 * That is, if it is once enabled, it can not be disabled during
 * the same run. When this function is called, no other thread
 * must manipulate message objects. Then we would have race conditions,
 * but guarding against this is counter-productive because it
 * would cost additional time. Plus, it would be a programming error.
 * rgerhards, 2008-01-05
 */
rsRetVal MsgEnableThreadSafety(void)
{
	DEFiRet;
	funcLock = MsgLockLockingCase;
	funcUnlock = MsgUnlockLockingCase;
	funcMsgPrepareEnqueue = MsgPrepareEnqueueLockingCase;
	funcDeleteMutex = MsgDeleteMutexLockingCase;
	RETiRet;
}

/* end locking functions */


static inline int getProtocolVersion(msg_t *pM)
{
	return(pM->iProtocolVersion);
}


/* do a DNS reverse resolution, if not already done, reflect status
 * rgerhards, 2009-11-16
 */
static inline rsRetVal
resolveDNS(msg_t *pMsg) {
	rsRetVal localRet;
	prop_t *propFromHost = NULL;
	prop_t *propFromHostIP = NULL;
	uchar fromHost[NI_MAXHOST];
	uchar fromHostIP[NI_MAXHOST];
	uchar fromHostFQDN[NI_MAXHOST];
	DEFiRet;

	MsgLock(pMsg);
	CHKiRet(objUse(net, CORE_COMPONENT));
	if(pMsg->msgFlags & NEEDS_DNSRESOL) {
		localRet = net.cvthname(pMsg->rcvFrom.pfrominet, fromHost, fromHostFQDN, fromHostIP);
		if(localRet == RS_RET_OK) {
			MsgSetRcvFromStr(pMsg, fromHost, ustrlen(fromHost), &propFromHost);
			CHKiRet(MsgSetRcvFromIPStr(pMsg, fromHostIP, ustrlen(fromHostIP), &propFromHostIP));
		}
	}
finalize_it:
	MsgUnlock(pMsg);
	if(iRet != RS_RET_OK) {
		/* best we can do: remove property */
		MsgSetRcvFromStr(pMsg, UCHAR_CONSTANT(""), 0, &propFromHost);
		prop.Destruct(&propFromHost);
	}
	if(propFromHost != NULL)
		prop.Destruct(&propFromHost);
	if(propFromHostIP != NULL)
		prop.Destruct(&propFromHostIP);
	RETiRet;
}


static inline void
getInputName(msg_t *pM, uchar **ppsz, int *plen)
{
	BEGINfunc
	if(pM == NULL || pM->pInputName == NULL) {
		*ppsz = UCHAR_CONSTANT("");
		*plen = 0;
	} else {
		prop.GetString(pM->pInputName, ppsz, plen);
	}
	ENDfunc
}


static inline uchar*
getRcvFromIP(msg_t *pM)
{
	uchar *psz;
	int len;
	BEGINfunc
	if(pM == NULL) {
		psz = UCHAR_CONSTANT("");
	} else {
		resolveDNS(pM); /* make sure we have a resolved entry */
		if(pM->pRcvFromIP == NULL)
			psz = UCHAR_CONSTANT("");
		else
			prop.GetString(pM->pRcvFromIP, &psz, &len);
	}
	ENDfunc
	return psz;
}



/* map a property name (string) to a property ID */
rsRetVal propNameToID(cstr_t *pCSPropName, propid_t *pPropID)
{
	uchar *pName;
	DEFiRet;

	assert(pCSPropName != NULL);
	assert(pPropID != NULL);
	pName = rsCStrGetSzStrNoNULL(pCSPropName);

	/* sometimes there are aliases to the original MonitoWare
	 * property names. These come after || in the ifs below. */
	if(!strcmp((char*) pName, "msg")) {
		*pPropID = PROP_MSG;
	} else if(!strcmp((char*) pName, "timestamp")
		  || !strcmp((char*) pName, "timereported")) {
		*pPropID = PROP_TIMESTAMP;
	} else if(!strcmp((char*) pName, "hostname") || !strcmp((char*) pName, "source")) {
		*pPropID = PROP_HOSTNAME;
	} else if(!strcmp((char*) pName, "syslogtag")) {
		*pPropID = PROP_SYSLOGTAG;
	} else if(!strcmp((char*) pName, "rawmsg")) {
		*pPropID = PROP_RAWMSG;
	/* enable this, if someone actually uses UxTradMsg, delete after some  time has
	 * passed and nobody complained -- rgerhards, 2009-06-16
	} else if(!strcmp((char*) pName, "uxtradmsg")) {
		pRes = getUxTradMsg(pMsg);
	*/
	} else if(!strcmp((char*) pName, "inputname")) {
		*pPropID = PROP_INPUTNAME;
	} else if(!strcmp((char*) pName, "fromhost")) {
		*pPropID = PROP_FROMHOST;
	} else if(!strcmp((char*) pName, "fromhost-ip")) {
		*pPropID = PROP_FROMHOST_IP;
	} else if(!strcmp((char*) pName, "pri")) {
		*pPropID = PROP_PRI;
	} else if(!strcmp((char*) pName, "pri-text")) {
		*pPropID = PROP_PRI_TEXT;
	} else if(!strcmp((char*) pName, "iut")) {
		*pPropID = PROP_IUT;
	} else if(!strcmp((char*) pName, "syslogfacility")) {
		*pPropID = PROP_SYSLOGFACILITY;
	} else if(!strcmp((char*) pName, "syslogfacility-text")) {
		*pPropID = PROP_SYSLOGFACILITY_TEXT;
	} else if(!strcmp((char*) pName, "syslogseverity") || !strcmp((char*) pName, "syslogpriority")) {
		*pPropID = PROP_SYSLOGSEVERITY;
	} else if(!strcmp((char*) pName, "syslogseverity-text") || !strcmp((char*) pName, "syslogpriority-text")) {
		*pPropID = PROP_SYSLOGSEVERITY_TEXT;
	} else if(!strcmp((char*) pName, "timegenerated")) {
		*pPropID = PROP_TIMEGENERATED;
	} else if(!strcmp((char*) pName, "programname")) {
		*pPropID = PROP_PROGRAMNAME;
	} else if(!strcmp((char*) pName, "protocol-version")) {
		*pPropID = PROP_PROTOCOL_VERSION;
	} else if(!strcmp((char*) pName, "structured-data")) {
		*pPropID = PROP_STRUCTURED_DATA;
	} else if(!strcmp((char*) pName, "app-name")) {
		*pPropID = PROP_APP_NAME;
	} else if(!strcmp((char*) pName, "procid")) {
		*pPropID = PROP_PROCID;
	} else if(!strcmp((char*) pName, "msgid")) {
		*pPropID = PROP_MSGID;
	/* here start system properties (those, that do not relate to the message itself */
	} else if(!strcmp((char*) pName, "$now")) {
		*pPropID = PROP_SYS_NOW;
	} else if(!strcmp((char*) pName, "$year")) {
		*pPropID = PROP_SYS_YEAR;
	} else if(!strcmp((char*) pName, "$month")) {
		*pPropID = PROP_SYS_MONTH;
	} else if(!strcmp((char*) pName, "$day")) {
		*pPropID = PROP_SYS_DAY;
	} else if(!strcmp((char*) pName, "$hour")) {
		*pPropID = PROP_SYS_HOUR;
	} else if(!strcmp((char*) pName, "$hhour")) {
		*pPropID = PROP_SYS_HHOUR;
	} else if(!strcmp((char*) pName, "$qhour")) {
		*pPropID = PROP_SYS_QHOUR;
	} else if(!strcmp((char*) pName, "$minute")) {
		*pPropID = PROP_SYS_MINUTE;
	} else if(!strcmp((char*) pName, "$myhostname")) {
		*pPropID = PROP_SYS_MYHOSTNAME;
	} else if(!strcmp((char*) pName, "$bom")) {
		*pPropID = PROP_SYS_BOM;
	} else {
		*pPropID = PROP_INVALID;
		iRet = RS_RET_VAR_NOT_FOUND;
	}

	RETiRet;
}


/* map a property ID to a name string (useful for displaying) */
uchar *propIDToName(propid_t propID)
{
	switch(propID) {
		case PROP_MSG:
			return UCHAR_CONSTANT("msg");
		case PROP_TIMESTAMP:
			return UCHAR_CONSTANT("timestamp");
		case PROP_HOSTNAME:
			return UCHAR_CONSTANT("hostname");
		case PROP_SYSLOGTAG:
			return UCHAR_CONSTANT("syslogtag");
		case PROP_RAWMSG:
			return UCHAR_CONSTANT("rawmsg");
		/* enable this, if someone actually uses UxTradMsg, delete after some  time has
		 * passed and nobody complained -- rgerhards, 2009-06-16
		case PROP_UXTRADMSG:
			pRes = getUxTradMsg(pMsg);
			break;
		*/
		case PROP_INPUTNAME:
			return UCHAR_CONSTANT("inputname");
		case PROP_FROMHOST:
			return UCHAR_CONSTANT("fromhost");
		case PROP_FROMHOST_IP:
			return UCHAR_CONSTANT("fromhost-ip");
		case PROP_PRI:
			return UCHAR_CONSTANT("pri");
		case PROP_PRI_TEXT:
			return UCHAR_CONSTANT("pri-text");
		case PROP_IUT:
			return UCHAR_CONSTANT("iut");
		case PROP_SYSLOGFACILITY:
			return UCHAR_CONSTANT("syslogfacility");
		case PROP_SYSLOGFACILITY_TEXT:
			return UCHAR_CONSTANT("syslogfacility-text");
		case PROP_SYSLOGSEVERITY:
			return UCHAR_CONSTANT("syslogseverity");
		case PROP_SYSLOGSEVERITY_TEXT:
			return UCHAR_CONSTANT("syslogseverity-text");
		case PROP_TIMEGENERATED:
			return UCHAR_CONSTANT("timegenerated");
		case PROP_PROGRAMNAME:
			return UCHAR_CONSTANT("programname");
		case PROP_PROTOCOL_VERSION:
			return UCHAR_CONSTANT("protocol-version");
		case PROP_STRUCTURED_DATA:
			return UCHAR_CONSTANT("structured-data");
		case PROP_APP_NAME:
			return UCHAR_CONSTANT("app-name");
		case PROP_PROCID:
			return UCHAR_CONSTANT("procid");
		case PROP_MSGID:
			return UCHAR_CONSTANT("msgid");
		case PROP_SYS_NOW:
			return UCHAR_CONSTANT("$NOW");
		case PROP_SYS_YEAR:
			return UCHAR_CONSTANT("$YEAR");
		case PROP_SYS_MONTH:
			return UCHAR_CONSTANT("$MONTH");
		case PROP_SYS_DAY:
			return UCHAR_CONSTANT("$DAY");
		case PROP_SYS_HOUR:
			return UCHAR_CONSTANT("$HOUR");
		case PROP_SYS_HHOUR:
			return UCHAR_CONSTANT("$HHOUR");
		case PROP_SYS_QHOUR:
			return UCHAR_CONSTANT("$QHOUR");
		case PROP_SYS_MINUTE:
			return UCHAR_CONSTANT("$MINUTE");
		case PROP_SYS_MYHOSTNAME:
			return UCHAR_CONSTANT("$MYHOSTNAME");
		case PROP_SYS_BOM:
			return UCHAR_CONSTANT("$BOM");
		default:
			return UCHAR_CONSTANT("*invalid property id*");
	}
}


/* This is common code for all Constructors. It is defined in an
 * inline'able function so that we can save a function call in the
 * actual constructors (otherwise, the msgConstruct would need
 * to call msgConstructWithTime(), which would require a
 * function call). Now, both can use this inline function. This
 * enables us to be optimal, but still have the code just once.
 * the new object or NULL if no such object could be allocated.
 * An object constructed via this function should only be destroyed
 * via "msgDestruct()". This constructor does not query system time
 * itself but rather uses a user-supplied value. This enables the caller
 * to do some tricks to save processing time (done, for example, in the
 * udp input).
 * NOTE: this constructor does NOT call calloc(), as we have many bytes
 * inside the structure which do not need to be cleared. bzero() will
 * heavily thrash the cache, so we do the init manually (which also
 * is the right thing to do with pointers, as they are not neccessarily
 * a binary 0 on all machines [but today almost always...]).
 * rgerhards, 2008-10-06
 */
static inline rsRetVal msgBaseConstruct(msg_t **ppThis)
{
	DEFiRet;
	msg_t *pM;

	assert(ppThis != NULL);
	CHKmalloc(pM = MALLOC(sizeof(msg_t)));
	objConstructSetObjInfo(pM); /* intialize object helper entities */

	/* initialize members in ORDER they appear in structure (think "cache line"!) */
	pM->flowCtlType = 0;
	pM->bDoLock = 0;
	pM->bAlreadyFreed = 0;
	pM->iRefCount = 1;
	pM->iSeverity = -1;
	pM->iFacility = -1;
	pM->offAfterPRI = 0;
	pM->offMSG = -1;
	pM->iProtocolVersion = 0;
	pM->msgFlags = 0;
	pM->iLenRawMsg = 0;
	pM->iLenMSG = 0;
	pM->iLenTAG = 0;
	pM->iLenHOSTNAME = 0;
	pM->pszRawMsg = NULL;
	pM->pszHOSTNAME = NULL;
	pM->pszRcvdAt3164 = NULL;
	pM->pszRcvdAt3339 = NULL;
	pM->pszRcvdAt_MySQL = NULL;
        pM->pszRcvdAt_PgSQL = NULL;
	pM->pszTIMESTAMP3164 = NULL;
	pM->pszTIMESTAMP3339 = NULL;
	pM->pszTIMESTAMP_MySQL = NULL;
        pM->pszTIMESTAMP_PgSQL = NULL;
	pM->pCSProgName = NULL;
	pM->pCSStrucData = NULL;
	pM->pCSAPPNAME = NULL;
	pM->pCSPROCID = NULL;
	pM->pCSMSGID = NULL;
	pM->pInputName = NULL;
	pM->pRcvFromIP = NULL;
	pM->rcvFrom.pRcvFrom = NULL;
	pM->pRuleset = NULL;
	memset(&pM->tRcvdAt, 0, sizeof(pM->tRcvdAt));
	memset(&pM->tTIMESTAMP, 0, sizeof(pM->tTIMESTAMP));
	pM->TAG.pszTAG = NULL;
	pM->pszTimestamp3164[0] = '\0';
	pM->pszTimestamp3339[0] = '\0';
	pM->pszTIMESTAMP_SecFrac[0] = '\0';
	pM->pszRcvdAt_SecFrac[0] = '\0';

	/* DEV debugging only! dbgprintf("msgConstruct\t0x%x, ref 1\n", (int)pM);*/

	*ppThis = pM;

finalize_it:
	RETiRet;
}


/* "Constructor" for a msg "object". Returns a pointer to
 * the new object or NULL if no such object could be allocated.
 * An object constructed via this function should only be destroyed
 * via "msgDestruct()". This constructor does not query system time
 * itself but rather uses a user-supplied value. This enables the caller
 * to do some tricks to save processing time (done, for example, in the
 * udp input).
 * rgerhards, 2008-10-06
 */
rsRetVal msgConstructWithTime(msg_t **ppThis, struct syslogTime *stTime, time_t ttGenTime)
{
	DEFiRet;

	CHKiRet(msgBaseConstruct(ppThis));
	(*ppThis)->ttGenTime = ttGenTime;
	memcpy(&(*ppThis)->tRcvdAt, stTime, sizeof(struct syslogTime));
	memcpy(&(*ppThis)->tTIMESTAMP, stTime, sizeof(struct syslogTime));

finalize_it:
	RETiRet;
}


/* "Constructor" for a msg "object". Returns a pointer to
 * the new object or NULL if no such object could be allocated.
 * An object constructed via this function should only be destroyed
 * via "msgDestruct()". This constructor, for historical reasons,
 * also sets the two timestamps to the current time.
 */
rsRetVal msgConstruct(msg_t **ppThis)
{
	DEFiRet;

	CHKiRet(msgBaseConstruct(ppThis));
	/* we initialize both timestamps to contain the current time, so that they
	 * are consistent. Also, this saves us from doing any further time calls just
	 * to obtain a timestamp. The memcpy() should not really make a difference,
	 * especially as I think there is no codepath currently where it would not be
	 * required (after I have cleaned up the pathes ;)). -- rgerhards, 2008-10-02
	 */
	datetime.getCurrTime(&((*ppThis)->tRcvdAt), &((*ppThis)->ttGenTime));
	memcpy(&(*ppThis)->tTIMESTAMP, &(*ppThis)->tRcvdAt, sizeof(struct syslogTime));

finalize_it:
	RETiRet;
}


/* some free handlers for (slightly) complicated cases... All of them may be called
 * with an empty element.
 */
static inline void freeTAG(msg_t *pThis)
{
	if(pThis->iLenTAG >= CONF_TAG_BUFSIZE)
		free(pThis->TAG.pszTAG);
}
static inline void freeHOSTNAME(msg_t *pThis)
{
	if(pThis->iLenHOSTNAME >= CONF_HOSTNAME_BUFSIZE)
		free(pThis->pszHOSTNAME);
}


BEGINobjDestruct(msg) /* be sure to specify the object type also in END and CODESTART macros! */
	int currRefCount;
#	if HAVE_MALLOC_TRIM
	int currCnt;
#	endif
CODESTARTobjDestruct(msg)
	/* DEV Debugging only ! dbgprintf("msgDestruct\t0x%lx, Ref now: %d\n", (unsigned long)pThis, pThis->iRefCount - 1); */
#	ifdef HAVE_ATOMIC_BUILTINS
		currRefCount = ATOMIC_DEC_AND_FETCH(&pThis->iRefCount, NULL);
#	else
		MsgLock(pThis);
		currRefCount = --pThis->iRefCount;
# 	endif
	if(currRefCount == 0)
	{
		/* DEV Debugging Only! dbgprintf("msgDestruct\t0x%lx, RefCount now 0, doing DESTROY\n", (unsigned long)pThis); */
		/* The if below is included to try to nail down a well-hidden bug causing
		 * segfaults. I hope that do to the test code the problem is sooner detected and
		 * thus we get better data for debugging and resolving it. -- rgerhards, 2011-02-23.
		 * TODO: remove when no longer needed.
		 */
		if(pThis->bAlreadyFreed)
			abort();
		pThis->bAlreadyFreed = 1;
		/* end debug code */
		if(pThis->pszRawMsg != pThis->szRawMsg)
			free(pThis->pszRawMsg);
		freeTAG(pThis);
		freeHOSTNAME(pThis);
		if(pThis->pInputName != NULL)
			prop.Destruct(&pThis->pInputName);
		if((pThis->msgFlags & NEEDS_DNSRESOL) == 0) {
			if(pThis->rcvFrom.pRcvFrom != NULL)
				prop.Destruct(&pThis->rcvFrom.pRcvFrom);
		} else {
			free(pThis->rcvFrom.pfrominet);
		}
		if(pThis->pRcvFromIP != NULL)
			prop.Destruct(&pThis->pRcvFromIP);
		free(pThis->pszRcvdAt3164);
		free(pThis->pszRcvdAt3339);
		free(pThis->pszRcvdAt_MySQL);
		free(pThis->pszRcvdAt_PgSQL);
		free(pThis->pszTIMESTAMP_MySQL);
		free(pThis->pszTIMESTAMP_PgSQL);
		if(pThis->pCSProgName != NULL)
			rsCStrDestruct(&pThis->pCSProgName);
		if(pThis->pCSStrucData != NULL)
			rsCStrDestruct(&pThis->pCSStrucData);
		if(pThis->pCSAPPNAME != NULL)
			rsCStrDestruct(&pThis->pCSAPPNAME);
		if(pThis->pCSPROCID != NULL)
			rsCStrDestruct(&pThis->pCSPROCID);
		if(pThis->pCSMSGID != NULL)
			rsCStrDestruct(&pThis->pCSMSGID);
#	ifndef HAVE_ATOMIC_BUILTINS
		MsgUnlock(pThis);
# 	endif
		funcDeleteMutex(pThis);
		/* now we need to do our own optimization. Testing has shown that at least the glibc
		 * malloc() subsystem returns memory to the OS far too late in our case. So we need
		 * to help it a bit, by calling malloc_trim(), which will tell the alloc subsystem
		 * to consolidate and return to the OS. We keep 128K for our use, as a safeguard
		 * to too-frequent reallocs. But more importantly, we call this hook only every
		 * 100,000 messages (which is an approximation, as we do not work with atomic
		 * operations on the counter. --- rgerhards, 2009-06-22.
		 */
#		if HAVE_MALLOC_TRIM
		{	/* standard C requires a new block for a new variable definition!
			 * To simplify matters, we use modulo arithmetic and live with the fact
			 * that we trim too often when the counter wraps.
			 */
			static unsigned iTrimCtr = 1;
			currCnt = ATOMIC_INC_AND_FETCH_unsigned(&iTrimCtr, &mutTrimCtr);
			if(currCnt % 100000 == 0) {
				malloc_trim(128*1024);
			}
		}
#		endif
	} else {
#	ifndef HAVE_ATOMIC_BUILTINS
		MsgUnlock(pThis);
# 	endif
		pThis = NULL; /* tell framework not to destructing the object! */
	}
ENDobjDestruct(msg)


/* The macros below are used in MsgDup(). I use macros
 * to keep the fuction code somewhat more readyble. It is my
 * replacement for inline functions in CPP
 */
#define tmpCOPYSZ(name) \
	if(pOld->psz##name != NULL) { \
		if((pNew->psz##name = srUtilStrDup(pOld->psz##name, pOld->iLen##name)) == NULL) {\
			msgDestruct(&pNew);\
			return NULL;\
		}\
		pNew->iLen##name = pOld->iLen##name;\
	}

/* copy the CStr objects.
 * if the old value is NULL, we do not need to do anything because we
 * initialized the new value to NULL via calloc().
 */
#define tmpCOPYCSTR(name) \
	if(pOld->pCS##name != NULL) {\
		if(rsCStrConstructFromCStr(&(pNew->pCS##name), pOld->pCS##name) != RS_RET_OK) {\
			msgDestruct(&pNew);\
			return NULL;\
		}\
	}
/* Constructs a message object by duplicating another one.
 * Returns NULL if duplication failed. We do not need to lock the
 * message object here, because a fully-created msg object is never
 * allowed to be manipulated. For this, MsgDup() must be used, so MsgDup()
 * can never run into a situation where the message object is being
 * modified while its content is copied - it's forbidden by definition.
 * rgerhards, 2007-07-10
 */
msg_t* MsgDup(msg_t* pOld)
{
	msg_t* pNew;
	rsRetVal localRet;

	assert(pOld != NULL);

	BEGINfunc
	if(msgConstructWithTime(&pNew, &pOld->tTIMESTAMP, pOld->ttGenTime) != RS_RET_OK) {
		return NULL;
	}

	/* now copy the message properties */
	pNew->iRefCount = 1;
	pNew->iSeverity = pOld->iSeverity;
	pNew->iFacility = pOld->iFacility;
	pNew->msgFlags = pOld->msgFlags;
	pNew->iProtocolVersion = pOld->iProtocolVersion;
	pNew->ttGenTime = pOld->ttGenTime;
	pNew->offMSG = pOld->offMSG;
	pNew->iLenRawMsg = pOld->iLenRawMsg;
	pNew->iLenMSG = pOld->iLenMSG;
	pNew->iLenTAG = pOld->iLenTAG;
	pNew->iLenHOSTNAME = pOld->iLenHOSTNAME;
	if((pOld->msgFlags & NEEDS_DNSRESOL)) {
			localRet = msgSetFromSockinfo(pNew, pOld->rcvFrom.pfrominet);
			if(localRet != RS_RET_OK) {
				/* if something fails, we accept loss of this property, it is
				 * better than losing the whole message.
				 */
				pNew->msgFlags &= ~NEEDS_DNSRESOL;
				pNew->rcvFrom.pRcvFrom = NULL; /* make sure no dangling values */
			}
	} else {
		if(pOld->rcvFrom.pRcvFrom != NULL) {
			pNew->rcvFrom.pRcvFrom = pOld->rcvFrom.pRcvFrom;
			prop.AddRef(pNew->rcvFrom.pRcvFrom);
		}
	}
	if(pOld->pRcvFromIP != NULL) {
		pNew->pRcvFromIP = pOld->pRcvFromIP;
		prop.AddRef(pNew->pRcvFromIP);
	}
	if(pOld->pInputName != NULL) {
		pNew->pInputName = pOld->pInputName;
		prop.AddRef(pNew->pInputName);
	}
	/* enable this, if someone actually uses UxTradMsg, delete after some time has
	 * passed and nobody complained -- rgerhards, 2009-06-16
	pNew->offAfterPRI = pOld->offAfterPRI;
	*/
	if(pOld->iLenTAG > 0) {
		if(pOld->iLenTAG < CONF_TAG_BUFSIZE) {
			memcpy(pNew->TAG.szBuf, pOld->TAG.szBuf, pOld->iLenTAG + 1);
		} else {
			if((pNew->TAG.pszTAG = srUtilStrDup(pOld->TAG.pszTAG, pOld->iLenTAG)) == NULL) {
				msgDestruct(&pNew);
				return NULL;
			}
			pNew->iLenTAG = pOld->iLenTAG;
		}
	}
	if(pOld->iLenRawMsg < CONF_RAWMSG_BUFSIZE) {
		memcpy(pNew->szRawMsg, pOld->szRawMsg, pOld->iLenRawMsg + 1);
		pNew->pszRawMsg = pNew->szRawMsg;
	} else {
		tmpCOPYSZ(RawMsg);
	}
	if(pOld->iLenHOSTNAME < CONF_HOSTNAME_BUFSIZE) {
		memcpy(pNew->szHOSTNAME, pOld->szHOSTNAME, pOld->iLenHOSTNAME + 1);
		pNew->pszHOSTNAME = pNew->szHOSTNAME;
	} else {
		tmpCOPYSZ(HOSTNAME);
	}

	tmpCOPYCSTR(ProgName);
	tmpCOPYCSTR(StrucData);
	tmpCOPYCSTR(APPNAME);
	tmpCOPYCSTR(PROCID);
	tmpCOPYCSTR(MSGID);

	/* we do not copy all other cache properties, as we do not even know
	 * if they are needed once again. So we let them re-create if needed.
	 */

	ENDfunc
	return pNew;
}
#undef tmpCOPYSZ
#undef tmpCOPYCSTR


/* This method serializes a message object. That means the whole
 * object is modified into text form. That text form is suitable for
 * later reconstruction of the object by calling MsgDeSerialize().
 * The most common use case for this method is the creation of an
 * on-disk representation of the message object.
 * We do not serialize the cache properties. We re-create them when needed.
 * This saves us a lot of memory. Performance is no concern, as serializing
 * is a so slow operation that recration of the caches does not count. Also,
 * we do not serialize --currently none--, as this is only a helper variable
 * during msg construction - and never again used later.
 * rgerhards, 2008-01-03
 */
static rsRetVal MsgSerialize(msg_t *pThis, strm_t *pStrm)
{
	uchar *psz;
	int len;
	DEFiRet;

	assert(pThis != NULL);
	assert(pStrm != NULL);

	/* then serialize elements */
	CHKiRet(obj.BeginSerialize(pStrm, (obj_t*) pThis));
	objSerializeSCALAR(pStrm, iProtocolVersion, SHORT);
	objSerializeSCALAR(pStrm, iSeverity, SHORT);
	objSerializeSCALAR(pStrm, iFacility, SHORT);
	objSerializeSCALAR(pStrm, msgFlags, INT);
	objSerializeSCALAR(pStrm, ttGenTime, INT);
	objSerializeSCALAR(pStrm, tRcvdAt, SYSLOGTIME);
	objSerializeSCALAR(pStrm, tTIMESTAMP, SYSLOGTIME);
	/* enable this, if someone actually uses UxTradMsg, delete after some  time has
	 * passed and nobody complained -- rgerhards, 2009-06-16
	objSerializeSCALAR(pStrm, offsAfterPRI, SHORT);
	*/

	CHKiRet(obj.SerializeProp(pStrm, UCHAR_CONSTANT("pszTAG"), PROPTYPE_PSZ, (void*)
		((pThis->iLenTAG < CONF_TAG_BUFSIZE) ? pThis->TAG.szBuf : pThis->TAG.pszTAG)));

	objSerializePTR(pStrm, pszRawMsg, PSZ);
	objSerializePTR(pStrm, pszHOSTNAME, PSZ);
	getInputName(pThis, &psz, &len);
	CHKiRet(obj.SerializeProp(pStrm, UCHAR_CONSTANT("pszInputName"), PROPTYPE_PSZ, (void*) psz));
	psz = getRcvFrom(pThis); 
	CHKiRet(obj.SerializeProp(pStrm, UCHAR_CONSTANT("pszRcvFrom"), PROPTYPE_PSZ, (void*) psz));
	psz = getRcvFromIP(pThis); 
	CHKiRet(obj.SerializeProp(pStrm, UCHAR_CONSTANT("pszRcvFromIP"), PROPTYPE_PSZ, (void*) psz));

	objSerializePTR(pStrm, pCSStrucData, CSTR);
	objSerializePTR(pStrm, pCSAPPNAME, CSTR);
	objSerializePTR(pStrm, pCSPROCID, CSTR);
	objSerializePTR(pStrm, pCSMSGID, CSTR);
	
	if(pThis->pRuleset != NULL) {
		rulesetGetName(pThis->pRuleset));
		CHKiRet(obj.SerializeProp(pStrm, UCHAR_CONSTANT("pszRuleset"), PROPTYPE_PSZ,
			rulesetGetName(pThis->pRuleset)));
	}

	/* offset must be serialized after pszRawMsg, because we need that to obtain the correct
	 * MSG size.
	 */
	objSerializeSCALAR(pStrm, offMSG, SHORT);

	CHKiRet(obj.EndSerialize(pStrm));

finalize_it:
	RETiRet;
}


/* Increment reference count - see description of the "msg"
 * structure for details. As a convenience to developers,
 * this method returns the msg pointer that is passed to it.
 * It is recommended that it is called as follows:
 *
 * pSecondMsgPointer = MsgAddRef(pOrgMsgPointer);
 */
msg_t *MsgAddRef(msg_t *pM)
{
	assert(pM != NULL);
#	ifdef HAVE_ATOMIC_BUILTINS
		ATOMIC_INC(&pM->iRefCount, NULL);
#	else
		MsgLock(pM);
		pM->iRefCount++;
		MsgUnlock(pM);
#	endif
	/* DEV debugging only! dbgprintf("MsgAddRef\t0x%x done, Ref now: %d\n", (int)pM, pM->iRefCount);*/
	return(pM);
}


/* This functions tries to aquire the PROCID from TAG. Its primary use is
 * when a legacy syslog message has been received and should be forwarded as
 * syslog-protocol (or the PROCID is requested for any other reason).
 * In legacy syslog, the PROCID is considered to be the character sequence
 * between the first [ and the first ]. This usually are digits only, but we
 * do not check that. However, if there is no closing ], we do not assume we
 * can obtain a PROCID. Take in mind that not every legacy syslog message
 * actually has a PROCID.
 * rgerhards, 2005-11-24
 * THIS MUST be called with the message lock locked.
 */
static rsRetVal aquirePROCIDFromTAG(msg_t *pM)
{
	register int i;
	uchar *pszTag;
	DEFiRet;

	assert(pM != NULL);

	if(pM->pCSPROCID != NULL)
		return RS_RET_OK; /* we are already done ;) */

	if(getProtocolVersion(pM) != 0)
		return RS_RET_OK; /* we can only emulate if we have legacy format */

	pszTag = (uchar*) ((pM->iLenTAG < CONF_TAG_BUFSIZE) ? pM->TAG.szBuf : pM->TAG.pszTAG);

	/* find first '['... */
	i = 0;
	while((i < pM->iLenTAG) && (pszTag[i] != '['))
		++i;
	if(!(i < pM->iLenTAG))
		return RS_RET_OK;	/* no [, so can not emulate... */
	
	++i; /* skip '[' */

	/* now obtain the PROCID string... */
	CHKiRet(cstrConstruct(&pM->pCSPROCID));
	while((i < pM->iLenTAG) && (pszTag[i] != ']')) {
		CHKiRet(cstrAppendChar(pM->pCSPROCID, pszTag[i]));
		++i;
	}

	if(!(i < pM->iLenTAG)) {
		/* oops... it looked like we had a PROCID, but now it has
		 * turned out this is not true. In this case, we need to free
		 * the buffer and simply return. Note that this is NOT an error
		 * case!
		 */
		cstrDestruct(&pM->pCSPROCID);
		FINALIZE;
	}

	/* OK, finaally we could obtain a PROCID. So let's use it ;) */
	CHKiRet(cstrFinalize(pM->pCSPROCID));

finalize_it:
	RETiRet;
}


/* Parse and set the "programname" for a given MSG object. Programname
 * is a BSD concept, it is the tag without any instance-specific information.
 * Precisely, the programname is terminated by either (whichever occurs first):
 * - end of tag
 * - nonprintable character
 * - ':'
 * - '['
 * - '/'
 * The above definition has been taken from the FreeBSD syslogd sources.
 * 
 * The program name is not parsed by default, because it is infrequently-used.
 * If it is needed, this function should be called first. It checks if it is
 * already set and extracts it, if not.
 *
 * IMPORTANT: A locked message object must be provided, else a crash will occur.
 * rgerhards, 2005-10-19
 */
static rsRetVal aquireProgramName(msg_t *pM)
{
	register int i;
	uchar *pszTag;
	DEFiRet;

	assert(pM != NULL);
	if(pM->pCSProgName == NULL) {
		/* ok, we do not yet have it. So let's parse the TAG to obtain it.  */
		pszTag = (uchar*) ((pM->iLenTAG < CONF_TAG_BUFSIZE) ? pM->TAG.szBuf : pM->TAG.pszTAG);
		CHKiRet(cstrConstruct(&pM->pCSProgName));
		for(  i = 0
		    ; (i < pM->iLenTAG) && isprint((int) pszTag[i])
		      && (pszTag[i] != '\0') && (pszTag[i] != ':')
		      && (pszTag[i] != '[')  && (pszTag[i] != '/')
		    ; ++i) {
			CHKiRet(cstrAppendChar(pM->pCSProgName, pszTag[i]));
		}
		CHKiRet(cstrFinalize(pM->pCSProgName));
	}
finalize_it:
	RETiRet;
}


/* Access methods - dumb & easy, not a comment for each ;)
 */
void setProtocolVersion(msg_t *pM, int iNewVersion)
{
	assert(pM != NULL);
	if(iNewVersion != 0 && iNewVersion != 1) {
		dbgprintf("Tried to set unsupported protocol version %d - changed to 0.\n", iNewVersion);
		iNewVersion = 0;
	}
	pM->iProtocolVersion = iNewVersion;
}

/* note: string is taken from constant pool, do NOT free */
char *getProtocolVersionString(msg_t *pM)
{
	assert(pM != NULL);
	return(pM->iProtocolVersion ? "1" : "0");
}


static inline void
getRawMsg(msg_t *pM, uchar **pBuf, int *piLen)
{
	if(pM == NULL) {
		*pBuf=  UCHAR_CONSTANT("");
		*piLen = 0;
	} else {
		if(pM->pszRawMsg == NULL) {
			*pBuf=  UCHAR_CONSTANT("");
			*piLen = 0;
		} else {
			*pBuf = pM->pszRawMsg;
			*piLen = pM->iLenRawMsg;
		}
	}
}


/* enable this, if someone actually uses UxTradMsg, delete after some  time has
 * passed and nobody complained -- rgerhards, 2009-06-16
char *getUxTradMsg(msg_t *pM)
{
	if(pM == NULL)
		return "";
	else
		return (char*)pM->pszRawMsg + pM->offAfterPRI;
}
*/


int getMSGLen(msg_t *pM)
{
	return((pM == NULL) ? 0 : pM->iLenMSG);
}

uchar *getMSG(msg_t *pM)
{
	uchar *ret;
	if(pM == NULL)
		ret = UCHAR_CONSTANT("");
	else {
		if(pM->iLenMSG == 0)
			ret = UCHAR_CONSTANT("");
		else
			ret = pM->pszRawMsg + pM->offMSG;
	}
	return ret;
}


/* Get PRI value as integer */
static int getPRIi(msg_t *pM)
{
	return (pM->iFacility << 3) + (pM->iSeverity);
}


/* Get PRI value in text form
 */
char *
getPRI(msg_t *pM)
{
	/* PRI is a number in the range 0..191. Thus, we use a simple lookup table to obtain the
	 * string value. It looks a bit clumpsy here in code ;)
	 */
	int iPRI;

	if(pM == NULL)
		return "";

	iPRI = getPRIi(pM);
	return (iPRI > 191) ? "invld" : (char*)syslog_pri_names[iPRI].pszName;
}


char *
getTimeReported(msg_t *pM, enum tplFormatTypes eFmt)
{
	BEGINfunc
	if(pM == NULL)
		return "";

	switch(eFmt) {
	case tplFmtDefault:
	case tplFmtRFC3164Date:
	case tplFmtRFC3164BuggyDate:
		MsgLock(pM);
		if(pM->pszTIMESTAMP3164 == NULL) {
			pM->pszTIMESTAMP3164 = pM->pszTimestamp3164;
			datetime.formatTimestamp3164(&pM->tTIMESTAMP, pM->pszTIMESTAMP3164,
						     (eFmt == tplFmtRFC3164BuggyDate));
		}
		MsgUnlock(pM);
		return(pM->pszTIMESTAMP3164);
	case tplFmtMySQLDate:
		MsgLock(pM);
		if(pM->pszTIMESTAMP_MySQL == NULL) {
			if((pM->pszTIMESTAMP_MySQL = MALLOC(15)) == NULL) {
				MsgUnlock(pM);
				return "";
			}
			datetime.formatTimestampToMySQL(&pM->tTIMESTAMP, pM->pszTIMESTAMP_MySQL);
		}
		MsgUnlock(pM);
		return(pM->pszTIMESTAMP_MySQL);
        case tplFmtPgSQLDate:
                MsgLock(pM);
                if(pM->pszTIMESTAMP_PgSQL == NULL) {
                        if((pM->pszTIMESTAMP_PgSQL = MALLOC(21)) == NULL) {
                                MsgUnlock(pM);
                                return "";
                        }
                        datetime.formatTimestampToPgSQL(&pM->tTIMESTAMP, pM->pszTIMESTAMP_PgSQL);
                }
                MsgUnlock(pM);
                return(pM->pszTIMESTAMP_PgSQL);
	case tplFmtRFC3339Date:
		MsgLock(pM);
		if(pM->pszTIMESTAMP3339 == NULL) {
			pM->pszTIMESTAMP3339 = pM->pszTimestamp3339;
			datetime.formatTimestamp3339(&pM->tTIMESTAMP, pM->pszTIMESTAMP3339);
		}
		MsgUnlock(pM);
		return(pM->pszTIMESTAMP3339);
	case tplFmtSecFrac:
		if(pM->pszTIMESTAMP_SecFrac[0] == '\0') {
			MsgLock(pM);
			/* re-check, may have changed while we did not hold lock */
			if(pM->pszTIMESTAMP_SecFrac[0] == '\0') {
				datetime.formatTimestampSecFrac(&pM->tTIMESTAMP, pM->pszTIMESTAMP_SecFrac);
			}
			MsgUnlock(pM);
		}
		return(pM->pszTIMESTAMP_SecFrac);
	}
	ENDfunc
	return "INVALID eFmt OPTION!";
}

static inline char *getTimeGenerated(msg_t *pM, enum tplFormatTypes eFmt)
{
	BEGINfunc
	if(pM == NULL)
		return "";

	switch(eFmt) {
	case tplFmtDefault:
		MsgLock(pM);
		if(pM->pszRcvdAt3164 == NULL) {
			if((pM->pszRcvdAt3164 = MALLOC(16)) == NULL) {
				MsgUnlock(pM);
				return "";
			}
			datetime.formatTimestamp3164(&pM->tRcvdAt, pM->pszRcvdAt3164, 0);
		}
		MsgUnlock(pM);
		return(pM->pszRcvdAt3164);
	case tplFmtMySQLDate:
		MsgLock(pM);
		if(pM->pszRcvdAt_MySQL == NULL) {
			if((pM->pszRcvdAt_MySQL = MALLOC(15)) == NULL) {
				MsgUnlock(pM);
				return "";
			}
			datetime.formatTimestampToMySQL(&pM->tRcvdAt, pM->pszRcvdAt_MySQL);
		}
		MsgUnlock(pM);
		return(pM->pszRcvdAt_MySQL);
        case tplFmtPgSQLDate:
                MsgLock(pM);
                if(pM->pszRcvdAt_PgSQL == NULL) {
                        if((pM->pszRcvdAt_PgSQL = MALLOC(21)) == NULL) {
                                MsgUnlock(pM);
                                return "";
                        }
                        datetime.formatTimestampToPgSQL(&pM->tRcvdAt, pM->pszRcvdAt_PgSQL);
                }
                MsgUnlock(pM);
                return(pM->pszRcvdAt_PgSQL);
	case tplFmtRFC3164Date:
	case tplFmtRFC3164BuggyDate:
		MsgLock(pM);
		if(pM->pszRcvdAt3164 == NULL) {
			if((pM->pszRcvdAt3164 = MALLOC(16)) == NULL) {
					MsgUnlock(pM);
					return "";
				}
			datetime.formatTimestamp3164(&pM->tRcvdAt, pM->pszRcvdAt3164,
						     (eFmt == tplFmtRFC3164BuggyDate));
		}
		MsgUnlock(pM);
		return(pM->pszRcvdAt3164);
	case tplFmtRFC3339Date:
		MsgLock(pM);
		if(pM->pszRcvdAt3339 == NULL) {
			if((pM->pszRcvdAt3339 = MALLOC(33)) == NULL) {
				MsgUnlock(pM);
				return "";
			}
			datetime.formatTimestamp3339(&pM->tRcvdAt, pM->pszRcvdAt3339);
		}
		MsgUnlock(pM);
		return(pM->pszRcvdAt3339);
	case tplFmtSecFrac:
		if(pM->pszRcvdAt_SecFrac[0] == '\0') {
			MsgLock(pM);
			/* re-check, may have changed while we did not hold lock */
			if(pM->pszRcvdAt_SecFrac[0] == '\0') {
				datetime.formatTimestampSecFrac(&pM->tRcvdAt, pM->pszRcvdAt_SecFrac);
			}
			MsgUnlock(pM);
		}
		return(pM->pszRcvdAt_SecFrac);
	}
	ENDfunc
	return "INVALID eFmt OPTION!";
}


static inline char *getSeverity(msg_t *pM)
{
	char *name = NULL;

	if(pM == NULL)
		return "";

	if(pM->iSeverity < 0 || pM->iSeverity > 7) {
		name = "invld";
	} else {
		name = syslog_number_names[pM->iSeverity];
	}

	return name;
}


static inline char *getSeverityStr(msg_t *pM)
{
	char *name = NULL;

	if(pM == NULL)
		return "";

	if(pM->iSeverity < 0 || pM->iSeverity > 7) {
		name = "invld";
	} else {
		name = syslog_severity_names[pM->iSeverity];
	}

	return name;
}

static inline char *getFacility(msg_t *pM)
{
	char *name = NULL;

	if(pM == NULL)
		return "";

	if(pM->iFacility < 0 || pM->iFacility > 23) {
		name = "invld";
	} else {
		name = syslog_number_names[pM->iFacility];
	}

	return name;
}

static inline char *getFacilityStr(msg_t *pM)
{
        char *name = NULL;

        if(pM == NULL)
                return "";

	if(pM->iFacility < 0 || pM->iFacility > 23) {
		name = "invld";
	} else {
		name = syslog_fac_names[pM->iFacility];
	}

	return name;
}


/* set flow control state (if not called, the default - NO_DELAY - is used)
 * This needs no locking because it is only done while the object is
 * not fully constructed (which also means you must not call this
 * method after the msg has been handed over to a queue).
 * rgerhards, 2008-03-14
 */
rsRetVal
MsgSetFlowControlType(msg_t *pMsg, flowControl_t eFlowCtl)
{
	DEFiRet;
	assert(pMsg != NULL);
	assert(eFlowCtl == eFLOWCTL_NO_DELAY || eFlowCtl == eFLOWCTL_LIGHT_DELAY || eFlowCtl == eFLOWCTL_FULL_DELAY);

	pMsg->flowCtlType = eFlowCtl;

	RETiRet;
}

/* set offset after which PRI in raw msg starts
 * rgerhards, 2009-06-16
 */
rsRetVal
MsgSetAfterPRIOffs(msg_t *pMsg, short offs)
{
	assert(pMsg != NULL);
	pMsg->offAfterPRI = offs;
	return RS_RET_OK;
}


/* rgerhards 2004-11-24: set APP-NAME in msg object
 * This is not locked, because it either is called during message
 * construction (where we need no locking) or later as part of a function
 * which already obtained the lock. So in general, this function here must
 * only be called when it it safe to do so without it aquiring a lock.
 */
rsRetVal MsgSetAPPNAME(msg_t *pMsg, char* pszAPPNAME)
{
	DEFiRet;
	assert(pMsg != NULL);
	if(pMsg->pCSAPPNAME == NULL) {
		/* we need to obtain the object first */
		CHKiRet(rsCStrConstruct(&pMsg->pCSAPPNAME));
	}
	/* if we reach this point, we have the object */
	iRet = rsCStrSetSzStr(pMsg->pCSAPPNAME, (uchar*) pszAPPNAME);

finalize_it:
	RETiRet;
}


/* rgerhards 2004-11-24: set PROCID in msg object
 */
rsRetVal MsgSetPROCID(msg_t *pMsg, char* pszPROCID)
{
	DEFiRet;
	ISOBJ_TYPE_assert(pMsg, msg);
	if(pMsg->pCSPROCID == NULL) {
		/* we need to obtain the object first */
		CHKiRet(cstrConstruct(&pMsg->pCSPROCID));
	}
	/* if we reach this point, we have the object */
	CHKiRet(rsCStrSetSzStr(pMsg->pCSPROCID, (uchar*) pszPROCID));
	CHKiRet(cstrFinalize(pMsg->pCSPROCID));

finalize_it:
	RETiRet;
}


/* check if we have a procid, and, if not, try to aquire/emulate it.
 * This must be called WITHOUT the message lock being held.
 * rgerhards, 2009-06-26
 */
static inline void preparePROCID(msg_t *pM, sbool bLockMutex)
{
	if(pM->pCSPROCID == NULL) {
		if(bLockMutex == LOCK_MUTEX)
			MsgLock(pM);
		/* re-query, things may have changed in the mean time... */
		if(pM->pCSPROCID == NULL)
			aquirePROCIDFromTAG(pM);
		if(bLockMutex == LOCK_MUTEX)
			MsgUnlock(pM);
	}
}


#if 0
/* rgerhards, 2005-11-24
 */
static inline int getPROCIDLen(msg_t *pM, sbool bLockMutex)
{
	assert(pM != NULL);
	preparePROCID(pM, bLockMutex);
	return (pM->pCSPROCID == NULL) ? 1 : rsCStrLen(pM->pCSPROCID);
}
#endif


/* rgerhards, 2005-11-24
 */
char *getPROCID(msg_t *pM, sbool bLockMutex)
{
	uchar *pszRet;

	ISOBJ_TYPE_assert(pM, msg);
	if(bLockMutex == LOCK_MUTEX)
		MsgLock(pM);
	preparePROCID(pM, MUTEX_ALREADY_LOCKED);
	if(pM->pCSPROCID == NULL)
		pszRet = UCHAR_CONSTANT("");
	else 
		pszRet = rsCStrGetSzStrNoNULL(pM->pCSPROCID);
	if(bLockMutex == LOCK_MUTEX)
		MsgUnlock(pM);
	return (char*) pszRet;
}


/* rgerhards 2004-11-24: set MSGID in msg object
 */
rsRetVal MsgSetMSGID(msg_t *pMsg, char* pszMSGID)
{
	DEFiRet;
	ISOBJ_TYPE_assert(pMsg, msg);
	if(pMsg->pCSMSGID == NULL) {
		/* we need to obtain the object first */
		CHKiRet(rsCStrConstruct(&pMsg->pCSMSGID));
	}
	/* if we reach this point, we have the object */
	iRet = rsCStrSetSzStr(pMsg->pCSMSGID, (uchar*) pszMSGID);

finalize_it:
	RETiRet;
}


/* al, 2011-07-26: LockMsg to avoid race conditions
 */
static inline char *getMSGID(msg_t *pM)
{
	if (pM->pCSMSGID == NULL) {
		return "-"; 
	}
	else {
		MsgLock(pM);
		char* pszreturn = (char*) rsCStrGetSzStrNoNULL(pM->pCSMSGID);
		MsgUnlock(pM);
		return pszreturn; 
	}
}

/* rgerhards 2009-06-12: set associated ruleset
 */
void MsgSetRuleset(msg_t *pMsg, ruleset_t *pRuleset)
{
	assert(pMsg != NULL);
	pMsg->pRuleset = pRuleset;
}


/* rgerhards 2012-04-18: set associated ruleset (by ruleset name)
 * If ruleset cannot be found, no update is done.
 */
static void
MsgSetRulesetByName(msg_t *pMsg, cstr_t *rulesetName)
{
	rulesetGetRuleset(&(pMsg->pRuleset), rsCStrGetSzStrNoNULL(rulesetName));
}


/* set TAG in msg object
 * (rewritten 2009-06-18 rgerhards)
 */
void MsgSetTAG(msg_t *pMsg, uchar* pszBuf, size_t lenBuf)
{
	uchar *pBuf;
	assert(pMsg != NULL);

	freeTAG(pMsg);

	pMsg->iLenTAG = lenBuf;
	if(pMsg->iLenTAG < CONF_TAG_BUFSIZE) {
		/* small enough: use fixed buffer (faster!) */
		pBuf = pMsg->TAG.szBuf;
	} else {
		if((pBuf = (uchar*) MALLOC(pMsg->iLenTAG + 1)) == NULL) {
			/* truncate message, better than completely loosing it... */
			pBuf = pMsg->TAG.szBuf;
			pMsg->iLenTAG = CONF_TAG_BUFSIZE - 1;
		} else {
			pMsg->TAG.pszTAG = pBuf;
		}
	}

	memcpy(pBuf, pszBuf, pMsg->iLenTAG);
	pBuf[pMsg->iLenTAG] = '\0'; /* this also works with truncation! */
<<<<<<< HEAD
=======

>>>>>>> 68538a90
}


/* This function tries to emulate the TAG if none is
 * set. Its primary purpose is to provide an old-style TAG
 * when a syslog-protocol message has been received. Then,
 * the tag is APP-NAME "[" PROCID "]". The function first checks
 * if there is a TAG and, if not, if it can emulate it.
 * rgerhards, 2005-11-24
 */
static inline void tryEmulateTAG(msg_t *pM, sbool bLockMutex)
{
	size_t lenTAG;
	uchar bufTAG[CONF_TAG_MAXSIZE];
	assert(pM != NULL);

	if(bLockMutex == LOCK_MUTEX)
		MsgLock(pM);
	if(pM->iLenTAG > 0) {
		if(bLockMutex == LOCK_MUTEX)
			MsgUnlock(pM);
		return; /* done, no need to emulate */
	}
	
	if(getProtocolVersion(pM) == 1) {
		if(!strcmp(getPROCID(pM, MUTEX_ALREADY_LOCKED), "-")) {
			/* no process ID, use APP-NAME only */
			MsgSetTAG(pM, (uchar*) getAPPNAME(pM, MUTEX_ALREADY_LOCKED), getAPPNAMELen(pM, MUTEX_ALREADY_LOCKED));
		} else {
			/* now we can try to emulate */
			lenTAG = snprintf((char*)bufTAG, CONF_TAG_MAXSIZE, "%s[%s]",
					  getAPPNAME(pM, MUTEX_ALREADY_LOCKED), getPROCID(pM, MUTEX_ALREADY_LOCKED));
			bufTAG[sizeof(bufTAG)-1] = '\0'; /* just to make sure... */
			MsgSetTAG(pM, bufTAG, lenTAG);
		}
	}
	if(bLockMutex == LOCK_MUTEX)
		MsgUnlock(pM);
}


void
getTAG(msg_t *pM, uchar **ppBuf, int *piLen)
{
	if(pM == NULL) {
		*ppBuf = UCHAR_CONSTANT("");
		*piLen = 0;
	} else {
		if(pM->iLenTAG == 0)
			tryEmulateTAG(pM, LOCK_MUTEX);
		if(pM->iLenTAG == 0) {
			*ppBuf = UCHAR_CONSTANT("");
			*piLen = 0;
		} else {
			*ppBuf = (pM->iLenTAG < CONF_TAG_BUFSIZE) ? pM->TAG.szBuf : pM->TAG.pszTAG;
			*piLen = pM->iLenTAG;
		}
	}
}


int getHOSTNAMELen(msg_t *pM)
{
	if(pM == NULL)
		return 0;
	else
		if(pM->pszHOSTNAME == NULL) {
			resolveDNS(pM);
			if(pM->rcvFrom.pRcvFrom == NULL)
				return 0;
			else
				return prop.GetStringLen(pM->rcvFrom.pRcvFrom);
		} else
			return pM->iLenHOSTNAME;
}


char *getHOSTNAME(msg_t *pM)
{
	if(pM == NULL)
		return "";
	else
		if(pM->pszHOSTNAME == NULL) {
			resolveDNS(pM);
			if(pM->rcvFrom.pRcvFrom == NULL) {
				return "";
			} else {
				uchar *psz;
				int len;
				prop.GetString(pM->rcvFrom.pRcvFrom, &psz, &len);
				return (char*) psz;
			}
		} else {
			return (char*) pM->pszHOSTNAME;
		}
}


uchar *getRcvFrom(msg_t *pM)
{
	uchar *psz;
	int len;
	BEGINfunc

	if(pM == NULL) {
		psz = UCHAR_CONSTANT("");
	} else {
		resolveDNS(pM);
		if(pM->rcvFrom.pRcvFrom == NULL)
			psz = UCHAR_CONSTANT("");
		else
			prop.GetString(pM->rcvFrom.pRcvFrom, &psz, &len);
	}
	ENDfunc
	return psz;
}


/* rgerhards 2004-11-24: set STRUCTURED DATA in msg object
 */
rsRetVal MsgSetStructuredData(msg_t *pMsg, char* pszStrucData)
{
	DEFiRet;
	ISOBJ_TYPE_assert(pMsg, msg);
	if(pMsg->pCSStrucData == NULL) {
		/* we need to obtain the object first */
		CHKiRet(rsCStrConstruct(&pMsg->pCSStrucData));
	}
	/* if we reach this point, we have the object */
	iRet = rsCStrSetSzStr(pMsg->pCSStrucData, (uchar*) pszStrucData);

finalize_it:
	RETiRet;
}

/* get the length of the "STRUCTURED-DATA" sz string
 * rgerhards, 2005-11-24
 */
#if 0 /* This method is currently not called, be we like to preserve it */
static int getStructuredDataLen(msg_t *pM)
{
	return (pM->pCSStrucData == NULL) ? 1 : rsCStrLen(pM->pCSStrucData);
}
#endif


/* get the "STRUCTURED-DATA" as sz string
 * rgerhards, 2005-11-24
 */
static inline char *getStructuredData(msg_t *pM)
{
	uchar *pszRet;

	MsgLock(pM);
	if(pM->pCSStrucData == NULL)
		pszRet = UCHAR_CONSTANT("-");
	else 
		pszRet = rsCStrGetSzStrNoNULL(pM->pCSStrucData);
	MsgUnlock(pM);
	return (char*) pszRet;
}


/* check if we have a ProgramName, and, if not, try to aquire/emulate it.
 * rgerhards, 2009-06-26
 */
static inline void prepareProgramName(msg_t *pM, sbool bLockMutex)
{
	if(pM->pCSProgName == NULL) {
		if(bLockMutex == LOCK_MUTEX)
			MsgLock(pM);

		/* re-query as things might have changed during locking */
		if(pM->pCSProgName == NULL)
			aquireProgramName(pM);

		if(bLockMutex == LOCK_MUTEX)
			MsgUnlock(pM);
	}
}


/* get the length of the "programname" sz string
 * rgerhards, 2005-10-19
 */
int getProgramNameLen(msg_t *pM, sbool bLockMutex)
{
	assert(pM != NULL);
	prepareProgramName(pM, bLockMutex);
	return (pM->pCSProgName == NULL) ? 0 : rsCStrLen(pM->pCSProgName);
}


/* get the "programname" as sz string
 * rgerhards, 2005-10-19
 */
uchar *getProgramName(msg_t *pM, sbool bLockMutex)
{
	uchar *pszRet;

	if(bLockMutex == LOCK_MUTEX)
		MsgLock(pM);
	prepareProgramName(pM, MUTEX_ALREADY_LOCKED);
	if(pM->pCSProgName == NULL)
		pszRet = UCHAR_CONSTANT("");
	else 
		pszRet = rsCStrGetSzStrNoNULL(pM->pCSProgName);
	if(bLockMutex == LOCK_MUTEX)
		MsgUnlock(pM);
	return pszRet;
}


/* This function tries to emulate APPNAME if it is not present. Its
 * main use is when we have received a log record via legacy syslog and
 * now would like to send out the same one via syslog-protocol.
 * MUST be called with the Msg Lock locked!
 */
static void tryEmulateAPPNAME(msg_t *pM)
{
	assert(pM != NULL);
	if(pM->pCSAPPNAME != NULL)
		return; /* we are already done */

	if(getProtocolVersion(pM) == 0) {
		/* only then it makes sense to emulate */
		MsgSetAPPNAME(pM, (char*)getProgramName(pM, MUTEX_ALREADY_LOCKED));
	}
}



/* check if we have a APPNAME, and, if not, try to aquire/emulate it.
 * This must be called WITHOUT the message lock being held.
 * rgerhards, 2009-06-26
 */
static inline void prepareAPPNAME(msg_t *pM, sbool bLockMutex)
{
	if(pM->pCSAPPNAME == NULL) {
		if(bLockMutex == LOCK_MUTEX)
			MsgLock(pM);

		/* re-query as things might have changed during locking */
		if(pM->pCSAPPNAME == NULL)
			tryEmulateAPPNAME(pM);

		if(bLockMutex == LOCK_MUTEX)
			MsgUnlock(pM);
	}
}

/* rgerhards, 2005-11-24
 */
char *getAPPNAME(msg_t *pM, sbool bLockMutex)
{
	uchar *pszRet;

	assert(pM != NULL);
	if(bLockMutex == LOCK_MUTEX)
		MsgLock(pM);
	prepareAPPNAME(pM, MUTEX_ALREADY_LOCKED);
	if(pM->pCSAPPNAME == NULL)
		pszRet = UCHAR_CONSTANT("");
	else 
		pszRet = rsCStrGetSzStrNoNULL(pM->pCSAPPNAME);
	if(bLockMutex == LOCK_MUTEX)
		MsgUnlock(pM);
	return (char*)pszRet;
}

/* rgerhards, 2005-11-24
 */
static int getAPPNAMELen(msg_t *pM, sbool bLockMutex)
{
	assert(pM != NULL);
	prepareAPPNAME(pM, bLockMutex);
	return (pM->pCSAPPNAME == NULL) ? 0 : rsCStrLen(pM->pCSAPPNAME);
}

/* rgerhards 2008-09-10: set pszInputName in msg object. This calls AddRef()
 * on the property, because this must be done in all current cases and there
 * is no case expected where this may not be necessary.
 * rgerhards, 2009-06-16
 */
void MsgSetInputName(msg_t *pThis, prop_t *inputName)
{
	assert(pThis != NULL);

	prop.AddRef(inputName);
	if(pThis->pInputName != NULL)
		prop.Destruct(&pThis->pInputName);
	pThis->pInputName = inputName;
}


/* Set the pfrominet socket store, so that we can obtain the peer at some
 * later time. Note that we do not check if pRcvFrom is already set, so this
 * function must only be called during message creation.
 * NOTE: msgFlags is NOT set. While this is somewhat a violation of layers,
 * it is done because it gains us some performance. So the caller must make
 * sure the message flags are properly maintained. For all current callers,
 * this is always the case and without extra effort required.
 * rgerhards, 2009-11-17
 */
rsRetVal
msgSetFromSockinfo(msg_t *pThis, struct sockaddr_storage *sa){ 
	DEFiRet;
	assert(pThis->rcvFrom.pRcvFrom == NULL);

	CHKmalloc(pThis->rcvFrom.pfrominet = malloc(sizeof(struct sockaddr_storage)));
	memcpy(pThis->rcvFrom.pfrominet, sa, sizeof(struct sockaddr_storage));

finalize_it:
	RETiRet;
}


/* rgerhards 2008-09-10: set RcvFrom name in msg object. This calls AddRef()
 * on the property, because this must be done in all current cases and there
 * is no case expected where this may not be necessary.
 * rgerhards, 2009-06-30
 */
void MsgSetRcvFrom(msg_t *pThis, prop_t *new)
{
	assert(pThis != NULL);

	prop.AddRef(new);
	if(pThis->msgFlags & NEEDS_DNSRESOL) {
		if(pThis->rcvFrom.pfrominet != NULL)
		free(pThis->rcvFrom.pfrominet);
		pThis->msgFlags &= ~NEEDS_DNSRESOL;
	} else {
		if(pThis->rcvFrom.pRcvFrom != NULL)
			prop.Destruct(&pThis->rcvFrom.pRcvFrom);
	}
	pThis->rcvFrom.pRcvFrom = new;
}


/* This is used to set the property via a string. This function should not be
 * called if there is a reliable way for a caller to make sure that the
 * same name can be used across multiple messages. However, if it can not
 * ensure that, calling this function is the second best thing, because it
 * will re-use the previously created property if it contained the same
 * name (but it works only for the immediate previous).
 * rgerhards, 2009-06-31
 */
void MsgSetRcvFromStr(msg_t *pThis, uchar *psz, int len, prop_t **ppProp)
{
	assert(pThis != NULL);
	assert(ppProp != NULL);

	prop.CreateOrReuseStringProp(ppProp, psz, len);
	MsgSetRcvFrom(pThis, *ppProp);
}


/* set RcvFromIP name in msg object. This calls AddRef()
 * on the property, because this must be done in all current cases and there
 * is no case expected where this may not be necessary.
 * rgerhards, 2009-06-30
 */
rsRetVal MsgSetRcvFromIP(msg_t *pThis, prop_t *new)
{
	assert(pThis != NULL);

	BEGINfunc
	prop.AddRef(new);
	if(pThis->pRcvFromIP != NULL)
		prop.Destruct(&pThis->pRcvFromIP);
	pThis->pRcvFromIP = new;
	ENDfunc
	return RS_RET_OK;
}


/* This is used to set the property via a string. This function should not be
 * called if there is a reliable way for a caller to make sure that the
 * same name can be used across multiple messages. However, if it can not
 * ensure that, calling this function is the second best thing, because it
 * will re-use the previously created property if it contained the same
 * name (but it works only for the immediate previous).
 * rgerhards, 2009-06-31
 */
rsRetVal MsgSetRcvFromIPStr(msg_t *pThis, uchar *psz, int len, prop_t **ppProp)
{
	DEFiRet;
	assert(pThis != NULL);

	CHKiRet(prop.CreateOrReuseStringProp(ppProp, psz, len));
	MsgSetRcvFromIP(pThis, *ppProp);

finalize_it:
	RETiRet;
}


/* rgerhards 2004-11-09: set HOSTNAME in msg object
 * rgerhards, 2007-06-21:
 * Does not return anything. If an error occurs, the hostname is
 * simply not set. I have changed this behaviour. The only problem
 * we can run into is memory shortage. If we have such, it is better
 * to loose the hostname than the full message. So we silently ignore
 * that problem and hope that memory will be available the next time
 * we need it. The rest of the code already knows how to handle an
 * unset HOSTNAME.
 */
void MsgSetHOSTNAME(msg_t *pThis, uchar* pszHOSTNAME, int lenHOSTNAME)
{
	assert(pThis != NULL);

	freeHOSTNAME(pThis);

	pThis->iLenHOSTNAME = lenHOSTNAME;
	if(pThis->iLenHOSTNAME < CONF_HOSTNAME_BUFSIZE) {
		/* small enough: use fixed buffer (faster!) */
		pThis->pszHOSTNAME = pThis->szHOSTNAME;
	} else if((pThis->pszHOSTNAME = (uchar*) MALLOC(pThis->iLenHOSTNAME + 1)) == NULL) {
		/* truncate message, better than completely loosing it... */
		pThis->pszHOSTNAME = pThis->szHOSTNAME;
		pThis->iLenHOSTNAME = CONF_HOSTNAME_BUFSIZE - 1;
	}

	memcpy(pThis->pszHOSTNAME, pszHOSTNAME, pThis->iLenHOSTNAME);
	pThis->pszHOSTNAME[pThis->iLenHOSTNAME] = '\0'; /* this also works with truncation! */
}


/* set the offset of the MSG part into the raw msg buffer
 * Note that the offset may be higher than the length of the raw message 
 * (exactly by one). This can happen if we have a message that does not 
 * contain any MSG part.
 */
void MsgSetMSGoffs(msg_t *pMsg, short offs)
{
	ISOBJ_TYPE_assert(pMsg, msg);
	pMsg->offMSG = offs;
	if(offs > pMsg->iLenRawMsg) {
		assert(offs - 1 == pMsg->iLenRawMsg);
		pMsg->iLenMSG = 0;
	} else {
		pMsg->iLenMSG = pMsg->iLenRawMsg - offs;
	}
}


/* replace the MSG part of a message. The update actually takes place inside
 * rawmsg. 
 * There are two cases: either the new message will be larger than the new msg
 * or it will be less than or equal. If it is less than or equal, we can utilize
 * the previous message buffer. If it is larger, we can utilize the msg_t-included
 * message buffer if it fits in there. If this is not the case, we need to alloc
 * a new, larger, chunk and copy over the data to it. Note that this function is
 * (hopefully) relatively seldom being called, so some performance impact is
 * uncritical. In any case, pszMSG is copied, so if it was dynamically allocated,
 * the caller is responsible for freeing it.
 * rgerhards, 2009-06-23
 */
rsRetVal MsgReplaceMSG(msg_t *pThis, uchar* pszMSG, int lenMSG)
{
	int lenNew;
	uchar *bufNew;
	DEFiRet;
	ISOBJ_TYPE_assert(pThis, msg);
	assert(pszMSG != NULL);

	lenNew = pThis->iLenRawMsg + lenMSG - pThis->iLenMSG;
	if(lenMSG > pThis->iLenMSG && lenNew >= CONF_RAWMSG_BUFSIZE) {
		/*  we have lost our "bet" and need to alloc a new buffer ;) */
		CHKmalloc(bufNew = MALLOC(lenNew + 1));
		memcpy(bufNew, pThis->pszRawMsg, pThis->offMSG);
		if(pThis->pszRawMsg != pThis->szRawMsg)
			free(pThis->pszRawMsg);
		pThis->pszRawMsg = bufNew;
	}

	if(lenMSG > 0)
		memcpy(pThis->pszRawMsg + pThis->offMSG, pszMSG, lenMSG);
	pThis->pszRawMsg[lenNew] = '\0'; /* this also works with truncation! */
	pThis->iLenRawMsg = lenNew;
	pThis->iLenMSG = lenMSG;

finalize_it:
	RETiRet;
}


/* set raw message in message object. Size of message is provided.
 * The function makes sure that the stored rawmsg is properly
 * terminated by '\0'.
 * rgerhards, 2009-06-16
 */
void MsgSetRawMsg(msg_t *pThis, char* pszRawMsg, size_t lenMsg)
{
	assert(pThis != NULL);
	if(pThis->pszRawMsg != pThis->szRawMsg)
		free(pThis->pszRawMsg);

	pThis->iLenRawMsg = lenMsg;
	if(pThis->iLenRawMsg < CONF_RAWMSG_BUFSIZE) {
		/* small enough: use fixed buffer (faster!) */
		pThis->pszRawMsg = pThis->szRawMsg;
	} else if((pThis->pszRawMsg = (uchar*) MALLOC(pThis->iLenRawMsg + 1)) == NULL) {
		/* truncate message, better than completely loosing it... */
		pThis->pszRawMsg = pThis->szRawMsg;
		pThis->iLenRawMsg = CONF_RAWMSG_BUFSIZE - 1;
	}

	memcpy(pThis->pszRawMsg, pszRawMsg, pThis->iLenRawMsg);
	pThis->pszRawMsg[pThis->iLenRawMsg] = '\0'; /* this also works with truncation! */
}


/* set raw message in message object. Size of message is not provided. This
 * function should only be used when it is unavoidable (and over time we should
 * try to remove it altogether).
 * rgerhards, 2009-06-16
 */
void MsgSetRawMsgWOSize(msg_t *pMsg, char* pszRawMsg)
{
	MsgSetRawMsg(pMsg, pszRawMsg, strlen(pszRawMsg));
}


/* Decode a priority into textual information like auth.emerg.
 * The variable pRes must point to a user-supplied buffer and
 * pResLen must contain its size. The pointer to the buffer
 * is also returned, what makes this functiona suitable for
 * use in printf-like functions.
 * Note: a buffer size of 20 characters is always sufficient.
 * Interface to this function changed 2007-06-15 by RGerhards
 */
char *textpri(char *pRes, size_t pResLen, int pri)
{
	assert(pRes != NULL);
	assert(pResLen > 0);

	snprintf(pRes, pResLen, "%s.%s<%d>", syslog_fac_names[LOG_FAC(pri)],
		 syslog_severity_names[LOG_PRI(pri)], pri);

	return pRes;
}


/* This function returns the current date in different
 * variants. It is used to construct the $NOW series of
 * system properties. The returned buffer must be freed
 * by the caller when no longer needed. If the function
 * can not allocate memory, it returns a NULL pointer.
 * Added 2007-07-10 rgerhards
 */
typedef enum ENOWType { NOW_NOW, NOW_YEAR, NOW_MONTH, NOW_DAY, NOW_HOUR, NOW_HHOUR, NOW_QHOUR, NOW_MINUTE } eNOWType;
#define tmpBUFSIZE 16	/* size of formatting buffer */
static uchar *getNOW(eNOWType eNow)
{
	uchar *pBuf;
	struct syslogTime t;

	if((pBuf = (uchar*) MALLOC(sizeof(uchar) * tmpBUFSIZE)) == NULL) {
		return NULL;
	}

	datetime.getCurrTime(&t, NULL);
	switch(eNow) {
	case NOW_NOW:
		snprintf((char*) pBuf, tmpBUFSIZE, "%4.4d-%2.2d-%2.2d", t.year, t.month, t.day);
		break;
	case NOW_YEAR:
		snprintf((char*) pBuf, tmpBUFSIZE, "%4.4d", t.year);
		break;
	case NOW_MONTH:
		snprintf((char*) pBuf, tmpBUFSIZE, "%2.2d", t.month);
		break;
	case NOW_DAY:
		snprintf((char*) pBuf, tmpBUFSIZE, "%2.2d", t.day);
		break;
	case NOW_HOUR:
		snprintf((char*) pBuf, tmpBUFSIZE, "%2.2d", t.hour);
		break;
	case NOW_HHOUR:
		snprintf((char*) pBuf, tmpBUFSIZE, "%2.2d", t.minute / 30);
		break;
	case NOW_QHOUR:
		snprintf((char*) pBuf, tmpBUFSIZE, "%2.2d", t.minute / 15);
		break;
	case NOW_MINUTE:
		snprintf((char*) pBuf, tmpBUFSIZE, "%2.2d", t.minute);
		break;
	}

	return(pBuf);
}
#undef tmpBUFSIZE /* clean up */


/* This function returns a string-representation of the 
 * requested message property. This is a generic function used
 * to abstract properties so that these can be easier
 * queried. Returns NULL if property could not be found.
 * Actually, this function is a big if..elseif. What it does
 * is simply to map property names (from MonitorWare) to the
 * message object data fields.
 *
 * In case we need string forms of propertis we do not
 * yet have in string form, we do a memory allocation that
 * is sufficiently large (in all cases). Once the string
 * form has been obtained, it is saved until the Msg object
 * is finally destroyed. This is so that we save the processing
 * time in the (likely) case that this property is requested
 * again. It also saves us a lot of dynamic memory management
 * issues in the upper layers, because we so can guarantee that
 * the buffer will remain static AND available during the lifetime
 * of the object. Please note that both the max size allocation as
 * well as keeping things in memory might like look like a 
 * waste of memory (some might say it actually is...) - we
 * deliberately accept this because performance is more important
 * to us ;)
 * rgerhards 2004-11-18
 * Parameter "bMustBeFreed" is set by this function. It tells the
 * caller whether or not the string returned must be freed by the
 * caller itself. It is is 0, the caller MUST NOT free it. If it is
 * 1, the caller MUST free 1. Handling this wrongly leads to either
 * a memory leak of a program abort (do to double-frees or frees on
 * the constant memory pool). So be careful to do it right.
 * rgerhards 2004-11-23
 * regular expression support contributed by Andres Riancho merged
 * on 2005-09-13
 * changed so that it now an be called without a template entry (NULL).
 * In this case, only the (unmodified) property is returned. This will
 * be used in selector line processing.
 * rgerhards 2005-09-15
 */
/* a quick helper to save some writing: */
#define RET_OUT_OF_MEMORY { *pbMustBeFreed = 0;\
	*pPropLen = sizeof("**OUT OF MEMORY**") - 1; \
	return(UCHAR_CONSTANT("**OUT OF MEMORY**"));}
uchar *MsgGetProp(msg_t *pMsg, struct templateEntry *pTpe,
                 propid_t propID, size_t *pPropLen,
		 unsigned short *pbMustBeFreed)
{
	uchar *pRes; /* result pointer */
	int bufLen = -1; /* length of string or -1, if not known */
	uchar *pBufStart;
	uchar *pBuf;
	int iLen;
	short iOffs;

	BEGINfunc
	assert(pMsg != NULL);
	assert(pbMustBeFreed != NULL);

#ifdef	FEATURE_REGEXP
	/* Variables necessary for regular expression matching */
	size_t nmatch = 10;
	regmatch_t pmatch[10];
#endif

	*pbMustBeFreed = 0;

	switch(propID) {
		case PROP_MSG:
			pRes = getMSG(pMsg);
			bufLen = getMSGLen(pMsg);
			break;
		case PROP_TIMESTAMP:
			pRes = (uchar*)getTimeReported(pMsg, pTpe->data.field.eDateFormat);
			break;
		case PROP_HOSTNAME:
			pRes = (uchar*)getHOSTNAME(pMsg);
			bufLen = getHOSTNAMELen(pMsg);
			break;
		case PROP_SYSLOGTAG:
			getTAG(pMsg, &pRes, &bufLen);
			break;
		case PROP_RAWMSG:
			getRawMsg(pMsg, &pRes, &bufLen);
			break;
		/* enable this, if someone actually uses UxTradMsg, delete after some  time has
		 * passed and nobody complained -- rgerhards, 2009-06-16
		case PROP_UXTRADMSG:
			pRes = getUxTradMsg(pMsg);
			break;
		*/
		case PROP_INPUTNAME:
			getInputName(pMsg, &pRes, &bufLen);
			break;
		case PROP_FROMHOST:
			pRes = getRcvFrom(pMsg);
			break;
		case PROP_FROMHOST_IP:
			pRes = getRcvFromIP(pMsg);
			break;
		case PROP_PRI:
			pRes = (uchar*)getPRI(pMsg);
			break;
		case PROP_PRI_TEXT:
			pBuf = MALLOC(20 * sizeof(uchar));
			if(pBuf == NULL) {
				RET_OUT_OF_MEMORY;
			} else {
				*pbMustBeFreed = 1;
				pRes = (uchar*)textpri((char*)pBuf, 20, getPRIi(pMsg));
			}
			break;
		case PROP_IUT:
			pRes = UCHAR_CONSTANT("1"); /* always 1 for syslog messages (a MonitorWare thing;)) */
			bufLen = 1;
			break;
		case PROP_SYSLOGFACILITY:
			pRes = (uchar*)getFacility(pMsg);
			break;
		case PROP_SYSLOGFACILITY_TEXT:
			pRes = (uchar*)getFacilityStr(pMsg);
			break;
		case PROP_SYSLOGSEVERITY:
			pRes = (uchar*)getSeverity(pMsg);
			break;
		case PROP_SYSLOGSEVERITY_TEXT:
			pRes = (uchar*)getSeverityStr(pMsg);
			break;
		case PROP_TIMEGENERATED:
			pRes = (uchar*)getTimeGenerated(pMsg, pTpe->data.field.eDateFormat);
			break;
		case PROP_PROGRAMNAME:
			pRes = getProgramName(pMsg, LOCK_MUTEX);
			break;
		case PROP_PROTOCOL_VERSION:
			pRes = (uchar*)getProtocolVersionString(pMsg);
			break;
		case PROP_STRUCTURED_DATA:
			pRes = (uchar*)getStructuredData(pMsg);
			break;
		case PROP_APP_NAME:
			pRes = (uchar*)getAPPNAME(pMsg, LOCK_MUTEX);
			break;
		case PROP_PROCID:
			pRes = (uchar*)getPROCID(pMsg, LOCK_MUTEX);
			break;
		case PROP_MSGID:
			pRes = (uchar*)getMSGID(pMsg);
			break;
		case PROP_SYS_NOW:
			if((pRes = getNOW(NOW_NOW)) == NULL) {
				RET_OUT_OF_MEMORY;
			} else
				*pbMustBeFreed = 1;	/* all of these functions allocate dyn. memory */
			break;
		case PROP_SYS_YEAR:
			if((pRes = getNOW(NOW_YEAR)) == NULL) {
				RET_OUT_OF_MEMORY;
			} else
				*pbMustBeFreed = 1;	/* all of these functions allocate dyn. memory */
			break;
		case PROP_SYS_MONTH:
			if((pRes = getNOW(NOW_MONTH)) == NULL) {
				RET_OUT_OF_MEMORY;
			} else
				*pbMustBeFreed = 1;	/* all of these functions allocate dyn. memory */
			break;
		case PROP_SYS_DAY:
			if((pRes = getNOW(NOW_DAY)) == NULL) {
				RET_OUT_OF_MEMORY;
			} else
				*pbMustBeFreed = 1;	/* all of these functions allocate dyn. memory */
			break;
		case PROP_SYS_HOUR:
			if((pRes = getNOW(NOW_HOUR)) == NULL) {
				RET_OUT_OF_MEMORY;
			} else
				*pbMustBeFreed = 1;	/* all of these functions allocate dyn. memory */
			break;
		case PROP_SYS_HHOUR:
			if((pRes = getNOW(NOW_HHOUR)) == NULL) {
				RET_OUT_OF_MEMORY;
			} else
				*pbMustBeFreed = 1;	/* all of these functions allocate dyn. memory */
			break;
		case PROP_SYS_QHOUR:
			if((pRes = getNOW(NOW_QHOUR)) == NULL) {
				RET_OUT_OF_MEMORY;
			} else
				*pbMustBeFreed = 1;	/* all of these functions allocate dyn. memory */
			break;
		case PROP_SYS_MINUTE:
			if((pRes = getNOW(NOW_MINUTE)) == NULL) {
				RET_OUT_OF_MEMORY;
			} else
				*pbMustBeFreed = 1;	/* all of these functions allocate dyn. memory */
			break;
		case PROP_SYS_MYHOSTNAME:
			pRes = glbl.GetLocalHostName();
			break;
		case PROP_SYS_BOM:
			if(*pbMustBeFreed == 1)
				free(pRes);
			pRes = (uchar*) "\xEF\xBB\xBF";
			*pbMustBeFreed = 0;
			break;
		default:
			/* there is no point in continuing, we may even otherwise render the
			 * error message unreadable. rgerhards, 2007-07-10
			 */
			dbgprintf("invalid property id: '%d'\n", propID);
			*pbMustBeFreed = 0;
			*pPropLen = sizeof("**INVALID PROPERTY NAME**") - 1;
			return UCHAR_CONSTANT("**INVALID PROPERTY NAME**");
	}

	/* If we did not receive a template pointer, we are already done... */
	if(pTpe == NULL) {
		return pRes;
	}
	
	/* Now check if we need to make "temporary" transformations (these
	 * are transformations that do not go back into the message -
	 * memory must be allocated for them!).
	 */
	
	/* substring extraction */
	/* first we check if we need to extract by field number
	 * rgerhards, 2005-12-22
	 */
	if(pTpe->data.field.has_fields == 1) {
		size_t iCurrFld;
		uchar *pFld;
		uchar *pFldEnd;
		/* first, skip to the field in question. The field separator
		 * is always one character and is stored in the template entry.
		 */
		iCurrFld = 1;
		pFld = pRes;
		while(*pFld && iCurrFld < pTpe->data.field.iToPos) {
			/* skip fields until the requested field or end of string is found */
			while(*pFld && (uchar) *pFld != pTpe->data.field.field_delim)
				++pFld; /* skip to field terminator */
			if(*pFld == pTpe->data.field.field_delim) {
				++pFld; /* eat it */
				if (pTpe->data.field.field_expand != 0) {
					while (*pFld == pTpe->data.field.field_delim) {
						++pFld;
					}
				}
				++iCurrFld;
			}
		}
		dbgprintf("field requested %d, field found %d\n", pTpe->data.field.iToPos, (int) iCurrFld);
		
		if(iCurrFld == pTpe->data.field.iToPos) {
			/* field found, now extract it */
			/* first of all, we need to find the end */
			pFldEnd = pFld;
			while(*pFldEnd && *pFldEnd != pTpe->data.field.field_delim)
				++pFldEnd;
			--pFldEnd; /* we are already at the delimiter - so we need to
			            * step back a little not to copy it as part of the field. */
			/* we got our end pointer, now do the copy */
			/* TODO: code copied from below, this is a candidate for a separate function */
			iLen = pFldEnd - pFld + 1; /* the +1 is for an actual char, NOT \0! */
			pBufStart = pBuf = MALLOC((iLen + 1) * sizeof(char));
			if(pBuf == NULL) {
				if(*pbMustBeFreed == 1)
					free(pRes);
				RET_OUT_OF_MEMORY;
			}
			/* now copy */
			memcpy(pBuf, pFld, iLen);
			bufLen = iLen;
			pBuf[iLen] = '\0'; /* terminate it */
			if(*pbMustBeFreed == 1)
				free(pRes);
			pRes = pBufStart;
			*pbMustBeFreed = 1;
			if(*(pFldEnd+1) != '\0')
				++pFldEnd; /* OK, skip again over delimiter char */
		} else {
			/* field not found, return error */
			if(*pbMustBeFreed == 1)
				free(pRes);
			*pbMustBeFreed = 0;
			*pPropLen = sizeof("**FIELD NOT FOUND**") - 1;
			return UCHAR_CONSTANT("**FIELD NOT FOUND**");
		}
	} else if(pTpe->data.field.iFromPos != 0 || pTpe->data.field.iToPos != 0) {
		/* we need to obtain a private copy */
		int iFrom, iTo;
		uchar *pSb;
		iFrom = pTpe->data.field.iFromPos;
		iTo = pTpe->data.field.iToPos;
		/* need to zero-base to and from (they are 1-based!) */
		if(iFrom > 0)
			--iFrom;
		if(iTo > 0)
			--iTo;
		if(bufLen == -1)
			bufLen = ustrlen(pRes);
		if(iFrom == 0 && iTo >=  bufLen) { 
			/* in this case, the requested string is a superset of what we already have,
			 * so there is no need to do any processing. This is a frequent case for size-limited
			 * fields like TAG in the default forwarding template (so it is a useful optimization
			 * to check for this condition ;)). -- rgerhards, 2009-07-09
			 */
			; /*DO NOTHING*/
		} else {
			iLen = iTo - iFrom + 1; /* the +1 is for an actual char, NOT \0! */
			pBufStart = pBuf = MALLOC((iLen + 1) * sizeof(char));
			if(pBuf == NULL) {
				if(*pbMustBeFreed == 1)
					free(pRes);
				RET_OUT_OF_MEMORY;
			}
			pSb = pRes;
			if(iFrom) {
			/* skip to the start of the substring (can't do pointer arithmetic
			 * because the whole string might be smaller!!)
			 */
				while(*pSb && iFrom) {
					--iFrom;
					++pSb;
				}
			}
			/* OK, we are at the begin - now let's copy... */
			bufLen = iLen;
			while(*pSb && iLen) {
				*pBuf++ = *pSb;
				++pSb;
				--iLen;
			}
			*pBuf = '\0';
			bufLen -= iLen; /* subtract remaining length if the string was smaller! */
			if(*pbMustBeFreed == 1)
				free(pRes);
			pRes = pBufStart;
			*pbMustBeFreed = 1;
		}
#ifdef FEATURE_REGEXP
	} else {
		/* Check for regular expressions */
		if (pTpe->data.field.has_regex != 0) {
			if (pTpe->data.field.has_regex == 2) {
				/* Could not compile regex before! */
				if (*pbMustBeFreed == 1) {
					free(pRes);
					*pbMustBeFreed = 0;
				}
				*pPropLen = sizeof("**NO MATCH** **BAD REGULAR EXPRESSION**") - 1;
				return UCHAR_CONSTANT("**NO MATCH** **BAD REGULAR EXPRESSION**");
			}

			dbgprintf("string to match for regex is: %s\n", pRes);

			if(objUse(regexp, LM_REGEXP_FILENAME) == RS_RET_OK) {
				short iTry = 0;
				uchar bFound = 0;
				iOffs = 0;
				/* first see if we find a match, iterating through the series of
				 * potential matches over the string.
				 */
				while(!bFound) {
					int iREstat;
					iREstat = regexp.regexec(&pTpe->data.field.re, (char*)(pRes + iOffs), nmatch, pmatch, 0);
					dbgprintf("regexec return is %d\n", iREstat);
					if(iREstat == 0) {
						if(pmatch[0].rm_so == -1) {
							dbgprintf("oops ... start offset of successful regexec is -1\n");
							break;
						}
						if(iTry == pTpe->data.field.iMatchToUse) {
							bFound = 1;
						} else {
							dbgprintf("regex found at offset %d, new offset %d, tries %d\n",
								  iOffs, (int) (iOffs + pmatch[0].rm_eo), iTry);
							iOffs += pmatch[0].rm_eo;
							++iTry;
						}
					} else {
						break;
					}
				}
				dbgprintf("regex: end search, found %d\n", bFound);
				if(!bFound) {
					/* we got no match! */
					if(pTpe->data.field.nomatchAction != TPL_REGEX_NOMATCH_USE_WHOLE_FIELD) {
						if (*pbMustBeFreed == 1) {
							free(pRes);
							*pbMustBeFreed = 0;
						}
						if(pTpe->data.field.nomatchAction == TPL_REGEX_NOMATCH_USE_DFLTSTR) {
							bufLen = sizeof("**NO MATCH**") - 1;
							pRes = UCHAR_CONSTANT("**NO MATCH**");
						} else if(pTpe->data.field.nomatchAction == TPL_REGEX_NOMATCH_USE_ZERO) {
							bufLen = 1;
							pRes = UCHAR_CONSTANT("0");
						} else {
							bufLen = 0;
							pRes = UCHAR_CONSTANT("");
						}
					}
				} else {
					/* Match- but did it match the one we wanted? */
					/* we got no match! */
					if(pmatch[pTpe->data.field.iSubMatchToUse].rm_so == -1) {
						if(pTpe->data.field.nomatchAction != TPL_REGEX_NOMATCH_USE_WHOLE_FIELD) {
							if (*pbMustBeFreed == 1) {
								free(pRes);
								*pbMustBeFreed = 0;
							}
							if(pTpe->data.field.nomatchAction == TPL_REGEX_NOMATCH_USE_DFLTSTR) {
								bufLen = sizeof("**NO MATCH**") - 1;
								pRes = UCHAR_CONSTANT("**NO MATCH**");
							} else if(pTpe->data.field.nomatchAction == TPL_REGEX_NOMATCH_USE_ZERO) {
								bufLen = 1;
								pRes = UCHAR_CONSTANT("0");
							} else {
								bufLen = 0;
								pRes = UCHAR_CONSTANT("");
							}
						}
					}
					/* OK, we have a usable match - we now need to malloc pB */
					int iLenBuf;
					uchar *pB;

					iLenBuf = pmatch[pTpe->data.field.iSubMatchToUse].rm_eo
						  - pmatch[pTpe->data.field.iSubMatchToUse].rm_so;
					pB = MALLOC((iLenBuf + 1) * sizeof(uchar));

					if (pB == NULL) {
						if (*pbMustBeFreed == 1)
							free(pRes);
						RET_OUT_OF_MEMORY;
					}

					/* Lets copy the matched substring to the buffer */
					memcpy(pB, pRes + iOffs +  pmatch[pTpe->data.field.iSubMatchToUse].rm_so, iLenBuf);
					bufLen = iLenBuf;
					pB[iLenBuf] = '\0';/* terminate string, did not happen before */

					if (*pbMustBeFreed == 1)
						free(pRes);
					pRes = pB;
					*pbMustBeFreed = 1;
				}
			} else {
				/* we could not load regular expression support. This is quite unexpected at
				 * this stage of processing (after all, the config parser found it), but so
				 * it is. We return an error in that case. -- rgerhards, 2008-03-07
				 */
				dbgprintf("could not get regexp object pointer, so regexp can not be evaluated\n");
				if (*pbMustBeFreed == 1) {
					free(pRes);
					*pbMustBeFreed = 0;
				}
				*pPropLen = sizeof("***REGEXP NOT AVAILABLE***") - 1;
				return UCHAR_CONSTANT("***REGEXP NOT AVAILABLE***");
			}
		}
#endif /* #ifdef FEATURE_REGEXP */
	}

	/* now check if we need to do our "SP if first char is non-space" hack logic */
	if(*pRes && pTpe->data.field.options.bSPIffNo1stSP) {
		/* here, we always destruct the buffer and return a new one */
		uchar cFirst = *pRes; /* save first char */
		if(*pbMustBeFreed == 1)
			free(pRes);
		pRes = (cFirst == ' ') ? UCHAR_CONSTANT("") : UCHAR_CONSTANT(" ");
		bufLen = (cFirst == ' ') ? 0 : 1;
		*pbMustBeFreed = 0;
	}

	if(*pRes) {
		/* case conversations (should go after substring, because so we are able to
		 * work on the smallest possible buffer).
		 */
		if(pTpe->data.field.eCaseConv != tplCaseConvNo) {
			/* we need to obtain a private copy */
			if(bufLen == -1)
				bufLen = ustrlen(pRes);
			uchar *pBStart;
			uchar *pB;
			uchar *pSrc;
			pBStart = pB = MALLOC((bufLen + 1) * sizeof(char));
			if(pB == NULL) {
				if(*pbMustBeFreed == 1)
					free(pRes);
				RET_OUT_OF_MEMORY;
			}
			pSrc = pRes;
			while(*pSrc) {
				*pB++ = (pTpe->data.field.eCaseConv == tplCaseConvUpper) ?
					(uchar)toupper((int)*pSrc) : (uchar)tolower((int)*pSrc);
				/* currently only these two exist */
				++pSrc;
			}
			*pB = '\0';
			if(*pbMustBeFreed == 1)
				free(pRes);
			pRes = pBStart;
			*pbMustBeFreed = 1;
		}

		/* now do control character dropping/escaping/replacement
		 * Only one of these can be used. If multiple options are given, the
		 * result is random (though currently there obviously is an order of
		 * preferrence, see code below. But this is NOT guaranteed.
		 * RGerhards, 2006-11-17
		 * We must copy the strings if we modify them, because they may either 
		 * point to static memory or may point into the message object, in which
		 * case we would actually modify the original property (which of course
		 * is wrong).
		 * This was found and fixed by varmojefkoj on 2007-09-11
		 */
		if(pTpe->data.field.options.bDropCC) {
			int iLenBuf = 0;
			uchar *pSrc = pRes;
			uchar *pDstStart;
			uchar *pDst;
			uchar bDropped = 0;
			
			while(*pSrc) {
				if(!iscntrl((int) *pSrc++))
					iLenBuf++;
				else
					bDropped = 1;
			}

			if(bDropped) {
				pDst = pDstStart = MALLOC(iLenBuf + 1);
				if(pDst == NULL) {
					if(*pbMustBeFreed == 1)
						free(pRes);
					RET_OUT_OF_MEMORY;
				}
				for(pSrc = pRes; *pSrc; pSrc++) {
					if(!iscntrl((int) *pSrc))
						*pDst++ = *pSrc;
				}
				*pDst = '\0';
				if(*pbMustBeFreed == 1)
					free(pRes);
				pRes = pDstStart;
				bufLen = iLenBuf;
				*pbMustBeFreed = 1;
			}
		} else if(pTpe->data.field.options.bSpaceCC) {
			uchar *pSrc;
			uchar *pDstStart;
			uchar *pDst;
			
			if(*pbMustBeFreed == 1) {
				/* in this case, we already work on dynamic
				 * memory, so there is no need to copy it - we can
				 * modify it in-place without any harm. This is a
				 * performance optiomization.
				 */
				for(pDst = pRes; *pDst; pDst++) {
					if(iscntrl((int) *pDst))
						*pDst = ' ';
				}
			} else {
				if(bufLen == -1)
					bufLen = ustrlen(pRes);
				pDst = pDstStart = MALLOC(bufLen + 1);
				if(pDst == NULL) {
					if(*pbMustBeFreed == 1)
						free(pRes);
					RET_OUT_OF_MEMORY;
				}
				for(pSrc = pRes; *pSrc; pSrc++) {
					if(iscntrl((int) *pSrc))
						*pDst++ = ' ';
					else
						*pDst++ = *pSrc;
				}
				*pDst = '\0';
				pRes = pDstStart;
				*pbMustBeFreed = 1;
			}
		} else if(pTpe->data.field.options.bEscapeCC) {
			/* we must first count how many control charactes are
			 * present, because we need this to compute the new string
			 * buffer length. While doing so, we also compute the string
			 * length.
			 */
			int iNumCC = 0;
			int iLenBuf = 0;
			uchar *pB;

			for(pB = pRes ; *pB ; ++pB) {
				++iLenBuf;
				if(iscntrl((int) *pB))
					++iNumCC;
			}

			if(iNumCC > 0) { /* if 0, there is nothing to escape, so we are done */
				/* OK, let's do the escaping... */
				uchar *pBStart;
				uchar szCCEsc[8]; /* buffer for escape sequence */
				int i;

				iLenBuf += iNumCC * 4;
				pBStart = pB = MALLOC((iLenBuf + 1) * sizeof(uchar));
				if(pB == NULL) {
					if(*pbMustBeFreed == 1)
						free(pRes);
					RET_OUT_OF_MEMORY;
				}
				while(*pRes) {
					if(iscntrl((int) *pRes)) {
						snprintf((char*)szCCEsc, sizeof(szCCEsc), "#%3.3d", *pRes);
						for(i = 0 ; i < 4 ; ++i)
							*pB++ = szCCEsc[i];
					} else {
						*pB++ = *pRes;
					}
					++pRes;
				}
				*pB = '\0';
				if(*pbMustBeFreed == 1)
					free(pRes);
				pRes = pBStart;
				bufLen = -1;
				*pbMustBeFreed = 1;
			}
		}
	}

dbgprintf("prop repl 4, pRes='%s', len %d\n", pRes, bufLen);
	/* Take care of spurious characters to make the property safe
	 * for a path definition
	 */
	if(pTpe->data.field.options.bSecPathDrop || pTpe->data.field.options.bSecPathReplace) {
		if(pTpe->data.field.options.bSecPathDrop) {
			int iLenBuf = 0;
			uchar *pSrc = pRes;
			uchar *pDstStart;
			uchar *pDst;
			uchar bDropped = 0;
			
			while(*pSrc) {
				if(*pSrc++ != '/')
					iLenBuf++;
				else
					bDropped = 1;
			}
			
			if(bDropped) {
				pDst = pDstStart = MALLOC(iLenBuf + 1);
				if(pDst == NULL) {
					if(*pbMustBeFreed == 1)
						free(pRes);
					RET_OUT_OF_MEMORY;
				}
				for(pSrc = pRes; *pSrc; pSrc++) {
					if(*pSrc != '/')
						*pDst++ = *pSrc;
				}
				*pDst = '\0';
				if(*pbMustBeFreed == 1)
					free(pRes);
				pRes = pDstStart;
				bufLen = -1; /* TODO: can we do better? */
				*pbMustBeFreed = 1;
			}
		} else {
			uchar *pSrc;
			uchar *pDstStart;
			uchar *pDst;
			
			if(*pbMustBeFreed == 1) {
				/* here, again, we can modify the string as we already obtained
				 * a private buffer. As we do not change the size of that buffer,
				 * in-place modification is possible. This is a performance
				 * enhancement.
				 */
				for(pDst = pRes; *pDst; pDst++) {
					if(*pDst == '/')
						*pDst++ = '_';
				}
			} else {
				if(bufLen == -1)
					bufLen = ustrlen(pRes);
				pDst = pDstStart = MALLOC(bufLen + 1);
				if(pDst == NULL) {
					if(*pbMustBeFreed == 1)
						free(pRes);
					RET_OUT_OF_MEMORY;
				}
				for(pSrc = pRes; *pSrc; pSrc++) {
					if(*pSrc == '/')
						*pDst++ = '_';
					else
						*pDst++ = *pSrc;
				}
				*pDst = '\0';
				/* we must NOT check if it needs to be freed, because we have done
				 * this in the if above. So if we come to hear, the pSrc string needs
				 * not to be freed (and we do not need to care about it).
				 */
				pRes = pDstStart;
				*pbMustBeFreed = 1;
			}
		}
		
		/* check for "." and ".." (note the parenthesis in the if condition!) */
		if(*pRes == '\0') {
			if(*pbMustBeFreed == 1)
				free(pRes);
			pRes = UCHAR_CONSTANT("_");
			bufLen = 1;
			*pbMustBeFreed = 0;
		} else if((*pRes == '.') && (*(pRes + 1) == '\0' || (*(pRes + 1) == '.' && *(pRes + 2) == '\0'))) {
			uchar *pTmp = pRes;

			if(*(pRes + 1) == '\0')
				pRes = UCHAR_CONSTANT("_");
			else
				pRes = UCHAR_CONSTANT("_.");;
			if(*pbMustBeFreed == 1)
				free(pTmp);
			*pbMustBeFreed = 0;
		}
	}

	/* Now drop last LF if present (pls note that this must not be done
	 * if bEscapeCC was set)!
	 */
	if(pTpe->data.field.options.bDropLastLF && !pTpe->data.field.options.bEscapeCC) {
		int iLn;
		uchar *pB;
		if(bufLen == -1)
			bufLen = ustrlen(pRes);
		iLn = bufLen;
		if(iLn > 0 && *(pRes + iLn - 1) == '\n') {
			/* we have a LF! */
			/* check if we need to obtain a private copy */
			if(*pbMustBeFreed == 0) {
				/* ok, original copy, need a private one */
				pB = MALLOC((iLn + 1) * sizeof(uchar));
				if(pB == NULL) {
					RET_OUT_OF_MEMORY;
				}
				memcpy(pB, pRes, iLn - 1);
				pRes = pB;
				*pbMustBeFreed = 1;
			}
			*(pRes + iLn - 1) = '\0'; /* drop LF ;) */
			--bufLen;
		}
	}

	/* finally, we need to check if the property should be formatted in CSV
	 * format (we use RFC 4180, and always use double quotes). As of this writing,
	 * this should be the last action carried out on the property, but in the
	 * future there may be reasons to change that. -- rgerhards, 2009-04-02
	 */
	if(pTpe->data.field.options.bCSV) {
		/* we need to obtain a private copy, as we need to at least add the double quotes */
		int iBufLen;
		uchar *pBStart;
		uchar *pDst;
		uchar *pSrc;
		if(bufLen == -1)
			bufLen = ustrlen(pRes);
		iBufLen = bufLen;
		/* the malloc may be optimized, we currently use the worst case... */
		pBStart = pDst = MALLOC((2 * iBufLen + 3) * sizeof(uchar));
		if(pDst == NULL) {
			if(*pbMustBeFreed == 1)
				free(pRes);
			RET_OUT_OF_MEMORY;
		}
		pSrc = pRes;
		*pDst++ = '"'; /* starting quote */
		while(*pSrc) {
			if(*pSrc == '"')
				*pDst++ = '"'; /* need to add double double quote (see RFC4180) */
			*pDst++ = *pSrc++;
		}
		*pDst++ = '"';	/* ending quote */
		*pDst = '\0';
		if(*pbMustBeFreed == 1)
			free(pRes);
		pRes = pBStart;
		bufLen = -1;
		*pbMustBeFreed = 1;
	}

	if(bufLen == -1)
		bufLen = ustrlen(pRes);
	*pPropLen = bufLen;

dbgprintf("end prop repl, pRes='%s', len %d\n", pRes, bufLen);
	ENDfunc
	return(pRes);
}


/* The returns a message variable suitable for use with RainerScript. Most importantly, this means
 * that the value is returned in a var_t object. The var_t is constructed inside this function and
 * MUST be freed by the caller.
 * rgerhards, 2008-02-25
 */
rsRetVal
msgGetMsgVar(msg_t *pThis, cstr_t *pstrPropName, var_t **ppVar)
{
	DEFiRet;
	var_t *pVar;
	size_t propLen;
	uchar *pszProp = NULL;
	cstr_t *pstrProp;
	propid_t propid;
	unsigned short bMustBeFreed = 0;

	ISOBJ_TYPE_assert(pThis, msg);
	ASSERT(pstrPropName != NULL);
	ASSERT(ppVar != NULL);

	/* make sure we have a var_t instance */
	CHKiRet(var.Construct(&pVar));
	CHKiRet(var.ConstructFinalize(pVar));

	/* always call MsgGetProp() without a template specifier */
	/* TODO: optimize propNameToID() call -- rgerhards, 2009-06-26 */
	propNameToID(pstrPropName, &propid);
	pszProp = (uchar*) MsgGetProp(pThis, NULL, propid, &propLen, &bMustBeFreed);

	/* now create a string object out of it and hand that over to the var */
	CHKiRet(rsCStrConstructFromszStr(&pstrProp, pszProp));
	CHKiRet(var.SetString(pVar, pstrProp));

	/* finally store var */
	*ppVar = pVar;

finalize_it:
	if(bMustBeFreed)
		free(pszProp);

	RETiRet;
}
/* This function can be used as a generic way to set properties.
 * We have to handle a lot of legacy, so our return value is not always
 * 100% correct (called functions do not always provide one, should
 * change over time).
 * rgerhards, 2008-01-07
 */
#define isProp(name) !rsCStrSzStrCmp(pProp->pcsName, (uchar*) name, sizeof(name) - 1)
rsRetVal MsgSetProperty(msg_t *pThis, var_t *pProp)
{
	prop_t *myProp;
	prop_t *propRcvFrom = NULL;
	prop_t *propRcvFromIP = NULL;
	DEFiRet;

	ISOBJ_TYPE_assert(pThis, msg);
	assert(pProp != NULL);

 	if(isProp("iProtocolVersion")) {
		setProtocolVersion(pThis, pProp->val.num);
 	} else if(isProp("iSeverity")) {
		pThis->iSeverity = pProp->val.num;
 	} else if(isProp("iFacility")) {
		pThis->iFacility = pProp->val.num;
 	} else if(isProp("msgFlags")) {
		pThis->msgFlags = pProp->val.num;
 	} else if(isProp("offMSG")) {
		MsgSetMSGoffs(pThis, pProp->val.num);
	} else if(isProp("pszRawMsg")) {
		MsgSetRawMsg(pThis, (char*) rsCStrGetSzStrNoNULL(pProp->val.pStr), cstrLen(pProp->val.pStr));
 	/* enable this, if someone actually uses UxTradMsg, delete after some  time has
	 * passed and nobody complained -- rgerhards, 2009-06-16
	} else if(isProp("offAfterPRI")) {
		pThis->offAfterPRI = pProp->val.num;
	*/
	} else if(isProp("pszUxTradMsg")) {
		/*IGNORE*/; /* this *was* a property, but does no longer exist */
	} else if(isProp("pszTAG")) {
		MsgSetTAG(pThis, rsCStrGetSzStrNoNULL(pProp->val.pStr), cstrLen(pProp->val.pStr));
	} else if(isProp("pszInputName")) {
		/* we need to create a property */ 
		CHKiRet(prop.Construct(&myProp));
		CHKiRet(prop.SetString(myProp, rsCStrGetSzStrNoNULL(pProp->val.pStr), rsCStrLen(pProp->val.pStr)));
		CHKiRet(prop.ConstructFinalize(myProp));
		MsgSetInputName(pThis, myProp);
		prop.Destruct(&myProp);
	} else if(isProp("pszRcvFromIP")) {
		MsgSetRcvFromIPStr(pThis, rsCStrGetSzStrNoNULL(pProp->val.pStr), rsCStrLen(pProp->val.pStr), &propRcvFromIP);
		prop.Destruct(&propRcvFromIP);
	} else if(isProp("pszRcvFrom")) {
		MsgSetRcvFromStr(pThis, rsCStrGetSzStrNoNULL(pProp->val.pStr), rsCStrLen(pProp->val.pStr), &propRcvFrom);
		prop.Destruct(&propRcvFrom);
	} else if(isProp("pszHOSTNAME")) {
		MsgSetHOSTNAME(pThis, rsCStrGetSzStrNoNULL(pProp->val.pStr), rsCStrLen(pProp->val.pStr));
	} else if(isProp("pCSStrucData")) {
		MsgSetStructuredData(pThis, (char*) rsCStrGetSzStrNoNULL(pProp->val.pStr));
	} else if(isProp("pCSAPPNAME")) {
		MsgSetAPPNAME(pThis, (char*) rsCStrGetSzStrNoNULL(pProp->val.pStr));
	} else if(isProp("pCSPROCID")) {
		MsgSetPROCID(pThis, (char*) rsCStrGetSzStrNoNULL(pProp->val.pStr));
	} else if(isProp("pCSMSGID")) {
		MsgSetMSGID(pThis, (char*) rsCStrGetSzStrNoNULL(pProp->val.pStr));
 	} else if(isProp("ttGenTime")) {
		pThis->ttGenTime = pProp->val.num;
	} else if(isProp("tRcvdAt")) {
		memcpy(&pThis->tRcvdAt, &pProp->val.vSyslogTime, sizeof(struct syslogTime));
	} else if(isProp("tTIMESTAMP")) {
		memcpy(&pThis->tTIMESTAMP, &pProp->val.vSyslogTime, sizeof(struct syslogTime));
	} else if(isProp("pszRuleset")) {
		MsgSetRulesetByName(pThis, pProp->val.pStr);
	} else if(isProp("pszMSG")) {
		dbgprintf("no longer supported property pszMSG silently ignored\n");
	} else {
		dbgprintf("unknown supported property '%s' silently ignored\n",
			  rsCStrGetSzStrNoNULL(pProp->pcsName));
	}

finalize_it:
	RETiRet;
}
#undef	isProp


/* This is a construction finalizer that must be called after all properties
 * have been set. It does some final work on the message object. After this
 * is done, the object is considered ready for full processing.
 * rgerhards, 2008-07-08
 */
static rsRetVal msgConstructFinalizer(msg_t *pThis)
{
	MsgPrepareEnqueue(pThis);
	return RS_RET_OK;
}


/* get the severity - this is an entry point that
 * satisfies the base object class getSeverity semantics.
 * rgerhards, 2008-01-14
 */
static rsRetVal
MsgGetSeverity(obj_t_ptr pThis, int *piSeverity)
{
	ISOBJ_TYPE_assert(pThis, msg);
	assert(piSeverity != NULL);
	*piSeverity = ((msg_t*) pThis)->iSeverity;
	return RS_RET_OK;
}


/* dummy */
rsRetVal msgQueryInterface(void) { return RS_RET_NOT_IMPLEMENTED; }

/* Initialize the message class. Must be called as the very first method
 * before anything else is called inside this class.
 * rgerhards, 2008-01-04
 */
BEGINObjClassInit(msg, 1, OBJ_IS_CORE_MODULE)
	/* request objects we use */
	CHKiRet(objUse(var, CORE_COMPONENT));
	CHKiRet(objUse(datetime, CORE_COMPONENT));
	CHKiRet(objUse(glbl, CORE_COMPONENT));
	CHKiRet(objUse(prop, CORE_COMPONENT));

	/* set our own handlers */
	OBJSetMethodHandler(objMethod_SERIALIZE, MsgSerialize);
	OBJSetMethodHandler(objMethod_SETPROPERTY, MsgSetProperty);
	OBJSetMethodHandler(objMethod_CONSTRUCTION_FINALIZER, msgConstructFinalizer);
	OBJSetMethodHandler(objMethod_GETSEVERITY, MsgGetSeverity);
	/* initially, we have no need to lock message objects */
	funcLock = MsgLockingDummy;
	funcUnlock = MsgLockingDummy;
	funcDeleteMutex = MsgLockingDummy;
	funcMsgPrepareEnqueue = MsgLockingDummy;
	/* some more inits */
#	if HAVE_MALLOC_TRIM
	INIT_ATOMIC_HELPER_MUT(mutTrimCtr);
#	endif
ENDObjClassInit(msg)
/* vim:set ai:
 */<|MERGE_RESOLUTION|>--- conflicted
+++ resolved
@@ -1059,7 +1059,7 @@
 	objSerializePTR(pStrm, pCSMSGID, CSTR);
 	
 	if(pThis->pRuleset != NULL) {
-		rulesetGetName(pThis->pRuleset));
+		rulesetGetName(pThis->pRuleset);
 		CHKiRet(obj.SerializeProp(pStrm, UCHAR_CONSTANT("pszRuleset"), PROPTYPE_PSZ,
 			rulesetGetName(pThis->pRuleset)));
 	}
@@ -1705,10 +1705,6 @@
 
 	memcpy(pBuf, pszBuf, pMsg->iLenTAG);
 	pBuf[pMsg->iLenTAG] = '\0'; /* this also works with truncation! */
-<<<<<<< HEAD
-=======
-
->>>>>>> 68538a90
 }
 
 
