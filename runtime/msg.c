/* msg.c
 * The msg object. Implementation of all msg-related functions
 *
 * File begun on 2007-07-13 by RGerhards (extracted from syslogd.c)
 * This file is under development and has not yet arrived at being fully
 * self-contained and a real object. So far, it is mostly an excerpt
 * of the "old" message code without any modifications. However, it
 * helps to have things at the right place one we go to the meat of it.
 *
 * Copyright 2007, 2008 Rainer Gerhards and Adiscon GmbH.
 *
 * This file is part of the rsyslog runtime library.
 *
 * The rsyslog runtime library is free software: you can redistribute it and/or modify
 * it under the terms of the GNU Lesser General Public License as published by
 * the Free Software Foundation, either version 3 of the License, or
 * (at your option) any later version.
 *
 * The rsyslog runtime library is distributed in the hope that it will be useful,
 * but WITHOUT ANY WARRANTY; without even the implied warranty of
 * MERCHANTABILITY or FITNESS FOR A PARTICULAR PURPOSE.  See the
 * GNU Lesser General Public License for more details.
 *
 * You should have received a copy of the GNU Lesser General Public License
 * along with the rsyslog runtime library.  If not, see <http://www.gnu.org/licenses/>.
 *
 * A copy of the GPL can be found in the file "COPYING" in this distribution.
 * A copy of the LGPL can be found in the file "COPYING.LESSER" in this distribution.
 */
#include "config.h"
#include <stdio.h>
#include <stdarg.h>
#include <stdlib.h>
#define SYSLOG_NAMES
#include <string.h>
#include <assert.h>
#include <ctype.h>
#include "rsyslog.h"
#include "srUtils.h"
#include "stringbuf.h"
#include "template.h"
#include "msg.h"
#include "var.h"
#include "datetime.h"
#include "glbl.h"
#include "regexp.h"
#include "atomic.h"

/* static data */
DEFobjStaticHelpers
DEFobjCurrIf(var)
DEFobjCurrIf(datetime)
DEFobjCurrIf(glbl)
DEFobjCurrIf(regexp)

static syslogCODE rs_prioritynames[] =
  {
    { "alert", LOG_ALERT },
    { "crit", LOG_CRIT },
    { "debug", LOG_DEBUG },
    { "emerg", LOG_EMERG },
    { "err", LOG_ERR },
    { "error", LOG_ERR },               /* DEPRECATED */
    { "info", LOG_INFO },
    { "none", INTERNAL_NOPRI },         /* INTERNAL */
    { "notice", LOG_NOTICE },
    { "panic", LOG_EMERG },             /* DEPRECATED */
    { "warn", LOG_WARNING },            /* DEPRECATED */
    { "warning", LOG_WARNING },
    { NULL, -1 }
  };

#ifndef LOG_AUTHPRIV
#	define LOG_AUTHPRIV LOG_AUTH
#endif
static syslogCODE rs_facilitynames[] =
  {
    { "auth", LOG_AUTH },
    { "authpriv", LOG_AUTHPRIV },
    { "cron", LOG_CRON },
    { "daemon", LOG_DAEMON },
#if defined(LOG_FTP)
	{"ftp",          LOG_FTP},
#endif
    { "kern", LOG_KERN },
    { "lpr", LOG_LPR },
    { "mail", LOG_MAIL },
    { "news", LOG_NEWS },
    { "security", LOG_AUTH },           /* DEPRECATED */
    { "syslog", LOG_SYSLOG },
    { "user", LOG_USER },
    { "uucp", LOG_UUCP },
    { "local0", LOG_LOCAL0 },
    { "local1", LOG_LOCAL1 },
    { "local2", LOG_LOCAL2 },
    { "local3", LOG_LOCAL3 },
    { "local4", LOG_LOCAL4 },
    { "local5", LOG_LOCAL5 },
    { "local6", LOG_LOCAL6 },
    { "local7", LOG_LOCAL7 },
    { NULL, -1 }
  };

/* some forward declarations */
static int getAPPNAMELen(msg_t *pM);

/* The following functions will support advanced output module
 * multithreading, once this is implemented. Currently, we
 * include them as hooks only. The idea is that we need to guard
 * some msg objects data fields against concurrent access if
 * we run on multiple threads. Please note that in any case this
 * is not necessary for calls from INPUT modules, because they
 * construct the message object and do this serially. Only when
 * the message is in the processing queue, multiple threads may
 * access a single object. Consequently, there are no guard functions
 * for "set" methods, as these are called during input. Only "get"
 * functions that modify important structures have them.
 * rgerhards, 2007-07-20
 * We now support locked and non-locked operations, depending on
 * the configuration of rsyslog. To support this, we use function
 * pointers. Initially, we start in non-locked mode. There, all
 * locking operations call into dummy functions. When locking is
 * enabled, the function pointers are changed to functions doing
 * actual work. We also introduced another MsgPrepareEnqueue() function
 * which initializes the locking structures, if needed. This is
 * necessary because internal messages during config file startup
 * processing are always created in non-locking mode. So we can
 * not initialize locking structures during constructions. We now
 * postpone this until when the message is fully constructed and
 * enqueued. Then we know the status of locking. This has a nice
 * side effect, and that is that during the initial creation of
 * the Msg object no locking needs to be done, which results in better
 * performance. -- rgerhards, 2008-01-05
 */
static void (*funcLock)(msg_t *pMsg);
static void (*funcUnlock)(msg_t *pMsg);
static void (*funcDeleteMutex)(msg_t *pMsg);
void (*funcMsgPrepareEnqueue)(msg_t *pMsg);
#if 1 /* This is a debug aid */
#define MsgLock(pMsg) 	funcLock(pMsg)
#define MsgUnlock(pMsg) funcUnlock(pMsg)
#else
#define MsgLock(pMsg) 	{dbgprintf("line %d\n - ", __LINE__); funcLock(pMsg);; }
#define MsgUnlock(pMsg) {dbgprintf("line %d - ", __LINE__); funcUnlock(pMsg); }
#endif

/* the next function is a dummy to be used by the looking functions
 * when the class is not yet running in an environment where locking
 * is necessary. Please note that the need to lock can (and will) change
 * during a single run. Typically, this is depending on the operation mode
 * of the message queues (which is operator-configurable). -- rgerhards, 2008-01-05
 */
static void MsgLockingDummy(msg_t __attribute__((unused)) *pMsg)
{
	/* empty be design */
}


/* The following function prepares a message for enqueue into the queue. This is
 * where a message may be accessed by multiple threads. This implementation here
 * is the version for multiple concurrent acces. It initializes the locking
 * structures.
 * TODO: change to an iRet interface! -- rgerhards, 2008-07-14
 */
static void MsgPrepareEnqueueLockingCase(msg_t *pThis)
{
	int iErr;
	BEGINfunc
	assert(pThis != NULL);
	iErr = pthread_mutexattr_init(&pThis->mutAttr);
	if(iErr != 0) {
		dbgprintf("error initializing mutex attribute in %s:%d, trying to continue\n",
		  	  __FILE__, __LINE__);
	}
	iErr = pthread_mutexattr_settype(&pThis->mutAttr, PTHREAD_MUTEX_RECURSIVE);
	if(iErr != 0) {
		dbgprintf("ERROR setting mutex attribute to recursive in %s:%d, trying to continue "
			 "but we will probably either abort or hang soon\n",
		  	  __FILE__, __LINE__);
		/* TODO: it makes very little sense to continue here,
		 * but it requires an iRet interface to gracefully shut
		 * down. We should do that over time. -- rgerhards, 2008-07-14
		 */
	}
	pthread_mutex_init(&pThis->mut, &pThis->mutAttr);

	/* we do no longer need the attribute. According to the
	 * POSIX spec, we can destroy it without affecting the
	 * initialized mutex (that used the attribute).
	 * rgerhards, 2008-07-14
	 */
	pthread_mutexattr_destroy(&pThis->mutAttr);
	pThis->bDoLock = 1;
	ENDfunc
}


/* ... and now the locking and unlocking implementations: */
static void MsgLockLockingCase(msg_t *pThis)
{
	/* DEV debug only! dbgprintf("MsgLock(0x%lx)\n", (unsigned long) pThis); */
	assert(pThis != NULL);
	if(pThis->bDoLock == 1) /* TODO: this is a testing hack, we should find a way with better performance! -- rgerhards, 2009-01-27 */
		pthread_mutex_lock(&pThis->mut);
}

static void MsgUnlockLockingCase(msg_t *pThis)
{
	/* DEV debug only! dbgprintf("MsgUnlock(0x%lx)\n", (unsigned long) pThis); */
	assert(pThis != NULL);
	if(pThis->bDoLock == 1) /* TODO: this is a testing hack, we should find a way with better performance! -- rgerhards, 2009-01-27 */
		pthread_mutex_unlock(&pThis->mut);
}

/* delete the mutex object on message destruction (locking case)
 */
static void MsgDeleteMutexLockingCase(msg_t *pThis)
{
	assert(pThis != NULL);
	pthread_mutex_destroy(&pThis->mut);
}

/* enable multiple concurrent access on the message object
 * This works on a class-wide basis and can bot be undone.
 * That is, if it is once enabled, it can not be disabled during
 * the same run. When this function is called, no other thread
 * must manipulate message objects. Then we would have race conditions,
 * but guarding against this is counter-productive because it
 * would cost additional time. Plus, it would be a programming error.
 * rgerhards, 2008-01-05
 */
rsRetVal MsgEnableThreadSafety(void)
{
	DEFiRet;
	funcLock = MsgLockLockingCase;
	funcUnlock = MsgUnlockLockingCase;
	funcMsgPrepareEnqueue = MsgPrepareEnqueueLockingCase;
	funcDeleteMutex = MsgDeleteMutexLockingCase;
	RETiRet;
}

/* end locking functions */


/* "Constructor" for a msg "object". Returns a pointer to
 * the new object or NULL if no such object could be allocated.
 * An object constructed via this function should only be destroyed
 * via "msgDestruct()".
 */
rsRetVal msgConstruct(msg_t **ppThis)
{
	DEFiRet;
	msg_t *pM;

	assert(ppThis != NULL);
	if((pM = calloc(1, sizeof(msg_t))) == NULL)
		ABORT_FINALIZE(RS_RET_OUT_OF_MEMORY);

	/* initialize members that are non-zero */
	pM->iRefCount = 1;
	pM->iSeverity = -1;
	pM->iFacility = -1;

	/* we initialize both timestamps to contain the current time, so that they
	 * are consistent. Also, this saves us from doing any further time calls just
	 * to obtain a timestamp. The memcpy() should not really make a difference,
	 * especially as I think there is no codepath currently where it would not be
	 * required (after I have cleaned up the pathes ;)). -- rgerhards, 2008-10-02
	 */
	datetime.getCurrTime(&(pM->tRcvdAt));
	memcpy(&pM->tTIMESTAMP, &pM->tRcvdAt, sizeof(struct syslogTime));
	
	objConstructSetObjInfo(pM);

	/* DEV debugging only! dbgprintf("msgConstruct\t0x%x, ref 1\n", (int)pM);*/

	*ppThis = pM;

finalize_it:
	RETiRet;
}


BEGINobjDestruct(msg) /* be sure to specify the object type also in END and CODESTART macros! */
	int currRefCount;
CODESTARTobjDestruct(msg)
<<<<<<< HEAD
	/* DEV Debugging only ! dbgprintf("msgDestruct\t0x%lx, Ref now: %d\n", (unsigned long)pThis, pThis->iRefCount - 1); */
#	ifdef HAVE_ATOMIC_BUILTINS
		currRefCount = ATOMIC_DEC_AND_FETCH(pThis->iRefCount);
#	else
		MsgLock(pThis);
		currRefCount = --pThis->iRefCount;
# 	endif
=======
	/* DEV Debugging only ! dbgprintf("msgDestruct\t0x%lx, Ref now: %d\n", (unsigned long)pM, pM->iRefCount - 1); */
	MsgLock(pThis);
	currRefCount = --pThis->iRefCount;
>>>>>>> a2bfabc1
	if(currRefCount == 0)
	{
		/* DEV Debugging Only! dbgprintf("msgDestruct\t0x%lx, RefCount now 0, doing DESTROY\n", (unsigned long)pThis); */
		if(pThis->pszUxTradMsg != NULL)
			free(pThis->pszUxTradMsg);
		if(pThis->pszRawMsg != NULL)
			free(pThis->pszRawMsg);
		if(pThis->pszTAG != NULL)
			free(pThis->pszTAG);
		if(pThis->pszHOSTNAME != NULL)
			free(pThis->pszHOSTNAME);
		if(pThis->pszInputName != NULL)
			free(pThis->pszInputName);
		if(pThis->pszRcvFrom != NULL)
			free(pThis->pszRcvFrom);
		if(pThis->pszRcvFromIP != NULL)
			free(pThis->pszRcvFromIP);
		if(pThis->pszMSG != NULL)
			free(pThis->pszMSG);
		if(pThis->pszFacility != NULL)
			free(pThis->pszFacility);
		if(pThis->pszFacilityStr != NULL)
			free(pThis->pszFacilityStr);
		if(pThis->pszSeverity != NULL)
			free(pThis->pszSeverity);
		if(pThis->pszSeverityStr != NULL)
			free(pThis->pszSeverityStr);
		if(pThis->pszRcvdAt3164 != NULL)
			free(pThis->pszRcvdAt3164);
		if(pThis->pszRcvdAt3339 != NULL)
			free(pThis->pszRcvdAt3339);
		if(pThis->pszRcvdAt_SecFrac != NULL)
			free(pThis->pszRcvdAt_SecFrac);
		if(pThis->pszRcvdAt_MySQL != NULL)
			free(pThis->pszRcvdAt_MySQL);
		if(pThis->pszRcvdAt_PgSQL != NULL)
			free(pThis->pszRcvdAt_PgSQL);
		if(pThis->pszTIMESTAMP3164 != NULL)
			free(pThis->pszTIMESTAMP3164);
		if(pThis->pszTIMESTAMP3339 != NULL)
			free(pThis->pszTIMESTAMP3339);
		if(pThis->pszTIMESTAMP_SecFrac != NULL)
			free(pThis->pszTIMESTAMP_SecFrac);
		if(pThis->pszTIMESTAMP_MySQL != NULL)
			free(pThis->pszTIMESTAMP_MySQL);
		if(pThis->pszTIMESTAMP_PgSQL != NULL)
			free(pThis->pszTIMESTAMP_PgSQL);
		if(pThis->pszPRI != NULL)
			free(pThis->pszPRI);
		if(pThis->pCSProgName != NULL)
			rsCStrDestruct(&pThis->pCSProgName);
		if(pThis->pCSStrucData != NULL)
			rsCStrDestruct(&pThis->pCSStrucData);
		if(pThis->pCSAPPNAME != NULL)
			rsCStrDestruct(&pThis->pCSAPPNAME);
		if(pThis->pCSPROCID != NULL)
			rsCStrDestruct(&pThis->pCSPROCID);
		if(pThis->pCSMSGID != NULL)
			rsCStrDestruct(&pThis->pCSMSGID);
<<<<<<< HEAD
#	ifndef HAVE_ATOMIC_BUILTINS
		MsgUnlock(pThis);
# 	endif
=======
		MsgUnlock(pThis);
>>>>>>> a2bfabc1
		funcDeleteMutex(pThis);
	} else {
		MsgUnlock(pThis);
		pThis = NULL; /* tell framework not to destructing the object! */
	}
ENDobjDestruct(msg)


/* The macros below are used in MsgDup(). I use macros
 * to keep the fuction code somewhat more readyble. It is my
 * replacement for inline functions in CPP
 */
#define tmpCOPYSZ(name) \
	if(pOld->psz##name != NULL) { \
		if((pNew->psz##name = srUtilStrDup(pOld->psz##name, pOld->iLen##name)) == NULL) {\
			msgDestruct(&pNew);\
			return NULL;\
		}\
		pNew->iLen##name = pOld->iLen##name;\
	}

/* copy the CStr objects.
 * if the old value is NULL, we do not need to do anything because we
 * initialized the new value to NULL via calloc().
 */
#define tmpCOPYCSTR(name) \
	if(pOld->pCS##name != NULL) {\
		if(rsCStrConstructFromCStr(&(pNew->pCS##name), pOld->pCS##name) != RS_RET_OK) {\
			msgDestruct(&pNew);\
			return NULL;\
		}\
	}
/* Constructs a message object by duplicating another one.
 * Returns NULL if duplication failed. We do not need to lock the
 * message object here, because a fully-created msg object is never
 * allowed to be manipulated. For this, MsgDup() must be used, so MsgDup()
 * can never run into a situation where the message object is being
 * modified while its content is copied - it's forbidden by definition.
 * rgerhards, 2007-07-10
 */
msg_t* MsgDup(msg_t* pOld)
{
	msg_t* pNew;

	assert(pOld != NULL);

	BEGINfunc
	if(msgConstruct(&pNew) != RS_RET_OK) {
		return NULL;
	}

	/* now copy the message properties */
	pNew->iRefCount = 1;
	pNew->iSeverity = pOld->iSeverity;
	pNew->iFacility = pOld->iFacility;
	pNew->bParseHOSTNAME = pOld->bParseHOSTNAME;
	pNew->msgFlags = pOld->msgFlags;
	pNew->iProtocolVersion = pOld->iProtocolVersion;
	memcpy(&pNew->tRcvdAt, &pOld->tRcvdAt, sizeof(struct syslogTime));
	memcpy(&pNew->tTIMESTAMP, &pOld->tTIMESTAMP, sizeof(struct syslogTime));
	tmpCOPYSZ(Severity);
	tmpCOPYSZ(SeverityStr);
	tmpCOPYSZ(Facility);
	tmpCOPYSZ(FacilityStr);
	tmpCOPYSZ(PRI);
	tmpCOPYSZ(RawMsg);
	tmpCOPYSZ(MSG);
	tmpCOPYSZ(UxTradMsg);
	tmpCOPYSZ(TAG);
	tmpCOPYSZ(HOSTNAME);
	tmpCOPYSZ(RcvFrom);

	tmpCOPYCSTR(ProgName);
	tmpCOPYCSTR(StrucData);
	tmpCOPYCSTR(APPNAME);
	tmpCOPYCSTR(PROCID);
	tmpCOPYCSTR(MSGID);

	/* we do not copy all other cache properties, as we do not even know
	 * if they are needed once again. So we let them re-create if needed.
	 */

	ENDfunc
	return pNew;
}
#undef tmpCOPYSZ
#undef tmpCOPYCSTR


/* This method serializes a message object. That means the whole
 * object is modified into text form. That text form is suitable for
 * later reconstruction of the object by calling MsgDeSerialize().
 * The most common use case for this method is the creation of an
 * on-disk representation of the message object.
 * We do not serialize the cache properties. We re-create them when needed.
 * This saves us a lot of memory. Performance is no concern, as serializing
 * is a so slow operation that recration of the caches does not count. Also,
 * we do not serialize bParseHOSTNAME, as this is only a helper variable
 * during msg construction - and never again used later.
 * rgerhards, 2008-01-03
 */
static rsRetVal MsgSerialize(msg_t *pThis, strm_t *pStrm)
{
	DEFiRet;

	assert(pThis != NULL);
	assert(pStrm != NULL);

	CHKiRet(obj.BeginSerialize(pStrm, (obj_t*) pThis));
	objSerializeSCALAR(pStrm, iProtocolVersion, SHORT);
	objSerializeSCALAR(pStrm, iSeverity, SHORT);
	objSerializeSCALAR(pStrm, iFacility, SHORT);
	objSerializeSCALAR(pStrm, msgFlags, INT);
	objSerializeSCALAR(pStrm, tRcvdAt, SYSLOGTIME);
	objSerializeSCALAR(pStrm, tTIMESTAMP, SYSLOGTIME);

	objSerializePTR(pStrm, pszRawMsg, PSZ);
	objSerializePTR(pStrm, pszMSG, PSZ);
	objSerializePTR(pStrm, pszUxTradMsg, PSZ);
	objSerializePTR(pStrm, pszTAG, PSZ);
	objSerializePTR(pStrm, pszHOSTNAME, PSZ);
	objSerializePTR(pStrm, pszInputName, PSZ);
	objSerializePTR(pStrm, pszRcvFrom, PSZ);
	objSerializePTR(pStrm, pszRcvFromIP, PSZ);

	objSerializePTR(pStrm, pCSStrucData, CSTR);
	objSerializePTR(pStrm, pCSAPPNAME, CSTR);
	objSerializePTR(pStrm, pCSPROCID, CSTR);
	objSerializePTR(pStrm, pCSMSGID, CSTR);

	CHKiRet(obj.EndSerialize(pStrm));

finalize_it:
	RETiRet;
}


/* Increment reference count - see description of the "msg"
 * structure for details. As a convenience to developers,
 * this method returns the msg pointer that is passed to it.
 * It is recommended that it is called as follows:
 *
 * pSecondMsgPointer = MsgAddRef(pOrgMsgPointer);
 */
msg_t *MsgAddRef(msg_t *pM)
{
	assert(pM != NULL);
<<<<<<< HEAD
#	ifdef HAVE_ATOMIC_BUILTINS
		ATOMIC_INC(pM->iRefCount);
#	else
		MsgLock(pM);
		pM->iRefCount++;
		MsgUnlock(pM);
#	endif
=======
	MsgLock(pM);
	pM->iRefCount++;
	MsgUnlock(pM);
>>>>>>> a2bfabc1
	/* DEV debugging only! dbgprintf("MsgAddRef\t0x%x done, Ref now: %d\n", (int)pM, pM->iRefCount);*/
	return(pM);
}


/* This functions tries to aquire the PROCID from TAG. Its primary use is
 * when a legacy syslog message has been received and should be forwarded as
 * syslog-protocol (or the PROCID is requested for any other reason).
 * In legacy syslog, the PROCID is considered to be the character sequence
 * between the first [ and the first ]. This usually are digits only, but we
 * do not check that. However, if there is no closing ], we do not assume we
 * can obtain a PROCID. Take in mind that not every legacy syslog message
 * actually has a PROCID.
 * rgerhards, 2005-11-24
 */
static rsRetVal aquirePROCIDFromTAG(msg_t *pM)
{
	register int i;
	DEFiRet;

	assert(pM != NULL);
	if(pM->pCSPROCID != NULL)
		return RS_RET_OK; /* we are already done ;) */

	if(getProtocolVersion(pM) != 0)
		return RS_RET_OK; /* we can only emulate if we have legacy format */

	/* find first '['... */
	i = 0;
	while((i < pM->iLenTAG) && (pM->pszTAG[i] != '['))
		++i;
	if(!(i < pM->iLenTAG))
		return RS_RET_OK;	/* no [, so can not emulate... */
	
	++i; /* skip '[' */

	/* now obtain the PROCID string... */
	CHKiRet(rsCStrConstruct(&pM->pCSPROCID));
	rsCStrSetAllocIncrement(pM->pCSPROCID, 16);
	while((i < pM->iLenTAG) && (pM->pszTAG[i] != ']')) {
		CHKiRet(rsCStrAppendChar(pM->pCSPROCID, pM->pszTAG[i]));
		++i;
	}

	if(!(i < pM->iLenTAG)) {
		/* oops... it looked like we had a PROCID, but now it has
		 * turned out this is not true. In this case, we need to free
		 * the buffer and simply return. Note that this is NOT an error
		 * case!
		 */
		rsCStrDestruct(&pM->pCSPROCID);
		FINALIZE;
	}

	/* OK, finaally we could obtain a PROCID. So let's use it ;) */
	CHKiRet(rsCStrFinish(pM->pCSPROCID));

finalize_it:
	RETiRet;
}


/* Parse and set the "programname" for a given MSG object. Programname
 * is a BSD concept, it is the tag without any instance-specific information.
 * Precisely, the programname is terminated by either (whichever occurs first):
 * - end of tag
 * - nonprintable character
 * - ':'
 * - '['
 * - '/'
 * The above definition has been taken from the FreeBSD syslogd sources.
 * 
 * The program name is not parsed by default, because it is infrequently-used.
 * If it is needed, this function should be called first. It checks if it is
 * already set and extracts it, if not.
 * A message object must be provided, else a crash will occur.
 * rgerhards, 2005-10-19
 */
static rsRetVal aquireProgramName(msg_t *pM)
{
	DEFiRet;
	register int i;

	assert(pM != NULL);
	if(pM->pCSProgName == NULL) {
		/* ok, we do not yet have it. So let's parse the TAG
		 * to obtain it.
		 */
		CHKiRet(rsCStrConstruct(&pM->pCSProgName));
		rsCStrSetAllocIncrement(pM->pCSProgName, 33);
		for(  i = 0
		    ; (i < pM->iLenTAG) && isprint((int) pM->pszTAG[i])
		      && (pM->pszTAG[i] != '\0') && (pM->pszTAG[i] != ':')
		      && (pM->pszTAG[i] != '[')  && (pM->pszTAG[i] != '/')
		    ; ++i) {
			CHKiRet(rsCStrAppendChar(pM->pCSProgName, pM->pszTAG[i]));
		}
		CHKiRet(rsCStrFinish(pM->pCSProgName));
	}
finalize_it:
	RETiRet;
}


/* This function moves the HOSTNAME inside the message object to the
 * TAG. It is a specialised function used to handle the condition when
 * a message without HOSTNAME is being processed. The missing HOSTNAME
 * is only detected at a later stage, during TAG processing, so that
 * we already had set the HOSTNAME property and now need to move it to
 * the TAG. Of course, we could do this via a couple of get/set methods,
 * but it is far more efficient to do it via this specialised method.
 * This is especially important as this can be a very common case, e.g.
 * when BSD syslog is acting as a sender.
 * rgerhards, 2005-11-10.
 */
void moveHOSTNAMEtoTAG(msg_t *pM)
{
	assert(pM != NULL);
	if(pM->pszTAG != NULL)
		free(pM->pszTAG);
	pM->pszTAG = pM->pszHOSTNAME;
	pM->iLenTAG = pM->iLenHOSTNAME;
	pM->pszHOSTNAME = NULL;
	pM->iLenHOSTNAME = 0;
}

/* Access methods - dumb & easy, not a comment for each ;)
 */
void setProtocolVersion(msg_t *pM, int iNewVersion)
{
	assert(pM != NULL);
	if(iNewVersion != 0 && iNewVersion != 1) {
		dbgprintf("Tried to set unsupported protocol version %d - changed to 0.\n", iNewVersion);
		iNewVersion = 0;
	}
	pM->iProtocolVersion = iNewVersion;
}

int getProtocolVersion(msg_t *pM)
{
	assert(pM != NULL);
	return(pM->iProtocolVersion);
}

/* note: string is taken from constant pool, do NOT free */
char *getProtocolVersionString(msg_t *pM)
{
	assert(pM != NULL);
	return(pM->iProtocolVersion ? "1" : "0");
}

int getMSGLen(msg_t *pM)
{
	return((pM == NULL) ? 0 : pM->iLenMSG);
}


char *getRawMsg(msg_t *pM)
{
	if(pM == NULL)
		return "";
	else
		if(pM->pszRawMsg == NULL)
			return "";
		else
			return (char*)pM->pszRawMsg;
}

char *getUxTradMsg(msg_t *pM)
{
	if(pM == NULL)
		return "";
	else
		if(pM->pszUxTradMsg == NULL)
			return "";
		else
			return (char*)pM->pszUxTradMsg;
}

char *getMSG(msg_t *pM)
{
	if(pM == NULL)
		return "";
	else
		if(pM->pszMSG == NULL)
			return "";
		else
			return (char*)pM->pszMSG;
}


/* Get PRI value in text form */
char *getPRI(msg_t *pM)
{
	int pri;

	if(pM == NULL)
		return "";

	MsgLock(pM);
	if(pM->pszPRI == NULL) {
		/* OK, we need to construct it...  we use a 5 byte buffer - as of 
		 * RFC 3164, it can't be longer. Should it still be, snprintf will truncate...
		 * Note that we do not use the LOG_MAKEPRI macro. This macro
		 * is a simple add of the two values under FreeBSD 7. So we implement
		 * the logic in our own code. This is a change from a bug
		 * report. -- rgerhards, 2008-07-14
		 */
		pri = pM->iFacility * 8 + pM->iSeverity;
		if((pM->pszPRI = malloc(5)) == NULL) return "";
		pM->iLenPRI = snprintf((char*)pM->pszPRI, 5, "%d", pri);
	}
	MsgUnlock(pM);

	return (char*)pM->pszPRI;
}


/* Get PRI value as integer */
int getPRIi(msg_t *pM)
{
	assert(pM != NULL);
	return (pM->iFacility << 3) + (pM->iSeverity);
}


char *getTimeReported(msg_t *pM, enum tplFormatTypes eFmt)
{
	if(pM == NULL)
		return "";

	switch(eFmt) {
	case tplFmtDefault:
		MsgLock(pM);
		if(pM->pszTIMESTAMP3164 == NULL) {
			if((pM->pszTIMESTAMP3164 = malloc(16)) == NULL) {
				MsgUnlock(pM);
				return "";
			}
			datetime.formatTimestamp3164(&pM->tTIMESTAMP, pM->pszTIMESTAMP3164, 16);
		}
		MsgUnlock(pM);
		return(pM->pszTIMESTAMP3164);
	case tplFmtMySQLDate:
		MsgLock(pM);
		if(pM->pszTIMESTAMP_MySQL == NULL) {
			if((pM->pszTIMESTAMP_MySQL = malloc(15)) == NULL) {
				MsgUnlock(pM);
				return "";
			}
			datetime.formatTimestampToMySQL(&pM->tTIMESTAMP, pM->pszTIMESTAMP_MySQL, 15);
		}
		MsgUnlock(pM);
		return(pM->pszTIMESTAMP_MySQL);
        case tplFmtPgSQLDate:
                MsgLock(pM);
                if(pM->pszTIMESTAMP_PgSQL == NULL) {
                        if((pM->pszTIMESTAMP_PgSQL = malloc(21)) == NULL) {
                                MsgUnlock(pM);
                                return "";
                        }
                        datetime.formatTimestampToPgSQL(&pM->tTIMESTAMP, pM->pszTIMESTAMP_PgSQL, 21);
                }
                MsgUnlock(pM);
                return(pM->pszTIMESTAMP_PgSQL);
	case tplFmtRFC3164Date:
		MsgLock(pM);
		if(pM->pszTIMESTAMP3164 == NULL) {
			if((pM->pszTIMESTAMP3164 = malloc(16)) == NULL) {
				MsgUnlock(pM);
				return "";
			}
			datetime.formatTimestamp3164(&pM->tTIMESTAMP, pM->pszTIMESTAMP3164, 16);
		}
		MsgUnlock(pM);
		return(pM->pszTIMESTAMP3164);
	case tplFmtRFC3339Date:
		MsgLock(pM);
		if(pM->pszTIMESTAMP3339 == NULL) {
			if((pM->pszTIMESTAMP3339 = malloc(33)) == NULL) {
				MsgUnlock(pM);
				return ""; /* TODO: check this: can it cause a free() of constant memory?) */
			}
			datetime.formatTimestamp3339(&pM->tTIMESTAMP, pM->pszTIMESTAMP3339, 33);
		}
		MsgUnlock(pM);
		return(pM->pszTIMESTAMP3339);
	case tplFmtSecFrac:
		MsgLock(pM);
		if(pM->pszTIMESTAMP_SecFrac == NULL) {
			if((pM->pszTIMESTAMP_SecFrac = malloc(10)) == NULL) {
				MsgUnlock(pM);
				return ""; /* TODO: check this: can it cause a free() of constant memory?) */
			}
			datetime.formatTimestampSecFrac(&pM->tTIMESTAMP, pM->pszTIMESTAMP_SecFrac, 10);
		}
		MsgUnlock(pM);
		return(pM->pszTIMESTAMP_SecFrac);
	}
	return "INVALID eFmt OPTION!";
}

char *getTimeGenerated(msg_t *pM, enum tplFormatTypes eFmt)
{
	if(pM == NULL)
		return "";

	switch(eFmt) {
	case tplFmtDefault:
		MsgLock(pM);
		if(pM->pszRcvdAt3164 == NULL) {
			if((pM->pszRcvdAt3164 = malloc(16)) == NULL) {
				MsgUnlock(pM);
				return "";
			}
			datetime.formatTimestamp3164(&pM->tRcvdAt, pM->pszRcvdAt3164, 16);
		}
		MsgUnlock(pM);
		return(pM->pszRcvdAt3164);
	case tplFmtMySQLDate:
		MsgLock(pM);
		if(pM->pszRcvdAt_MySQL == NULL) {
			if((pM->pszRcvdAt_MySQL = malloc(15)) == NULL) {
				MsgUnlock(pM);
				return "";
			}
			datetime.formatTimestampToMySQL(&pM->tRcvdAt, pM->pszRcvdAt_MySQL, 15);
		}
		MsgUnlock(pM);
		return(pM->pszRcvdAt_MySQL);
        case tplFmtPgSQLDate:
                MsgLock(pM);
                if(pM->pszRcvdAt_PgSQL == NULL) {
                        if((pM->pszRcvdAt_PgSQL = malloc(21)) == NULL) {
                                MsgUnlock(pM);
                                return "";
                        }
                        datetime.formatTimestampToPgSQL(&pM->tRcvdAt, pM->pszRcvdAt_PgSQL, 21);
                }
                MsgUnlock(pM);
                return(pM->pszRcvdAt_PgSQL);
	case tplFmtRFC3164Date:
		MsgLock(pM);
		if(pM->pszRcvdAt3164 == NULL) {
			if((pM->pszRcvdAt3164 = malloc(16)) == NULL) {
					MsgUnlock(pM);
					return "";
				}
			datetime.formatTimestamp3164(&pM->tRcvdAt, pM->pszRcvdAt3164, 16);
		}
		MsgUnlock(pM);
		return(pM->pszRcvdAt3164);
	case tplFmtRFC3339Date:
		MsgLock(pM);
		if(pM->pszRcvdAt3339 == NULL) {
			if((pM->pszRcvdAt3339 = malloc(33)) == NULL) {
				MsgUnlock(pM);
				return "";
			}
			datetime.formatTimestamp3339(&pM->tRcvdAt, pM->pszRcvdAt3339, 33);
		}
		MsgUnlock(pM);
		return(pM->pszRcvdAt3339);
	case tplFmtSecFrac:
		MsgLock(pM);
		if(pM->pszRcvdAt_SecFrac == NULL) {
			if((pM->pszRcvdAt_SecFrac = malloc(10)) == NULL) {
				MsgUnlock(pM);
				return ""; /* TODO: check this: can it cause a free() of constant memory?) */
			}
			datetime.formatTimestampSecFrac(&pM->tRcvdAt, pM->pszRcvdAt_SecFrac, 10);
		}
		MsgUnlock(pM);
		return(pM->pszRcvdAt_SecFrac);
	}
	return "INVALID eFmt OPTION!";
}


char *getSeverity(msg_t *pM)
{
	if(pM == NULL)
		return "";

	MsgLock(pM);
	if(pM->pszSeverity == NULL) {
		/* we use a 2 byte buffer - can only be one digit */
		if((pM->pszSeverity = malloc(2)) == NULL) { MsgUnlock(pM) ; return ""; }
		pM->iLenSeverity =
		   snprintf((char*)pM->pszSeverity, 2, "%d", pM->iSeverity);
	}
	MsgUnlock(pM);
	return((char*)pM->pszSeverity);
}


char *getSeverityStr(msg_t *pM)
{
	syslogCODE *c;
	int val;
	char *name = NULL;

	if(pM == NULL)
		return "";

	MsgLock(pM);
	if(pM->pszSeverityStr == NULL) {
		for(c = rs_prioritynames, val = pM->iSeverity; c->c_name; c++)
			if(c->c_val == val) {
				name = c->c_name;
				break;
			}
		if(name == NULL) {
			/* we use a 2 byte buffer - can only be one digit */
			if((pM->pszSeverityStr = malloc(2)) == NULL) { MsgUnlock(pM) ; return ""; }
			pM->iLenSeverityStr =
				snprintf((char*)pM->pszSeverityStr, 2, "%d", pM->iSeverity);
		} else {
			if((pM->pszSeverityStr = (uchar*) strdup(name)) == NULL) { MsgUnlock(pM) ; return ""; }
			pM->iLenSeverityStr = strlen((char*)name);
		}
	}
	MsgUnlock(pM);
	return((char*)pM->pszSeverityStr);
}

char *getFacility(msg_t *pM)
{
	if(pM == NULL)
		return "";

	MsgLock(pM);
	if(pM->pszFacility == NULL) {
		/* we use a 12 byte buffer - as of 
		 * syslog-protocol, facility can go
		 * up to 2^32 -1
		 */
		if((pM->pszFacility = malloc(12)) == NULL) { MsgUnlock(pM) ; return ""; }
		pM->iLenFacility =
		   snprintf((char*)pM->pszFacility, 12, "%d", pM->iFacility);
	}
	MsgUnlock(pM);
	return((char*)pM->pszFacility);
}

char *getFacilityStr(msg_t *pM)
{
        syslogCODE *c;
        int val;
        char *name = NULL;

        if(pM == NULL)
                return "";

	MsgLock(pM);
        if(pM->pszFacilityStr == NULL) {
                for(c = rs_facilitynames, val = pM->iFacility << 3; c->c_name; c++)
                        if(c->c_val == val) {
                                name = c->c_name;
                                break;
                        }
                if(name == NULL) {
			/* we use a 12 byte buffer - as of 
			 * syslog-protocol, facility can go
			 * up to 2^32 -1
			 */
			if((pM->pszFacilityStr = malloc(12)) == NULL) { MsgUnlock(pM) ; return ""; }
			pM->iLenFacilityStr =
				snprintf((char*)pM->pszFacilityStr, 12, "%d", val >> 3);
                } else {
                        if((pM->pszFacilityStr = (uchar*)strdup(name)) == NULL) { MsgUnlock(pM) ; return ""; }
                        pM->iLenFacilityStr = strlen((char*)name);
                }
        }
	MsgUnlock(pM);
        return((char*)pM->pszFacilityStr);
}


/* set flow control state (if not called, the default - NO_DELAY - is used)
 * This needs no locking because it is only done while the object is
 * not fully constructed (which also means you must not call this
 * method after the msg has been handed over to a queue).
 * rgerhards, 2008-03-14
 */
rsRetVal
MsgSetFlowControlType(msg_t *pMsg, flowControl_t eFlowCtl)
{
	DEFiRet;
	assert(pMsg != NULL);
	assert(eFlowCtl == eFLOWCTL_NO_DELAY || eFlowCtl == eFLOWCTL_LIGHT_DELAY || eFlowCtl == eFLOWCTL_FULL_DELAY);

	pMsg->flowCtlType = eFlowCtl;

	RETiRet;
}


/* rgerhards 2004-11-24: set APP-NAME in msg object
 * TODO: revisit msg locking code!
 */
rsRetVal MsgSetAPPNAME(msg_t *pMsg, char* pszAPPNAME)
{
	DEFiRet;
	assert(pMsg != NULL);
	if(pMsg->pCSAPPNAME == NULL) {
		/* we need to obtain the object first */
		CHKiRet(rsCStrConstruct(&pMsg->pCSAPPNAME));
		rsCStrSetAllocIncrement(pMsg->pCSAPPNAME, 128);
	}
	/* if we reach this point, we have the object */
	iRet = rsCStrSetSzStr(pMsg->pCSAPPNAME, (uchar*) pszAPPNAME);

finalize_it:
	RETiRet;
}


static void tryEmulateAPPNAME(msg_t *pM); /* forward reference */
/* rgerhards, 2005-11-24
 */
char *getAPPNAME(msg_t *pM)
{
	assert(pM != NULL);
	MsgLock(pM);
	if(pM->pCSAPPNAME == NULL)
		tryEmulateAPPNAME(pM);
	MsgUnlock(pM);
	return (pM->pCSAPPNAME == NULL) ? "" : (char*) rsCStrGetSzStrNoNULL(pM->pCSAPPNAME);
}


/* rgerhards 2004-11-24: set PROCID in msg object
 */
rsRetVal MsgSetPROCID(msg_t *pMsg, char* pszPROCID)
{
	DEFiRet;
	ISOBJ_TYPE_assert(pMsg, msg);
	if(pMsg->pCSPROCID == NULL) {
		/* we need to obtain the object first */
		CHKiRet(rsCStrConstruct(&pMsg->pCSPROCID));
		rsCStrSetAllocIncrement(pMsg->pCSPROCID, 128);
	}
	/* if we reach this point, we have the object */
	iRet = rsCStrSetSzStr(pMsg->pCSPROCID, (uchar*) pszPROCID);

finalize_it:
	RETiRet;
}

/* rgerhards, 2005-11-24
 */
int getPROCIDLen(msg_t *pM)
{
	assert(pM != NULL);
	MsgLock(pM);
	if(pM->pCSPROCID == NULL)
		aquirePROCIDFromTAG(pM);
	MsgUnlock(pM);
	return (pM->pCSPROCID == NULL) ? 1 : rsCStrLen(pM->pCSPROCID);
}


/* rgerhards, 2005-11-24
 */
char *getPROCID(msg_t *pM)
{
	char* pszRet;

	ISOBJ_TYPE_assert(pM, msg);
	MsgLock(pM);
	if(pM->pCSPROCID == NULL)
		aquirePROCIDFromTAG(pM);
	pszRet = (pM->pCSPROCID == NULL) ? "-" : (char*) rsCStrGetSzStrNoNULL(pM->pCSPROCID);
	MsgUnlock(pM);
	return pszRet;
}


/* rgerhards 2004-11-24: set MSGID in msg object
 */
rsRetVal MsgSetMSGID(msg_t *pMsg, char* pszMSGID)
{
	DEFiRet;
	ISOBJ_TYPE_assert(pMsg, msg);
	if(pMsg->pCSMSGID == NULL) {
		/* we need to obtain the object first */
		CHKiRet(rsCStrConstruct(&pMsg->pCSMSGID));
		rsCStrSetAllocIncrement(pMsg->pCSMSGID, 128);
	}
	/* if we reach this point, we have the object */
	iRet = rsCStrSetSzStr(pMsg->pCSMSGID, (uchar*) pszMSGID);

finalize_it:
	RETiRet;
}

/* rgerhards, 2005-11-24
 */
#if 0 /* This method is currently not called, be we like to preserve it */
static int getMSGIDLen(msg_t *pM)
{
	return (pM->pCSMSGID == NULL) ? 1 : rsCStrLen(pM->pCSMSGID);
}
#endif


/* rgerhards, 2005-11-24
 */
char *getMSGID(msg_t *pM)
{
	return (pM->pCSMSGID == NULL) ? "-" : (char*) rsCStrGetSzStrNoNULL(pM->pCSMSGID);
}


/* Set the TAG to a caller-provided string. This is thought
 * to be a heap buffer that the caller will no longer use. This
 * function is a performance optimization over MsgSetTAG().
 * rgerhards 2004-11-19
 */
void MsgAssignTAG(msg_t *pMsg, uchar *pBuf)
{
	assert(pMsg != NULL);
	pMsg->iLenTAG = (pBuf == NULL) ? 0 : strlen((char*)pBuf);
	pMsg->pszTAG =  (uchar*) pBuf;
}


/* rgerhards 2004-11-16: set TAG in msg object
 */
void MsgSetTAG(msg_t *pMsg, char* pszTAG)
{
	assert(pMsg != NULL);
	if(pMsg->pszTAG != NULL)
		free(pMsg->pszTAG);
	pMsg->iLenTAG = strlen(pszTAG);
	if((pMsg->pszTAG = malloc(pMsg->iLenTAG + 1)) != NULL)
		memcpy(pMsg->pszTAG, pszTAG, pMsg->iLenTAG + 1);
	else
		dbgprintf("Could not allocate memory in MsgSetTAG()\n");
}


/* This function tries to emulate the TAG if none is
 * set. Its primary purpose is to provide an old-style TAG
 * when a syslog-protocol message has been received. Then,
 * the tag is APP-NAME "[" PROCID "]". The function first checks
 * if there is a TAG and, if not, if it can emulate it.
 * rgerhards, 2005-11-24
 */
static void tryEmulateTAG(msg_t *pM)
{
	int iTAGLen;
	uchar *pBuf;
	assert(pM != NULL);

	if(pM->pszTAG != NULL) 
		return; /* done, no need to emulate */
	
	if(getProtocolVersion(pM) == 1) {
		if(!strcmp(getPROCID(pM), "-")) {
			/* no process ID, use APP-NAME only */
			MsgSetTAG(pM, getAPPNAME(pM));
		} else {
			/* now we can try to emulate */
			iTAGLen = getAPPNAMELen(pM) + getPROCIDLen(pM) + 3;
			if((pBuf = malloc(iTAGLen * sizeof(char))) == NULL)
				return; /* nothing we can do */
			snprintf((char*)pBuf, iTAGLen, "%s[%s]", getAPPNAME(pM), getPROCID(pM));
			MsgAssignTAG(pM, pBuf);
		}
	}
}


#if 0 /* This method is currently not called, be we like to preserve it */
static int getTAGLen(msg_t *pM)
{
	if(pM == NULL)
		return 0;
	else {
		tryEmulateTAG(pM);
		if(pM->pszTAG == NULL)
			return 0;
		else
			return pM->iLenTAG;
	}
}
#endif


char *getTAG(msg_t *pM)
{
	char *ret;

	if(pM == NULL)
		ret = "";
	else {
		MsgLock(pM);
		tryEmulateTAG(pM);
		if(pM->pszTAG == NULL)
			ret = "";
		else
			ret = (char*) pM->pszTAG;
		MsgUnlock(pM);
	}
	return(ret);
}


int getHOSTNAMELen(msg_t *pM)
{
	if(pM == NULL)
		return 0;
	else
		if(pM->pszHOSTNAME == NULL)
			return 0;
		else
			return pM->iLenHOSTNAME;
}


char *getHOSTNAME(msg_t *pM)
{
	if(pM == NULL)
		return "";
	else
		if(pM->pszHOSTNAME == NULL)
			return "";
		else
			return (char*) pM->pszHOSTNAME;
}


uchar *getInputName(msg_t *pM)
{
	if(pM == NULL)
		return (uchar*) "";
	else
		if(pM->pszInputName == NULL)
			return (uchar*) "";
		else
			return pM->pszInputName;
}


char *getRcvFrom(msg_t *pM)
{
	if(pM == NULL)
		return "";
	else
		if(pM->pszRcvFrom == NULL)
			return "";
		else
			return (char*) pM->pszRcvFrom;
}


uchar *getRcvFromIP(msg_t *pM)
{
	if(pM == NULL)
		return (uchar*) "";
	else
		if(pM->pszRcvFromIP == NULL)
			return (uchar*) "";
		else
			return pM->pszRcvFromIP;
}

/* rgerhards 2004-11-24: set STRUCTURED DATA in msg object
 */
rsRetVal MsgSetStructuredData(msg_t *pMsg, char* pszStrucData)
{
	DEFiRet;
	ISOBJ_TYPE_assert(pMsg, msg);
	if(pMsg->pCSStrucData == NULL) {
		/* we need to obtain the object first */
		CHKiRet(rsCStrConstruct(&pMsg->pCSStrucData));
		rsCStrSetAllocIncrement(pMsg->pCSStrucData, 128);
	}
	/* if we reach this point, we have the object */
	iRet = rsCStrSetSzStr(pMsg->pCSStrucData, (uchar*) pszStrucData);

finalize_it:
	RETiRet;
}

/* get the length of the "STRUCTURED-DATA" sz string
 * rgerhards, 2005-11-24
 */
#if 0 /* This method is currently not called, be we like to preserve it */
static int getStructuredDataLen(msg_t *pM)
{
	return (pM->pCSStrucData == NULL) ? 1 : rsCStrLen(pM->pCSStrucData);
}
#endif


/* get the "STRUCTURED-DATA" as sz string
 * rgerhards, 2005-11-24
 */
char *getStructuredData(msg_t *pM)
{
	return (pM->pCSStrucData == NULL) ? "-" : (char*) rsCStrGetSzStrNoNULL(pM->pCSStrucData);
}



/* get the length of the "programname" sz string
 * rgerhards, 2005-10-19
 */
int getProgramNameLen(msg_t *pM)
{
	int iRet;

	assert(pM != NULL);
	MsgLock(pM);
	if((iRet = aquireProgramName(pM)) != RS_RET_OK) {
		dbgprintf("error %d returned by aquireProgramName() in getProgramNameLen()\n", iRet);
		MsgUnlock(pM);
		return 0; /* best we can do (consistent wiht what getProgramName() returns) */
	}
	MsgUnlock(pM);

	return (pM->pCSProgName == NULL) ? 0 : rsCStrLen(pM->pCSProgName);
}


/* get the "programname" as sz string
 * rgerhards, 2005-10-19
 */
char *getProgramName(msg_t *pM) /* this is the non-locking version for internal use */
{
	int iRet;
	char *pszRet;

	assert(pM != NULL);
	MsgLock(pM);
	if((iRet = aquireProgramName(pM)) != RS_RET_OK) {
		dbgprintf("error %d returned by aquireProgramName() in getProgramName()\n", iRet);
		pszRet = ""; /* best we can do */
	} else {
		pszRet = (pM->pCSProgName == NULL) ? "" : (char*) rsCStrGetSzStrNoNULL(pM->pCSProgName);
	}

	MsgUnlock(pM);
	return pszRet;
}
/* The code below was an approach without PTHREAD_MUTEX_RECURSIVE
 * However, it turned out to be quite complex. So far, we use recursive
 * locking, which is OK from a performance point of view, especially as
 * we do not anticipate that multithreading msg objects is used often.
 * However, we may re-think about using non-recursive locking and I leave this
 * code in here to conserve the idea. -- rgerhards, 2008-01-05
 */
#if 0
static char *getProgramNameNoLock(msg_t *pM) /* this is the non-locking version for internal use */
{
	int iRet;

	assert(pM != NULL);
	if((iRet = aquireProgramName(pM)) != RS_RET_OK) {
		dbgprintf("error %d returned by aquireProgramName() in getProgramName()\n", iRet);
		return ""; /* best we can do */
	}

	return (pM->pCSProgName == NULL) ? "" : (char*) rsCStrGetSzStrNoNULL(pM->pCSProgName);
}
char *getProgramName(msg_t *pM) /* this is the external callable version */
{
	char *pszRet;

	MsgLock(pM);
	pszRet = getProgramNameNoLock(pM);
	MsgUnlock(pM);
	return pszRet;
}
/* an alternative approach has been: */
/* The macro below is used to generate external function definitions
 * for such functions that may also be called internally (and thus have
 * both a locking and non-locking implementation. Over time, we could
 * reconsider how we handle that. -- rgerhards, 2008-01-05
 */
#define EXT_LOCKED_FUNC(fName, ret) \
ret fName(msg_t *pM) \
{ \
	ret valRet; \
	MsgLock(pM); \
	valRet = fName##NoLock(pM); \
	MsgUnlock(pM); \
	return(valRet); \
}
EXT_LOCKED_FUNC(getProgramName, char*)
/* in this approach, the external function is provided by the macro and
 * needs not to be writen.
 */
#endif /* #if 0 -- saved code */


/* This function tries to emulate APPNAME if it is not present. Its
 * main use is when we have received a log record via legacy syslog and
 * now would like to send out the same one via syslog-protocol.
 */
static void tryEmulateAPPNAME(msg_t *pM)
{
	assert(pM != NULL);
	if(pM->pCSAPPNAME != NULL)
		return; /* we are already done */

	if(getProtocolVersion(pM) == 0) {
		/* only then it makes sense to emulate */
		MsgSetAPPNAME(pM, getProgramName(pM));
	}
}


/* rgerhards, 2005-11-24
 */
static int getAPPNAMELen(msg_t *pM)
{
	assert(pM != NULL);
	if(pM->pCSAPPNAME == NULL)
		tryEmulateAPPNAME(pM);
	return (pM->pCSAPPNAME == NULL) ? 0 : rsCStrLen(pM->pCSAPPNAME);
}

/* rgerhards 2008-09-10: set pszInputName in msg object
 */
void MsgSetInputName(msg_t *pMsg, char* pszInputName)
{
	assert(pMsg != NULL);
	if(pMsg->pszInputName != NULL)
		free(pMsg->pszInputName);

	pMsg->iLenInputName = strlen(pszInputName);
	if((pMsg->pszInputName = malloc(pMsg->iLenInputName + 1)) != NULL) {
		memcpy(pMsg->pszInputName, pszInputName, pMsg->iLenInputName + 1);
	}
}

/* rgerhards 2004-11-16: set pszRcvFrom in msg object
 */
void MsgSetRcvFrom(msg_t *pMsg, char* pszRcvFrom)
{
	assert(pMsg != NULL);
	if(pMsg->pszRcvFrom != NULL)
		free(pMsg->pszRcvFrom);

	pMsg->iLenRcvFrom = strlen(pszRcvFrom);
	if((pMsg->pszRcvFrom = malloc(pMsg->iLenRcvFrom + 1)) != NULL) {
		memcpy(pMsg->pszRcvFrom, pszRcvFrom, pMsg->iLenRcvFrom + 1);
	}
}


/* rgerhards 2005-05-16: set pszRcvFromIP in msg object */
rsRetVal
MsgSetRcvFromIP(msg_t *pMsg, uchar* pszRcvFromIP)
{
	DEFiRet;
	assert(pMsg != NULL);
	if(pMsg->pszRcvFromIP != NULL) {
		free(pMsg->pszRcvFromIP);
		pMsg->iLenRcvFromIP = 0;
	}

	CHKmalloc(pMsg->pszRcvFromIP = (uchar*)strdup((char*)pszRcvFromIP));
	pMsg->iLenRcvFromIP = strlen((char*)pszRcvFromIP);
finalize_it:
	RETiRet;
}


/* Set the HOSTNAME to a caller-provided string. This is thought
 * to be a heap buffer that the caller will no longer use. This
 * function is a performance optimization over MsgSetHOSTNAME().
 * rgerhards 2004-11-19
 */
void MsgAssignHOSTNAME(msg_t *pMsg, char *pBuf)
{
	assert(pMsg != NULL);
	assert(pBuf != NULL);
	pMsg->iLenHOSTNAME = strlen(pBuf);
	pMsg->pszHOSTNAME = (uchar*) pBuf;
}


/* rgerhards 2004-11-09: set HOSTNAME in msg object
 * rgerhards, 2007-06-21:
 * Does not return anything. If an error occurs, the hostname is
 * simply not set. I have changed this behaviour. The only problem
 * we can run into is memory shortage. If we have such, it is better
 * to loose the hostname than the full message. So we silently ignore
 * that problem and hope that memory will be available the next time
 * we need it. The rest of the code already knows how to handle an
 * unset HOSTNAME.
 */
void MsgSetHOSTNAME(msg_t *pMsg, char* pszHOSTNAME)
{
	assert(pMsg != NULL);
	if(pMsg->pszHOSTNAME != NULL)
		free(pMsg->pszHOSTNAME);

	pMsg->iLenHOSTNAME = strlen(pszHOSTNAME);
	if((pMsg->pszHOSTNAME = malloc(pMsg->iLenHOSTNAME + 1)) != NULL)
		memcpy(pMsg->pszHOSTNAME, pszHOSTNAME, pMsg->iLenHOSTNAME + 1);
	else
		dbgprintf("Could not allocate memory in MsgSetHOSTNAME()\n");
}


/* Set the UxTradMsg to a caller-provided string. This is thought
 * to be a heap buffer that the caller will no longer use. This
 * function is a performance optimization over MsgSetUxTradMsg().
 * rgerhards 2004-11-19
 */
#if 0 /* This method is currently not called, be we like to preserve it */
static void MsgAssignUxTradMsg(msg_t *pMsg, char *pBuf)
{
	assert(pMsg != NULL);
	assert(pBuf != NULL);
	pMsg->iLenUxTradMsg = strlen(pBuf);
	pMsg->pszUxTradMsg = pBuf;
}
#endif


/* rgerhards 2004-11-17: set the traditional Unix message in msg object
 */
int MsgSetUxTradMsg(msg_t *pMsg, char* pszUxTradMsg)
{
	assert(pMsg != NULL);
	assert(pszUxTradMsg != NULL);
	pMsg->iLenUxTradMsg = strlen(pszUxTradMsg);
	if(pMsg->pszUxTradMsg != NULL)
		free(pMsg->pszUxTradMsg);
	if((pMsg->pszUxTradMsg = malloc(pMsg->iLenUxTradMsg + 1)) != NULL)
		memcpy(pMsg->pszUxTradMsg, pszUxTradMsg, pMsg->iLenUxTradMsg + 1);
	else
		dbgprintf("Could not allocate memory for pszUxTradMsg buffer.");

	return(0);
}


/* rgerhards 2004-11-09: set MSG in msg object
 */
void MsgSetMSG(msg_t *pMsg, char* pszMSG)
{
	assert(pMsg != NULL);
	assert(pszMSG != NULL);

	if(pMsg->pszMSG != NULL)
		free(pMsg->pszMSG);

	pMsg->iLenMSG = strlen(pszMSG);
	if((pMsg->pszMSG = (uchar*) malloc(pMsg->iLenMSG + 1)) != NULL)
		memcpy(pMsg->pszMSG, pszMSG, pMsg->iLenMSG + 1);
	else
		dbgprintf("MsgSetMSG could not allocate memory for pszMSG buffer.");
}

/* rgerhards 2004-11-11: set RawMsg in msg object
 */
void MsgSetRawMsg(msg_t *pMsg, char* pszRawMsg)
{
	assert(pMsg != NULL);
	if(pMsg->pszRawMsg != NULL)
		free(pMsg->pszRawMsg);

	pMsg->iLenRawMsg = strlen(pszRawMsg);
	if((pMsg->pszRawMsg = (uchar*) malloc(pMsg->iLenRawMsg + 1)) != NULL)
		memcpy(pMsg->pszRawMsg, pszRawMsg, pMsg->iLenRawMsg + 1);
	else
		dbgprintf("Could not allocate memory for pszRawMsg buffer.");
}


/* Decode a priority into textual information like auth.emerg.
 * The variable pRes must point to a user-supplied buffer and
 * pResLen must contain its size. The pointer to the buffer
 * is also returned, what makes this functiona suitable for
 * use in printf-like functions.
 * Note: a buffer size of 20 characters is always sufficient.
 * Interface to this function changed 2007-06-15 by RGerhards
 */
char *textpri(char *pRes, size_t pResLen, int pri)
{
	syslogCODE *c_pri, *c_fac;

	assert(pRes != NULL);
	assert(pResLen > 0);

	for (c_fac = rs_facilitynames; c_fac->c_name && !(c_fac->c_val == LOG_FAC(pri)<<3); c_fac++);
	for (c_pri = rs_prioritynames; c_pri->c_name && !(c_pri->c_val == LOG_PRI(pri)); c_pri++);

	snprintf (pRes, pResLen, "%s.%s<%d>", c_fac->c_name, c_pri->c_name, pri);

	return pRes;
}


/* This function returns the current date in different
 * variants. It is used to construct the $NOW series of
 * system properties. The returned buffer must be freed
 * by the caller when no longer needed. If the function
 * can not allocate memory, it returns a NULL pointer.
 * Added 2007-07-10 rgerhards
 */
typedef enum ENOWType { NOW_NOW, NOW_YEAR, NOW_MONTH, NOW_DAY, NOW_HOUR, NOW_HHOUR, NOW_QHOUR, NOW_MINUTE } eNOWType;
#define tmpBUFSIZE 16	/* size of formatting buffer */
static uchar *getNOW(eNOWType eNow)
{
	uchar *pBuf;
	struct syslogTime t;

	if((pBuf = (uchar*) malloc(sizeof(uchar) * tmpBUFSIZE)) == NULL) {
		return NULL;
	}

	datetime.getCurrTime(&t);
	switch(eNow) {
	case NOW_NOW:
		snprintf((char*) pBuf, tmpBUFSIZE, "%4.4d-%2.2d-%2.2d", t.year, t.month, t.day);
		break;
	case NOW_YEAR:
		snprintf((char*) pBuf, tmpBUFSIZE, "%4.4d", t.year);
		break;
	case NOW_MONTH:
		snprintf((char*) pBuf, tmpBUFSIZE, "%2.2d", t.month);
		break;
	case NOW_DAY:
		snprintf((char*) pBuf, tmpBUFSIZE, "%2.2d", t.day);
		break;
	case NOW_HOUR:
		snprintf((char*) pBuf, tmpBUFSIZE, "%2.2d", t.hour);
		break;
	case NOW_HHOUR:
		snprintf((char*) pBuf, tmpBUFSIZE, "%2.2d", t.minute / 30);
		break;
	case NOW_QHOUR:
		snprintf((char*) pBuf, tmpBUFSIZE, "%2.2d", t.minute / 15);
		break;
	case NOW_MINUTE:
		snprintf((char*) pBuf, tmpBUFSIZE, "%2.2d", t.minute);
		break;
	}

	return(pBuf);
}
#undef tmpBUFSIZE /* clean up */


/* This function returns a string-representation of the 
 * requested message property. This is a generic function used
 * to abstract properties so that these can be easier
 * queried. Returns NULL if property could not be found.
 * Actually, this function is a big if..elseif. What it does
 * is simply to map property names (from MonitorWare) to the
 * message object data fields.
 *
 * In case we need string forms of propertis we do not
 * yet have in string form, we do a memory allocation that
 * is sufficiently large (in all cases). Once the string
 * form has been obtained, it is saved until the Msg object
 * is finally destroyed. This is so that we save the processing
 * time in the (likely) case that this property is requested
 * again. It also saves us a lot of dynamic memory management
 * issues in the upper layers, because we so can guarantee that
 * the buffer will remain static AND available during the lifetime
 * of the object. Please note that both the max size allocation as
 * well as keeping things in memory might like look like a 
 * waste of memory (some might say it actually is...) - we
 * deliberately accept this because performance is more important
 * to us ;)
 * rgerhards 2004-11-18
 * Parameter "bMustBeFreed" is set by this function. It tells the
 * caller whether or not the string returned must be freed by the
 * caller itself. It is is 0, the caller MUST NOT free it. If it is
 * 1, the caller MUST free 1. Handling this wrongly leads to either
 * a memory leak of a program abort (do to double-frees or frees on
 * the constant memory pool). So be careful to do it right.
 * rgerhards 2004-11-23
 * regular expression support contributed by Andres Riancho merged
 * on 2005-09-13
 * changed so that it now an be called without a template entry (NULL).
 * In this case, only the (unmodified) property is returned. This will
 * be used in selector line processing.
 * rgerhards 2005-09-15
 */
char *MsgGetProp(msg_t *pMsg, struct templateEntry *pTpe,
                 cstr_t *pCSPropName, unsigned short *pbMustBeFreed)
{
	uchar *pName;
	char *pRes; /* result pointer */
	char *pBufStart;
	char *pBuf;
	int iLen;
	short iOffs;

#ifdef	FEATURE_REGEXP
	/* Variables necessary for regular expression matching */
	size_t nmatch = 10;
	regmatch_t pmatch[10];
#endif

	assert(pMsg != NULL);
	assert(pbMustBeFreed != NULL);

	if(pCSPropName == NULL) {
		assert(pTpe != NULL);
		pName = pTpe->data.field.pPropRepl;
	} else {
		pName = rsCStrGetSzStrNoNULL(pCSPropName);
	}
	*pbMustBeFreed = 0;

	/* sometimes there are aliases to the original MonitoWare
	 * property names. These come after || in the ifs below. */
	if(!strcmp((char*) pName, "msg")) {
		pRes = getMSG(pMsg);
	} else if(!strcmp((char*) pName, "rawmsg")) {
		pRes = getRawMsg(pMsg);
	} else if(!strcmp((char*) pName, "uxtradmsg")) {
		pRes = getUxTradMsg(pMsg);
	} else if(!strcmp((char*) pName, "inputname")) {
		pRes = (char*) getInputName(pMsg);
	} else if(!strcmp((char*) pName, "fromhost")) {
		pRes = getRcvFrom(pMsg);
	} else if(!strcmp((char*) pName, "fromhost-ip")) {
		pRes = (char*) getRcvFromIP(pMsg);
	} else if(!strcmp((char*) pName, "source") || !strcmp((char*) pName, "hostname")) {
		pRes = getHOSTNAME(pMsg);
	} else if(!strcmp((char*) pName, "syslogtag")) {
		pRes = getTAG(pMsg);
	} else if(!strcmp((char*) pName, "pri")) {
		pRes = getPRI(pMsg);
	} else if(!strcmp((char*) pName, "pri-text")) {
		pBuf = malloc(20 * sizeof(char));
		if(pBuf == NULL) {
			*pbMustBeFreed = 0;
			return "**OUT OF MEMORY**";
		} else {
			*pbMustBeFreed = 1;
			pRes = textpri(pBuf, 20, getPRIi(pMsg));
		}
	} else if(!strcmp((char*) pName, "iut")) {
		pRes = "1"; /* always 1 for syslog messages (a MonitorWare thing;)) */
	} else if(!strcmp((char*) pName, "syslogfacility")) {
		pRes = getFacility(pMsg);
	} else if(!strcmp((char*) pName, "syslogfacility-text")) {
		pRes = getFacilityStr(pMsg);
	} else if(!strcmp((char*) pName, "syslogseverity") || !strcmp((char*) pName, "syslogpriority")) {
		pRes = getSeverity(pMsg);
	} else if(!strcmp((char*) pName, "syslogseverity-text") || !strcmp((char*) pName, "syslogpriority-text")) {
		pRes = getSeverityStr(pMsg);
	} else if(!strcmp((char*) pName, "timegenerated")) {
		pRes = getTimeGenerated(pMsg, pTpe->data.field.eDateFormat);
	} else if(!strcmp((char*) pName, "timereported")
		  || !strcmp((char*) pName, "timestamp")) {
		pRes = getTimeReported(pMsg, pTpe->data.field.eDateFormat);
	} else if(!strcmp((char*) pName, "programname")) {
		pRes = getProgramName(pMsg);
	} else if(!strcmp((char*) pName, "protocol-version")) {
		pRes = getProtocolVersionString(pMsg);
	} else if(!strcmp((char*) pName, "structured-data")) {
		pRes = getStructuredData(pMsg);
	} else if(!strcmp((char*) pName, "app-name")) {
		pRes = getAPPNAME(pMsg);
	} else if(!strcmp((char*) pName, "procid")) {
		pRes = getPROCID(pMsg);
	} else if(!strcmp((char*) pName, "msgid")) {
		pRes = getMSGID(pMsg);
	/* here start system properties (those, that do not relate to the message itself */
	} else if(!strcmp((char*) pName, "$now")) {
		if((pRes = (char*) getNOW(NOW_NOW)) == NULL) {
			return "***OUT OF MEMORY***";
		} else
			*pbMustBeFreed = 1;	/* all of these functions allocate dyn. memory */
	} else if(!strcmp((char*) pName, "$year")) {
		if((pRes = (char*) getNOW(NOW_YEAR)) == NULL) {
			return "***OUT OF MEMORY***";
		} else
			*pbMustBeFreed = 1;	/* all of these functions allocate dyn. memory */
	} else if(!strcmp((char*) pName, "$month")) {
		if((pRes = (char*) getNOW(NOW_MONTH)) == NULL) {
			return "***OUT OF MEMORY***";
		} else
			*pbMustBeFreed = 1;	/* all of these functions allocate dyn. memory */
	} else if(!strcmp((char*) pName, "$day")) {
		if((pRes = (char*) getNOW(NOW_DAY)) == NULL) {
			return "***OUT OF MEMORY***";
		} else
			*pbMustBeFreed = 1;	/* all of these functions allocate dyn. memory */
	} else if(!strcmp((char*) pName, "$hour")) {
		if((pRes = (char*) getNOW(NOW_HOUR)) == NULL) {
			return "***OUT OF MEMORY***";
		} else
			*pbMustBeFreed = 1;	/* all of these functions allocate dyn. memory */
	} else if(!strcmp((char*) pName, "$hhour")) {
		if((pRes = (char*) getNOW(NOW_HHOUR)) == NULL) {
			return "***OUT OF MEMORY***";
		} else
			*pbMustBeFreed = 1;	/* all of these functions allocate dyn. memory */
	} else if(!strcmp((char*) pName, "$qhour")) {
		if((pRes = (char*) getNOW(NOW_QHOUR)) == NULL) {
			return "***OUT OF MEMORY***";
		} else
			*pbMustBeFreed = 1;	/* all of these functions allocate dyn. memory */
	} else if(!strcmp((char*) pName, "$minute")) {
		if((pRes = (char*) getNOW(NOW_MINUTE)) == NULL) {
			return "***OUT OF MEMORY***";
		} else
			*pbMustBeFreed = 1;	/* all of these functions allocate dyn. memory */
	} else if(!strcmp((char*) pName, "$myhostname")) {
		pRes = (char*) glbl.GetLocalHostName();
	} else {
		/* there is no point in continuing, we may even otherwise render the
		 * error message unreadable. rgerhards, 2007-07-10
		 */
		dbgprintf("invalid property name: '%s'\n", pName);
		return "**INVALID PROPERTY NAME**";
	}

	/* If we did not receive a template pointer, we are already done... */
	if(pTpe == NULL) {
		return pRes;
	}
	
	/* Now check if we need to make "temporary" transformations (these
	 * are transformations that do not go back into the message -
	 * memory must be allocated for them!).
	 */
	
	/* substring extraction */
	/* first we check if we need to extract by field number
	 * rgerhards, 2005-12-22
	 */
	if(pTpe->data.field.has_fields == 1) {
		size_t iCurrFld;
		char *pFld;
		char *pFldEnd;
		/* first, skip to the field in question. The field separator
		 * is always one character and is stored in the template entry.
		 */
		iCurrFld = 1;
		pFld = pRes;
		while(*pFld && iCurrFld < pTpe->data.field.iToPos) {
			/* skip fields until the requested field or end of string is found */
			while(*pFld && (uchar) *pFld != pTpe->data.field.field_delim)
				++pFld; /* skip to field terminator */
			if(*pFld == pTpe->data.field.field_delim) {
				++pFld; /* eat it */
				if (pTpe->data.field.field_expand != 0) {
					while (*pFld == pTpe->data.field.field_delim) {
						++pFld;
					}
				}
				++iCurrFld;
			}
		}
		dbgprintf("field requested %d, field found %d\n", pTpe->data.field.iToPos, (int) iCurrFld);
		
		if(iCurrFld == pTpe->data.field.iToPos) {
			/* field found, now extract it */
			/* first of all, we need to find the end */
			pFldEnd = pFld;
			while(*pFldEnd && *pFldEnd != pTpe->data.field.field_delim)
				++pFldEnd;
			--pFldEnd; /* we are already at the delimiter - so we need to
			            * step back a little not to copy it as part of the field. */
			/* we got our end pointer, now do the copy */
			/* TODO: code copied from below, this is a candidate for a separate function */
			iLen = pFldEnd - pFld + 1; /* the +1 is for an actual char, NOT \0! */
			pBufStart = pBuf = malloc((iLen + 1) * sizeof(char));
			if(pBuf == NULL) {
				if(*pbMustBeFreed == 1)
					free(pRes);
				*pbMustBeFreed = 0;
				return "**OUT OF MEMORY**";
			}
			/* now copy */
			memcpy(pBuf, pFld, iLen);
			pBuf[iLen] = '\0'; /* terminate it */
			if(*pbMustBeFreed == 1)
				free(pRes);
			pRes = pBufStart;
			*pbMustBeFreed = 1;
			if(*(pFldEnd+1) != '\0')
				++pFldEnd; /* OK, skip again over delimiter char */
		} else {
			/* field not found, return error */
			if(*pbMustBeFreed == 1)
				free(pRes);
			*pbMustBeFreed = 0;
			return "**FIELD NOT FOUND**";
		}
	} else if(pTpe->data.field.iFromPos != 0 || pTpe->data.field.iToPos != 0) {
		/* we need to obtain a private copy */
		int iFrom, iTo;
		char *pSb;
		iFrom = pTpe->data.field.iFromPos;
		iTo = pTpe->data.field.iToPos;
		/* need to zero-base to and from (they are 1-based!) */
		if(iFrom > 0)
			--iFrom;
		if(iTo > 0)
			--iTo;
		iLen = iTo - iFrom + 1; /* the +1 is for an actual char, NOT \0! */
		pBufStart = pBuf = malloc((iLen + 1) * sizeof(char));
		if(pBuf == NULL) {
			if(*pbMustBeFreed == 1)
				free(pRes);
			*pbMustBeFreed = 0;
			return "**OUT OF MEMORY**";
		}
		pSb = pRes;
		if(iFrom) {
		/* skip to the start of the substring (can't do pointer arithmetic
		 * because the whole string might be smaller!!)
		 */
			while(*pSb && iFrom) {
				--iFrom;
				++pSb;
			}
		}
		/* OK, we are at the begin - now let's copy... */
		while(*pSb && iLen) {
			*pBuf++ = *pSb;
			++pSb;
			--iLen;
		}
		*pBuf = '\0';
		if(*pbMustBeFreed == 1)
			free(pRes);
		pRes = pBufStart;
		*pbMustBeFreed = 1;
#ifdef FEATURE_REGEXP
	} else {
		/* Check for regular expressions */
		if (pTpe->data.field.has_regex != 0) {
			if (pTpe->data.field.has_regex == 2)
				/* Could not compile regex before! */
				return "**NO MATCH** **BAD REGULAR EXPRESSION**";

			dbgprintf("string to match for regex is: %s\n", pRes);

			if(objUse(regexp, LM_REGEXP_FILENAME) == RS_RET_OK) {
				short iTry = 0;
				uchar bFound = 0;
				iOffs = 0;
				/* first see if we find a match, iterating through the series of
				 * potential matches over the string.
				 */
				while(!bFound) {
					int iREstat;
					iREstat = regexp.regexec(&pTpe->data.field.re, pRes + iOffs, nmatch, pmatch, 0);
					dbgprintf("regexec return is %d\n", iREstat);
					if(iREstat == 0) {
						if(pmatch[0].rm_so == -1) {
							dbgprintf("oops ... start offset of successful regexec is -1\n");
							break;
						}
						if(iTry == pTpe->data.field.iMatchToUse) {
							bFound = 1;
						} else {
							dbgprintf("regex found at offset %d, new offset %d, tries %d\n",
								  iOffs, iOffs + pmatch[0].rm_eo, iTry);
							iOffs += pmatch[0].rm_eo;
							++iTry;
						}
					} else {
						break;
					}
				}
				dbgprintf("regex: end search, found %d\n", bFound);
				if(!bFound) {
					/* we got no match! */
					if(pTpe->data.field.nomatchAction != TPL_REGEX_NOMATCH_USE_WHOLE_FIELD) {
						if (*pbMustBeFreed == 1) {
							free(pRes);
							*pbMustBeFreed = 0;
						}
						if(pTpe->data.field.nomatchAction == TPL_REGEX_NOMATCH_USE_DFLTSTR)
							return "**NO MATCH**";
						else if(pTpe->data.field.nomatchAction == TPL_REGEX_NOMATCH_USE_ZERO)
							return "0";
						else
							return "";
					}
				} else {
					/* Match- but did it match the one we wanted? */
					/* we got no match! */
					if(pmatch[pTpe->data.field.iSubMatchToUse].rm_so == -1) {
						if(pTpe->data.field.nomatchAction != TPL_REGEX_NOMATCH_USE_WHOLE_FIELD) {
							if (*pbMustBeFreed == 1) {
								free(pRes);
								*pbMustBeFreed = 0;
							}
							if(pTpe->data.field.nomatchAction == TPL_REGEX_NOMATCH_USE_DFLTSTR)
								return "**NO MATCH**";
							else
								return "";
						}
					}
					/* OK, we have a usable match - we now need to malloc pB */
					int iLenBuf;
					char *pB;

					iLenBuf = pmatch[pTpe->data.field.iSubMatchToUse].rm_eo
						  - pmatch[pTpe->data.field.iSubMatchToUse].rm_so;
					pB = (char *) malloc((iLenBuf + 1) * sizeof(char));

					if (pB == NULL) {
						if (*pbMustBeFreed == 1)
							free(pRes);
						*pbMustBeFreed = 0;
						return "**OUT OF MEMORY ALLOCATING pBuf**";
					}

					/* Lets copy the matched substring to the buffer */
					memcpy(pB, pRes + iOffs +  pmatch[pTpe->data.field.iSubMatchToUse].rm_so, iLenBuf);
					pB[iLenBuf] = '\0';/* terminate string, did not happen before */

					if (*pbMustBeFreed == 1)
						free(pRes);
					pRes = pB;
					*pbMustBeFreed = 1;
				}
			} else {
				/* we could not load regular expression support. This is quite unexpected at
				 * this stage of processing (after all, the config parser found it), but so
				 * it is. We return an error in that case. -- rgerhards, 2008-03-07
				 */
				dbgprintf("could not get regexp object pointer, so regexp can not be evaluated\n");
				if (*pbMustBeFreed == 1) {
					free(pRes);
					*pbMustBeFreed = 0;
				}
				return "***REGEXP NOT AVAILABLE***";
			}
		}
#endif /* #ifdef FEATURE_REGEXP */
	}

	/* now check if we need to do our "SP if first char is non-space" hack logic */
	if(*pRes && pTpe->data.field.options.bSPIffNo1stSP) {
		char *pB;
		uchar cFirst = *pRes;

		/* here, we always destruct the buffer and return a new one */
		pB = (char *) malloc(2 * sizeof(char));
		if(pB == NULL) {
			if(*pbMustBeFreed == 1)
				free(pRes);
			*pbMustBeFreed = 0;
			return "**OUT OF MEMORY**";
		}
		pRes = pB;
		*pbMustBeFreed = 1;

		if(cFirst == ' ') {
			/* if we have a SP, we must return an empty string */
			*pRes = '\0'; /* empty */
		} else {
			/* if it is no SP, we need to return one */
			*pRes = ' ';
			*(pRes+1) = '\0';
		}
	}

	if(*pRes) {
		/* case conversations (should go after substring, because so we are able to
		 * work on the smallest possible buffer).
		 */
		if(pTpe->data.field.eCaseConv != tplCaseConvNo) {
			/* we need to obtain a private copy */
			int iBufLen = strlen(pRes);
			char *pBStart;
			char *pB;
			char *pSrc;
			pBStart = pB = malloc((iBufLen + 1) * sizeof(char));
			if(pB == NULL) {
				if(*pbMustBeFreed == 1)
					free(pRes);
				*pbMustBeFreed = 0;
				return "**OUT OF MEMORY**";
			}
			pSrc = pRes;
			while(*pSrc) {
				*pB++ = (pTpe->data.field.eCaseConv == tplCaseConvUpper) ?
					(char)toupper((int)*pSrc) : (char)tolower((int)*pSrc);
				/* currently only these two exist */
				++pSrc;
			}
			*pB = '\0';
			if(*pbMustBeFreed == 1)
				free(pRes);
			pRes = pBStart;
			*pbMustBeFreed = 1;
		}

		/* now do control character dropping/escaping/replacement
		 * Only one of these can be used. If multiple options are given, the
		 * result is random (though currently there obviously is an order of
		 * preferrence, see code below. But this is NOT guaranteed.
		 * RGerhards, 2006-11-17
		 * We must copy the strings if we modify them, because they may either 
		 * point to static memory or may point into the message object, in which
		 * case we would actually modify the original property (which of course
		 * is wrong).
		 * This was found and fixed by varmojefkoj on 2007-09-11
		 */
		if(pTpe->data.field.options.bDropCC) {
			int iLenBuf = 0;
			char *pSrc = pRes;
			char *pDstStart;
			char *pDst;
			char bDropped = 0;
			
			while(*pSrc) {
				if(!iscntrl((int) *pSrc++))
					iLenBuf++;
				else
					bDropped = 1;
			}

			if(bDropped) {
				pDst = pDstStart = malloc(iLenBuf + 1);
				if(pDst == NULL) {
					if(*pbMustBeFreed == 1)
						free(pRes);
					*pbMustBeFreed = 0;
					return "**OUT OF MEMORY**";
				}
				for(pSrc = pRes; *pSrc; pSrc++) {
					if(!iscntrl((int) *pSrc))
						*pDst++ = *pSrc;
				}
				*pDst = '\0';
				if(*pbMustBeFreed == 1)
					free(pRes);
				pRes = pDstStart;
				*pbMustBeFreed = 1;
			}
		} else if(pTpe->data.field.options.bSpaceCC) {
			char *pSrc;
			char *pDstStart;
			char *pDst;
			
			if(*pbMustBeFreed == 1) {
				/* in this case, we already work on dynamic
				 * memory, so there is no need to copy it - we can
				 * modify it in-place without any harm. This is a
				 * performance optiomization.
				 */
				for(pDst = pRes; *pDst; pDst++) {
					if(iscntrl((int) *pDst))
						*pDst = ' ';
				}
			} else {
				pDst = pDstStart = malloc(strlen(pRes) + 1);
				if(pDst == NULL) {
					if(*pbMustBeFreed == 1)
						free(pRes);
					*pbMustBeFreed = 0;
					return "**OUT OF MEMORY**";
				}
				for(pSrc = pRes; *pSrc; pSrc++) {
					if(iscntrl((int) *pSrc))
						*pDst++ = ' ';
					else
						*pDst++ = *pSrc;
				}
				*pDst = '\0';
				pRes = pDstStart;
				*pbMustBeFreed = 1;
			}
		} else if(pTpe->data.field.options.bEscapeCC) {
			/* we must first count how many control charactes are
			 * present, because we need this to compute the new string
			 * buffer length. While doing so, we also compute the string
			 * length.
			 */
			int iNumCC = 0;
			int iLenBuf = 0;
			char *pB;

			for(pB = pRes ; *pB ; ++pB) {
				++iLenBuf;
				if(iscntrl((int) *pB))
					++iNumCC;
			}

			if(iNumCC > 0) { /* if 0, there is nothing to escape, so we are done */
				/* OK, let's do the escaping... */
				char *pBStart;
				char szCCEsc[8]; /* buffer for escape sequence */
				int i;

				iLenBuf += iNumCC * 4;
				pBStart = pB = malloc((iLenBuf + 1) * sizeof(char));
				if(pB == NULL) {
					if(*pbMustBeFreed == 1)
						free(pRes);
					*pbMustBeFreed = 0;
					return "**OUT OF MEMORY**";
				}
				while(*pRes) {
					if(iscntrl((int) *pRes)) {
						snprintf(szCCEsc, sizeof(szCCEsc), "#%3.3d", *pRes);
						for(i = 0 ; i < 4 ; ++i)
							*pB++ = szCCEsc[i];
					} else {
						*pB++ = *pRes;
					}
					++pRes;
				}
				*pB = '\0';
				if(*pbMustBeFreed == 1)
					free(pRes);
				pRes = pBStart;
				*pbMustBeFreed = 1;
			}
		}
	}

	/* Take care of spurious characters to make the property safe
	 * for a path definition
	 */
	if(pTpe->data.field.options.bSecPathDrop || pTpe->data.field.options.bSecPathReplace) {
		if(pTpe->data.field.options.bSecPathDrop) {
			int iLenBuf = 0;
			char *pSrc = pRes;
			char *pDstStart;
			char *pDst;
			char bDropped = 0;
			
			while(*pSrc) {
				if(*pSrc++ != '/')
					iLenBuf++;
				else
					bDropped = 1;
			}
			
			if(bDropped) {
				pDst = pDstStart = malloc(iLenBuf + 1);
				if(pDst == NULL) {
					if(*pbMustBeFreed == 1)
						free(pRes);
					*pbMustBeFreed = 0;
					return "**OUT OF MEMORY**";
				}
				for(pSrc = pRes; *pSrc; pSrc++) {
					if(*pSrc != '/')
						*pDst++ = *pSrc;
				}
				*pDst = '\0';
				if(*pbMustBeFreed == 1)
					free(pRes);
				pRes = pDstStart;
				*pbMustBeFreed = 1;
			}
		} else {
			char *pSrc;
			char *pDstStart;
			char *pDst;
			
			if(*pbMustBeFreed == 1) {
				/* here, again, we can modify the string as we already obtained
				 * a private buffer. As we do not change the size of that buffer,
				 * in-place modification is possible. This is a performance
				 * enhancement.
				 */
				for(pDst = pRes; *pDst; pDst++) {
					if(*pDst == '/')
						*pDst++ = '_';
				}
			} else {
				pDst = pDstStart = malloc(strlen(pRes) + 1);
				if(pDst == NULL) {
					if(*pbMustBeFreed == 1)
						free(pRes);
					*pbMustBeFreed = 0;
					return "**OUT OF MEMORY**";
				}
				for(pSrc = pRes; *pSrc; pSrc++) {
					if(*pSrc == '/')
						*pDst++ = '_';
					else
						*pDst++ = *pSrc;
				}
				*pDst = '\0';
				/* we must NOT check if it needs to be freed, because we have done
				 * this in the if above. So if we come to hear, the pSrc string needs
				 * not to be freed (and we do not need to care about it).
				 */
				pRes = pDstStart;
				*pbMustBeFreed = 1;
			}
		}
		
		/* check for "." and ".." (note the parenthesis in the if condition!) */
		if((*pRes == '.') && (*(pRes + 1) == '\0' || (*(pRes + 1) == '.' && *(pRes + 2) == '\0'))) {
			char *pTmp = pRes;

			if(*(pRes + 1) == '\0')
				pRes = "_";
			else
				pRes = "_.";;
			if(*pbMustBeFreed == 1)
				free(pTmp);
			*pbMustBeFreed = 0;
		} else if(*pRes == '\0') {
			if(*pbMustBeFreed == 1)
				free(pRes);
			pRes = "_";
			*pbMustBeFreed = 0;
		}
	}

	/* Now drop last LF if present (pls note that this must not be done
	 * if bEscapeCC was set!
	 */
	if(pTpe->data.field.options.bDropLastLF && !pTpe->data.field.options.bEscapeCC) {
		int iLn = strlen(pRes);
		char *pB;
		if(iLn > 0 && *(pRes + iLn - 1) == '\n') {
			/* we have a LF! */
			/* check if we need to obtain a private copy */
			if(*pbMustBeFreed == 0) {
				/* ok, original copy, need a private one */
				pB = malloc((iLn + 1) * sizeof(char));
				if(pB == NULL) {
					*pbMustBeFreed = 0;
					return "**OUT OF MEMORY**";
				}
				memcpy(pB, pRes, iLn - 1);
				pRes = pB;
				*pbMustBeFreed = 1;
			}
			*(pRes + iLn - 1) = '\0'; /* drop LF ;) */
		}
	}

	/*dbgprintf("MsgGetProp(\"%s\"): \"%s\"\n", pName, pRes); only for verbose debug logging */
	return(pRes);
}


/* The returns a message variable suitable for use with RainerScript. Most importantly, this means
 * that the value is returned in a var_t object. The var_t is constructed inside this function and
 * MUST be freed by the caller.
 * rgerhards, 2008-02-25
 */
rsRetVal
msgGetMsgVar(msg_t *pThis, cstr_t *pstrPropName, var_t **ppVar)
{
	DEFiRet;
	var_t *pVar;
	uchar *pszProp = NULL;
	cstr_t *pstrProp;
	unsigned short bMustBeFreed = 0;

	ISOBJ_TYPE_assert(pThis, msg);
	ASSERT(pstrPropName != NULL);
	ASSERT(ppVar != NULL);

	/* make sure we have a var_t instance */
	CHKiRet(var.Construct(&pVar));
	CHKiRet(var.ConstructFinalize(pVar));

	/* always call MsgGetProp() without a template specifier */
	pszProp = (uchar*) MsgGetProp(pThis, NULL, pstrPropName, &bMustBeFreed);

	/* now create a string object out of it and hand that over to the var */
	CHKiRet(rsCStrConstructFromszStr(&pstrProp, pszProp));
	CHKiRet(var.SetString(pVar, pstrProp));

	/* finally store var */
	*ppVar = pVar;

finalize_it:
	if(bMustBeFreed)
		free(pszProp);

	RETiRet;
}


/* This function can be used as a generic way to set properties.
 * We have to handle a lot of legacy, so our return value is not always
 * 100% correct (called functions do not always provide one, should
 * change over time).
 * rgerhards, 2008-01-07
 */
#define isProp(name) !rsCStrSzStrCmp(pProp->pcsName, (uchar*) name, sizeof(name) - 1)
rsRetVal MsgSetProperty(msg_t *pThis, var_t *pProp)
{
	DEFiRet;

	ISOBJ_TYPE_assert(pThis, msg);
	assert(pProp != NULL);

 	if(isProp("iProtocolVersion")) {
		setProtocolVersion(pThis, pProp->val.num);
 	} else if(isProp("iSeverity")) {
		pThis->iSeverity = pProp->val.num;
 	} else if(isProp("iFacility")) {
		pThis->iFacility = pProp->val.num;
 	} else if(isProp("msgFlags")) {
		pThis->msgFlags = pProp->val.num;
	} else if(isProp("pszRawMsg")) {
		MsgSetRawMsg(pThis, (char*) rsCStrGetSzStrNoNULL(pProp->val.pStr));
	} else if(isProp("pszMSG")) {
		MsgSetMSG(pThis, (char*) rsCStrGetSzStrNoNULL(pProp->val.pStr));
	} else if(isProp("pszUxTradMsg")) {
		MsgSetUxTradMsg(pThis, (char*) rsCStrGetSzStrNoNULL(pProp->val.pStr));
	} else if(isProp("pszTAG")) {
		MsgSetTAG(pThis, (char*) rsCStrGetSzStrNoNULL(pProp->val.pStr));
	} else if(isProp("pszInputName")) {
		MsgSetInputName(pThis, (char*) rsCStrGetSzStrNoNULL(pProp->val.pStr));
	} else if(isProp("pszRcvFromIP")) {
		MsgSetRcvFromIP(pThis, rsCStrGetSzStrNoNULL(pProp->val.pStr));
	} else if(isProp("pszRcvFrom")) {
		MsgSetRcvFrom(pThis, (char*) rsCStrGetSzStrNoNULL(pProp->val.pStr));
	} else if(isProp("pszHOSTNAME")) {
		MsgSetHOSTNAME(pThis, (char*) rsCStrGetSzStrNoNULL(pProp->val.pStr));
	} else if(isProp("pCSStrucData")) {
		MsgSetStructuredData(pThis, (char*) rsCStrGetSzStrNoNULL(pProp->val.pStr));
	} else if(isProp("pCSAPPNAME")) {
		MsgSetAPPNAME(pThis, (char*) rsCStrGetSzStrNoNULL(pProp->val.pStr));
	} else if(isProp("pCSPROCID")) {
		MsgSetPROCID(pThis, (char*) rsCStrGetSzStrNoNULL(pProp->val.pStr));
	} else if(isProp("pCSMSGID")) {
		MsgSetMSGID(pThis, (char*) rsCStrGetSzStrNoNULL(pProp->val.pStr));
	} else if(isProp("tRcvdAt")) {
		memcpy(&pThis->tRcvdAt, &pProp->val.vSyslogTime, sizeof(struct syslogTime));
	} else if(isProp("tTIMESTAMP")) {
		memcpy(&pThis->tTIMESTAMP, &pProp->val.vSyslogTime, sizeof(struct syslogTime));
	}

	RETiRet;
}
#undef	isProp


/* This is a construction finalizer that must be called after all properties
 * have been set. It does some final work on the message object. After this
 * is done, the object is considered ready for full processing.
 * rgerhards, 2008-07-08
 */
static rsRetVal msgConstructFinalizer(msg_t *pThis)
{
	MsgPrepareEnqueue(pThis);
	return RS_RET_OK;
}


/* get the severity - this is an entry point that
 * satisfies the base object class getSeverity semantics.
 * rgerhards, 2008-01-14
 */
static rsRetVal
MsgGetSeverity(obj_t *pThis, int *piSeverity)
{
	ISOBJ_TYPE_assert(pThis, msg);
	assert(piSeverity != NULL);
	*piSeverity = ((msg_t*) pThis)->iSeverity;
	return RS_RET_OK;
}


/* dummy */
rsRetVal msgQueryInterface(void) { return RS_RET_NOT_IMPLEMENTED; }

/* Initialize the message class. Must be called as the very first method
 * before anything else is called inside this class.
 * rgerhards, 2008-01-04
 */
BEGINObjClassInit(msg, 1, OBJ_IS_CORE_MODULE)
	/* request objects we use */
	CHKiRet(objUse(var, CORE_COMPONENT));
	CHKiRet(objUse(datetime, CORE_COMPONENT));
	CHKiRet(objUse(glbl, CORE_COMPONENT));

	/* set our own handlers */
	OBJSetMethodHandler(objMethod_SERIALIZE, MsgSerialize);
	OBJSetMethodHandler(objMethod_SETPROPERTY, MsgSetProperty);
	OBJSetMethodHandler(objMethod_CONSTRUCTION_FINALIZER, msgConstructFinalizer);
	OBJSetMethodHandler(objMethod_GETSEVERITY, MsgGetSeverity);
	/* initially, we have no need to lock message objects */
	funcLock = MsgLockingDummy;
	funcUnlock = MsgLockingDummy;
	funcDeleteMutex = MsgLockingDummy;
	funcMsgPrepareEnqueue = MsgLockingDummy;
ENDObjClassInit(msg)

/*
 * vi:set ai:
 */<|MERGE_RESOLUTION|>--- conflicted
+++ resolved
@@ -284,7 +284,6 @@
 BEGINobjDestruct(msg) /* be sure to specify the object type also in END and CODESTART macros! */
 	int currRefCount;
 CODESTARTobjDestruct(msg)
-<<<<<<< HEAD
 	/* DEV Debugging only ! dbgprintf("msgDestruct\t0x%lx, Ref now: %d\n", (unsigned long)pThis, pThis->iRefCount - 1); */
 #	ifdef HAVE_ATOMIC_BUILTINS
 		currRefCount = ATOMIC_DEC_AND_FETCH(pThis->iRefCount);
@@ -292,11 +291,6 @@
 		MsgLock(pThis);
 		currRefCount = --pThis->iRefCount;
 # 	endif
-=======
-	/* DEV Debugging only ! dbgprintf("msgDestruct\t0x%lx, Ref now: %d\n", (unsigned long)pM, pM->iRefCount - 1); */
-	MsgLock(pThis);
-	currRefCount = --pThis->iRefCount;
->>>>>>> a2bfabc1
 	if(currRefCount == 0)
 	{
 		/* DEV Debugging Only! dbgprintf("msgDestruct\t0x%lx, RefCount now 0, doing DESTROY\n", (unsigned long)pThis); */
@@ -356,13 +350,9 @@
 			rsCStrDestruct(&pThis->pCSPROCID);
 		if(pThis->pCSMSGID != NULL)
 			rsCStrDestruct(&pThis->pCSMSGID);
-<<<<<<< HEAD
 #	ifndef HAVE_ATOMIC_BUILTINS
 		MsgUnlock(pThis);
 # 	endif
-=======
-		MsgUnlock(pThis);
->>>>>>> a2bfabc1
 		funcDeleteMutex(pThis);
 	} else {
 		MsgUnlock(pThis);
@@ -510,7 +500,6 @@
 msg_t *MsgAddRef(msg_t *pM)
 {
 	assert(pM != NULL);
-<<<<<<< HEAD
 #	ifdef HAVE_ATOMIC_BUILTINS
 		ATOMIC_INC(pM->iRefCount);
 #	else
@@ -518,11 +507,6 @@
 		pM->iRefCount++;
 		MsgUnlock(pM);
 #	endif
-=======
-	MsgLock(pM);
-	pM->iRefCount++;
-	MsgUnlock(pM);
->>>>>>> a2bfabc1
 	/* DEV debugging only! dbgprintf("MsgAddRef\t0x%x done, Ref now: %d\n", (int)pM, pM->iRefCount);*/
 	return(pM);
 }
