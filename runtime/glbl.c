/* glbl.c - this module holds global defintions and data items.
 * These are shared among the runtime library. Their use should be
 * limited to cases where it is actually needed. The main intension for
 * implementing them was support for the transistion from v2 to v4
 * (with fully modular design), but it turned out that there may also
 * be some other good use cases besides backwards-compatibility.
 *
 * Module begun 2008-04-16 by Rainer Gerhards
 *
 * Copyright 2008-2014 Rainer Gerhards and Adiscon GmbH.
 *
 * This file is part of the rsyslog runtime library.
 *
 * Licensed under the Apache License, Version 2.0 (the "License");
 * you may not use this file except in compliance with the License.
 * You may obtain a copy of the License at
 * 
 *       http://www.apache.org/licenses/LICENSE-2.0
 *       -or-
 *       see COPYING.ASL20 in the source distribution
 * 
 * Unless required by applicable law or agreed to in writing, software
 * distributed under the License is distributed on an "AS IS" BASIS,
 * WITHOUT WARRANTIES OR CONDITIONS OF ANY KIND, either express or implied.
 * See the License for the specific language governing permissions and
 * limitations under the License.
 */

#include "config.h"
#include <stdlib.h>
#include <sys/socket.h>
#include <sys/types.h>
#include <sys/stat.h>
#include <fcntl.h>
#include <unistd.h>
#include <pthread.h>
#include <assert.h>

#include "rsyslog.h"
#include "obj.h"
#include "unicode-helper.h"
#include "cfsysline.h"
#include "glbl.h"
#include "prop.h"
#include "atomic.h"
#include "errmsg.h"
#include "action.h"
#include "rainerscript.h"
#include "net.h"

/* some defaults */
#ifndef DFLT_NETSTRM_DRVR
#	define DFLT_NETSTRM_DRVR ((uchar*)"ptcp")
#endif

/* static data */
DEFobjStaticHelpers
DEFobjCurrIf(prop)
DEFobjCurrIf(errmsg)
DEFobjCurrIf(net)

/* static data
 * For this object, these variables are obviously what makes the "meat" of the
 * class...
 */
int glblDebugOnShutdown = 0;	/* start debug log when we are shut down */

static struct cnfobj *mainqCnfObj = NULL;/* main queue object, to be used later in startup sequence */
int bProcessInternalMessages = 1;	/* Should rsyslog itself process internal messages?
					 * 1 - yes
					 * 0 - send them to libstdlog (e.g. to push to journal)
					 */
static uchar *pszWorkDir = NULL;
static int bOptimizeUniProc = 1;	/* enable uniprocessor optimizations */
static int bParseHOSTNAMEandTAG = 1;	/* parser modification (based on startup params!) */
static int bPreserveFQDN = 0;		/* should FQDNs always be preserved? */
static int iMaxLine = 8096;		/* maximum length of a syslog message */
static int iDefPFFamily = PF_UNSPEC;     /* protocol family (IPv4, IPv6 or both) */
static int bDropMalPTRMsgs = 0;/* Drop messages which have malicious PTR records during DNS lookup */
static int option_DisallowWarning = 1;	/* complain if message from disallowed sender is received */
static int bDisableDNS = 0; /* don't look up IP addresses of remote messages */
static prop_t *propLocalIPIF = NULL;/* IP address to report for the local host (default is 127.0.0.1) */
static prop_t *propLocalHostName = NULL;/* our hostname as FQDN - read-only after startup */
static prop_t *propLocalHostNameToDelete = NULL;/* see GenerateLocalHostName function hdr comment! */
static uchar *LocalHostName = NULL;/* our hostname  - read-only after startup, except HUP */
static uchar *LocalHostNameOverride = NULL;/* user-overridden hostname - read-only after startup */
static uchar *LocalFQDNName = NULL;/* our hostname as FQDN - read-only after startup, except HUP */
static uchar *LocalDomain = NULL;/* our local domain name  - read-only after startup, except HUP */
static char **StripDomains = NULL;/* these domains may be stripped before writing logs  - r/o after s.u., never touched by init */
static char **LocalHosts = NULL;/* these hosts are logged with their hostname  - read-only after startup, never touched by init */
static uchar *pszDfltNetstrmDrvr = NULL; /* module name of default netstream driver */
static uchar *pszDfltNetstrmDrvrCAF = NULL; /* default CA file for the netstrm driver */
static uchar *pszDfltNetstrmDrvrKeyFile = NULL; /* default key file for the netstrm driver (server) */
static uchar *pszDfltNetstrmDrvrCertFile = NULL; /* default cert file for the netstrm driver (server) */
static int bTerminateInputs = 0;		/* global switch that inputs shall terminate ASAP (1=> terminate) */
static uchar cCCEscapeChar = '#'; /* character to be used to start an escape sequence for control chars */
static int bDropTrailingLF = 1; /* drop trailing LF's on reception? */
static int bEscapeCCOnRcv = 1; /* escape control characters on reception: 0 - no, 1 - yes */
static int bSpaceLFOnRcv = 0; /* replace newlines with spaces on reception: 0 - no, 1 - yes */
static int bEscape8BitChars = 0; /* escape characters > 127 on reception: 0 - no, 1 - yes */
static int bEscapeTab = 1; /* escape tab control character when doing CC escapes: 0 - no, 1 - yes */
static int bParserEscapeCCCStyle = 0; /* escape control characters in c style: 0 - no, 1 - yes */

pid_t glbl_ourpid;
#ifndef HAVE_ATOMIC_BUILTINS
static DEF_ATOMIC_HELPER_MUT(mutTerminateInputs);
#endif
#ifdef USE_UNLIMITED_SELECT
static int iFdSetSize = howmany(FD_SETSIZE, __NFDBITS) * sizeof (fd_mask); /* size of select() bitmask in bytes */
#endif
static uchar *SourceIPofLocalClient = NULL;	/* [ar] Source IP for local client to be used on multihomed host */


/* tables for interfacing with the v6 config system */
static struct cnfparamdescr cnfparamdescr[] = {
	{ "workdirectory", eCmdHdlrString, 0 },
	{ "dropmsgswithmaliciousdnsptrrecords", eCmdHdlrBinary, 0 },
	{ "localhostname", eCmdHdlrGetWord, 0 },
	{ "preservefqdn", eCmdHdlrBinary, 0 },
	{ "debug.onshutdown", eCmdHdlrBinary, 0 },
	{ "debug.logfile", eCmdHdlrString, 0 },
	{ "defaultnetstreamdrivercafile", eCmdHdlrString, 0 },
	{ "defaultnetstreamdriverkeyfile", eCmdHdlrString, 0 },
	{ "defaultnetstreamdriver", eCmdHdlrString, 0 },
	{ "maxmessagesize", eCmdHdlrSize, 0 },
	{ "action.reportsuspension", eCmdHdlrBinary, 0 },
<<<<<<< HEAD
	{ "parser.controlcharacterescapeprefix", eCmdHdlrGetChar, 0 },
	{ "parser.droptrailinglfonreception", eCmdHdlrBinary, 0 },
	{ "parser.escapecontrolcharactersonreceive", eCmdHdlrBinary, 0 },
	{ "parser.spacelfonreceive", eCmdHdlrBinary, 0 },
	{ "parser.escape8bitcharactersonreceive", eCmdHdlrBinary, 0},
	{ "parser.escapecontrolcharactertab", eCmdHdlrBinary, 0},
	{ "parser.escapecontrolcharacterscstyle", eCmdHdlrBinary, 0 },
=======
	{ "action.reportsuspensioncontinuation", eCmdHdlrBinary, 0 },
>>>>>>> 82d09330
	{ "processinternalmessages", eCmdHdlrBinary, 0 }
};
static struct cnfparamblk paramblk =
	{ CNFPARAMBLK_VERSION,
	  sizeof(cnfparamdescr)/sizeof(struct cnfparamdescr),
	  cnfparamdescr
	};

static struct cnfparamvals *cnfparamvals = NULL;
/* we need to support multiple calls into our param block, so we need
 * to persist the current settings. Note that this must be re-set
 * each time a new config load begins (TODO: create interface?)
 */

/* define a macro for the simple properties' set and get functions
 * (which are always the same). This is only suitable for pretty
 * simple cases which require neither checks nor memory allocation.
 */
#define SIMP_PROP(nameFunc, nameVar, dataType) \
	SIMP_PROP_GET(nameFunc, nameVar, dataType) \
	SIMP_PROP_SET(nameFunc, nameVar, dataType) 
#define SIMP_PROP_SET(nameFunc, nameVar, dataType) \
static rsRetVal Set##nameFunc(dataType newVal) \
{ \
	nameVar = newVal; \
	return RS_RET_OK; \
} 
#define SIMP_PROP_GET(nameFunc, nameVar, dataType) \
static dataType Get##nameFunc(void) \
{ \
	return(nameVar); \
}

SIMP_PROP(ParseHOSTNAMEandTAG, bParseHOSTNAMEandTAG, int)
SIMP_PROP(OptimizeUniProc, bOptimizeUniProc, int)
SIMP_PROP(PreserveFQDN, bPreserveFQDN, int)
SIMP_PROP(mainqCnfObj, mainqCnfObj, struct cnfobj *)
SIMP_PROP(MaxLine, iMaxLine, int)
SIMP_PROP(DefPFFamily, iDefPFFamily, int) /* note that in the future we may check the family argument */
SIMP_PROP(DropMalPTRMsgs, bDropMalPTRMsgs, int)
SIMP_PROP(Option_DisallowWarning, option_DisallowWarning, int)
SIMP_PROP(DisableDNS, bDisableDNS, int)
SIMP_PROP(StripDomains, StripDomains, char**)
SIMP_PROP(LocalHosts, LocalHosts, char**)
SIMP_PROP(ParserControlCharacterEscapePrefix, cCCEscapeChar, uchar)
SIMP_PROP(ParserDropTrailingLFOnReception, bDropTrailingLF, int)
SIMP_PROP(ParserEscapeControlCharactersOnReceive, bEscapeCCOnRcv, int)
SIMP_PROP(ParserSpaceLFOnReceive, bSpaceLFOnRcv, int)
SIMP_PROP(ParserEscape8BitCharactersOnReceive, bEscape8BitChars, int)
SIMP_PROP(ParserEscapeControlCharacterTab, bEscapeTab, int)
SIMP_PROP(ParserEscapeControlCharactersCStyle, bParserEscapeCCCStyle, int)
#ifdef USE_UNLIMITED_SELECT
SIMP_PROP(FdSetSize, iFdSetSize, int)
#endif

SIMP_PROP_SET(DfltNetstrmDrvr, pszDfltNetstrmDrvr, uchar*) /* TODO: use custom function which frees existing value */
SIMP_PROP_SET(DfltNetstrmDrvrCAF, pszDfltNetstrmDrvrCAF, uchar*) /* TODO: use custom function which frees existing value */
SIMP_PROP_SET(DfltNetstrmDrvrKeyFile, pszDfltNetstrmDrvrKeyFile, uchar*) /* TODO: use custom function which frees existing value */
SIMP_PROP_SET(DfltNetstrmDrvrCertFile, pszDfltNetstrmDrvrCertFile, uchar*) /* TODO: use custom function which frees existing value */

#undef SIMP_PROP
#undef SIMP_PROP_SET
#undef SIMP_PROP_GET


/* return global input termination status
 * rgerhards, 2009-07-20
 */
static int GetGlobalInputTermState(void)
{
	return ATOMIC_FETCH_32BIT(&bTerminateInputs, &mutTerminateInputs);
}


/* set global termination state to "terminate". Note that this is a
 * "once in a lifetime" action which can not be undone. -- gerhards, 2009-07-20
 */
static void SetGlobalInputTermination(void)
{
	ATOMIC_STORE_1_TO_INT(&bTerminateInputs, &mutTerminateInputs);
}


/* set the local host IP address to a specific string. Helper to
 * small set of functions. No checks done, caller must ensure it is
 * ok to call. Most importantly, the IP address must not already have 
 * been set. -- rgerhards, 2012-03-21
 */
static inline rsRetVal
storeLocalHostIPIF(uchar *myIP)
{
	DEFiRet;
	CHKiRet(prop.Construct(&propLocalIPIF));
	CHKiRet(prop.SetString(propLocalIPIF, myIP, ustrlen(myIP)));
	CHKiRet(prop.ConstructFinalize(propLocalIPIF));
	DBGPRINTF("rsyslog/glbl: using '%s' as localhost IP\n", myIP);
finalize_it:
	RETiRet;
}


/* This function is used to set the IP address that is to be
 * reported for the local host. Note that in order to ease things
 * for the v6 config interface, we do not allow to set this more
 * than once.
 * rgerhards, 2012-03-21
 */
static rsRetVal
setLocalHostIPIF(void __attribute__((unused)) *pVal, uchar *pNewVal)
{
	uchar myIP[128];
	rsRetVal localRet;
	DEFiRet;

	CHKiRet(objUse(net, CORE_COMPONENT));

	if(propLocalIPIF != NULL) {
		errmsg.LogError(0, RS_RET_ERR, "$LocalHostIPIF is already set "
				"and cannot be reset; place it at TOP OF rsyslog.conf!");
		ABORT_FINALIZE(RS_RET_ERR);
	}

	localRet = net.GetIFIPAddr(pNewVal, AF_UNSPEC, myIP, (int) sizeof(myIP));
	if(localRet != RS_RET_OK) {
		errmsg.LogError(0, RS_RET_ERR, "$LocalHostIPIF: IP address for interface "
				"'%s' cannnot be obtained - ignoring directive", pNewVal);
	} else  {
		storeLocalHostIPIF(myIP);
	}


finalize_it:
	free(pNewVal); /* no longer needed -> is in prop! */
	RETiRet;
}


/* This function is used to set the global work directory name. 
 * It verifies that the provided directory actually exists and
 * emits an error message if not.
 * rgerhards, 2011-02-16
 */
static rsRetVal setWorkDir(void __attribute__((unused)) *pVal, uchar *pNewVal)
{
	size_t lenDir;
	int i;
	struct stat sb;
	DEFiRet;

	/* remove trailing slashes */
	lenDir = ustrlen(pNewVal);
	i = lenDir - 1;
	while(i > 0 && pNewVal[i] == '/') {
		--i;
	}

	if(i < 0) {
		errmsg.LogError(0, RS_RET_ERR_WRKDIR, "$WorkDirectory: empty value "
				"- directive ignored");
		ABORT_FINALIZE(RS_RET_ERR_WRKDIR);
	}

	if(i != (int) lenDir - 1) {
		pNewVal[i+1] = '\0';
		errmsg.LogError(0, RS_RET_WRN_WRKDIR, "$WorkDirectory: trailing slashes "
			"removed, new value is '%s'", pNewVal);
	}

	if(stat((char*) pNewVal, &sb) != 0) {
		errmsg.LogError(0, RS_RET_ERR_WRKDIR, "$WorkDirectory: %s can not be "
				"accessed, probably does not exist - directive ignored", pNewVal);
		ABORT_FINALIZE(RS_RET_ERR_WRKDIR);
	}

	if(!S_ISDIR(sb.st_mode)) {
		errmsg.LogError(0, RS_RET_ERR_WRKDIR, "$WorkDirectory: %s not a directory - directive ignored", 
				pNewVal);
		ABORT_FINALIZE(RS_RET_ERR_WRKDIR);
	}

	free(pszWorkDir);
	pszWorkDir = pNewVal;

finalize_it:
	RETiRet;
}


static rsRetVal
setDebugFile(void __attribute__((unused)) *pVal, uchar *pNewVal)
{
	DEFiRet;
	dbgSetDebugFile(pNewVal);
	free(pNewVal);
	RETiRet;
}


static rsRetVal
setDebugLevel(void __attribute__((unused)) *pVal, int level)
{
	DEFiRet;
	dbgSetDebugLevel(level);
	dbgprintf("debug level %d set via config file\n", level);
	dbgprintf("This is rsyslog version " VERSION "\n");
	RETiRet;
}


/* return our local IP.
 * If no local IP is set, "127.0.0.1" is selected *and* set. This
 * is an intensional side effect that we do in order to keep things
 * consistent and avoid config errors (this will make us not accept
 * setting the local IP address once a module has obtained it - so
 * it forces the $LocalHostIPIF directive high up in rsyslog.conf)
 * rgerhards, 2012-03-21
 */
static prop_t*
GetLocalHostIP(void)
{
	if(propLocalIPIF == NULL)
		storeLocalHostIPIF((uchar*)"127.0.0.1");
	return(propLocalIPIF);
}


/* set our local hostname. Free previous hostname, if it was already set.
 * Note that we do now do this in a thread
 * "once in a lifetime" action which can not be undone. -- gerhards, 2009-07-20
 */
static rsRetVal
SetLocalHostName(uchar *newname)
{
	free(LocalHostName);
	LocalHostName = newname;
	return RS_RET_OK;
}


/* return our local hostname. if it is not set, "[localhost]" is returned
 */
static uchar*
GetLocalHostName(void)
{
	uchar *pszRet;

	if(LocalHostNameOverride != NULL) {
		pszRet = LocalHostNameOverride;
		goto done;
	}

	if(LocalHostName == NULL)
		pszRet = (uchar*) "[localhost]";
	else {
		if(GetPreserveFQDN() == 1)
			pszRet = LocalFQDNName;
		else
			pszRet = LocalHostName;
	}
done:
	return(pszRet);
}


/* set our local domain name. Free previous domain, if it was already set.
 */
static rsRetVal
SetLocalDomain(uchar *newname)
{
	free(LocalDomain);
	LocalDomain = newname;
	return RS_RET_OK;
}


/* return our local hostname. if it is not set, "[localhost]" is returned
 */
static uchar*
GetLocalDomain(void)
{
	return LocalDomain;
}


/* generate the local hostname property. This must be done after the hostname info
 * has been set as well as PreserveFQDN.
 * rgerhards, 2009-06-30
 * NOTE: This function tries to avoid locking by not destructing the previous value
 * immediately. This is so that current readers can  continue to use the previous name.
 * Otherwise, we would need to use read/write locks to protect the update process.
 * In order to do so, we save the previous value and delete it when we are called again
 * the next time. Note that this in theory is racy and can lead to a double-free.
 * In practice, however, the window of exposure to trigger this is extremely short
 * and as this functions is very infrequently being called (on HUP), the trigger
 * condition for this bug is so highly unlikely that it never occurs in practice.
 * Probably if you HUP rsyslog every few milliseconds, but who does that...
 * To further reduce risk potential, we do only update the property when there
 * actually is a hostname change, which makes it even less likely.
 * rgerhards, 2013-10-28
 */
static rsRetVal
GenerateLocalHostNameProperty(void)
{
	uchar *pszPrev;
	int lenPrev;
	prop_t *hostnameNew;
	uchar *pszName;
	DEFiRet;

	if(propLocalHostNameToDelete != NULL)
		prop.Destruct(&propLocalHostNameToDelete);

	if(LocalHostNameOverride == NULL) {
		if(LocalHostName == NULL)
			pszName = (uchar*) "[localhost]";
		else {
			if(GetPreserveFQDN() == 1)
				pszName = LocalFQDNName;
			else
				pszName = LocalHostName;
		}
	} else { /* local hostname is overriden via config */
		pszName = LocalHostNameOverride;
	}
	DBGPRINTF("GenerateLocalHostName uses '%s'\n", pszName);

	if(propLocalHostName == NULL)
		pszPrev = (uchar*)""; /* make sure strcmp() below does not match */
	else
		prop.GetString(propLocalHostName, &pszPrev, &lenPrev);

	if(ustrcmp(pszPrev, pszName)) {
		/* we need to update */
		CHKiRet(prop.Construct(&hostnameNew));
		CHKiRet(prop.SetString(hostnameNew, pszName, ustrlen(pszName)));
		CHKiRet(prop.ConstructFinalize(hostnameNew));
		propLocalHostNameToDelete = propLocalHostName;
		propLocalHostName = hostnameNew;
	}

finalize_it:
	RETiRet;
}


/* return our local hostname as a string property
 */
static prop_t*
GetLocalHostNameProp(void)
{
	return(propLocalHostName);
}


static rsRetVal
SetLocalFQDNName(uchar *newname)
{
	free(LocalFQDNName);
	LocalFQDNName = newname;
	return RS_RET_OK;
}

/* return the current localhost name as FQDN (requires FQDN to be set) 
 * TODO: we should set the FQDN ourselfs in here!
 */
static uchar*
GetLocalFQDNName(void)
{
	return(LocalFQDNName == NULL ? (uchar*) "[localhost]" : LocalFQDNName);
}


/* return the current working directory */
static uchar*
GetWorkDir(void)
{
	return(pszWorkDir == NULL ? (uchar*) "" : pszWorkDir);
}

/* return the "raw" working directory, which means
 * NULL if unset.
 */
const uchar *
glblGetWorkDirRaw(void)
{
	return pszWorkDir;
}

/* return the current default netstream driver */
static uchar*
GetDfltNetstrmDrvr(void)
{
	return(pszDfltNetstrmDrvr == NULL ? DFLT_NETSTRM_DRVR : pszDfltNetstrmDrvr);
}


/* return the current default netstream driver CA File */
static uchar*
GetDfltNetstrmDrvrCAF(void)
{
	return(pszDfltNetstrmDrvrCAF);
}


/* return the current default netstream driver key File */
static uchar*
GetDfltNetstrmDrvrKeyFile(void)
{
	return(pszDfltNetstrmDrvrKeyFile);
}


/* return the current default netstream driver certificate File */
static uchar*
GetDfltNetstrmDrvrCertFile(void)
{
	return(pszDfltNetstrmDrvrCertFile);
}


/* [ar] Source IP for local client to be used on multihomed host */
static rsRetVal
SetSourceIPofLocalClient(uchar *newname)
{
	if(SourceIPofLocalClient != NULL) {
		free(SourceIPofLocalClient); }
	SourceIPofLocalClient = newname;
	return RS_RET_OK;
}

static uchar*
GetSourceIPofLocalClient(void)
{
	return(SourceIPofLocalClient);
}


/* queryInterface function
 * rgerhards, 2008-02-21
 */
BEGINobjQueryInterface(glbl)
CODESTARTobjQueryInterface(glbl)
	if(pIf->ifVersion != glblCURR_IF_VERSION) { /* check for current version, increment on each change */
		ABORT_FINALIZE(RS_RET_INTERFACE_NOT_SUPPORTED);
	}

	/* ok, we have the right interface, so let's fill it
	 * Please note that we may also do some backwards-compatibility
	 * work here (if we can support an older interface version - that,
	 * of course, also affects the "if" above).
	 */
	pIf->GetWorkDir = GetWorkDir;
	pIf->GenerateLocalHostNameProperty = GenerateLocalHostNameProperty;
	pIf->GetLocalHostNameProp = GetLocalHostNameProp;
	pIf->GetLocalHostIP = GetLocalHostIP;
	pIf->SetGlobalInputTermination = SetGlobalInputTermination;
	pIf->GetGlobalInputTermState = GetGlobalInputTermState;
	pIf->GetSourceIPofLocalClient = GetSourceIPofLocalClient;	/* [ar] */
	pIf->SetSourceIPofLocalClient = SetSourceIPofLocalClient;	/* [ar] */
#define SIMP_PROP(name) \
	pIf->Get##name = Get##name; \
	pIf->Set##name = Set##name;
	SIMP_PROP(MaxLine);
	SIMP_PROP(OptimizeUniProc);
	SIMP_PROP(ParseHOSTNAMEandTAG);
	SIMP_PROP(PreserveFQDN);
	SIMP_PROP(DefPFFamily);
	SIMP_PROP(DropMalPTRMsgs);
	SIMP_PROP(Option_DisallowWarning);
	SIMP_PROP(DisableDNS);
	SIMP_PROP(mainqCnfObj);
	SIMP_PROP(LocalFQDNName)
	SIMP_PROP(LocalHostName)
	SIMP_PROP(LocalDomain)
	SIMP_PROP(StripDomains)
	SIMP_PROP(LocalHosts)
	SIMP_PROP(ParserControlCharacterEscapePrefix)
	SIMP_PROP(ParserDropTrailingLFOnReception)
	SIMP_PROP(ParserEscapeControlCharactersOnReceive)
	SIMP_PROP(ParserSpaceLFOnReceive)
	SIMP_PROP(ParserEscape8BitCharactersOnReceive)
	SIMP_PROP(ParserEscapeControlCharacterTab)
	SIMP_PROP(ParserEscapeControlCharactersCStyle)
	SIMP_PROP(DfltNetstrmDrvr)
	SIMP_PROP(DfltNetstrmDrvrCAF)
	SIMP_PROP(DfltNetstrmDrvrKeyFile)
	SIMP_PROP(DfltNetstrmDrvrCertFile)
#ifdef USE_UNLIMITED_SELECT
	SIMP_PROP(FdSetSize)
#endif
#undef	SIMP_PROP
finalize_it:
ENDobjQueryInterface(glbl)


/* Reset config variables to default values.
 * rgerhards, 2008-04-17
 */
static rsRetVal resetConfigVariables(uchar __attribute__((unused)) *pp, void __attribute__((unused)) *pVal)
{
	free(pszDfltNetstrmDrvr);
	pszDfltNetstrmDrvr = NULL;
	free(pszDfltNetstrmDrvrCAF);
	pszDfltNetstrmDrvrCAF = NULL;
	free(pszDfltNetstrmDrvrKeyFile);
	pszDfltNetstrmDrvrKeyFile = NULL;
	free(pszDfltNetstrmDrvrCertFile);
	pszDfltNetstrmDrvrCertFile = NULL;
	free(LocalHostNameOverride);
	LocalHostNameOverride = NULL;
	free(pszWorkDir);
	pszWorkDir = NULL;
	bDropMalPTRMsgs = 0;
	bOptimizeUniProc = 1;
	bPreserveFQDN = 0;
	iMaxLine = 8192;
	cCCEscapeChar = '#';
	bDropTrailingLF = 1;
	bEscapeCCOnRcv = 1; /* default is to escape control characters */
	bSpaceLFOnRcv = 0;
	bEscape8BitChars = 0; /* default is not to escape control characters */
	bEscapeTab = 1; /* default is to escape tab characters */
	bParserEscapeCCCStyle = 0;
#ifdef USE_UNLIMITED_SELECT
	iFdSetSize = howmany(FD_SETSIZE, __NFDBITS) * sizeof (fd_mask);
#endif
	return RS_RET_OK;
}


/* Prepare for new config
 */
void
glblPrepCnf(void)
{
	free(mainqCnfObj);
	mainqCnfObj = NULL;
	free(cnfparamvals);
	cnfparamvals = NULL;
}

/* handle a global config object. Note that multiple global config statements
 * are permitted (because of plugin support), so once we got a param block,
 * we need to hold to it.
 * rgerhards, 2011-07-19
 */
void
glblProcessCnf(struct cnfobj *o)
{
	int i;

	cnfparamvals = nvlstGetParams(o->nvlst, &paramblk, cnfparamvals);
	dbgprintf("glbl param blk after glblProcessCnf:\n");
	cnfparamsPrint(&paramblk, cnfparamvals);

	/* The next thing is a bit hackish and should be changed in higher
	 * versions. There are a select few parameters which we need to
	 * act on immediately. These are processed here.
	 */
	for(i = 0 ; i < paramblk.nParams ; ++i) {
		if(!cnfparamvals[i].bUsed)
			continue;
		if(!strcmp(paramblk.descr[i].name, "processinternalmessages")) {
			bProcessInternalMessages = (int) cnfparamvals[i].val.d.n;
		}
	}
}

/* Set mainq parameters. Note that when this is not called, we'll use the
 * legacy parameter config. mainq parameters can only be set once.
 */
void
glblProcessMainQCnf(struct cnfobj *o)
{
	if(mainqCnfObj == NULL) {
		mainqCnfObj = o;
	} else {
		errmsg.LogError(0, RS_RET_ERR, "main_queue() object can only be specified "
				"once - all but first ignored\n");
	}
}

/* destruct the main q cnf object after it is no longer needed. This is
 * also used to do some final checks.
 */
void
glblDestructMainqCnfObj()
{
	/* Only destruct if not NULL! */
	if (mainqCnfObj != NULL) {
		nvlstChkUnused(mainqCnfObj->nvlst);
	}
	cnfobjDestruct(mainqCnfObj);
	mainqCnfObj = NULL;
}


/* This processes the "regular" parameters which are to be set after the
 * config has been fully loaded.
 */
void
glblDoneLoadCnf(void)
{
	int i;
	unsigned char *cstr;

	if(cnfparamvals == NULL)
		goto finalize_it;

	for(i = 0 ; i < paramblk.nParams ; ++i) {
		if(!cnfparamvals[i].bUsed)
			continue;
		if(!strcmp(paramblk.descr[i].name, "workdirectory")) {
			cstr = (uchar*) es_str2cstr(cnfparamvals[i].val.d.estr, NULL);
			setWorkDir(NULL, cstr);
		} else if(!strcmp(paramblk.descr[i].name, "localhostname")) {
			free(LocalHostNameOverride);
			LocalHostNameOverride = (uchar*)
				es_str2cstr(cnfparamvals[i].val.d.estr, NULL);
		} else if(!strcmp(paramblk.descr[i].name, "defaultnetstreamdriverkeyfile")) {
			free(pszDfltNetstrmDrvrKeyFile);
			pszDfltNetstrmDrvrKeyFile = (uchar*)
				es_str2cstr(cnfparamvals[i].val.d.estr, NULL);
		} else if(!strcmp(paramblk.descr[i].name, "defaultnetstreamdrivercafile")) {
			free(pszDfltNetstrmDrvrCAF);
			pszDfltNetstrmDrvrCAF = (uchar*)
				es_str2cstr(cnfparamvals[i].val.d.estr, NULL);
		} else if(!strcmp(paramblk.descr[i].name, "defaultnetstreamdriver")) {
			free(pszDfltNetstrmDrvr);
			pszDfltNetstrmDrvr = (uchar*)
				es_str2cstr(cnfparamvals[i].val.d.estr, NULL);
		} else if(!strcmp(paramblk.descr[i].name, "preservefqdn")) {
			bPreserveFQDN = (int) cnfparamvals[i].val.d.n;
		} else if(!strcmp(paramblk.descr[i].name,
				"dropmsgswithmaliciousdnsptrrecords")) {
			bDropMalPTRMsgs = (int) cnfparamvals[i].val.d.n;
		} else if(!strcmp(paramblk.descr[i].name, "action.reportsuspension")) {
			bActionReportSuspension = (int) cnfparamvals[i].val.d.n;
		} else if(!strcmp(paramblk.descr[i].name, "action.reportsuspensioncontinuation")) {
			bActionReportSuspensionCont = (int) cnfparamvals[i].val.d.n;
		} else if(!strcmp(paramblk.descr[i].name, "maxmessagesize")) {
			iMaxLine = (int) cnfparamvals[i].val.d.n;
		} else if(!strcmp(paramblk.descr[i].name, "debug.onshutdown")) {
			glblDebugOnShutdown = (int) cnfparamvals[i].val.d.n;
			errmsg.LogError(0, RS_RET_OK, "debug: onShutdown set to %d", glblDebugOnShutdown);
		} else if(!strcmp(paramblk.descr[i].name, "parser.controlcharacterescapeprefix")) {
			cCCEscapeChar = (uchar) *es_str2cstr(cnfparamvals[i].val.d.estr, NULL);
		} else if(!strcmp(paramblk.descr[i].name, "parser.droptrailinglfonreception")) {
			bDropTrailingLF = (int) cnfparamvals[i].val.d.n;
		} else if(!strcmp(paramblk.descr[i].name, "parser.escapecontrolcharactersonreceive")) {
			bEscapeCCOnRcv = (int) cnfparamvals[i].val.d.n;
		} else if(!strcmp(paramblk.descr[i].name, "parser.spacelfonreceive")) {
			bSpaceLFOnRcv = (int) cnfparamvals[i].val.d.n;
		} else if(!strcmp(paramblk.descr[i].name, "parser.escape8bitcharactersonreceive")) {
			bEscape8BitChars = (int) cnfparamvals[i].val.d.n;
		} else if(!strcmp(paramblk.descr[i].name, "parser.escapecontrolcharactertab")) {
			bEscapeTab = (int) cnfparamvals[i].val.d.n;
		} else if(!strcmp(paramblk.descr[i].name, "parser.escapecontrolcharacterscstyle")) {
			bParserEscapeCCCStyle = (int) cnfparamvals[i].val.d.n;
		} else if(!strcmp(paramblk.descr[i].name, "debug.logfile")) {
			if(pszAltDbgFileName == NULL) {
				pszAltDbgFileName = es_str2cstr(cnfparamvals[i].val.d.estr, NULL);
				if((altdbg = open(pszAltDbgFileName, O_WRONLY|O_CREAT|O_TRUNC|O_NOCTTY|O_CLOEXEC, S_IRUSR|S_IWUSR)) == -1) {
					errmsg.LogError(0, RS_RET_ERR, "debug log file '%s' could not be opened", pszAltDbgFileName);
				}
			}
			errmsg.LogError(0, RS_RET_OK, "debug log file is '%s', fd %d", pszAltDbgFileName, altdbg);
		} else {
			dbgprintf("glblDoneLoadCnf: program error, non-handled "
			  "param '%s'\n", paramblk.descr[i].name);
		}
	}

	if(glblDebugOnShutdown && Debug != DEBUG_FULL) {
		Debug = DEBUG_ONDEMAND;
		stddbg = -1;
	}
finalize_it:	return;
}


/* Initialize the glbl class. Must be called as the very first method
 * before anything else is called inside this class.
 * rgerhards, 2008-02-19
 */
BEGINAbstractObjClassInit(glbl, 1, OBJ_IS_CORE_MODULE) /* class, version */
	/* request objects we use */
	CHKiRet(objUse(prop, CORE_COMPONENT));
	CHKiRet(objUse(errmsg, CORE_COMPONENT));

	/* config handlers are never unregistered and need not be - we are always loaded ;) */
	CHKiRet(regCfSysLineHdlr((uchar *)"debugfile", 0, eCmdHdlrGetWord, setDebugFile, NULL, NULL));
	CHKiRet(regCfSysLineHdlr((uchar *)"debuglevel", 0, eCmdHdlrInt, setDebugLevel, NULL, NULL));
	CHKiRet(regCfSysLineHdlr((uchar *)"workdirectory", 0, eCmdHdlrGetWord, setWorkDir, NULL, NULL));
	CHKiRet(regCfSysLineHdlr((uchar *)"dropmsgswithmaliciousdnsptrrecords", 0, eCmdHdlrBinary, NULL, &bDropMalPTRMsgs, NULL));
	CHKiRet(regCfSysLineHdlr((uchar *)"defaultnetstreamdriver", 0, eCmdHdlrGetWord, NULL, &pszDfltNetstrmDrvr, NULL));
	CHKiRet(regCfSysLineHdlr((uchar *)"defaultnetstreamdrivercafile", 0, eCmdHdlrGetWord, NULL, &pszDfltNetstrmDrvrCAF, NULL));
	CHKiRet(regCfSysLineHdlr((uchar *)"defaultnetstreamdriverkeyfile", 0, eCmdHdlrGetWord, NULL, &pszDfltNetstrmDrvrKeyFile, NULL));
	CHKiRet(regCfSysLineHdlr((uchar *)"defaultnetstreamdrivercertfile", 0, eCmdHdlrGetWord, NULL, &pszDfltNetstrmDrvrCertFile, NULL));
	CHKiRet(regCfSysLineHdlr((uchar *)"localhostname", 0, eCmdHdlrGetWord, NULL, &LocalHostNameOverride, NULL));
	CHKiRet(regCfSysLineHdlr((uchar *)"localhostipif", 0, eCmdHdlrGetWord, setLocalHostIPIF, NULL, NULL));
	CHKiRet(regCfSysLineHdlr((uchar *)"optimizeforuniprocessor", 0, eCmdHdlrBinary, NULL, &bOptimizeUniProc, NULL));
	CHKiRet(regCfSysLineHdlr((uchar *)"preservefqdn", 0, eCmdHdlrBinary, NULL, &bPreserveFQDN, NULL));
	CHKiRet(regCfSysLineHdlr((uchar *)"maxmessagesize", 0, eCmdHdlrSize, NULL, &iMaxLine, NULL));

	/* Deprecated parser config options */
	CHKiRet(regCfSysLineHdlr((uchar *)"controlcharacterescapeprefix", 0, eCmdHdlrGetChar, NULL, &cCCEscapeChar, NULL));
	CHKiRet(regCfSysLineHdlr((uchar *)"droptrailinglfonreception", 0, eCmdHdlrBinary, NULL, &bDropTrailingLF, NULL));
	CHKiRet(regCfSysLineHdlr((uchar *)"escapecontrolcharactersonreceive", 0, eCmdHdlrBinary, NULL, &bEscapeCCOnRcv, NULL));
	CHKiRet(regCfSysLineHdlr((uchar *)"spacelfonreceive", 0, eCmdHdlrBinary, NULL, &bSpaceLFOnRcv, NULL));
	CHKiRet(regCfSysLineHdlr((uchar *)"escape8bitcharactersonreceive", 0, eCmdHdlrBinary, NULL, &bEscape8BitChars, NULL));
	CHKiRet(regCfSysLineHdlr((uchar *)"escapecontrolcharactertab", 0, eCmdHdlrBinary, NULL, &bEscapeTab, NULL));

	CHKiRet(regCfSysLineHdlr((uchar *)"resetconfigvariables", 1, eCmdHdlrCustomHandler, resetConfigVariables, NULL, NULL));

	INIT_ATOMIC_HELPER_MUT(mutTerminateInputs);
ENDObjClassInit(glbl)


/* Exit the glbl class.
 * rgerhards, 2008-04-17
 */
BEGINObjClassExit(glbl, OBJ_IS_CORE_MODULE) /* class, version */
	free(pszDfltNetstrmDrvr);
	free(pszDfltNetstrmDrvrCAF);
	free(pszDfltNetstrmDrvrKeyFile);
	free(pszDfltNetstrmDrvrCertFile);
	free(pszWorkDir);
	free(LocalDomain);
	free(LocalHostName);
	free(LocalHostNameOverride);
	free(LocalFQDNName);
	objRelease(prop, CORE_COMPONENT);
	if(propLocalHostNameToDelete != NULL)
		prop.Destruct(&propLocalHostNameToDelete);
	DESTROY_ATOMIC_HELPER_MUT(mutTerminateInputs);
ENDObjClassExit(glbl)

void glblProcessCnf(struct cnfobj *o);

/* vi:set ai:
 */<|MERGE_RESOLUTION|>--- conflicted
+++ resolved
@@ -124,7 +124,7 @@
 	{ "defaultnetstreamdriver", eCmdHdlrString, 0 },
 	{ "maxmessagesize", eCmdHdlrSize, 0 },
 	{ "action.reportsuspension", eCmdHdlrBinary, 0 },
-<<<<<<< HEAD
+	{ "action.reportsuspensioncontinuation", eCmdHdlrBinary, 0 },
 	{ "parser.controlcharacterescapeprefix", eCmdHdlrGetChar, 0 },
 	{ "parser.droptrailinglfonreception", eCmdHdlrBinary, 0 },
 	{ "parser.escapecontrolcharactersonreceive", eCmdHdlrBinary, 0 },
@@ -132,9 +132,6 @@
 	{ "parser.escape8bitcharactersonreceive", eCmdHdlrBinary, 0},
 	{ "parser.escapecontrolcharactertab", eCmdHdlrBinary, 0},
 	{ "parser.escapecontrolcharacterscstyle", eCmdHdlrBinary, 0 },
-=======
-	{ "action.reportsuspensioncontinuation", eCmdHdlrBinary, 0 },
->>>>>>> 82d09330
 	{ "processinternalmessages", eCmdHdlrBinary, 0 }
 };
 static struct cnfparamblk paramblk =
