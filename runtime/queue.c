/* queue.c
 *
 * This file implements the queue object and its several queueing methods.
 * 
 * File begun on 2008-01-03 by RGerhards
 *
 * There is some in-depth documentation available in doc/dev_queue.html
 * (and in the web doc set on http://www.rsyslog.com/doc). Be sure to read it
 * if you are getting aquainted to the object.
 *
 * NOTE: as of 2009-04-22, I have begin to remove the qqueue* prefix from static
 * function names - this makes it really hard to read and does not provide much
 * benefit, at least I (now) think so...
 *
 * Copyright 2008-2011 Rainer Gerhards and Adiscon GmbH.
 *
 * This file is part of the rsyslog runtime library.
 *
 * The rsyslog runtime library is free software: you can redistribute it and/or modify
 * it under the terms of the GNU Lesser General Public License as published by
 * the Free Software Foundation, either version 3 of the License, or
 * (at your option) any later version.
 *
 * The rsyslog runtime library is distributed in the hope that it will be useful,
 * but WITHOUT ANY WARRANTY; without even the implied warranty of
 * MERCHANTABILITY or FITNESS FOR A PARTICULAR PURPOSE.  See the
 * GNU Lesser General Public License for more details.
 *
 * You should have received a copy of the GNU Lesser General Public License
 * along with the rsyslog runtime library.  If not, see <http://www.gnu.org/licenses/>.
 *
 * A copy of the GPL can be found in the file "COPYING" in this distribution.
 * A copy of the LGPL can be found in the file "COPYING.LESSER" in this distribution.
 */
#include "config.h"

#include <stdio.h>
#include <stdlib.h>
#include <string.h>
#include <assert.h>
#include <signal.h>
#include <pthread.h>
#include <fcntl.h>
#include <unistd.h>
#include <sys/stat.h>	 /* required for HP UX */
#include <time.h>
#include <errno.h>

#include "rsyslog.h"
#include "queue.h"
#include "stringbuf.h"
#include "srUtils.h"
#include "obj.h"
#include "wtp.h"
#include "wti.h"
#include "msg.h"
#include "atomic.h"
#include "errmsg.h"
#include "datetime.h"
#include "unicode-helper.h"
#include "statsobj.h"
#include "msg.h" /* TODO: remove once we remove MsgAddRef() call */

#ifdef OS_SOLARIS
#	include <sched.h>
#endif

/* static data */
DEFobjStaticHelpers
DEFobjCurrIf(glbl)
DEFobjCurrIf(strm)
DEFobjCurrIf(errmsg)
DEFobjCurrIf(datetime)
DEFobjCurrIf(statsobj)

/* forward-definitions */
static inline rsRetVal doEnqSingleObj(qqueue_t *pThis, flowControl_t flowCtlType, void *pUsr);
static rsRetVal qqueueChkPersist(qqueue_t *pThis, int nUpdates);
static rsRetVal RateLimiter(qqueue_t *pThis);
static int qqueueChkStopWrkrDA(qqueue_t *pThis);
static rsRetVal GetDeqBatchSize(qqueue_t *pThis, int *pVal);
static rsRetVal ConsumerDA(qqueue_t *pThis, wti_t *pWti);
static rsRetVal batchProcessed(qqueue_t *pThis, wti_t *pWti);
static rsRetVal qqueueMultiEnqObjNonDirect(qqueue_t *pThis, multi_submit_t *pMultiSub);
static rsRetVal qqueueMultiEnqObjDirect(qqueue_t *pThis, multi_submit_t *pMultiSub);
static rsRetVal qAddDirect(qqueue_t *pThis, void* pUsr);
static rsRetVal qDestructDirect(qqueue_t __attribute__((unused)) *pThis);
static rsRetVal qConstructDirect(qqueue_t __attribute__((unused)) *pThis);
static rsRetVal qDelDirect(qqueue_t __attribute__((unused)) *pThis);
static rsRetVal qDestructDisk(qqueue_t *pThis);

/* some constants for queuePersist () */
#define QUEUE_CHECKPOINT	1
#define QUEUE_NO_CHECKPOINT	0

/* debug aid */
static void displayBatchState(batch_t *pBatch)
{
	int i;
	for(i = 0 ; i < pBatch->nElem ; ++i) {
		dbgprintf("XXXXX: displayBatchState %p[%d]: %d\n", pBatch, i, pBatch->pElem[i].state);
	}
}

/***********************************************************************
 * we need a private data structure, the "to-delete" list. As C does
 * not provide any partly private data structures, we implement this
 * structure right here inside the module.
 * Note that this list must always be kept sorted based on a unique
 * dequeue ID (which is monotonically increasing).
 * rgerhards, 2009-05-18
 ***********************************************************************/

/* generate next uniqueue dequeue ID. Note that uniqueness is only required
 * on a per-queue basis and while this instance runs. So a stricly monotonically
 * increasing counter is sufficient (if enough bits are used).
 */
static inline qDeqID getNextDeqID(qqueue_t *pQueue)
{
	ISOBJ_TYPE_assert(pQueue, qqueue);
	return pQueue->deqIDAdd++;
}


/* return the top element of the to-delete list or NULL, if the
 * list is empty.
 */
static inline toDeleteLst_t *tdlPeek(qqueue_t *pQueue)
{
	ISOBJ_TYPE_assert(pQueue, qqueue);
	return pQueue->toDeleteLst;
}


/* remove the top element of the to-delete list. Nothing but the
 * element itself is destroyed. Must not be called when the list
 * is empty.
 */
static inline rsRetVal tdlPop(qqueue_t *pQueue)
{
	toDeleteLst_t *pRemove;
	DEFiRet;

	ISOBJ_TYPE_assert(pQueue, qqueue);
	assert(pQueue->toDeleteLst != NULL);

	pRemove = pQueue->toDeleteLst;
	pQueue->toDeleteLst = pQueue->toDeleteLst->pNext;
	free(pRemove);

	RETiRet;
}


/* Add a new to-delete list entry. The function allocates the data
 * structure, populates it with the values provided and links the new
 * element into the correct place inside the list.
 */
static inline rsRetVal tdlAdd(qqueue_t *pQueue, qDeqID deqID, int nElemDeq)
{
	toDeleteLst_t *pNew;
	toDeleteLst_t *pPrev;
	DEFiRet;

	ISOBJ_TYPE_assert(pQueue, qqueue);
	assert(pQueue->toDeleteLst != NULL);

	CHKmalloc(pNew = MALLOC(sizeof(toDeleteLst_t)));
	pNew->deqID = deqID;
	pNew->nElemDeq = nElemDeq;

	/* now find right spot */
	for(  pPrev = pQueue->toDeleteLst
	    ; pPrev != NULL && deqID > pPrev->deqID
	    ; pPrev = pPrev->pNext) {
		/*JUST SEARCH*/;
	}

	if(pPrev == NULL) {
		pNew->pNext = pQueue->toDeleteLst;
		pQueue->toDeleteLst = pNew;
	} else {
		pNew->pNext = pPrev->pNext;
		pPrev->pNext = pNew;
	}

finalize_it:
	RETiRet;
}


/* methods */


/* get the physical queue size. Must only be called
 * while mutex is locked!
 * rgerhards, 2008-01-29
 */
static inline int
getPhysicalQueueSize(qqueue_t *pThis)
{
	return pThis->iQueueSize;
}


/* get the logical queue size (that is store size minus logically dequeued elements).
 * Must only be called while mutex is locked!
 * rgerhards, 2009-05-19
 */
static inline int
getLogicalQueueSize(qqueue_t *pThis)
{
	return pThis->iQueueSize - pThis->nLogDeq;
}



/* This function drains the queue in cases where this needs to be done. The most probable
 * reason is a HUP which needs to discard data (because the queue is configured to be lossy).
 * During a shutdown, this is typically not needed, as the OS frees up ressources and does
 * this much quicker than when we clean up ourselvs. -- rgerhards, 2008-10-21
 * This function returns void, as it makes no sense to communicate an error back, even if
 * it happens.
 * This functions works "around" the regular deque mechanism, because it is only used to
 * clean up (in cases where message loss is acceptable). 
 */
static inline void queueDrain(qqueue_t *pThis)
{
	void *pUsr;
	ASSERT(pThis != NULL);

	BEGINfunc
	DBGOPRINT((obj_t*) pThis, "queue (type %d) will lose %d messages, destroying...\n", pThis->qType, pThis->iQueueSize);
	/* iQueueSize is not decremented by qDel(), so we need to do it ourselves */
	while(ATOMIC_DEC_AND_FETCH(&pThis->iQueueSize, &pThis->mutQueueSize) > 0) {
		pThis->qDeq(pThis, &pUsr);
		if(pUsr != NULL) {
			objDestruct(pUsr);
		}
		pThis->qDel(pThis);
	}
	ENDfunc
}


/* --------------- code for disk-assisted (DA) queue modes -------------------- */


/* returns the number of workers that should be advised at
 * this point in time. The mutex must be locked when
 * ths function is called. -- rgerhards, 2008-01-25
 */
static inline rsRetVal
qqueueAdviseMaxWorkers(qqueue_t *pThis)
{
	DEFiRet;
	int iMaxWorkers;

	ISOBJ_TYPE_assert(pThis, qqueue);

	if(!pThis->bEnqOnly) {
		if(pThis->bIsDA && getLogicalQueueSize(pThis) >= pThis->iHighWtrMrk) {
			DBGOPRINT((obj_t*) pThis, "(re)activating DA worker\n");
			wtpAdviseMaxWorkers(pThis->pWtpDA, 1); /* disk queues have always one worker */
		} else {
			if(getLogicalQueueSize(pThis) == 0) {
				iMaxWorkers = 0;
			} else if(pThis->qType == QUEUETYPE_DISK || pThis->iMinMsgsPerWrkr == 0) {
				iMaxWorkers = 1;
			} else {
				iMaxWorkers = getLogicalQueueSize(pThis) / pThis->iMinMsgsPerWrkr + 1;
			}
			wtpAdviseMaxWorkers(pThis->pWtpReg, iMaxWorkers);
		}
	}

	RETiRet;
}


/* check if we run in disk-assisted mode and record that
 * setting for easy (and quick!) access in the future. This
 * function must only be called from constructors and only
 * from those that support disk-assisted modes (aka memory-
 * based queue drivers).
 * rgerhards, 2008-01-14
 */
static rsRetVal
qqueueChkIsDA(qqueue_t *pThis)
{
	DEFiRet;

	ISOBJ_TYPE_assert(pThis, qqueue);
	if(pThis->pszFilePrefix != NULL) {
		pThis->bIsDA = 1;
		DBGOPRINT((obj_t*) pThis, "is disk-assisted, disk will be used on demand\n");
	} else {
		DBGOPRINT((obj_t*) pThis, "is NOT disk-assisted\n");
	}

	RETiRet;
}


/* Start disk-assisted queue mode.
 * rgerhards, 2008-01-15
 */
static rsRetVal
StartDA(qqueue_t *pThis)
{
	DEFiRet;
	uchar pszDAQName[128];

	ISOBJ_TYPE_assert(pThis, qqueue);

	/* create message queue */
	CHKiRet(qqueueConstruct(&pThis->pqDA, QUEUETYPE_DISK , 1, 0, pThis->pConsumer));

	/* give it a name */
	snprintf((char*) pszDAQName, sizeof(pszDAQName)/sizeof(uchar), "%s[DA]", obj.GetName((obj_t*) pThis));
	obj.SetName((obj_t*) pThis->pqDA, pszDAQName);

	/* as the created queue is the same object class, we take the
	 * liberty to access its properties directly.
	 */
	pThis->pqDA->pqParent = pThis;

	CHKiRet(qqueueSetpUsr(pThis->pqDA, pThis->pUsr));
	CHKiRet(qqueueSetsizeOnDiskMax(pThis->pqDA, pThis->sizeOnDiskMax));
	CHKiRet(qqueueSetiDeqSlowdown(pThis->pqDA, pThis->iDeqSlowdown));
	CHKiRet(qqueueSetMaxFileSize(pThis->pqDA, pThis->iMaxFileSize));
	CHKiRet(qqueueSetFilePrefix(pThis->pqDA, pThis->pszFilePrefix, pThis->lenFilePrefix));
	CHKiRet(qqueueSetiPersistUpdCnt(pThis->pqDA, pThis->iPersistUpdCnt));
	CHKiRet(qqueueSetbSyncQueueFiles(pThis->pqDA, pThis->bSyncQueueFiles));
	CHKiRet(qqueueSettoActShutdown(pThis->pqDA, pThis->toActShutdown));
	CHKiRet(qqueueSettoEnq(pThis->pqDA, pThis->toEnq));
	CHKiRet(qqueueSetiDeqtWinFromHr(pThis->pqDA, pThis->iDeqtWinFromHr));
	CHKiRet(qqueueSetiDeqtWinToHr(pThis->pqDA, pThis->iDeqtWinToHr));
	CHKiRet(qqueueSettoQShutdown(pThis->pqDA, pThis->toQShutdown));
	CHKiRet(qqueueSetiHighWtrMrk(pThis->pqDA, 0));
	CHKiRet(qqueueSetiDiscardMrk(pThis->pqDA, 0));

	iRet = qqueueStart(pThis->pqDA);
	/* file not found is expected, that means it is no previous QIF available */
	if(iRet != RS_RET_OK && iRet != RS_RET_FILE_NOT_FOUND) {
		errno = 0; /* else an errno is shown in errmsg! */
		errmsg.LogError(errno, iRet, "error starting up disk queue, using pure in-memory mode");
		pThis->bIsDA = 0;	/* disable memory mode */
		FINALIZE; /* something is wrong */
	}

	DBGOPRINT((obj_t*) pThis, "DA queue initialized, disk queue 0x%lx\n",
		  qqueueGetID(pThis->pqDA));

finalize_it:
	if(iRet != RS_RET_OK) {
		if(pThis->pqDA != NULL) {
			qqueueDestruct(&pThis->pqDA);
		}
		DBGOPRINT((obj_t*) pThis, "error %d creating disk queue - giving up.\n", iRet);
		pThis->bIsDA = 0;
	}

	RETiRet;
}


/* initiate DA mode
 * param bEnqOnly tells if the disk queue is to be run in enqueue-only mode. This may
 * be needed during shutdown of memory queues which need to be persisted to disk.
 * If this function fails (should not happen), DA mode is not turned on.
 * rgerhards, 2008-01-16
 */
static rsRetVal
InitDA(qqueue_t *pThis, int bLockMutex)
{
	DEFiRet;
	DEFVARS_mutexProtection;
	uchar pszBuf[64];
	size_t lenBuf;

	BEGIN_MTX_PROTECTED_OPERATIONS(pThis->mut, bLockMutex);
	/* check if we already have a DA worker pool. If not, initiate one. Please note that the
	 * pool is created on first need but never again destructed (until the queue is). This
	 * is intentional. We assume that when we need it once, we may also need it on another
	 * occasion. Ressources used are quite minimal when no worker is running.
	 * rgerhards, 2008-01-24
	 * NOTE: this is the DA worker *pool*, not the DA queue!
	 */
	lenBuf = snprintf((char*)pszBuf, sizeof(pszBuf), "%s:DAwpool", obj.GetName((obj_t*) pThis));
	CHKiRet(wtpConstruct		(&pThis->pWtpDA));
	CHKiRet(wtpSetDbgHdr		(pThis->pWtpDA, pszBuf, lenBuf));
	CHKiRet(wtpSetpfChkStopWrkr	(pThis->pWtpDA, (rsRetVal (*)(void *pUsr, int)) qqueueChkStopWrkrDA));
	CHKiRet(wtpSetpfGetDeqBatchSize	(pThis->pWtpDA, (rsRetVal (*)(void *pUsr, int*)) GetDeqBatchSize));
	CHKiRet(wtpSetpfDoWork		(pThis->pWtpDA, (rsRetVal (*)(void *pUsr, void *pWti)) ConsumerDA));
	CHKiRet(wtpSetpfObjProcessed	(pThis->pWtpDA, (rsRetVal (*)(void *pUsr, wti_t *pWti)) batchProcessed));
	CHKiRet(wtpSetpmutUsr		(pThis->pWtpDA, pThis->mut));
	CHKiRet(wtpSetpcondBusy		(pThis->pWtpDA, &pThis->notEmpty));
	CHKiRet(wtpSetiNumWorkerThreads	(pThis->pWtpDA, 1));
	CHKiRet(wtpSettoWrkShutdown	(pThis->pWtpDA, pThis->toWrkShutdown));
	CHKiRet(wtpSetpUsr		(pThis->pWtpDA, pThis));
	CHKiRet(wtpConstructFinalize	(pThis->pWtpDA));
	/* if we reach this point, we have a "good" DA worker pool */

	/* now construct the actual queue (if it does not already exist) */
	if(pThis->pqDA == NULL) {
		CHKiRet(StartDA(pThis));
	}

finalize_it:
	END_MTX_PROTECTED_OPERATIONS(pThis->mut);
	RETiRet;
}


/* --------------- end code for disk-assisted queue modes -------------------- */


/* Now, we define type-specific handlers. The provide a generic functionality,
 * but for this specific type of queue. The mapping to these handlers happens during
 * queue construction. Later on, handlers are called by pointers present in the
 * queue instance object.
 */

/* -------------------- fixed array -------------------- */
static rsRetVal qConstructFixedArray(qqueue_t *pThis)
{
	DEFiRet;

	ASSERT(pThis != NULL);

	if(pThis->iMaxQueueSize == 0)
		ABORT_FINALIZE(RS_RET_QSIZE_ZERO);

	if((pThis->tVars.farray.pBuf = MALLOC(sizeof(void *) * pThis->iMaxQueueSize)) == NULL) {
		ABORT_FINALIZE(RS_RET_OUT_OF_MEMORY);
	}

	pThis->tVars.farray.deqhead = 0;
	pThis->tVars.farray.head = 0;
	pThis->tVars.farray.tail = 0;

	qqueueChkIsDA(pThis);

finalize_it:
	RETiRet;
}


static rsRetVal qDestructFixedArray(qqueue_t *pThis)
{
	DEFiRet;
	
	ASSERT(pThis != NULL);

	queueDrain(pThis); /* discard any remaining queue entries */
	free(pThis->tVars.farray.pBuf);

	RETiRet;
}


static rsRetVal qAddFixedArray(qqueue_t *pThis, void* in)
{
	DEFiRet;

	ASSERT(pThis != NULL);
	pThis->tVars.farray.pBuf[pThis->tVars.farray.tail] = in;
	pThis->tVars.farray.tail++;
	if (pThis->tVars.farray.tail == pThis->iMaxQueueSize)
		pThis->tVars.farray.tail = 0;

	RETiRet;
}


static rsRetVal qDeqFixedArray(qqueue_t *pThis, void **out)
{
	DEFiRet;

	ASSERT(pThis != NULL);
	*out = (void*) pThis->tVars.farray.pBuf[pThis->tVars.farray.deqhead];

	pThis->tVars.farray.deqhead++;
	if (pThis->tVars.farray.deqhead == pThis->iMaxQueueSize)
		pThis->tVars.farray.deqhead = 0;

	RETiRet;
}


static rsRetVal qDelFixedArray(qqueue_t *pThis)
{
	DEFiRet;

	ASSERT(pThis != NULL);

	pThis->tVars.farray.head++;
	if (pThis->tVars.farray.head == pThis->iMaxQueueSize)
		pThis->tVars.farray.head = 0;

	RETiRet;
}


/* -------------------- linked list  -------------------- */


static rsRetVal qConstructLinkedList(qqueue_t *pThis)
{
	DEFiRet;

	ASSERT(pThis != NULL);

	pThis->tVars.linklist.pDeqRoot = NULL;
	pThis->tVars.linklist.pDelRoot = NULL;
	pThis->tVars.linklist.pLast = NULL;

	qqueueChkIsDA(pThis);

	RETiRet;
}


static rsRetVal qDestructLinkedList(qqueue_t __attribute__((unused)) *pThis)
{
	DEFiRet;

	queueDrain(pThis); /* discard any remaining queue entries */

	/* with the linked list type, there is nothing left to do here. The
	 * reason is that there are no dynamic elements for the list itself.
	 */

	RETiRet;
}

static rsRetVal qAddLinkedList(qqueue_t *pThis, void* pUsr)
{
	qLinkedList_t *pEntry;
	DEFiRet;

	CHKmalloc((pEntry = (qLinkedList_t*) MALLOC(sizeof(qLinkedList_t))));

	pEntry->pNext = NULL;
	pEntry->pUsr = pUsr;

	if(pThis->tVars.linklist.pDelRoot == NULL) {
		pThis->tVars.linklist.pDelRoot = pThis->tVars.linklist.pDeqRoot = pThis->tVars.linklist.pLast = pEntry;
	} else {
		pThis->tVars.linklist.pLast->pNext = pEntry;
		pThis->tVars.linklist.pLast = pEntry;
	}

	if(pThis->tVars.linklist.pDeqRoot == NULL) {
		pThis->tVars.linklist.pDeqRoot = pEntry;
	}

finalize_it:
	RETiRet;
}


static rsRetVal qDeqLinkedList(qqueue_t *pThis, obj_t **ppUsr)
{
	qLinkedList_t *pEntry;
	DEFiRet;

	pEntry = pThis->tVars.linklist.pDeqRoot;
	ISOBJ_TYPE_assert(pEntry->pUsr, msg);
	*ppUsr = pEntry->pUsr;
	pThis->tVars.linklist.pDeqRoot = pEntry->pNext;

	RETiRet;
}


static rsRetVal qDelLinkedList(qqueue_t *pThis)
{
	qLinkedList_t *pEntry;
	DEFiRet;

	pEntry = pThis->tVars.linklist.pDelRoot;

	if(pThis->tVars.linklist.pDelRoot == pThis->tVars.linklist.pLast) {
		pThis->tVars.linklist.pDelRoot = pThis->tVars.linklist.pDeqRoot = pThis->tVars.linklist.pLast = NULL;
	} else {
		pThis->tVars.linklist.pDelRoot = pEntry->pNext;
	}

	free(pEntry);

	RETiRet;
}


/* -------------------- disk  -------------------- */


/* The following function is used to "save" ourself from being killed by
 * a fatally failed disk queue. A fatal failure is, for example, if no 
 * data can be read or written. In that case, the disk support is disabled,
 * with all on-disk structures kept as-is as much as possible. Instead, the
 * queue is switched to direct mode, so that at least 
 * some processing can happen. Of course, this may still have lots of
 * undesired side-effects, but is probably better than aborting the
 * syslogd. Note that this function *must* succeed in one way or another, as
 * we can not recover from failure here. But it may emit different return
 * states, which can trigger different processing in the higher layers.
 * rgerhards, 2011-05-03
 */
static inline rsRetVal
queueSwitchToEmergencyMode(qqueue_t *pThis, rsRetVal initiatingError)
{
	pThis->iQueueSize = 0;
	pThis->nLogDeq = 0;
	qDestructDisk(pThis); /* free disk structures */

	pThis->qType = QUEUETYPE_DIRECT;
	pThis->qConstruct = qConstructDirect;
	pThis->qDestruct = qDestructDirect;
	pThis->qAdd = qAddDirect;
	pThis->qDel = qDelDirect;
	pThis->MultiEnq = qqueueMultiEnqObjDirect;
	if(pThis->pqParent != NULL) {
		DBGOPRINT((obj_t*) pThis, "DA queue is in emergency mode, disabling DA in parent\n");
		pThis->pqParent->bIsDA = 0;
		pThis->pqParent->pqDA = NULL;
		/* This may have undesired side effects, not sure if I really evaluated
		 * all. So you know where to look at if you come to this point during
		 * troubleshooting ;) -- rgerhards, 2011-05-03
		 */
	}

	errmsg.LogError(0, initiatingError, "fatal error on disk queue '%s', emergency switch to direct mode",
			obj.GetName((obj_t*) pThis));
	return RS_RET_ERR_QUEUE_EMERGENCY;
}


static rsRetVal
qqueueLoadPersStrmInfoFixup(strm_t *pStrm, qqueue_t __attribute__((unused)) *pThis)
{
	DEFiRet;
	ISOBJ_TYPE_assert(pStrm, strm);
	ISOBJ_TYPE_assert(pThis, qqueue);
	CHKiRet(strm.SetDir(pStrm, glbl.GetWorkDir(), strlen((char*)glbl.GetWorkDir())));
finalize_it:
	RETiRet;
}


/* The method loads the persistent queue information.
 * rgerhards, 2008-01-11
 */
static rsRetVal 
qqueueTryLoadPersistedInfo(qqueue_t *pThis)
{
	DEFiRet;
	strm_t *psQIF = NULL;
	uchar pszQIFNam[MAXFNAME];
	size_t lenQIFNam;
	struct stat stat_buf;

	ISOBJ_TYPE_assert(pThis, qqueue);

	/* Construct file name */
	lenQIFNam = snprintf((char*)pszQIFNam, sizeof(pszQIFNam) / sizeof(uchar), "%s/%s.qi",
			     (char*) glbl.GetWorkDir(), (char*)pThis->pszFilePrefix);

	/* check if the file exists */
	if(stat((char*) pszQIFNam, &stat_buf) == -1) {
		if(errno == ENOENT) {
			DBGOPRINT((obj_t*) pThis, "clean startup, no .qi file found\n");
			ABORT_FINALIZE(RS_RET_FILE_NOT_FOUND);
		} else {
			DBGOPRINT((obj_t*) pThis, "error %d trying to access .qi file\n", errno);
			ABORT_FINALIZE(RS_RET_IO_ERROR);
		}
	}

	/* If we reach this point, we have a .qi file */

	CHKiRet(strm.Construct(&psQIF));
	CHKiRet(strm.SettOperationsMode(psQIF, STREAMMODE_READ));
	CHKiRet(strm.SetsType(psQIF, STREAMTYPE_FILE_SINGLE));
	CHKiRet(strm.SetFName(psQIF, pszQIFNam, lenQIFNam));
	CHKiRet(strm.ConstructFinalize(psQIF));

	/* first, we try to read the property bag for ourselfs */
	CHKiRet(obj.DeserializePropBag((obj_t*) pThis, psQIF));
	
	/* then the stream objects (same order as when persisted!) */
	CHKiRet(obj.Deserialize(&pThis->tVars.disk.pWrite, (uchar*) "strm", psQIF,
			       (rsRetVal(*)(obj_t*,void*))qqueueLoadPersStrmInfoFixup, pThis));
	CHKiRet(obj.Deserialize(&pThis->tVars.disk.pReadDel, (uchar*) "strm", psQIF,
			       (rsRetVal(*)(obj_t*,void*))qqueueLoadPersStrmInfoFixup, pThis));

	/* create a duplicate for the read "pointer".
	 */

	CHKiRet(strm.Dup(pThis->tVars.disk.pReadDel, &pThis->tVars.disk.pReadDeq));
	CHKiRet(strm.SetbDeleteOnClose(pThis->tVars.disk.pReadDeq, 0)); /* deq must NOT delete the files! */
	CHKiRet(strm.ConstructFinalize(pThis->tVars.disk.pReadDeq));

	CHKiRet(strm.SeekCurrOffs(pThis->tVars.disk.pWrite));
	CHKiRet(strm.SeekCurrOffs(pThis->tVars.disk.pReadDel));
	CHKiRet(strm.SeekCurrOffs(pThis->tVars.disk.pReadDeq));

	/* OK, we could successfully read the file, so we now can request that it be
	 * deleted when we are done with the persisted information.
	 */
	pThis->bNeedDelQIF = 1;

finalize_it:
	if(psQIF != NULL)
		strm.Destruct(&psQIF);

	if(iRet != RS_RET_OK) {
		DBGOPRINT((obj_t*) pThis, "error %d reading .qi file - can not read persisted info (if any)\n",
			  iRet);
	}

	RETiRet;
}


/* disk queue constructor.
 * Note that we use a file limit of 10,000,000 files. That number should never pose a
 * problem. If so, I guess the user has a design issue... But of course, the code can
 * always be changed (though it would probably be more appropriate to increase the
 * allowed file size at this point - that should be a config setting...
 * rgerhards, 2008-01-10
 */
static rsRetVal qConstructDisk(qqueue_t *pThis)
{
	DEFiRet;
	int bRestarted = 0;

	ASSERT(pThis != NULL);

	/* and now check if there is some persistent information that needs to be read in */
	iRet = qqueueTryLoadPersistedInfo(pThis);
	if(iRet == RS_RET_OK)
		bRestarted = 1;
	else if(iRet != RS_RET_FILE_NOT_FOUND)
			FINALIZE;

	if(bRestarted == 1) {
		;
	} else {
		CHKiRet(strm.Construct(&pThis->tVars.disk.pWrite));
		CHKiRet(strm.SetbSync(pThis->tVars.disk.pWrite, pThis->bSyncQueueFiles));
		CHKiRet(strm.SetDir(pThis->tVars.disk.pWrite, glbl.GetWorkDir(), strlen((char*)glbl.GetWorkDir())));
		CHKiRet(strm.SetiMaxFiles(pThis->tVars.disk.pWrite, 10000000));
		CHKiRet(strm.SettOperationsMode(pThis->tVars.disk.pWrite, STREAMMODE_WRITE));
		CHKiRet(strm.SetsType(pThis->tVars.disk.pWrite, STREAMTYPE_FILE_CIRCULAR));
		CHKiRet(strm.ConstructFinalize(pThis->tVars.disk.pWrite));

		CHKiRet(strm.Construct(&pThis->tVars.disk.pReadDeq));
		CHKiRet(strm.SetbDeleteOnClose(pThis->tVars.disk.pReadDeq, 0));
		CHKiRet(strm.SetDir(pThis->tVars.disk.pReadDeq, glbl.GetWorkDir(), strlen((char*)glbl.GetWorkDir())));
		CHKiRet(strm.SetiMaxFiles(pThis->tVars.disk.pReadDeq, 10000000));
		CHKiRet(strm.SettOperationsMode(pThis->tVars.disk.pReadDeq, STREAMMODE_READ));
		CHKiRet(strm.SetsType(pThis->tVars.disk.pReadDeq, STREAMTYPE_FILE_CIRCULAR));
		CHKiRet(strm.ConstructFinalize(pThis->tVars.disk.pReadDeq));

		CHKiRet(strm.Construct(&pThis->tVars.disk.pReadDel));
		CHKiRet(strm.SetbSync(pThis->tVars.disk.pReadDel, pThis->bSyncQueueFiles));
		CHKiRet(strm.SetbDeleteOnClose(pThis->tVars.disk.pReadDel, 1));
		CHKiRet(strm.SetDir(pThis->tVars.disk.pReadDel, glbl.GetWorkDir(), strlen((char*)glbl.GetWorkDir())));
		CHKiRet(strm.SetiMaxFiles(pThis->tVars.disk.pReadDel, 10000000));
		CHKiRet(strm.SettOperationsMode(pThis->tVars.disk.pReadDel, STREAMMODE_READ));
		CHKiRet(strm.SetsType(pThis->tVars.disk.pReadDel, STREAMTYPE_FILE_CIRCULAR));
		CHKiRet(strm.ConstructFinalize(pThis->tVars.disk.pReadDel));

		CHKiRet(strm.SetFName(pThis->tVars.disk.pWrite,   pThis->pszFilePrefix, pThis->lenFilePrefix));
		CHKiRet(strm.SetFName(pThis->tVars.disk.pReadDeq, pThis->pszFilePrefix, pThis->lenFilePrefix));
		CHKiRet(strm.SetFName(pThis->tVars.disk.pReadDel, pThis->pszFilePrefix, pThis->lenFilePrefix));
	}

	/* now we set (and overwrite in case of a persisted restart) some parameters which
	 * should always reflect the current configuration variables. Be careful by doing so,
	 * for example file name generation must not be changed as that would break the
	 * ability to read existing queue files. -- rgerhards, 2008-01-12
	 */
	CHKiRet(strm.SetiMaxFileSize(pThis->tVars.disk.pWrite, pThis->iMaxFileSize));
	CHKiRet(strm.SetiMaxFileSize(pThis->tVars.disk.pReadDeq, pThis->iMaxFileSize));
	CHKiRet(strm.SetiMaxFileSize(pThis->tVars.disk.pReadDel, pThis->iMaxFileSize));

finalize_it:
	RETiRet;
}


static rsRetVal qDestructDisk(qqueue_t *pThis)
{
	DEFiRet;
	
	ASSERT(pThis != NULL);
	
	if(pThis->tVars.disk.pWrite != NULL)
		strm.Destruct(&pThis->tVars.disk.pWrite);
	if(pThis->tVars.disk.pReadDeq != NULL)
		strm.Destruct(&pThis->tVars.disk.pReadDeq);
	if(pThis->tVars.disk.pReadDel != NULL)
		strm.Destruct(&pThis->tVars.disk.pReadDel);

	RETiRet;
}

static rsRetVal qAddDisk(qqueue_t *pThis, void* pUsr)
{
	DEFiRet;
	number_t nWriteCount;

	ASSERT(pThis != NULL);

	CHKiRet(strm.SetWCntr(pThis->tVars.disk.pWrite, &nWriteCount));
	CHKiRet((objSerialize(pUsr))(pUsr, pThis->tVars.disk.pWrite));
	CHKiRet(strm.Flush(pThis->tVars.disk.pWrite));
	CHKiRet(strm.SetWCntr(pThis->tVars.disk.pWrite, NULL)); /* no more counting for now... */

	pThis->tVars.disk.sizeOnDisk += nWriteCount;

	/* we have enqueued the user element to disk. So we now need to destruct
	 * the in-memory representation. The instance will be re-created upon
	 * dequeue. -- rgerhards, 2008-07-09
	 */
	objDestruct(pUsr);

	DBGOPRINT((obj_t*) pThis, "write wrote %lld octets to disk, queue disk size now %lld octets, EnqOnly:%d\n",
		   nWriteCount, pThis->tVars.disk.sizeOnDisk, pThis->bEnqOnly);

finalize_it:
	RETiRet;
}


static rsRetVal qDeqDisk(qqueue_t *pThis, void **ppUsr)
{
	DEFiRet;
	iRet = obj.Deserialize(ppUsr, (uchar*) "msg", pThis->tVars.disk.pReadDeq, NULL, NULL);
	RETiRet;
}


static rsRetVal qDelDisk(qqueue_t *pThis)
{
	obj_t *pDummyObj;	/* we need to deserialize it... */
	DEFiRet;

	int64 offsIn;
	int64 offsOut;

	CHKiRet(strm.GetCurrOffset(pThis->tVars.disk.pReadDel, &offsIn));
	CHKiRet(obj.Deserialize(&pDummyObj, (uchar*) "msg", pThis->tVars.disk.pReadDel, NULL, NULL));
	objDestruct(pDummyObj);
	CHKiRet(strm.GetCurrOffset(pThis->tVars.disk.pReadDel, &offsOut));

	/* This time it is a bit tricky: we free disk space only upon file deletion. So we need
	 * to keep track of what we have read until we get an out-offset that is lower than the
	 * in-offset (which indicates file change). Then, we can subtract the whole thing from
	 * the on-disk size. -- rgerhards, 2008-01-30
	 */
	if(offsIn < offsOut) {
		pThis->tVars.disk.bytesRead += offsOut - offsIn;
	} else {
		pThis->tVars.disk.sizeOnDisk -= pThis->tVars.disk.bytesRead;
		pThis->tVars.disk.bytesRead = offsOut;
		DBGOPRINT((obj_t*) pThis, "a file has been deleted, now %lld octets disk space used\n", pThis->tVars.disk.sizeOnDisk);
		/* awake possibly waiting enq process */
		pthread_cond_signal(&pThis->notFull); /* we hold the mutex while we are in here! */
	}

finalize_it:
	RETiRet;
}


/* -------------------- direct (no queueing) -------------------- */
static rsRetVal qConstructDirect(qqueue_t __attribute__((unused)) *pThis)
{
	return RS_RET_OK;
}


static rsRetVal qDestructDirect(qqueue_t __attribute__((unused)) *pThis)
{
	return RS_RET_OK;
}

static rsRetVal qAddDirect(qqueue_t *pThis, void* pUsr)
{
	batch_t singleBatch;
	batch_obj_t batchObj;
	int i;
	DEFiRet;

	//TODO: init batchObj (states _OK and new fields -- CHECK)
	ASSERT(pThis != NULL);

	/* calling the consumer is quite different here than it is from a worker thread */
	/* we need to provide the consumer's return value back to the caller because in direct
	 * mode the consumer probably has a lot to convey (which get's lost in the other modes
	 * because they are asynchronous. But direct mode is deliberately synchronous.
	 * rgerhards, 2008-02-12
	 * We use our knowledge about the batch_t structure below, but without that, we
	 * pay a too-large performance toll... -- rgerhards, 2009-04-22
	 */
	memset(&batchObj, 0, sizeof(batch_obj_t));
	memset(&singleBatch, 0, sizeof(batch_t));
	batchObj.state = BATCH_STATE_RDY;
	batchObj.pUsrp = (obj_t*) pUsr;
	batchObj.bFilterOK = 1;
	singleBatch.nElem = 1; /* there always is only one in direct mode */
	singleBatch.pElem = &batchObj;
	iRet = pThis->pConsumer(pThis->pUsr, &singleBatch, &pThis->bShutdownImmediate);
	/* delete the batch string params: TODO: create its own "class" for this */
	for(i = 0 ; i < CONF_OMOD_NUMSTRINGS_MAXSIZE ; ++i) {
		free(batchObj.staticActStrings[i]);
	}
	objDestruct(pUsr);

	RETiRet;
}

/* "enqueue" a batch in direct mode. This is a shortcut which saves all the overhead
 * otherwise incured. -- rgerhards, ~2010-06-23
 */
rsRetVal qqueueEnqObjDirectBatch(qqueue_t *pThis, batch_t *pBatch)
{
	DEFiRet;

	ASSERT(pThis != NULL);

	/* calling the consumer is quite different here than it is from a worker thread */
	/* we need to provide the consumer's return value back to the caller because in direct
	 * mode the consumer probably has a lot to convey (which get's lost in the other modes
	 * because they are asynchronous. But direct mode is deliberately synchronous.
	 * rgerhards, 2008-02-12
	 * We use our knowledge about the batch_t structure below, but without that, we
	 * pay a too-large performance toll... -- rgerhards, 2009-04-22
	 */
	iRet = pThis->pConsumer(pThis->pUsr, pBatch, &pThis->bShutdownImmediate);

	RETiRet;
}


static rsRetVal qDelDirect(qqueue_t __attribute__((unused)) *pThis)
{
	return RS_RET_OK;
}


/* --------------- end type-specific handlers -------------------- */


/* generic code to add a queue entry
 * We use some specific code to most efficiently support direct mode
 * queues. This is justified in spite of the gain and the need to do some
 * things truely different. -- rgerhards, 2008-02-12
 */
static rsRetVal
qqueueAdd(qqueue_t *pThis, void *pUsr)
{
	DEFiRet;

	ASSERT(pThis != NULL);

	CHKiRet(pThis->qAdd(pThis, pUsr));

	if(pThis->qType != QUEUETYPE_DIRECT) {
		ATOMIC_INC(&pThis->iQueueSize, &pThis->mutQueueSize);
		DBGOPRINT((obj_t*) pThis, "entry added, size now log %d, phys %d entries\n",
			  getLogicalQueueSize(pThis), getPhysicalQueueSize(pThis));
	}

finalize_it:
	RETiRet;
}


/* generic code to dequeue a queue entry
 */
static rsRetVal
qqueueDeq(qqueue_t *pThis, void **ppUsr)
{
	DEFiRet;

	ASSERT(pThis != NULL);

	/* we do NOT abort if we encounter an error, because otherwise the queue
	 * will not be decremented, what will most probably result in an endless loop.
	 * If we decrement, however, we may lose a message. But that is better than
	 * losing the whole process because it loops... -- rgerhards, 2008-01-03
	 */
	iRet = pThis->qDeq(pThis, ppUsr);
	ATOMIC_INC(&pThis->nLogDeq, &pThis->mutLogDeq);

//	DBGOPRINT((obj_t*) pThis, "entry deleted, size now log %d, phys %d entries\n",
//		  getLogicalQueueSize(pThis), getPhysicalQueueSize(pThis));

	RETiRet;
}


/* Try to shut down regular and DA queue workers, within the queue timeout 
 * period. That means processing continues as usual. This is the expected
 * usual case, where during shutdown those messages remaining are being 
 * processed. At this point, it is acceptable that the queue can not be
 * fully depleted, that case is handled in the next step. During this phase,
 * we first shut down the main queue DA worker to prevent new data to arrive
 * at the DA queue, and then we ask the regular workers of both the Regular
 * and DA queue to try complete processing.
 * rgerhards, 2009-10-14
 */
static inline rsRetVal
tryShutdownWorkersWithinQueueTimeout(qqueue_t *pThis)
{
	struct timespec tTimeout;
	rsRetVal iRetLocal;
	DEFiRet;

	ISOBJ_TYPE_assert(pThis, qqueue);
	ASSERT(pThis->pqParent == NULL); /* detect invalid calling sequence */

	if(pThis->bIsDA) {
		/* We need to lock the mutex, as otherwise we may have a race that prevents
		 * us from awaking the DA worker. */
		d_pthread_mutex_lock(pThis->mut);

		/* tell regular queue DA worker to stop shuffling messages to DA queue... */
		DBGOPRINT((obj_t*) pThis, "setting EnqOnly mode for DA worker\n");
		pThis->pqDA->bEnqOnly = 1;
		wtpSetState(pThis->pWtpDA, wtpState_SHUTDOWN_IMMEDIATE);
		wtpAdviseMaxWorkers(pThis->pWtpDA, 1);
		DBGOPRINT((obj_t*) pThis, "awoke DA worker, told it to shut down.\n");

		/* also tell the DA queue worker to shut down, so that it already knows... */
		wtpSetState(pThis->pqDA->pWtpReg, wtpState_SHUTDOWN);
		wtpAdviseMaxWorkers(pThis->pqDA->pWtpReg, 1); /* awake its lone worker */
		DBGOPRINT((obj_t*) pThis, "awoke DA queue regular worker, told it to shut down when done.\n");

		d_pthread_mutex_unlock(pThis->mut);
	}


	/* first calculate absolute timeout - we need the absolute value here, because we need to coordinate
	 * shutdown of both the regular and DA queue on *the same* timeout.
	 */
	timeoutComp(&tTimeout, pThis->toQShutdown);
	DBGOPRINT((obj_t*) pThis, "trying shutdown of regular workers\n");
	iRetLocal = wtpShutdownAll(pThis->pWtpReg, wtpState_SHUTDOWN, &tTimeout);
	if(iRetLocal == RS_RET_TIMED_OUT) {
		DBGOPRINT((obj_t*) pThis, "regular shutdown timed out on primary queue (this is OK)\n");
	} else {
		DBGOPRINT((obj_t*) pThis, "regular queue workers shut down.\n");
	}

	/* OK, the worker for the regular queue is processed, on the the DA queue regular worker. */
	if(pThis->pqDA != NULL) {
		DBGOPRINT((obj_t*) pThis, "we have a DA queue (0x%lx), requesting its shutdown.\n",
			 qqueueGetID(pThis->pqDA));
		/* we use the same absolute timeout as above, so we do not use more than the configured
		 * timeout interval!
		 */
		DBGOPRINT((obj_t*) pThis, "trying shutdown of regular worker of DA queue\n");
		iRetLocal = wtpShutdownAll(pThis->pqDA->pWtpReg, wtpState_SHUTDOWN, &tTimeout);
		if(iRetLocal == RS_RET_TIMED_OUT) {
			DBGOPRINT((obj_t*) pThis, "shutdown timed out on DA queue worker (this is OK)\n");
		} else {
			DBGOPRINT((obj_t*) pThis, "DA queue worker shut down.\n");
		}
	}

	RETiRet;
}


/* Try to shut down regular and DA queue workers, within the action timeout 
 * period. This aborts processing, but at the end of the current action, in
 * a well-defined manner. During this phase, we terminate all three worker
 * pools, including the regular queue DA worker if it not yet has terminated.
 * Not finishing processing all messages is OK (and expected) at this stage
 * (they may be preserved later, depending * on bSaveOnShutdown setting).
 * rgerhards, 2009-10-14
 */
static rsRetVal
tryShutdownWorkersWithinActionTimeout(qqueue_t *pThis)
{
	struct timespec tTimeout;
	rsRetVal iRetLocal;
	DEFiRet;

RUNLOG_STR("trying to shutdown workers within Action Timeout");
	ISOBJ_TYPE_assert(pThis, qqueue);
	ASSERT(pThis->pqParent == NULL); /* detect invalid calling sequence */

	/* instruct workers to finish ASAP, even if still work exists */
	DBGOPRINT((obj_t*) pThis, "setting EnqOnly mode\n");
	pThis->bEnqOnly = 1;
	pThis->bShutdownImmediate = 1;
	/* now DA queue */
	if(pThis->bIsDA) {
		pThis->pqDA->bEnqOnly = 1;
		pThis->pqDA->bShutdownImmediate = 1;
	}

// TODO: make sure we have at minimum a 10ms timeout - workers deserve a chance...
	/* now give the queue workers a last chance to gracefully shut down (based on action timeout setting) */
	timeoutComp(&tTimeout, pThis->toActShutdown);
	DBGOPRINT((obj_t*) pThis, "trying immediate shutdown of regular workers (if any)\n");
	iRetLocal = wtpShutdownAll(pThis->pWtpReg, wtpState_SHUTDOWN_IMMEDIATE, &tTimeout);
	if(iRetLocal == RS_RET_TIMED_OUT) {
		DBGOPRINT((obj_t*) pThis, "immediate shutdown timed out on primary queue (this is acceptable and "
			  "triggers cancellation)\n");
	} else if(iRetLocal != RS_RET_OK) {
		DBGOPRINT((obj_t*) pThis, "unexpected iRet state %d after trying immediate shutdown of the primary queue "
			  "in disk save mode. Continuing, but results are unpredictable\n", iRetLocal);
	}

	if(pThis->pqDA != NULL) {
		/* and now the same for the DA queue */
		DBGOPRINT((obj_t*) pThis, "trying immediate shutdown of DA queue workers\n");
		iRetLocal = wtpShutdownAll(pThis->pqDA->pWtpReg, wtpState_SHUTDOWN_IMMEDIATE, &tTimeout);
		if(iRetLocal == RS_RET_TIMED_OUT) {
			DBGOPRINT((obj_t*) pThis, "immediate shutdown timed out on DA queue (this is acceptable "
				  "and triggers cancellation)\n");
		} else if(iRetLocal != RS_RET_OK) {
			DBGOPRINT((obj_t*) pThis, "unexpected iRet state %d after trying immediate shutdown of the DA "
				  "queue in disk save mode. Continuing, but results are unpredictable\n", iRetLocal);
		}

		/* and now we need to terminate the DA worker itself. We always grant it a 100ms timeout,
		 * which should be sufficient and usually not be required (it is expected to have finished
		 * long before while we were processing the queue timeout in shutdown phase 1).
		 * rgerhards, 2009-10-14
		 */
		timeoutComp(&tTimeout, 100);
		DBGOPRINT((obj_t*) pThis, "trying regular shutdown of main queue DA worker pool\n");
		iRetLocal = wtpShutdownAll(pThis->pWtpDA, wtpState_SHUTDOWN_IMMEDIATE, &tTimeout);
		if(iRetLocal == RS_RET_TIMED_OUT) {
			DBGOPRINT((obj_t*) pThis, "shutdown timed out on main queue DA worker pool "
					          "(this is not good, but probably OK)\n");
		} else {
			DBGOPRINT((obj_t*) pThis, "main queue DA worker pool shut down.\n");
		}
	}

	RETiRet;
}


/* This function cancels all remaining regular workers for both the main and the DA
 * queue.
 * rgerhards, 2009-05-29
 */
static rsRetVal
cancelWorkers(qqueue_t *pThis)
{
	rsRetVal iRetLocal;
	DEFiRet;

	/* Now queue workers should have terminated. If not, we need to cancel them as we have applied
	 * all timeout setting. If any worker in any queue still executes, its consumer is possibly
	 * long-running and cancelling is the only way to get rid of it.
	 */
	DBGOPRINT((obj_t*) pThis, "checking to see if we need to cancel any worker threads of the primary queue\n");
	iRetLocal = wtpCancelAll(pThis->pWtpReg); /* returns immediately if all threads already have terminated */
	if(iRetLocal != RS_RET_OK) {
		DBGOPRINT((obj_t*) pThis, "unexpected iRet state %d trying to cancel primary queue worker "
			  "threads, continuing, but results are unpredictable\n", iRetLocal);
	}

	/* ... and now the DA queue, if it exists (should always be after the primary one) */
	if(pThis->pqDA != NULL) {
		DBGOPRINT((obj_t*) pThis, "checking to see if we need to cancel any worker threads of the DA queue\n");
		iRetLocal = wtpCancelAll(pThis->pqDA->pWtpReg); /* returns immediately if all threads already have terminated */
		if(iRetLocal != RS_RET_OK) {
			DBGOPRINT((obj_t*) pThis, "unexpected iRet state %d trying to cancel DA queue worker "
				  "threads, continuing, but results are unpredictable\n", iRetLocal);
		}

		/* finally, we cancel the main queue's DA worker pool, if it still is running. It may be
		 * restarted later to persist the queue. But we stop it, because otherwise we get into
		 * big trouble when resetting the logical dequeue pointer. This operation can only be
		 * done when *no* worker is running. So time for a shutdown... -- rgerhards, 2009-05-28
		 */
		DBGOPRINT((obj_t*) pThis, "checking to see if main queue DA worker pool needs to be cancelled\n");
		wtpCancelAll(pThis->pWtpDA); /* returns immediately if all threads already have terminated */
	}

	RETiRet;
}


/* This function shuts down all worker threads and waits until they
 * have terminated. If they timeout, they are cancelled.
 * rgerhards, 2008-01-24
 * Please note that this function shuts down BOTH the parent AND the child queue
 * in DA case. This is necessary because their timeouts are tightly coupled. Most
 * importantly, the timeouts would be applied twice (or logic be extremely
 * complex) if each would have its own shutdown. The function does not self check
 * this condition - the caller must make sure it is not called with a parent.
 * rgerhards, 2009-05-26: we do NO longer persist the queue here if bSaveOnShutdown
 * is set. This must be handled by the caller. Not doing that cleans up the queue
 * shutdown considerably. Also, older engines had a potential hang condition when
 * the DA queue was already started and the DA worker configured for infinite
 * retries and the action was during retry processing. This was a design issue,
 * which is solved as of now. Note that the shutdown now may take a little bit
 * longer, because we no longer can persist the queue in parallel to waiting
 * on worker timeouts.
 */
static rsRetVal
ShutdownWorkers(qqueue_t *pThis)
{
	DEFiRet;

	ISOBJ_TYPE_assert(pThis, qqueue);
	ASSERT(pThis->pqParent == NULL); /* detect invalid calling sequence */

	DBGOPRINT((obj_t*) pThis, "initiating worker thread shutdown sequence\n");

	CHKiRet(tryShutdownWorkersWithinQueueTimeout(pThis));

	if(getPhysicalQueueSize(pThis) > 0) {
		CHKiRet(tryShutdownWorkersWithinActionTimeout(pThis));
	}

	CHKiRet(cancelWorkers(pThis));

	/* ... finally ... all worker threads have terminated :-)
	 * Well, more precisely, they *are in termination*. Some cancel cleanup handlers
	 * may still be running. Note that the main queue's DA worker may still be running.
	 */
	DBGOPRINT((obj_t*) pThis, "worker threads terminated, remaining queue size log %d, phys %d.\n",
		  getLogicalQueueSize(pThis), getPhysicalQueueSize(pThis));

finalize_it:
	RETiRet;
}



/* Constructor for the queue object
 * This constructs the data structure, but does not yet start the queue. That
 * is done by queueStart(). The reason is that we want to give the caller a chance
 * to modify some parameters before the queue is actually started.
 */
rsRetVal qqueueConstruct(qqueue_t **ppThis, queueType_t qType, int iWorkerThreads,
		        int iMaxQueueSize, rsRetVal (*pConsumer)(void*, batch_t*,int*))
{
	DEFiRet;
	qqueue_t *pThis;

	ASSERT(ppThis != NULL);
	ASSERT(pConsumer != NULL);
	ASSERT(iWorkerThreads >= 0);

	CHKmalloc(pThis = (qqueue_t *)calloc(1, sizeof(qqueue_t)));

	/* we have an object, so let's fill the properties */
	objConstructSetObjInfo(pThis);
	if((pThis->pszSpoolDir = (uchar*) strdup((char*)glbl.GetWorkDir())) == NULL)
		ABORT_FINALIZE(RS_RET_OUT_OF_MEMORY);

	/* set some water marks so that we have useful defaults if none are set specifically */
	pThis->iFullDlyMrk  = iMaxQueueSize - (iMaxQueueSize / 100) *  3; /* default 97% */
	pThis->iLightDlyMrk = iMaxQueueSize - (iMaxQueueSize / 100) * 30; /* default 70% */
	pThis->lenSpoolDir = ustrlen(pThis->pszSpoolDir);
	pThis->iMaxFileSize = 1024 * 1024; /* default is 1 MiB */
	pThis->iQueueSize = 0;
	pThis->nLogDeq = 0;
	pThis->iMaxQueueSize = iMaxQueueSize;
	pThis->pConsumer = pConsumer;
	pThis->iNumWorkerThreads = iWorkerThreads;
	pThis->iDeqtWinToHr = 25; /* disable time-windowed dequeuing by default */
	pThis->iDeqBatchSize = 8; /* conservative default, should still provide good performance */

	pThis->pszFilePrefix = NULL;
	pThis->qType = qType;

	/* set type-specific handlers and other very type-specific things (we can not totally hide it...) */
	switch(qType) {
		case QUEUETYPE_FIXED_ARRAY:
			pThis->qConstruct = qConstructFixedArray;
			pThis->qDestruct = qDestructFixedArray;
			pThis->qAdd = qAddFixedArray;
			pThis->qDeq = qDeqFixedArray;
			pThis->qDel = qDelFixedArray;
			pThis->MultiEnq = qqueueMultiEnqObjNonDirect;
			break;
		case QUEUETYPE_LINKEDLIST:
			pThis->qConstruct = qConstructLinkedList;
			pThis->qDestruct = qDestructLinkedList;
			pThis->qAdd = qAddLinkedList;
			pThis->qDeq = (rsRetVal (*)(qqueue_t*,void**)) qDeqLinkedList;
			pThis->qDel = (rsRetVal (*)(qqueue_t*)) qDelLinkedList;
			pThis->MultiEnq = qqueueMultiEnqObjNonDirect;
			break;
		case QUEUETYPE_DISK:
			pThis->qConstruct = qConstructDisk;
			pThis->qDestruct = qDestructDisk;
			pThis->qAdd = qAddDisk;
			pThis->qDeq = qDeqDisk;
			pThis->qDel = qDelDisk;
			pThis->MultiEnq = qqueueMultiEnqObjNonDirect;
			/* special handling */
			pThis->iNumWorkerThreads = 1; /* we need exactly one worker */
			break;
		case QUEUETYPE_DIRECT:
			pThis->qConstruct = qConstructDirect;
			pThis->qDestruct = qDestructDirect;
			pThis->qAdd = qAddDirect;
			pThis->qDel = qDelDirect;
			pThis->MultiEnq = qqueueMultiEnqObjDirect;
			break;
	}

	INIT_ATOMIC_HELPER_MUT(pThis->mutQueueSize);
	INIT_ATOMIC_HELPER_MUT(pThis->mutLogDeq);

finalize_it:
	OBJCONSTRUCT_CHECK_SUCCESS_AND_CLEANUP
	RETiRet;
}


/* This function checks if the provided message shall be discarded and does so, if needed.
 * In DA mode, we do not discard any messages as we assume the disk subsystem is fast enough to
 * provide real-time creation of spool files.
 * Note: cached copies of iQueueSize is provided so that no mutex locks are required.
 * The caller must have obtained them while the mutex was locked. Of course, these values may no
 * longer be current, but that is OK for the discard check. At worst, the message is either processed
 * or discarded when it should not have been. As discarding is in itself somewhat racy and erratic,
 * that is no problems for us. This function MUST NOT lock the queue mutex, it could result in
 * deadlocks!
 * If the message is discarded, it can no longer be processed by the caller. So be sure to check
 * the return state!
 * rgerhards, 2008-01-24
 */
static int qqueueChkDiscardMsg(qqueue_t *pThis, int iQueueSize, void *pUsr)
{
	DEFiRet;
	rsRetVal iRetLocal;
	int iSeverity;

	ISOBJ_TYPE_assert(pThis, qqueue);
	ISOBJ_assert(pUsr);

	if(pThis->iDiscardMrk > 0 && iQueueSize >= pThis->iDiscardMrk) {
		iRetLocal = objGetSeverity(pUsr, &iSeverity);
		if(iRetLocal == RS_RET_OK && iSeverity >= pThis->iDiscardSeverity) {
			DBGOPRINT((obj_t*) pThis, "queue nearly full (%d entries), discarded severity %d message\n",
				  iQueueSize, iSeverity);
			STATSCOUNTER_INC(pThis->ctrNFDscrd, pThis->mutCtrNFDscrd);
			objDestruct(pUsr);
			ABORT_FINALIZE(RS_RET_QUEUE_FULL);
		} else {
			DBGOPRINT((obj_t*) pThis, "queue nearly full (%d entries), but could not drop msg "
				  "(iRet: %d, severity %d)\n", iQueueSize, iRetLocal, iSeverity);
		}
	}

finalize_it:
	RETiRet;
}


/* Finally remove n elements from the queue store.
 */
static inline rsRetVal
DoDeleteBatchFromQStore(qqueue_t *pThis, int nElem)
{
	int i;
	DEFiRet;

	ISOBJ_TYPE_assert(pThis, qqueue);

	/* now send delete request to storage driver */
	for(i = 0 ; i < nElem ; ++i) {
		pThis->qDel(pThis);
	}

	/* iQueueSize is not decremented by qDel(), so we need to do it ourselves */
	ATOMIC_SUB(&pThis->iQueueSize, nElem, &pThis->mutQueueSize);
	ATOMIC_SUB(&pThis->nLogDeq, nElem, &pThis->mutLogDeq);
dbgprintf("delete batch from store, new sizes: log %d, phys %d\n", getLogicalQueueSize(pThis), getPhysicalQueueSize(pThis));
	++pThis->deqIDDel; /* one more batch dequeued */

	RETiRet;
}


/* remove messages from the physical queue store that are fully processed. This is
 * controlled via the to-delete list.
 */
static inline rsRetVal
DeleteBatchFromQStore(qqueue_t *pThis, batch_t *pBatch)
{
	toDeleteLst_t *pTdl;
	qDeqID	deqIDDel;
	DEFiRet;

	ISOBJ_TYPE_assert(pThis, qqueue);
	assert(pBatch != NULL);

	pTdl = tdlPeek(pThis); /* get current head element */
	if(pTdl == NULL) { /* to-delete list empty */
		DoDeleteBatchFromQStore(pThis, pBatch->nElem);
	} else if(pBatch->deqID == pThis->deqIDDel) {
		deqIDDel = pThis->deqIDDel;
		pTdl = tdlPeek(pThis);
		while(pTdl != NULL && deqIDDel == pTdl->deqID) {
			DoDeleteBatchFromQStore(pThis, pTdl->nElemDeq);
			tdlPop(pThis);
			++deqIDDel;
			pTdl = tdlPeek(pThis);
		}
		/* old entries deleted, now delete current ones... */
		DoDeleteBatchFromQStore(pThis, pBatch->nElem);
	} else {
		/* can not delete, insert into to-delete list */
		dbgprintf("not at head of to-delete list, enqueue %d\n", (int) pBatch->deqID);
		CHKiRet(tdlAdd(pThis, pBatch->deqID, pBatch->nElem));
	}

finalize_it:
	RETiRet;
}


/* Delete a batch of processed user objects from the queue, which includes
 * destructing the objects themself. Any entries not marked as finally 
 * processed are enqueued again. The new enqueue is necessary because we have a
 * rgerhards, 2009-05-13
 */
static inline rsRetVal
DeleteProcessedBatch(qqueue_t *pThis, batch_t *pBatch)
{
	int i;
	void *pUsr;
	int nEnqueued = 0;
	rsRetVal localRet;
	DEFiRet;

	ISOBJ_TYPE_assert(pThis, qqueue);
	assert(pBatch != NULL);

	for(i = 0 ; i < pBatch->nElem ; ++i) {
		pUsr = pBatch->pElem[i].pUsrp;
		if(   pBatch->pElem[i].state == BATCH_STATE_RDY
		   || pBatch->pElem[i].state == BATCH_STATE_SUB) {
dbgprintf("XXX: DeleteProcessedBatch re-enqueue %d of %d, state %d\n", i, pBatch->nElem, pBatch->pElem[i].state);
			localRet = doEnqSingleObj(pThis, eFLOWCTL_NO_DELAY,
				       (obj_t*)MsgAddRef((msg_t*) pUsr));
			++nEnqueued;
			if(localRet != RS_RET_OK) {
				DBGPRINTF("error %d re-enqueuing unprocessed data element - discarded\n", localRet);
			}
		}
		objDestruct(pUsr);
	}

	dbgprintf("we deleted %d objects and enqueued %d objects\n", i-nEnqueued, nEnqueued);

	if(nEnqueued > 0)
		qqueueChkPersist(pThis, nEnqueued);

	iRet = DeleteBatchFromQStore(pThis, pBatch);

	pBatch->nElem = pBatch->nElemDeq = 0; /* reset batch */ // TODO: more fine init, new fields! 2010-06-14

	RETiRet;
}


/* dequeue as many user pointers as are available, until we hit the configured
 * upper limit of pointers. Note that this function also deletes all processed
 * objects from the previous batch. However, it is perfectly valid that the
 * previous batch contained NO objects at all. For example, this happens
 * immediately after system startup or when a queue was exhausted and the queue
 * worker needed to wait for new data.
 * This must only be called when the queue mutex is LOOKED, otherwise serious
 * malfunction will happen.
 */
static inline rsRetVal
DequeueConsumableElements(qqueue_t *pThis, wti_t *pWti, int *piRemainingQueueSize)
{
	int nDequeued;
	int nDiscarded;
	int nDeleted;
	int iQueueSize;
	void *pUsr;
	rsRetVal localRet;
	DEFiRet;

	nDeleted = pWti->batch.nElemDeq;
	DeleteProcessedBatch(pThis, &pWti->batch);

	nDequeued = nDiscarded = 0;
	while((iQueueSize = getLogicalQueueSize(pThis)) > 0 && nDequeued < pThis->iDeqBatchSize) {
		CHKiRet(qqueueDeq(pThis, &pUsr));

		/* check if we should discard this element */
		localRet = qqueueChkDiscardMsg(pThis, pThis->iQueueSize, pUsr);
		if(localRet == RS_RET_QUEUE_FULL) {
			++nDiscarded;
			continue;
		} else if(localRet != RS_RET_OK) {
			ABORT_FINALIZE(localRet);
		}

		/* all well, use this element */
		pWti->batch.pElem[nDequeued].pUsrp = pUsr;
		pWti->batch.pElem[nDequeued].state = BATCH_STATE_RDY;
		pWti->batch.pElem[nDequeued].bFilterOK = 1; // TODO: think again if we can handle that with more performance
		++nDequeued;
	}

	/* it is sufficient to persist only when the bulk of work is done */
	qqueueChkPersist(pThis, nDequeued+nDiscarded+nDeleted);

	pWti->batch.nElem = nDequeued;
	pWti->batch.nElemDeq = nDequeued + nDiscarded;
	pWti->batch.deqID = getNextDeqID(pThis);
	*piRemainingQueueSize = iQueueSize;

finalize_it:
	RETiRet;
}


/* dequeue the queued object for the queue consumers.
 * rgerhards, 2008-10-21
 * I made a radical change - we now dequeue multiple elements, and store these objects in
 * an array of user pointers. We expect that this increases performance.
 * rgerhards, 2009-04-22
 */
static rsRetVal
DequeueConsumable(qqueue_t *pThis, wti_t *pWti)
{
	DEFiRet;
	int iQueueSize = 0; /* keep the compiler happy... */

	/* dequeue element batch (still protected from mutex) */
	iRet = DequeueConsumableElements(pThis, pWti, &iQueueSize);

	/* awake some flow-controlled sources if we can do this right now */
	/* TODO: this could be done better from a performance point of view -- do it only if
	 * we have someone waiting for the condition (or only when we hit the watermark right
	 * on the nail [exact value]) -- rgerhards, 2008-03-14
	 * now that we dequeue batches of pointers, this is much less an issue...
	 * rgerhards, 2009-04-22
	 */
	if(iQueueSize < pThis->iFullDlyMrk / 2 || glbl.GetGlobalInputTermState() == 1) {
		pthread_cond_broadcast(&pThis->belowFullDlyWtrMrk);
	}

	if(iQueueSize < pThis->iLightDlyMrk / 2) {
		pthread_cond_broadcast(&pThis->belowLightDlyWtrMrk);
	}

	// TODO: MULTI: check physical queue size?
	pthread_cond_signal(&pThis->notFull);
	/* WE ARE NO LONGER PROTECTED BY THE MUTEX */

	if(iRet != RS_RET_OK && iRet != RS_RET_DISCARDMSG) {
		DBGOPRINT((obj_t*) pThis, "error %d dequeueing element - ignoring, but strange things "
			  "may happen\n", iRet);
	}

	RETiRet;
}


/* The rate limiter
 *
 * Here we may wait if a dequeue time window is defined or if we are
 * rate-limited. TODO: If we do so, we should also look into the
 * way new worker threads are spawned. Obviously, it doesn't make much
 * sense to spawn additional worker threads when none of them can do any
 * processing. However, it is deemed acceptable to allow this for an initial
 * implementation of the timeframe/rate limiting feature.
 * Please also note that these feature could also be implemented at the action
 * level. However, that would limit them to be used together with actions. We have
 * taken the broader approach, moving it right into the queue. This is even
 * necessary if we want to prevent spawning of multiple unnecessary worker
 * threads as described above. -- rgerhards, 2008-04-02
 *
 *
 * time window: tCurr is current time; tFrom is start time, tTo is end time (in mil 24h format).
 * We may have tFrom = 4, tTo = 10 --> run from 4 to 10 hrs. nice and happy
 * we may also have tFrom= 22, tTo = 4 -> run from 10pm to 4am, which is actually two
 *     windows: 0-4; 22-23:59
 * so when to run? Let's assume we have 3am
 *
 * if(tTo < tFrom) {
 * 	if(tCurr < tTo [3 < 4] || tCurr > tFrom [3 > 22])
 * 		do work
 * 	else
 * 		sleep for tFrom - tCurr "hours" [22 - 5 --> 17]
 * } else {
 * 	if(tCurr >= tFrom [3 >= 4] && tCurr < tTo [3 < 10])
 * 		do work
 * 	else
 * 		sleep for tTo - tCurr "hours" [4 - 3 --> 1]
 * }
 *
 * Bottom line: we need to check which type of window we have and need to adjust our
 * logic accordingly. Of course, sleep calculations need to be done up to the minute, 
 * but you get the idea from the code above.
 */
static rsRetVal
RateLimiter(qqueue_t *pThis)
{
	DEFiRet;
	int iDelay;
	int iHrCurr;
	time_t tCurr;
	struct tm m;

	ISOBJ_TYPE_assert(pThis, qqueue);

	iDelay = 0;
	if(pThis->iDeqtWinToHr != 25) { /* 25 means disabled */
		/* time calls are expensive, so only do them when needed */
		datetime.GetTime(&tCurr);
		localtime_r(&tCurr, &m);
		iHrCurr = m.tm_hour;

		if(pThis->iDeqtWinToHr < pThis->iDeqtWinFromHr) {
			if(iHrCurr < pThis->iDeqtWinToHr || iHrCurr > pThis->iDeqtWinFromHr) {
				; /* do not delay */
			} else {
				iDelay = (pThis->iDeqtWinFromHr - iHrCurr) * 3600;
				/* this time, we are already into the next hour, so we need
				 * to subtract our current minute and seconds.
				 */
				iDelay -= m.tm_min * 60;
				iDelay -= m.tm_sec;
			}
		} else {
			if(iHrCurr >= pThis->iDeqtWinFromHr && iHrCurr < pThis->iDeqtWinToHr) {
				; /* do not delay */
			} else {
				if(iHrCurr < pThis->iDeqtWinFromHr) {
					iDelay = (pThis->iDeqtWinFromHr - iHrCurr - 1) * 3600; /* -1 as we are already in the hour */
					iDelay += (60 - m.tm_min) * 60;
					iDelay += 60 - m.tm_sec;
				} else {
					iDelay = (24 - iHrCurr + pThis->iDeqtWinFromHr) * 3600;
					/* this time, we are already into the next hour, so we need
					 * to subtract our current minute and seconds.
					 */
					iDelay -= m.tm_min * 60;
					iDelay -= m.tm_sec;
				}
			}
		}
	}

	if(iDelay > 0) {
		DBGOPRINT((obj_t*) pThis, "outside dequeue time window, delaying %d seconds\n", iDelay);
		srSleep(iDelay, 0);
	}

	RETiRet;
}


/* This dequeues the next batch. Note that this function must not be
 * cancelled, else it will leave back an inconsistent state.
 * rgerhards, 2009-05-20
 */
static inline rsRetVal
DequeueForConsumer(qqueue_t *pThis, wti_t *pWti)
{
	DEFiRet;

	ISOBJ_TYPE_assert(pThis, qqueue);
	ISOBJ_TYPE_assert(pWti, wti);

	CHKiRet(DequeueConsumable(pThis, pWti));

	if(pWti->batch.nElem == 0)
		ABORT_FINALIZE(RS_RET_IDLE);


finalize_it:
	RETiRet;
}


/* This is called when a batch is processed and the worker does not
 * ask for another batch (e.g. because it is to be terminated)
 * Note that we must not be terminated while we delete a processed
 * batch. Otherwise, we may not complete it, and then the cancel
 * handler also tries to delete the batch. But then it finds some of
 * the messages already destructed. This was a bug we have seen, especially
 * with disk mode, where a delete takes rather long. Anyhow, the coneptual
 * problem exists in all queue modes.
 * rgerhards, 2009-05-27
 */
static rsRetVal
batchProcessed(qqueue_t *pThis, wti_t *pWti)
{
	DEFiRet;

	ISOBJ_TYPE_assert(pThis, qqueue);
	ISOBJ_TYPE_assert(pWti, wti);

	int iCancelStateSave;
	/* at this spot, we must not be cancelled */
	pthread_setcancelstate(PTHREAD_CANCEL_DISABLE, &iCancelStateSave);
	DeleteProcessedBatch(pThis, &pWti->batch);
	qqueueChkPersist(pThis, pWti->batch.nElemDeq);
	pthread_setcancelstate(iCancelStateSave, NULL);

	RETiRet;
}


/* This is the queue consumer in the regular (non-DA) case. It is 
 * protected by the queue mutex, but MUST release it as soon as possible.
 * rgerhards, 2008-01-21
 */
static rsRetVal
ConsumerReg(qqueue_t *pThis, wti_t *pWti)
{
	int iCancelStateSave;
	int bNeedReLock = 0;	/**< do we need to lock the mutex again? */
	DEFiRet;

	ISOBJ_TYPE_assert(pThis, qqueue);
	ISOBJ_TYPE_assert(pWti, wti);

	iRet = DequeueForConsumer(pThis, pWti);
	if(iRet == RS_RET_FILE_NOT_FOUND) {
		/* This is a fatal condition and means the queue is almost unusable */
		d_pthread_mutex_unlock(pThis->mut);
		DBGOPRINT((obj_t*) pThis, "got 'file not found' error %d, queue defunct\n", iRet);
		iRet = queueSwitchToEmergencyMode(pThis, iRet);
		// TODO: think about what to return as iRet -- keep RS_RET_FILE_NOT_FOUND?
		d_pthread_mutex_lock(pThis->mut);
	}
	if (iRet != RS_RET_OK) {
		FINALIZE;
	}

	/* we now have a non-idle batch of work, so we can release the queue mutex and process it */
	d_pthread_mutex_unlock(pThis->mut);
	bNeedReLock = 1;

	/* at this spot, we may be cancelled */
	pthread_setcancelstate(PTHREAD_CANCEL_ENABLE, &iCancelStateSave);

	CHKiRet(pThis->pConsumer(pThis->pUsr, &pWti->batch, &pThis->bShutdownImmediate));

	/* we now need to check if we should deliberately delay processing a bit
	 * and, if so, do that. -- rgerhards, 2008-01-30
	 */
//TODO: MULTIQUEUE: the following setting is no longer correct - need to think about how to do that...
	if(pThis->iDeqSlowdown) {
		DBGOPRINT((obj_t*) pThis, "sleeping %d microseconds as requested by config params\n",
			  pThis->iDeqSlowdown);
		srSleep(pThis->iDeqSlowdown / 1000000, pThis->iDeqSlowdown % 1000000);
	}

	/* but now cancellation is no longer permitted */
	pthread_setcancelstate(iCancelStateSave, NULL);

finalize_it:
	DBGPRINTF("regular consumer finished, iret=%d, szlog %d sz phys %d\n", iRet,
	          getLogicalQueueSize(pThis), getPhysicalQueueSize(pThis));

	/* now we are done, but potentially need to re-aquire the mutex */
	if(bNeedReLock)
		d_pthread_mutex_lock(pThis->mut);

	RETiRet;
}


/* This is a special consumer to feed the disk-queue in disk-assisted mode.
 * When active, our own queue more or less acts as a memory buffer to the disk.
 * So this consumer just needs to drain the memory queue and submit entries
 * to the disk queue. The disk queue will then call the actual consumer from
 * the app point of view (we chain two queues here).
 * When this method is entered, the mutex is always locked and needs to be unlocked
 * as part of the processing.
 * rgerhards, 2008-01-14
 */
static rsRetVal
ConsumerDA(qqueue_t *pThis, wti_t *pWti)
{
	int i;
	int iCancelStateSave;
	DEFiRet;

	ISOBJ_TYPE_assert(pThis, qqueue);
	ISOBJ_TYPE_assert(pWti, wti);

	CHKiRet(DequeueForConsumer(pThis, pWti));

	/* we now have a non-idle batch of work, so we can release the queue mutex and process it */
	d_pthread_mutex_unlock(pThis->mut);

	/* at this spot, we may be cancelled */
	pthread_setcancelstate(PTHREAD_CANCEL_ENABLE, &iCancelStateSave);

	/* iterate over returned results and enqueue them in DA queue */
	for(i = 0 ; i < pWti->batch.nElem && !pThis->bShutdownImmediate ; i++) {
		/* TODO: we must add a generic "addRef" mechanism, because the disk queue enqueue destructs
		 * the message. So far, we simply assume we always have msg_t, what currently is always the case.
		 * rgerhards, 2009-05-28
		 */
		CHKiRet(qqueueEnqObj(pThis->pqDA, eFLOWCTL_NO_DELAY,
			(obj_t*)MsgAddRef((msg_t*)(pWti->batch.pElem[i].pUsrp))));
		pWti->batch.pElem[i].state = BATCH_STATE_COMM; /* commited to other queue! */
	}

	/* but now cancellation is no longer permitted */
	pthread_setcancelstate(iCancelStateSave, NULL);

	/* now we are done, but need to re-aquire the mutex */
	d_pthread_mutex_lock(pThis->mut);

finalize_it:
	DBGOPRINT((obj_t*) pThis, "DAConsumer returns with iRet %d\n", iRet);
	RETiRet;
}


/* must only be called when the queue mutex is locked, else results
 * are not stable!
 */
static rsRetVal
qqueueChkStopWrkrDA(qqueue_t *pThis)
{
	DEFiRet;

	/*DBGPRINTF("XXXX: chkStopWrkrDA called, low watermark %d, log Size %d, phys Size %d, bEnqOnly %d\n",
	pThis->iLowWtrMrk, getLogicalQueueSize(pThis), getPhysicalQueueSize(pThis), pThis->bEnqOnly);*/
	if(pThis->bEnqOnly) {
		iRet = RS_RET_TERMINATE_WHEN_IDLE;
	}
	if(getPhysicalQueueSize(pThis) <= pThis->iLowWtrMrk) {
		iRet = RS_RET_TERMINATE_NOW;
	}

	RETiRet;
}


/* must only be called when the queue mutex is locked, else results
 * are not stable!
 * If we are a child, we have done our duty when the queue is empty. In that case,
 * we can terminate. Version for the regular worker thread.
 */
static rsRetVal
ChkStopWrkrReg(qqueue_t *pThis)
{
	DEFiRet;
	/*DBGPRINTF("XXXX: chkStopWrkrReg called, low watermark %d, log Size %d, phys Size %d, bEnqOnly %d\n",
	pThis->iLowWtrMrk, getLogicalQueueSize(pThis), getPhysicalQueueSize(pThis), pThis->bEnqOnly);*/
	if(pThis->bEnqOnly) {
		iRet = RS_RET_TERMINATE_NOW;
	} else if(pThis->pqParent != NULL) {
		iRet = RS_RET_TERMINATE_WHEN_IDLE;
	}

	RETiRet;
}


/* return the configured "deq max at once" interval
 * rgerhards, 2009-04-22
 */
static rsRetVal
GetDeqBatchSize(qqueue_t *pThis, int *pVal)
{
	DEFiRet;
	assert(pVal != NULL);
	*pVal = pThis->iDeqBatchSize;
if(pThis->pqParent != NULL) // TODO: check why we actually do this!
	*pVal = 16;
	RETiRet;
}


/* start up the queue - it must have been constructed and parameters defined
 * before.
 */
rsRetVal
qqueueStart(qqueue_t *pThis) /* this is the ConstructionFinalizer */
{
	DEFiRet;
	uchar pszBuf[64];
	int wrk;
	uchar *qName;
	size_t lenBuf;

	ASSERT(pThis != NULL);

	/* we need to do a quick check if our water marks are set plausible. If not,
	 * we correct the most important shortcomings. TODO: do that!!!! -- rgerhards, 2008-03-14
	 */

	/* finalize some initializations that could not yet be done because it is
	 * influenced by properties which might have been set after queueConstruct ()
	 */
	if(pThis->pqParent == NULL) {
		pThis->mut = (pthread_mutex_t *) MALLOC (sizeof (pthread_mutex_t));
		pthread_mutex_init(pThis->mut, NULL);
	} else {
		/* child queue, we need to use parent's mutex */
		DBGOPRINT((obj_t*) pThis, "I am a child\n");
		pThis->mut = pThis->pqParent->mut;
	}

	pthread_mutex_init(&pThis->mutThrdMgmt, NULL);
	pthread_cond_init (&pThis->notFull, NULL);
	pthread_cond_init (&pThis->notEmpty, NULL);
	pthread_cond_init (&pThis->belowFullDlyWtrMrk, NULL);
	pthread_cond_init (&pThis->belowLightDlyWtrMrk, NULL);

	/* call type-specific constructor */
	CHKiRet(pThis->qConstruct(pThis)); /* this also sets bIsDA */

	/* re-adjust some params if required */
	if(pThis->bIsDA) {
		/* if we are in DA mode, we must make sure full delayable messages do not
		 * initiate going to disk!
		 */
		wrk = pThis->iHighWtrMrk - (pThis->iHighWtrMrk / 100) * 50; /* 50% of high water mark */
		if(wrk < pThis->iFullDlyMrk)
			pThis->iFullDlyMrk = wrk;
	}

	DBGOPRINT((obj_t*) pThis, "type %d, enq-only %d, disk assisted %d, maxFileSz %lld, lqsize %d, pqsize %d, child %d, "
				  "full delay %d, light delay %d, deq batch size %d starting\n",
		  pThis->qType, pThis->bEnqOnly, pThis->bIsDA, pThis->iMaxFileSize,
		  getLogicalQueueSize(pThis), getPhysicalQueueSize(pThis),
		  pThis->pqParent == NULL ? 0 : 1, pThis->iFullDlyMrk, pThis->iLightDlyMrk,
		  pThis->iDeqBatchSize);

	if(pThis->qType == QUEUETYPE_DIRECT)
		FINALIZE;	/* with direct queues, we are already finished... */

	/* create worker thread pools for regular and DA operation.
	 */
	lenBuf = snprintf((char*)pszBuf, sizeof(pszBuf), "%s:Reg", obj.GetName((obj_t*) pThis));
	CHKiRet(wtpConstruct		(&pThis->pWtpReg));
	CHKiRet(wtpSetDbgHdr		(pThis->pWtpReg, pszBuf, lenBuf));
	CHKiRet(wtpSetpfRateLimiter	(pThis->pWtpReg, (rsRetVal (*)(void *pUsr)) RateLimiter));
	CHKiRet(wtpSetpfChkStopWrkr	(pThis->pWtpReg, (rsRetVal (*)(void *pUsr, int)) ChkStopWrkrReg));
	CHKiRet(wtpSetpfGetDeqBatchSize	(pThis->pWtpReg, (rsRetVal (*)(void *pUsr, int*)) GetDeqBatchSize));
	CHKiRet(wtpSetpfDoWork		(pThis->pWtpReg, (rsRetVal (*)(void *pUsr, void *pWti)) ConsumerReg));
	CHKiRet(wtpSetpfObjProcessed	(pThis->pWtpReg, (rsRetVal (*)(void *pUsr, wti_t *pWti)) batchProcessed));
	CHKiRet(wtpSetpmutUsr		(pThis->pWtpReg, pThis->mut));
	CHKiRet(wtpSetpcondBusy		(pThis->pWtpReg, &pThis->notEmpty));
	CHKiRet(wtpSetiNumWorkerThreads	(pThis->pWtpReg, pThis->iNumWorkerThreads));
	CHKiRet(wtpSettoWrkShutdown	(pThis->pWtpReg, pThis->toWrkShutdown));
	CHKiRet(wtpSetpUsr		(pThis->pWtpReg, pThis));
	CHKiRet(wtpConstructFinalize	(pThis->pWtpReg));

	/* set up DA system if we have a disk-assisted queue */
	if(pThis->bIsDA)
		InitDA(pThis, LOCK_MUTEX); /* initiate DA mode */

	DBGOPRINT((obj_t*) pThis, "queue finished initialization\n");

	/* if the queue already contains data, we need to start the correct number of worker threads. This can be
	 * the case when a disk queue has been loaded. If we did not start it here, it would never start.
	 */
	qqueueAdviseMaxWorkers(pThis);
	pThis->bQueueStarted = 1;

	/* support statistics gathering */
	qName = obj.GetName((obj_t*)pThis);
	CHKiRet(statsobj.Construct(&pThis->statsobj));
	CHKiRet(statsobj.SetName(pThis->statsobj, qName));
	/* we need to save the queue size, as the stats module initializes it to 0! */
	/* iQueueSize is a dual-use counter: no init, no mutex! */
	CHKiRet(statsobj.AddCounter(pThis->statsobj, UCHAR_CONSTANT("size"),
		ctrType_Int, &pThis->iQueueSize));

	STATSCOUNTER_INIT(pThis->ctrEnqueued, pThis->mutCtrEnqueued);
	CHKiRet(statsobj.AddCounter(pThis->statsobj, UCHAR_CONSTANT("enqueued"),
		ctrType_IntCtr, &pThis->ctrEnqueued));

	STATSCOUNTER_INIT(pThis->ctrFull, pThis->mutCtrFull);
	CHKiRet(statsobj.AddCounter(pThis->statsobj, UCHAR_CONSTANT("full"),
		ctrType_IntCtr, &pThis->ctrFull));

	STATSCOUNTER_INIT(pThis->ctrFDscrd, pThis->mutCtrFDscrd);
	CHKiRet(statsobj.AddCounter(pThis->statsobj, UCHAR_CONSTANT("discarded.full"),
		ctrType_IntCtr, &pThis->ctrFDscrd));
	STATSCOUNTER_INIT(pThis->ctrNFDscrd, pThis->mutCtrNFDscrd);
	CHKiRet(statsobj.AddCounter(pThis->statsobj, UCHAR_CONSTANT("discarded.nf"),
		ctrType_IntCtr, &pThis->ctrNFDscrd));

	pThis->ctrMaxqsize = 0; /* no mutex needed, thus no init call */
	CHKiRet(statsobj.AddCounter(pThis->statsobj, UCHAR_CONSTANT("maxqsize"),
		ctrType_Int, &pThis->ctrMaxqsize));

	CHKiRet(statsobj.ConstructFinalize(pThis->statsobj));

finalize_it:
	RETiRet;
}


/* persist the queue to disk. If we have something to persist, we first
 * save the information on the queue properties itself and then we call
 * the queue-type specific drivers.
 * Variable bIsCheckpoint is set to 1 if the persist is for a checkpoint,
 * and 0 otherwise.
 * rgerhards, 2008-01-10
 */
static rsRetVal qqueuePersist(qqueue_t *pThis, int bIsCheckpoint)
{
	DEFiRet;
	strm_t *psQIF = NULL; /* Queue Info File */
	uchar pszQIFNam[MAXFNAME];
	size_t lenQIFNam;

	ASSERT(pThis != NULL);

	if(pThis->qType != QUEUETYPE_DISK) {
		if(getPhysicalQueueSize(pThis) > 0) {
			/* This error code is OK, but we will probably not implement this any time
 			 * The reason is that persistence happens via DA queues. But I would like to
			 * leave the code as is, as we so have a hook in case we need one.
			 * -- rgerhards, 2008-01-28
			 */
			ABORT_FINALIZE(RS_RET_NOT_IMPLEMENTED);
		} else
			FINALIZE; /* if the queue is empty, we are happy and done... */
	}

	DBGOPRINT((obj_t*) pThis, "persisting queue to disk, %d entries...\n", getPhysicalQueueSize(pThis));

	/* Construct file name */
	lenQIFNam = snprintf((char*)pszQIFNam, sizeof(pszQIFNam) / sizeof(uchar), "%s/%s.qi",
			     (char*) glbl.GetWorkDir(), (char*)pThis->pszFilePrefix);

	if((bIsCheckpoint != QUEUE_CHECKPOINT) && (getPhysicalQueueSize(pThis) == 0)) {
		if(pThis->bNeedDelQIF) {
			unlink((char*)pszQIFNam);
			pThis->bNeedDelQIF = 0;
		}
		/* indicate spool file needs to be deleted */
		if(pThis->tVars.disk.pReadDel != NULL) /* may be NULL if we had a startup failure! */
			CHKiRet(strm.SetbDeleteOnClose(pThis->tVars.disk.pReadDel, 1));
		FINALIZE; /* nothing left to do, so be happy */
	}

	CHKiRet(strm.Construct(&psQIF));
	CHKiRet(strm.SettOperationsMode(psQIF, STREAMMODE_WRITE_TRUNC));
	CHKiRet(strm.SetbSync(psQIF, pThis->bSyncQueueFiles));
	CHKiRet(strm.SetsType(psQIF, STREAMTYPE_FILE_SINGLE));
	CHKiRet(strm.SetFName(psQIF, pszQIFNam, lenQIFNam));
	CHKiRet(strm.ConstructFinalize(psQIF));

	/* first, write the property bag for ourselfs
	 * And, surprisingly enough, we currently need to persist only the size of the
	 * queue. All the rest is re-created with then-current config parameters when the
	 * queue is re-created. Well, we'll also save the current queue type, just so that
	 * we know when somebody has changed the queue type... -- rgerhards, 2008-01-11
	 */
	CHKiRet(obj.BeginSerializePropBag(psQIF, (obj_t*) pThis));
	objSerializeSCALAR(psQIF, iQueueSize, INT);
	objSerializeSCALAR(psQIF, tVars.disk.sizeOnDisk, INT64);
	objSerializeSCALAR(psQIF, tVars.disk.bytesRead, INT64);
	CHKiRet(obj.EndSerialize(psQIF));

	/* now persist the stream info */
	if(pThis->tVars.disk.pWrite != NULL)
		CHKiRet(strm.Serialize(pThis->tVars.disk.pWrite, psQIF));
	if(pThis->tVars.disk.pReadDel != NULL)
		CHKiRet(strm.Serialize(pThis->tVars.disk.pReadDel, psQIF));
	
	/* tell the input file object that it must not delete the file on close if the queue
	 * is non-empty - but only if we are not during a simple checkpoint
	 */
	if(bIsCheckpoint != QUEUE_CHECKPOINT
	   && pThis->tVars.disk.pReadDel != NULL) {
		CHKiRet(strm.SetbDeleteOnClose(pThis->tVars.disk.pReadDel, 0));
	}

	/* we have persisted the queue object. So whenever it comes to an empty queue,
	 * we need to delete the QIF. Thus, we indicte that need.
	 */
	pThis->bNeedDelQIF = 1;

finalize_it:
	if(psQIF != NULL)
		strm.Destruct(&psQIF);

	RETiRet;
}


/* check if we need to persist the current queue info. If an
 * error occurs, this should be ignored by caller (but we still
 * abide to our regular call interface)...
 * rgerhards, 2008-01-13
 * nUpdates is the number of updates since the last call to this function.
 * It may be > 1 due to batches. -- rgerhards, 2009-05-12
 */
static rsRetVal qqueueChkPersist(qqueue_t *pThis, int nUpdates)
{
	DEFiRet;
	ISOBJ_TYPE_assert(pThis, qqueue);
	assert(nUpdates >= 0);

	if(nUpdates == 0)
		FINALIZE;

	pThis->iUpdsSincePersist += nUpdates;
	if(pThis->iPersistUpdCnt && pThis->iUpdsSincePersist >= pThis->iPersistUpdCnt) {
		qqueuePersist(pThis, QUEUE_CHECKPOINT);
		pThis->iUpdsSincePersist = 0;
	}

finalize_it:
	RETiRet;
}


/* persist a queue with all data elements to disk - this is used to handle
 * bSaveOnShutdown. We utilize the DA worker to do this. This must only
 * be called after all workers have been shut down and if bSaveOnShutdown
 * is actually set. Note that this function may potentially run long,
 * depending on the queue configuration (e.g. store on remote machine).
 * rgerhards, 2009-05-26
 */
static inline rsRetVal
DoSaveOnShutdown(qqueue_t *pThis)
{
	struct timespec tTimeout;
	rsRetVal iRetLocal;
	DEFiRet;

	ISOBJ_TYPE_assert(pThis, qqueue);

	/* we reduce the low water mark, otherwise the DA worker would terminate when
	 * it is reached.
	 */
	DBGOPRINT((obj_t*) pThis, "bSaveOnShutdown set, restarting DA worker...\n");
	pThis->bShutdownImmediate = 0; /* would termiante the DA worker! */
	pThis->iLowWtrMrk = 0;
	wtpSetState(pThis->pWtpDA, wtpState_SHUTDOWN);	/* shutdown worker (only) when done (was _IMMEDIATE!) */
	wtpAdviseMaxWorkers(pThis->pWtpDA, 1);		/* restart DA worker */

	DBGOPRINT((obj_t*) pThis, "waiting for DA worker to terminate...\n");
	timeoutComp(&tTimeout, QUEUE_TIMEOUT_ETERNAL);
	/* and run the primary queue's DA worker to drain the queue */
	iRetLocal = wtpShutdownAll(pThis->pWtpDA, wtpState_SHUTDOWN, &tTimeout);
	DBGOPRINT((obj_t*) pThis, "end queue persistence run, iRet %d, queue size log %d, phys %d\n",
		  iRetLocal, getLogicalQueueSize(pThis), getPhysicalQueueSize(pThis));
	if(iRetLocal != RS_RET_OK) {
		DBGOPRINT((obj_t*) pThis, "unexpected iRet state %d after trying to shut down primary queue in disk save mode, "
			  "continuing, but results are unpredictable\n", iRetLocal);
	}

	RETiRet;
}


/* destructor for the queue object */
BEGINobjDestruct(qqueue) /* be sure to specify the object type also in END and CODESTART macros! */
CODESTARTobjDestruct(qqueue)
	/* shut down all workers
	 * We do not need to shutdown workers when we are in enqueue-only mode or we are a
	 * direct queue - because in both cases we have none... ;)
	 * with a child! -- rgerhards, 2008-01-28
	 */
	if(pThis->qType != QUEUETYPE_DIRECT && !pThis->bEnqOnly && pThis->pqParent == NULL
	   && pThis->pWtpReg != NULL)
		ShutdownWorkers(pThis);

	if(pThis->bIsDA && getPhysicalQueueSize(pThis) > 0 && pThis->bSaveOnShutdown) {
		CHKiRet(DoSaveOnShutdown(pThis));
	}

	/* finally destruct our (regular) worker thread pool
	 * Note: currently pWtpReg is never NULL, but if we optimize our logic, this may happen,
	 * e.g. when they are not created in enqueue-only mode. We already check the condition
	 * as this may otherwise be very hard to find once we optimize (and have long forgotten
	 * about this condition here ;)
	 * rgerhards, 2008-01-25
	 */
	if(pThis->qType != QUEUETYPE_DIRECT && pThis->pWtpReg != NULL) {
		wtpDestruct(&pThis->pWtpReg);
	}

	/* Now check if we actually have a DA queue and, if so, destruct it.
	 * Note that the wtp must be destructed first, it may be in cancel cleanup handler
	 * *right now* and actually *need* to access the queue object to persist some final
	 * data (re-queueing case). So we need to destruct the wtp first, which will make 
	 * sure all workers have terminated. Please note that this also generates a situation
	 * where it is possible that the DA queue has a parent pointer but the parent has
	 * no WtpDA associated with it - which is perfectly legal thanks to this code here.
	 */
	if(pThis->pWtpDA != NULL) {
		wtpDestruct(&pThis->pWtpDA);
	}
	if(pThis->pqDA != NULL) {
		qqueueDestruct(&pThis->pqDA);
	}

	/* persist the queue (we always do that - queuePersits() does cleanup if the queue is empty)
	 * This handler is most important for disk queues, it will finally persist the necessary
	 * on-disk structures. In theory, other queueing modes may implement their other (non-DA)
	 * methods of persisting a queue between runs, but in practice all of this is done via
	 * disk queues and DA mode. Anyhow, it doesn't hurt to know that we could extend it here
	 * if need arises (what I doubt...) -- rgerhards, 2008-01-25
	 */
	CHKiRet_Hdlr(qqueuePersist(pThis, QUEUE_NO_CHECKPOINT)) {
		DBGOPRINT((obj_t*) pThis, "error %d persisting queue - data lost!\n", iRet);
	}

	/* finally, clean up some simple things... */
	if(pThis->pqParent == NULL) {
		/* if we are not a child, we allocated our own mutex, which we now need to destroy */
		pthread_mutex_destroy(pThis->mut);
		free(pThis->mut);
	}
	pthread_mutex_destroy(&pThis->mutThrdMgmt);
	pthread_cond_destroy(&pThis->notFull);
	pthread_cond_destroy(&pThis->notEmpty);
	pthread_cond_destroy(&pThis->belowFullDlyWtrMrk);
	pthread_cond_destroy(&pThis->belowLightDlyWtrMrk);

	DESTROY_ATOMIC_HELPER_MUT(pThis->mutQueueSize);
	DESTROY_ATOMIC_HELPER_MUT(pThis->mutLogDeq);

	/* type-specific destructor */
	iRet = pThis->qDestruct(pThis);

	free(pThis->pszFilePrefix);
	free(pThis->pszSpoolDir);

	/* some queues do not provide stats and thus have no statsobj! */
	if(pThis->statsobj != NULL)
		statsobj.Destruct(&pThis->statsobj);
ENDobjDestruct(qqueue)


/* set the queue's file prefix
 * The passed-in string is duplicated. So if the caller does not need
 * it any longer, it must free it.
 * rgerhards, 2008-01-09
 */
rsRetVal
qqueueSetFilePrefix(qqueue_t *pThis, uchar *pszPrefix, size_t iLenPrefix)
{
	DEFiRet;

	free(pThis->pszFilePrefix);
	pThis->pszFilePrefix = NULL;

	if(pszPrefix == NULL) /* just unset the prefix! */
		ABORT_FINALIZE(RS_RET_OK);

	if((pThis->pszFilePrefix = MALLOC(sizeof(uchar) * iLenPrefix + 1)) == NULL)
		ABORT_FINALIZE(RS_RET_OUT_OF_MEMORY);
	memcpy(pThis->pszFilePrefix, pszPrefix, iLenPrefix + 1);
	pThis->lenFilePrefix = iLenPrefix;

finalize_it:
	RETiRet;
}

/* set the queue's maximum file size
 * rgerhards, 2008-01-09
 */
rsRetVal
qqueueSetMaxFileSize(qqueue_t *pThis, size_t iMaxFileSize)
{
	DEFiRet;

	ISOBJ_TYPE_assert(pThis, qqueue);
	
	if(iMaxFileSize < 1024) {
		ABORT_FINALIZE(RS_RET_VALUE_TOO_LOW);
	}

	pThis->iMaxFileSize = iMaxFileSize;

finalize_it:
	RETiRet;
}


/* enqueue a single data object.
 * Note that the queue mutex MUST already be locked when this function is called.
 * rgerhards, 2009-06-16
 */
static inline rsRetVal
doEnqSingleObj(qqueue_t *pThis, flowControl_t flowCtlType, void *pUsr)
{
	DEFiRet;
	int err;
	struct timespec t;

	STATSCOUNTER_INC(pThis->ctrEnqueued, pThis->mutCtrEnqueued);
	/* first check if we need to discard this message (which will cause CHKiRet() to exit)
	 */
	CHKiRet(qqueueChkDiscardMsg(pThis, pThis->iQueueSize, pUsr));

	/* handle flow control
	 * There are two different flow control mechanisms: basic and advanced flow control.
	 * Basic flow control has always been implemented and protects the queue structures
	 * in that it makes sure no more data is enqueued than the queue is configured to
	 * support. Enhanced flow control is being added today. There are some sources which
	 * can easily be stopped, e.g. a file reader. This is the case because it is unlikely
	 * that blocking those sources will have negative effects (after all, the file is
	 * continued to be written). Other sources can somewhat be blocked (e.g. the kernel
	 * log reader or the local log stream reader): in general, nothing is lost if messages
	 * from these sources are not picked up immediately. HOWEVER, they can not block for
	 * an extended period of time, as this either causes message loss or - even worse - some
	 * other bad effects (e.g. unresponsive system in respect to the main system log socket).
	 * Finally, there are some (few) sources which can not be blocked at all. UDP syslog is
	 * a prime example. If a UDP message is not received, it is simply lost. So we can't
	 * do anything against UDP sockets that come in too fast. The core idea of advanced
	 * flow control is that we take into account the different natures of the sources and
	 * select flow control mechanisms that fit these needs. This also means, in the end
	 * result, that non-blockable sources like UDP syslog receive priority in the system.
	 * It's a side effect, but a good one ;) -- rgerhards, 2008-03-14
	 */
	if(flowCtlType == eFLOWCTL_FULL_DELAY) {
		while(pThis->iQueueSize >= pThis->iFullDlyMrk&& ! glbl.GetGlobalInputTermState()) {
			/* We have a problem during shutdown if we block eternally. In that
			 * case, the the input thread cannot be terminated. So we wake up
			 * from time to time to check for termination.
			 * TODO/v6(at earliest): check if we could signal the condition during
			 * shutdown. However, this requires new queue registries and thus is
			 * far to much change for a stable version (and I am still not sure it
			 * is worth the effort, given how seldom this situation occurs and how
			 * few resources the wakeups need). -- rgerhards, 2012-05-03
			 * In any case, this was the old code (if we do the TODO):
			 * pthread_cond_wait(&pThis->belowFullDlyWtrMrk, pThis->mut);
			 */
			DBGOPRINT((obj_t*) pThis, "enqueueMsg: FullDelay mark reached for full delayable message "
				   "- blocking, queue size is %d.\n", pThis->iQueueSize);
			timeoutComp(&t, 1000);
			err = pthread_cond_timedwait(&pThis->belowLightDlyWtrMrk, pThis->mut, &t);
			if(err != 0 && err != ETIMEDOUT) {
				/* Something is really wrong now. Report to debug log and abort the
				 * wait. That keeps us running, even though we may lose messages.
				 */
				DBGOPRINT((obj_t*) pThis, "potential program bug: pthread_cond_timedwait()"
				          "/fulldelay returned %d\n", err);
				break;
				
			}
			DBGPRINTF("wti worker in full delay timed out, checking termination...\n");
		}
	} else if(flowCtlType == eFLOWCTL_LIGHT_DELAY && !glbl.GetGlobalInputTermState()) {
		if(pThis->iQueueSize >= pThis->iLightDlyMrk) {
			DBGOPRINT((obj_t*) pThis, "enqueueMsg: LightDelay mark reached for light "
			          "delayable message - blocking a bit.\n");
			timeoutComp(&t, 1000); /* 1000 millisconds = 1 second TODO: make configurable */
			err = pthread_cond_timedwait(&pThis->belowLightDlyWtrMrk, pThis->mut, &t);
			if(err != 0 && err != ETIMEDOUT) {
				/* Something is really wrong now. Report to debug log */
				DBGOPRINT((obj_t*) pThis, "potential program bug: pthread_cond_timedwait()"
				          "/lightdelay returned %d\n", err);
				
			}
		}
	}

	/* from our regular flow control settings, we are now ready to enqueue the object.
	 * However, we now need to do a check if the queue permits to add more data. If that
	 * is not the case, basic flow control enters the field, which means we wait for
	 * the queue to become ready or drop the new message. -- rgerhards, 2008-03-14
	 */
	while(   (pThis->iMaxQueueSize > 0 && pThis->iQueueSize >= pThis->iMaxQueueSize)
	      || (pThis->qType == QUEUETYPE_DISK && pThis->sizeOnDiskMax != 0
	      	  && pThis->tVars.disk.sizeOnDisk > pThis->sizeOnDiskMax)) {
		STATSCOUNTER_INC(pThis->ctrFull, pThis->mutCtrFull);
<<<<<<< HEAD
// TODO : handle enqOnly => discard!
		if(pthread_cond_timedwait(&pThis->notFull, pThis->mut, &t) != 0) {
			DBGOPRINT((obj_t*) pThis, "enqueueMsg: cond timeout, dropping message!\n");
			STATSCOUNTER_INC(pThis->ctrFDscrd, pThis->mutCtrFDscrd);
=======
		if(pThis->toEnq == 0 || pThis->bEnqOnly) {
			DBGOPRINT((obj_t*) pThis, "enqueueMsg: queue FULL - configured for immediate discarding.\n");
>>>>>>> 9020647c
			objDestruct(pUsr);
			ABORT_FINALIZE(RS_RET_QUEUE_FULL);
		} else {
			DBGOPRINT((obj_t*) pThis, "enqueueMsg: queue FULL - waiting %dms to drain.\n", pThis->toEnq);
			if(glbl.GetGlobalInputTermState()) {
				DBGOPRINT((obj_t*) pThis, "enqueueMsg: queue FULL, discard due to FORCE_TERM.\n");
				ABORT_FINALIZE(RS_RET_FORCE_TERM);
			}
			timeoutComp(&t, pThis->toEnq);
			if(pthread_cond_timedwait(&pThis->notFull, pThis->mut, &t) != 0) {
				DBGOPRINT((obj_t*) pThis, "enqueueMsg: cond timeout, dropping message!\n");
				objDestruct(pUsr);
				ABORT_FINALIZE(RS_RET_QUEUE_FULL);
			}
		dbgoprint((obj_t*) pThis, "enqueueMsg: wait solved queue full condition, enqueing\n");
		}
	}

	/* and finally enqueue the message */
	CHKiRet(qqueueAdd(pThis, pUsr));
	STATSCOUNTER_SETMAX_NOMUT(pThis->ctrMaxqsize, pThis->iQueueSize);

finalize_it:
	RETiRet;
}

/* ------------------------------ multi-enqueue functions ------------------------------ */
/* enqueue multiple user data elements at once. The aim is to provide a faster interface
 * for object submission. Uses the multi_submit_t helper object.
 * Please note that this function is not cancel-safe and consequently
 * sets the calling thread's cancelibility state to PTHREAD_CANCEL_DISABLE
 * during its execution. If that is not done, race conditions occur if the
 * thread is canceled (most important use case is input module termination).
 * rgerhards, 2009-06-16
 * Note: there now exists multiple different functions implementing specially 
 * optimized algorithms for different config cases. -- rgerhards, 2010-06-09
 */
/* now the function for all modes but direct */
static rsRetVal
qqueueMultiEnqObjNonDirect(qqueue_t *pThis, multi_submit_t *pMultiSub)
{
	int iCancelStateSave;
	int i;
	rsRetVal localRet;
	DEFiRet;

	ISOBJ_TYPE_assert(pThis, qqueue);
	assert(pMultiSub != NULL);

	pthread_setcancelstate(PTHREAD_CANCEL_DISABLE, &iCancelStateSave);
	d_pthread_mutex_lock(pThis->mut);
	for(i = 0 ; i < pMultiSub->nElem ; ++i) {
		localRet = doEnqSingleObj(pThis, pMultiSub->ppMsgs[i]->flowCtlType, (void*)pMultiSub->ppMsgs[i]);
		if(localRet != RS_RET_OK && localRet != RS_RET_QUEUE_FULL)
			ABORT_FINALIZE(localRet);
	}
	qqueueChkPersist(pThis, pMultiSub->nElem);

finalize_it:
	/* make sure at least one worker is running. */
	qqueueAdviseMaxWorkers(pThis);
	/* and release the mutex */
	d_pthread_mutex_unlock(pThis->mut);
	pthread_setcancelstate(iCancelStateSave, NULL);
	DBGOPRINT((obj_t*) pThis, "MultiEnqObj advised worker start\n");

	RETiRet;
}

/* now, the same function, but for direct mode */
static rsRetVal
qqueueMultiEnqObjDirect(qqueue_t *pThis, multi_submit_t *pMultiSub)
{
	int i;
	DEFiRet;

	ISOBJ_TYPE_assert(pThis, qqueue);
	assert(pMultiSub != NULL);

	for(i = 0 ; i < pMultiSub->nElem ; ++i) {
		CHKiRet(qAddDirect(pThis, (void*)pMultiSub->ppMsgs[i]));
	}

finalize_it:
	RETiRet;
}
/* ------------------------------ END multi-enqueue functions ------------------------------ */


/* enqueue a new user data element in direct mode
 * NOTE/TODO: This is a TESTER/EXPERIEMENTAL, to be changed to better
 * code later on (like multi submit!) 2010-06-10
 * Enqueues the new element and awakes worker thread.
 */
rsRetVal
qqueueEnqObjDirect(qqueue_t *pThis, void *pUsr)
{
	DEFiRet;
	ISOBJ_TYPE_assert(pThis, qqueue);
	iRet = qAddDirect(pThis, pUsr);
	RETiRet;
}


/* enqueue a new user data element
 * Enqueues the new element and awakes worker thread.
 */
rsRetVal
qqueueEnqObj(qqueue_t *pThis, flowControl_t flowCtlType, void *pUsr)
{
	DEFiRet;
	int iCancelStateSave;

	ISOBJ_TYPE_assert(pThis, qqueue);

	if(pThis->qType != QUEUETYPE_DIRECT) {
		pthread_setcancelstate(PTHREAD_CANCEL_DISABLE, &iCancelStateSave);
		d_pthread_mutex_lock(pThis->mut);
	}

	CHKiRet(doEnqSingleObj(pThis, flowCtlType, pUsr));

	qqueueChkPersist(pThis, 1);

finalize_it:
	if(pThis->qType != QUEUETYPE_DIRECT) {
		/* make sure at least one worker is running. */
		qqueueAdviseMaxWorkers(pThis);
		/* and release the mutex */
		d_pthread_mutex_unlock(pThis->mut);
		pthread_setcancelstate(iCancelStateSave, NULL);
		DBGOPRINT((obj_t*) pThis, "EnqueueMsg advised worker start\n");
	}

	RETiRet;
}


/* some simple object access methods */
DEFpropSetMeth(qqueue, bSyncQueueFiles, int)
DEFpropSetMeth(qqueue, iPersistUpdCnt, int)
DEFpropSetMeth(qqueue, iDeqtWinFromHr, int)
DEFpropSetMeth(qqueue, iDeqtWinToHr, int)
DEFpropSetMeth(qqueue, toQShutdown, long)
DEFpropSetMeth(qqueue, toActShutdown, long)
DEFpropSetMeth(qqueue, toWrkShutdown, long)
DEFpropSetMeth(qqueue, toEnq, long)
DEFpropSetMeth(qqueue, iHighWtrMrk, int)
DEFpropSetMeth(qqueue, iLowWtrMrk, int)
DEFpropSetMeth(qqueue, iDiscardMrk, int)
DEFpropSetMeth(qqueue, iFullDlyMrk, int)
DEFpropSetMeth(qqueue, iDiscardSeverity, int)
DEFpropSetMeth(qqueue, iLightDlyMrk, int)
DEFpropSetMeth(qqueue, bIsDA, int)
DEFpropSetMeth(qqueue, iMinMsgsPerWrkr, int)
DEFpropSetMeth(qqueue, bSaveOnShutdown, int)
DEFpropSetMeth(qqueue, pUsr, void*)
DEFpropSetMeth(qqueue, iDeqSlowdown, int)
DEFpropSetMeth(qqueue, iDeqBatchSize, int)
DEFpropSetMeth(qqueue, sizeOnDiskMax, int64)


/* This function can be used as a generic way to set properties. Only the subset
 * of properties required to read persisted property bags is supported. This
 * functions shall only be called by the property bag reader, thus it is static.
 * rgerhards, 2008-01-11
 */
#define isProp(name) !rsCStrSzStrCmp(pProp->pcsName, (uchar*) name, sizeof(name) - 1)
static rsRetVal qqueueSetProperty(qqueue_t *pThis, var_t *pProp)
{
	DEFiRet;

	ISOBJ_TYPE_assert(pThis, qqueue);
	ASSERT(pProp != NULL);

 	if(isProp("iQueueSize")) {
		pThis->iQueueSize = pProp->val.num;
 	} else if(isProp("tVars.disk.sizeOnDisk")) {
		pThis->tVars.disk.sizeOnDisk = pProp->val.num;
 	} else if(isProp("tVars.disk.bytesRead")) {
		pThis->tVars.disk.bytesRead = pProp->val.num;
 	} else if(isProp("qType")) {
		if(pThis->qType != pProp->val.num)
			ABORT_FINALIZE(RS_RET_QTYPE_MISMATCH);
	}

finalize_it:
	RETiRet;
}
#undef	isProp

/* dummy */
rsRetVal qqueueQueryInterface(void) { return RS_RET_NOT_IMPLEMENTED; }

/* Initialize the stream class. Must be called as the very first method
 * before anything else is called inside this class.
 * rgerhards, 2008-01-09
 */
BEGINObjClassInit(qqueue, 1, OBJ_IS_CORE_MODULE)
	/* request objects we use */
	CHKiRet(objUse(glbl, CORE_COMPONENT));
	CHKiRet(objUse(strm, CORE_COMPONENT));
	CHKiRet(objUse(datetime, CORE_COMPONENT));
	CHKiRet(objUse(errmsg, CORE_COMPONENT));
	CHKiRet(objUse(statsobj, CORE_COMPONENT));

	/* now set our own handlers */
	OBJSetMethodHandler(objMethod_SETPROPERTY, qqueueSetProperty);
ENDObjClassInit(qqueue)

/* vi:set ai:
 */<|MERGE_RESOLUTION|>--- conflicted
+++ resolved
@@ -2386,15 +2386,9 @@
 	      || (pThis->qType == QUEUETYPE_DISK && pThis->sizeOnDiskMax != 0
 	      	  && pThis->tVars.disk.sizeOnDisk > pThis->sizeOnDiskMax)) {
 		STATSCOUNTER_INC(pThis->ctrFull, pThis->mutCtrFull);
-<<<<<<< HEAD
-// TODO : handle enqOnly => discard!
-		if(pthread_cond_timedwait(&pThis->notFull, pThis->mut, &t) != 0) {
-			DBGOPRINT((obj_t*) pThis, "enqueueMsg: cond timeout, dropping message!\n");
-			STATSCOUNTER_INC(pThis->ctrFDscrd, pThis->mutCtrFDscrd);
-=======
 		if(pThis->toEnq == 0 || pThis->bEnqOnly) {
 			DBGOPRINT((obj_t*) pThis, "enqueueMsg: queue FULL - configured for immediate discarding.\n");
->>>>>>> 9020647c
+			STATSCOUNTER_INC(pThis->ctrFDscrd, pThis->mutCtrFDscrd);
 			objDestruct(pUsr);
 			ABORT_FINALIZE(RS_RET_QUEUE_FULL);
 		} else {
@@ -2406,6 +2400,7 @@
 			timeoutComp(&t, pThis->toEnq);
 			if(pthread_cond_timedwait(&pThis->notFull, pThis->mut, &t) != 0) {
 				DBGOPRINT((obj_t*) pThis, "enqueueMsg: cond timeout, dropping message!\n");
+				STATSCOUNTER_INC(pThis->ctrFDscrd, pThis->mutCtrFDscrd);
 				objDestruct(pUsr);
 				ABORT_FINALIZE(RS_RET_QUEUE_FULL);
 			}
