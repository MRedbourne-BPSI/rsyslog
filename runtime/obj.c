/* obj.c
 *
 * This file implements a generic object "class". All other classes can
 * use the service of this base class here to include auto-destruction and
 * other capabilities in a generic manner.
 *
 * As of 2008-02-29, I (rgerhards) am adding support for dynamically loadable
 * objects. In essence, each object will soon be available via its interface,
 * only. Before any object's code is accessed (including global static methods),
 * the caller needs to obtain an object interface. To do so, it needs to provide
 * the object name and the file where the object is expected to reside in. A
 * file may not be given, in which case the object is expected to reside in
 * the rsyslog core. The caller than receives an interface pointer which can
 * be utilized to access all the object's methods. This method enables rsyslog
 * to load library modules on demand. In order to keep overhead low, callers
 * should request object interface only once in the object Init function and
 * free them when they exit. The only exception is when a caller needs to
 * access an object only conditional, in which case a pointer to its interface
 * shall be aquired as need first arises but still be released only on exit
 * or when there definitely is no further need. The whole idea is to limit
 * the very performance-intense act of dynamically loading an objects library.
 * Of course, it is possible to violate this suggestion, but than you should
 * have very good reasoning to do so.
 *
 * Please note that there is one trick we need to do. Each object queries
 * the object interfaces and it does so via objUse(). objUse, however, is
 * part of the obj object's interface (implemented via the file you are
 * just reading). So in order to obtain a pointer to objUse, we need to
 * call it - obviously not possible. One solution would be that objUse is
 * hardcoded into all callers. That, however, would bring us into slight
 * trouble with actually dynamically loaded modules, as we should NOT
 * rely on the OS loader to resolve symbols back to the caller (this
 * is a feature not universally available and highly importable). Of course,
 * we can solve this with a pHostQueryEtryPoint() call. It still sounds
 * somewhat unnatural to call a regular interface function via a special
 * method. So what we do instead is define a special function called
 * objGetObjInterface() which delivers our own interface. That function
 * than will be defined global and be queriable via pHostQueryEtryPoint().
 * I agree, technically this is much the same, but from an architecture
 * point of view it looks cleaner (at least to me).
 * 
 * Please note that there is another egg-hen problem: we use a linked list,
 * which is provided by the linkedList object. However, we need to
 * initialize the linked list before we can provide the UseObj()
 * functionality. That, in turn, would probably be required by the 
 * linkedList object. So the solution is to use a backdoor just to
 * init the linked list and from then on use the usual interfaces.
 *
 * File begun on 2008-01-04 by RGerhards
 *
<<<<<<< HEAD
 * Copyright 2008, 2009 Rainer Gerhards and Adiscon GmbH.
=======
 * Copyright 2008-2012 Rainer Gerhards and Adiscon GmbH.
>>>>>>> bd22bf8c
 *
 * This file is part of the rsyslog runtime library.
 *
 * Licensed under the Apache License, Version 2.0 (the "License");
 * you may not use this file except in compliance with the License.
 * You may obtain a copy of the License at
 * 
 *       http://www.apache.org/licenses/LICENSE-2.0
 *       -or-
 *       see COPYING.ASL20 in the source distribution
 * 
 * Unless required by applicable law or agreed to in writing, software
 * distributed under the License is distributed on an "AS IS" BASIS,
 * WITHOUT WARRANTIES OR CONDITIONS OF ANY KIND, either express or implied.
 * See the License for the specific language governing permissions and
 * limitations under the License.
 */
#include "config.h"

#include <stdio.h>
#include <stdlib.h>
#include <string.h>
#include <ctype.h>
#include <assert.h>
#include <pthread.h>

/* how many objects are supported by rsyslogd? */
#define OBJ_NUM_IDS 100 /* TODO change to a linked list?  info: 16 were currently in use 2008-02-29 */

#include "rsyslog.h"
#include "syslogd-types.h"
#include "srUtils.h"
#include "obj.h"
#include "stream.h"
#include "modules.h"
#include "errmsg.h"
#include "cfsysline.h"
#include "unicode-helper.h"
#include "apc.h"
#include "datetime.h"

/* static data */
DEFobjCurrIf(obj) /* we define our own interface, as this is expected by some macros! */
DEFobjCurrIf(var)
DEFobjCurrIf(module)
DEFobjCurrIf(errmsg)
DEFobjCurrIf(strm)
static objInfo_t *arrObjInfo[OBJ_NUM_IDS]; /* array with object information pointers */
static pthread_mutex_t mutObjGlobalOp;	/* mutex to guard global operations of the object system */


/* cookies for serialized lines */
#define COOKIE_OBJLINE   '<'
#define COOKIE_PROPLINE  '+'
#define COOKIE_ENDLINE   '>'
#define COOKIE_BLANKLINE '.'

/* forward definitions */
static rsRetVal FindObjInfo(cstr_t *pszObjName, objInfo_t **ppInfo);

/* methods */

/* This is a dummy method to be used when a standard method has not been
 * implemented by an object. Having it allows us to simply call via the 
 * jump table without any NULL pointer checks - which gains quite
 * some performance. -- rgerhards, 2008-01-04
 */
static rsRetVal objInfoNotImplementedDummy(void __attribute__((unused)) *pThis)
{
	return RS_RET_NOT_IMPLEMENTED;
}

/* and now the macro to check if something is not implemented
 * must be provided an objInfo_t pointer.
 */
#define objInfoIsImplemented(pThis, method) \
	(pThis->objMethods[method] != objInfoNotImplementedDummy)

/* construct an object Info object. Each class shall do this on init. The
 * resulting object shall be cached during the lifetime of the class and each
 * object shall receive a reference. A constructor and destructor MUST be provided for all
 * objects, thus they are in the parameter list.
 * pszID is the identifying object name and must point to constant pool memory. It is never freed.
 */
static rsRetVal
InfoConstruct(objInfo_t **ppThis, uchar *pszID, int iObjVers,
              rsRetVal (*pConstruct)(void *), rsRetVal (*pDestruct)(void *),
	      rsRetVal (*pQueryIF)(interface_t*), modInfo_t *pModInfo)
{
	DEFiRet;
	int i;
	objInfo_t *pThis;

	assert(ppThis != NULL);

	if((pThis = calloc(1, sizeof(objInfo_t))) == NULL)
		ABORT_FINALIZE(RS_RET_OUT_OF_MEMORY);

	pThis->pszID = pszID;
	pThis->lenID = ustrlen(pszID);
	pThis->pszName = ustrdup(pszID); /* it's OK if we have NULL ptr, GetName() will deal with that! */
	pThis->iObjVers = iObjVers;
	pThis->QueryIF = pQueryIF;
	pThis->pModInfo = pModInfo;

	pThis->objMethods[0] = pConstruct;
	pThis->objMethods[1] = pDestruct;
	for(i = 2 ; i < OBJ_NUM_METHODS ; ++i) {
		pThis->objMethods[i] = objInfoNotImplementedDummy;
	}

	*ppThis = pThis;

finalize_it:
	RETiRet;
}


/* destruct the objInfo object - must be done only when no more instances exist.
 * rgerhards, 2008-03-10
 */
static rsRetVal
InfoDestruct(objInfo_t **ppThis)
{
	DEFiRet;
	objInfo_t *pThis;

	assert(ppThis != NULL);
	pThis = *ppThis;
	assert(pThis != NULL);

	free(pThis->pszName);
	free(pThis);
	*ppThis = NULL;

	RETiRet;
}


/* set a method handler */
static rsRetVal
InfoSetMethod(objInfo_t *pThis, objMethod_t objMethod, rsRetVal (*pHandler)(void*))
{
	assert(pThis != NULL);
	assert(objMethod > 0 && objMethod < OBJ_NUM_METHODS);
	pThis->objMethods[objMethod] = pHandler;

	return RS_RET_OK;
}

/* destruct the base object properties.
 * rgerhards, 2008-01-29
 */
static rsRetVal
DestructObjSelf(obj_t *pThis)
{
	DEFiRet;

	ISOBJ_assert(pThis);
	free(pThis->pszName);

	RETiRet;
}


/* --------------- object serializiation / deserialization support --------------- */


/* serialize the header of an object
 * pszRecType must be either "Obj" (Object) or "OPB" (Object Property Bag)
 */
static rsRetVal objSerializeHeader(strm_t *pStrm, obj_t *pObj, uchar *pszRecType)
{
	DEFiRet;

	ISOBJ_TYPE_assert(pStrm, strm);
	ISOBJ_assert(pObj);
	assert(!strcmp((char*) pszRecType, "Obj") || !strcmp((char*) pszRecType, "OPB"));

	/* object cookie and serializer version (so far always 1) */
	CHKiRet(strm.WriteChar(pStrm, COOKIE_OBJLINE));
	CHKiRet(strm.Write(pStrm, (uchar*) pszRecType, 3)); /* record types are always 3 octets */
	CHKiRet(strm.WriteChar(pStrm, ':'));
	CHKiRet(strm.WriteChar(pStrm, '1'));

	/* object type, version and string length */
	CHKiRet(strm.WriteChar(pStrm, ':'));
	CHKiRet(strm.Write(pStrm, pObj->pObjInfo->pszID, pObj->pObjInfo->lenID));
	CHKiRet(strm.WriteChar(pStrm, ':'));
	CHKiRet(strm.WriteLong(pStrm, objGetVersion(pObj)));

	/* record trailer */
	CHKiRet(strm.WriteChar(pStrm, ':'));
	CHKiRet(strm.WriteChar(pStrm, '\n'));

finalize_it:
	RETiRet;
}


/* begin serialization of an object
 * rgerhards, 2008-01-06
 */
static rsRetVal
BeginSerialize(strm_t *pStrm, obj_t *pObj)
{
	DEFiRet;

	ISOBJ_TYPE_assert(pStrm, strm);
	ISOBJ_assert(pObj);
	
	CHKiRet(strm.RecordBegin(pStrm));
	CHKiRet(objSerializeHeader(pStrm, pObj, (uchar*) "Obj"));

finalize_it:
	RETiRet;
}
	

/* begin serialization of an object's property bag
 * Note: a property bag is used to serialize some of an objects
 * properties, but not necessarily all. A good example is the queue
 * object, which at some stage needs to serialize a number of its 
 * properties, but not the queue data itself. From the object point
 * of view, a property bag can not be used to re-instantiate an object.
 * Otherwise, the serialization is exactly the same.
 * rgerhards, 2008-01-11
 */
static rsRetVal
BeginSerializePropBag(strm_t *pStrm, obj_t *pObj)
{
	DEFiRet;

	ISOBJ_TYPE_assert(pStrm, strm);
	ISOBJ_assert(pObj);
	
	CHKiRet(strm.RecordBegin(pStrm));
	CHKiRet(objSerializeHeader(pStrm, pObj, (uchar*) "OPB"));

finalize_it:
	RETiRet;
}


/* append a property
 */
static rsRetVal
SerializeProp(strm_t *pStrm, uchar *pszPropName, propType_t propType, void *pUsr)
{
	DEFiRet;
	uchar *pszBuf = NULL;
	size_t lenBuf = 0;
	uchar szBuf[64];
	varType_t vType = VARTYPE_NONE;

	ISOBJ_TYPE_assert(pStrm, strm);
	assert(pszPropName != NULL);

	/*dbgprintf("objSerializeProp: strm %p, propName '%s', type %d, pUsr %p\n", pStrm, pszPropName, propType, pUsr);*/
	/* if we have no user pointer, there is no need to write this property.
	 * TODO: think if that's the righ point of view
	 * rgerhards, 2008-01-06
	 */
	if(pUsr == NULL) {
		ABORT_FINALIZE(RS_RET_OK);
	}

	/* TODO: use the stream functions for data conversion here - should be quicker */

	switch(propType) {
		case PROPTYPE_PSZ:
			pszBuf = (uchar*) pUsr;
			lenBuf = ustrlen(pszBuf);
			vType = VARTYPE_STR;
			break;
		case PROPTYPE_SHORT:
			CHKiRet(srUtilItoA((char*) szBuf, sizeof(szBuf), (long) *((short*) pUsr)));
			pszBuf = szBuf;
			lenBuf = ustrlen(szBuf);
			vType = VARTYPE_NUMBER;
			break;
		case PROPTYPE_INT:
			CHKiRet(srUtilItoA((char*) szBuf, sizeof(szBuf), (long) *((int*) pUsr)));
			pszBuf = szBuf;
			lenBuf = ustrlen(szBuf);
			vType = VARTYPE_NUMBER;
			break;
		case PROPTYPE_LONG:
			CHKiRet(srUtilItoA((char*) szBuf, sizeof(szBuf), *((long*) pUsr)));
			pszBuf = szBuf;
			lenBuf = ustrlen(szBuf);
			vType = VARTYPE_NUMBER;
			break;
		case PROPTYPE_INT64:
			CHKiRet(srUtilItoA((char*) szBuf, sizeof(szBuf), *((int64*) pUsr)));
			pszBuf = szBuf;
			lenBuf = ustrlen(szBuf);
			vType = VARTYPE_NUMBER;
			break;
		case PROPTYPE_CSTR:
			pszBuf = rsCStrGetSzStrNoNULL((cstr_t *) pUsr);
			lenBuf = rsCStrLen((cstr_t*) pUsr);
			vType = VARTYPE_STR;
			break;
		case PROPTYPE_SYSLOGTIME:
			lenBuf = snprintf((char*) szBuf, sizeof(szBuf), "%d:%d:%d:%d:%d:%d:%d:%d:%d:%c:%d:%d",
					  ((syslogTime_t*)pUsr)->timeType,
					  ((syslogTime_t*)pUsr)->year,
					  ((syslogTime_t*)pUsr)->month,
					  ((syslogTime_t*)pUsr)->day,
					  ((syslogTime_t*)pUsr)->hour,
					  ((syslogTime_t*)pUsr)->minute,
					  ((syslogTime_t*)pUsr)->second,
					  ((syslogTime_t*)pUsr)->secfrac,
					  ((syslogTime_t*)pUsr)->secfracPrecision,
					  ((syslogTime_t*)pUsr)->OffsetMode,
					  ((syslogTime_t*)pUsr)->OffsetHour,
					  ((syslogTime_t*)pUsr)->OffsetMinute);
			if(lenBuf > sizeof(szBuf) - 1)
				ABORT_FINALIZE(RS_RET_PROVIDED_BUFFER_TOO_SMALL);
			vType = VARTYPE_SYSLOGTIME;
			pszBuf = szBuf;
			break;
		default:
			dbgprintf("invalid PROPTYPE %d\n", propType);
			break;
	}

	/* cookie */
	CHKiRet(strm.WriteChar(pStrm, COOKIE_PROPLINE));
	/* name */
	CHKiRet(strm.Write(pStrm, pszPropName, ustrlen(pszPropName)));
	CHKiRet(strm.WriteChar(pStrm, ':'));
	/* type */
	CHKiRet(strm.WriteLong(pStrm, (int) vType));
	CHKiRet(strm.WriteChar(pStrm, ':'));
	/* length */
	CHKiRet(strm.WriteLong(pStrm, lenBuf));
	CHKiRet(strm.WriteChar(pStrm, ':'));

	/* data */
	CHKiRet(strm.Write(pStrm, (uchar*) pszBuf, lenBuf));

	/* trailer */
	CHKiRet(strm.WriteChar(pStrm, ':'));
	CHKiRet(strm.WriteChar(pStrm, '\n'));

finalize_it:
	RETiRet;
}


/* end serialization of an object. The caller receives a
 * standard C string, which he must free when no longer needed.
 */
static rsRetVal
EndSerialize(strm_t *pStrm)
{
	DEFiRet;

	assert(pStrm != NULL);

	CHKiRet(strm.WriteChar(pStrm, COOKIE_ENDLINE));
	CHKiRet(strm.Write(pStrm, (uchar*) "End\n", sizeof("END\n") - 1));
	CHKiRet(strm.WriteChar(pStrm, COOKIE_BLANKLINE));
	CHKiRet(strm.WriteChar(pStrm, '\n'));

	CHKiRet(strm.RecordEnd(pStrm));

finalize_it:
	RETiRet;
}


/* define a helper to make code below a bit cleaner (and quicker to write) */
#define NEXTC CHKiRet(strm.ReadChar(pStrm, &c))/*;dbgprintf("c: %c\n", c)*/


/* de-serialize an embedded, non-octect-counted string. This is useful
 * for deserializing the object name inside the header. The string is
 * terminated by the first occurence of the ':' character.
 * rgerhards, 2008-02-29
 */
static rsRetVal
objDeserializeEmbedStr(cstr_t **ppStr, strm_t *pStrm)
{
	DEFiRet;
	uchar c;
	cstr_t *pStr = NULL;

	assert(ppStr != NULL);

	CHKiRet(cstrConstruct(&pStr));

	NEXTC;
	while(c != ':') {
		CHKiRet(cstrAppendChar(pStr, c));
		NEXTC;
	}
	CHKiRet(cstrFinalize(pStr));

	*ppStr = pStr;

finalize_it:
	if(iRet != RS_RET_OK && pStr != NULL)
		cstrDestruct(&pStr);

	RETiRet;
}


/* de-serialize a number */
static rsRetVal objDeserializeNumber(number_t *pNum, strm_t *pStrm)
{
	DEFiRet;
	number_t i;
	int bIsNegative;
	uchar c;

	assert(pNum != NULL);

	NEXTC;
	if(c == '-') {
		bIsNegative = 1;
		NEXTC;
	} else {
		bIsNegative = 0;
	}

	/* we check this so that we get more meaningful error codes */
	if(!isdigit(c)) ABORT_FINALIZE(RS_RET_INVALID_NUMBER);

	i = 0;
	while(isdigit(c)) {
		i = i * 10 + c - '0';
		NEXTC;
	}

	if(c != ':') ABORT_FINALIZE(RS_RET_INVALID_DELIMITER);

	if(bIsNegative)
		i *= -1;

	*pNum = i;
finalize_it:
	RETiRet;
}


/* de-serialize a string, length must be provided but may be 0 */
static rsRetVal objDeserializeStr(cstr_t **ppCStr, int iLen, strm_t *pStrm)
{
	DEFiRet;
	int i;
	uchar c;
	cstr_t *pCStr = NULL;

	assert(ppCStr != NULL);
	assert(iLen >= 0);

	CHKiRet(cstrConstruct(&pCStr));

	NEXTC;
	for(i = 0 ; i < iLen ; ++i) {
		CHKiRet(cstrAppendChar(pCStr, c));
		NEXTC;
	}
	CHKiRet(cstrFinalize(pCStr));

	/* check terminator */
	if(c != ':') ABORT_FINALIZE(RS_RET_INVALID_DELIMITER);

	*ppCStr = pCStr;

finalize_it:
	if(iRet != RS_RET_OK && pCStr != NULL)
		cstrDestruct(&pCStr);

	RETiRet;
}


/* de-serialize a syslogTime -- rgerhards,2008-01-08 */
#define	GETVAL(var)  \
	CHKiRet(objDeserializeNumber(&l, pStrm)); \
	pTime->var = l;
static rsRetVal objDeserializeSyslogTime(syslogTime_t *pTime, strm_t *pStrm)
{
	DEFiRet;
	number_t l;
	uchar c;

	assert(pTime != NULL);

	GETVAL(timeType);
	GETVAL(year);
	GETVAL(month);
	GETVAL(day);
	GETVAL(hour);
	GETVAL(minute);
	GETVAL(second);
	GETVAL(secfrac);
	GETVAL(secfracPrecision);
	/* OffsetMode is a single character! */
	NEXTC; pTime->OffsetMode = c;
	NEXTC; if(c != ':') ABORT_FINALIZE(RS_RET_INVALID_DELIMITER);
	GETVAL(OffsetHour);
	GETVAL(OffsetMinute);

finalize_it:
	RETiRet;
}
#undef GETVAL

/* de-serialize an object header
 * rgerhards, 2008-01-07
 */
static rsRetVal objDeserializeHeader(uchar *pszRecType, cstr_t **ppstrID, int* poVers, strm_t *pStrm)
{
	DEFiRet;
	number_t oVers;
	uchar c;

	assert(ppstrID != NULL);
	assert(poVers != NULL);
	assert(!strcmp((char*) pszRecType, "Obj") || !strcmp((char*) pszRecType, "OPB"));

	/* check header cookie */
	NEXTC; if(c != COOKIE_OBJLINE) ABORT_FINALIZE(RS_RET_INVALID_HEADER);
	NEXTC; if(c != pszRecType[0]) ABORT_FINALIZE(RS_RET_INVALID_HEADER_RECTYPE);
	NEXTC; if(c != pszRecType[1]) ABORT_FINALIZE(RS_RET_INVALID_HEADER_RECTYPE);
	NEXTC; if(c != pszRecType[2]) ABORT_FINALIZE(RS_RET_INVALID_HEADER_RECTYPE);
	NEXTC; if(c != ':') ABORT_FINALIZE(RS_RET_INVALID_HEADER);
	NEXTC; if(c != '1') ABORT_FINALIZE(RS_RET_INVALID_HEADER_VERS);
	NEXTC; if(c != ':') ABORT_FINALIZE(RS_RET_INVALID_HEADER_VERS);

	/* object type and version */
	CHKiRet(objDeserializeEmbedStr(ppstrID, pStrm));
	CHKiRet(objDeserializeNumber(&oVers, pStrm));

	/* and now we skip over the rest until the delemiting \n */
	NEXTC;
	while(c != '\n') {
		NEXTC;
	}

	*poVers = oVers;

finalize_it:
	RETiRet;
}


/* Deserialize a single property. Pointer must be positioned at begin of line. Whole line
 * up until the \n is read.
 */
static rsRetVal objDeserializeProperty(var_t *pProp, strm_t *pStrm)
{
	DEFiRet;
	number_t i;
	number_t iLen;
	uchar c;

	assert(pProp != NULL);

	/* check cookie */
	NEXTC;
	if(c != COOKIE_PROPLINE) {
		/* oops, we've read one char that does not belong to use - unget it first */
		CHKiRet(strm.UnreadChar(pStrm, c));
		ABORT_FINALIZE(RS_RET_NO_PROPLINE);
	}

	/* get the property name first */
	CHKiRet(cstrConstruct(&pProp->pcsName));

	NEXTC;
	while(c != ':') {
		CHKiRet(cstrAppendChar(pProp->pcsName, c));
		NEXTC;
	}
	CHKiRet(cstrFinalize(pProp->pcsName));

	/* property type */
	CHKiRet(objDeserializeNumber(&i, pStrm));
	pProp->varType = i;

	/* size (needed for strings) */
	CHKiRet(objDeserializeNumber(&iLen, pStrm));

	/* we now need to deserialize the value */
	switch(pProp->varType) {
		case VARTYPE_STR:
			CHKiRet(objDeserializeStr(&pProp->val.pStr, iLen, pStrm));
			break;
		case VARTYPE_NUMBER:
			CHKiRet(objDeserializeNumber(&pProp->val.num, pStrm));
			break;
		case VARTYPE_SYSLOGTIME:
			CHKiRet(objDeserializeSyslogTime(&pProp->val.vSyslogTime, pStrm));
			break;
		default:
			dbgprintf("invalid VARTYPE %d\n", pProp->varType);
			break;
	}

	/* we should now be at the end of the line. So the next char must be \n */
	NEXTC;
	if(c != '\n') ABORT_FINALIZE(RS_RET_INVALID_PROPFRAME);

finalize_it:
	RETiRet;
}


/* de-serialize an object trailer. This does not get any data but checks if the
 * format is ok.
 * rgerhards, 2008-01-07
 */
static rsRetVal objDeserializeTrailer(strm_t *pStrm)
{
	DEFiRet;
	uchar c;

	/* check header cookie */
	NEXTC; if(c != COOKIE_ENDLINE) ABORT_FINALIZE(RS_RET_INVALID_TRAILER);
	NEXTC; if(c != 'E')  ABORT_FINALIZE(RS_RET_INVALID_TRAILER);
	NEXTC; if(c != 'n')  ABORT_FINALIZE(RS_RET_INVALID_TRAILER);
	NEXTC; if(c != 'd')  ABORT_FINALIZE(RS_RET_INVALID_TRAILER);
	NEXTC; if(c != '\n') ABORT_FINALIZE(RS_RET_INVALID_TRAILER);
	NEXTC; if(c != COOKIE_BLANKLINE) ABORT_FINALIZE(RS_RET_INVALID_TRAILER);
	NEXTC; if(c != '\n') ABORT_FINALIZE(RS_RET_INVALID_TRAILER);

finalize_it:
	RETiRet;
}



/* This method tries to recover a serial store if it got out of sync.
 * To do so, it scans the line beginning cookies and waits for the object
 * cookie. If that is found, control is returned. If the store is exhausted,
 * we will receive an RS_RET_EOF error as part of NEXTC, which will also
 * terminate this function. So we may either return with somehting that
 * looks like a valid object or end of store.
 * rgerhards, 2008-01-07
 */
static rsRetVal objDeserializeTryRecover(strm_t *pStrm)
{
	DEFiRet;
	uchar c;
	int bWasNL;
	int bRun;

	assert(pStrm != NULL);
	bRun = 1;
	bWasNL = 0;

	while(bRun) {
		NEXTC;
		if(c == '\n')
			bWasNL = 1;
		else {
			if(bWasNL == 1 && c == COOKIE_OBJLINE)
				bRun = 0; /* we found it! */
			else
				bWasNL = 0;
		}
	}

	CHKiRet(strm.UnreadChar(pStrm, c));

finalize_it:
	dbgprintf("deserializer has possibly been able to re-sync and recover, state %d\n", iRet);
	RETiRet;
}


/* De-serialize the properties of an object. This includes processing
 * of the trailer. Header must already have been processed.
 * rgerhards, 2008-01-11
 */
static rsRetVal objDeserializeProperties(obj_t *pObj, objInfo_t *pObjInfo, strm_t *pStrm)
{
	DEFiRet;
	var_t *pVar = NULL;

	ISOBJ_assert(pObj);
	ISOBJ_TYPE_assert(pStrm, strm);
	ASSERT(pObjInfo != NULL);

	CHKiRet(var.Construct(&pVar));
	CHKiRet(var.ConstructFinalize(pVar));

	iRet = objDeserializeProperty(pVar, pStrm);
	while(iRet == RS_RET_OK) {
		CHKiRet(pObjInfo->objMethods[objMethod_SETPROPERTY](pObj, pVar));
		/* re-init var object - TODO: method of var! */
		rsCStrDestruct(&pVar->pcsName); /* no longer needed */
		if(pVar->varType == VARTYPE_STR) {
			if(pVar->val.pStr != NULL)
				rsCStrDestruct(&pVar->val.pStr);
		}
		iRet = objDeserializeProperty(pVar, pStrm);
	}

	if(iRet != RS_RET_NO_PROPLINE)
		FINALIZE;

	CHKiRet(objDeserializeTrailer(pStrm)); /* do trailer checks */
finalize_it:
	if(pVar != NULL)
		var.Destruct(&pVar);

	RETiRet;
}


/* De-Serialize an object.
 * Params: Pointer to object Pointer (pObj) (like a obj_t**, but can not do that due to compiler warning)
 * expected object ID (to check against), a fixup function that can modify the object before it is finalized
 * and a user pointer that is to be passed to that function in addition to the object. The fixup function
 * pointer may be NULL, in which case none is called.
 * The caller must destruct the created object.
 * rgerhards, 2008-01-07
 */
static rsRetVal
Deserialize(void *ppObj, uchar *pszTypeExpected, strm_t *pStrm, rsRetVal (*fFixup)(obj_t*,void*), void *pUsr)
{
	DEFiRet;
	rsRetVal iRetLocal;
	obj_t *pObj = NULL;
	int oVers = 0;   /* keep compiler happy, but it is totally useless but takes up some execution time... */
	cstr_t *pstrID = NULL;
	objInfo_t *pObjInfo;

	assert(ppObj != NULL);
	assert(pszTypeExpected != NULL);
	ISOBJ_TYPE_assert(pStrm, strm);

	/* we de-serialize the header. if all goes well, we are happy. However, if
	 * we experience a problem, we try to recover. We do this by skipping to
	 * the next object header. This is defined via the line-start cookies. In
	 * worst case, we exhaust the queue, but then we receive EOF return state,
	 * from objDeserializeTryRecover(), what will cause us to ultimately give up.
	 * rgerhards, 2008-07-08
	 */
	do {
		iRetLocal = objDeserializeHeader((uchar*) "Obj", &pstrID, &oVers, pStrm);
		if(iRetLocal != RS_RET_OK) {
			dbgprintf("objDeserialize error %d during header processing - trying to recover\n", iRetLocal);
			CHKiRet(objDeserializeTryRecover(pStrm));
		}
	} while(iRetLocal != RS_RET_OK);

	if(rsCStrSzStrCmp(pstrID, pszTypeExpected, ustrlen(pszTypeExpected))) /* TODO: optimize strlen() - caller shall provide */
		ABORT_FINALIZE(RS_RET_INVALID_OID);

	CHKiRet(FindObjInfo(pstrID, &pObjInfo));

	CHKiRet(pObjInfo->objMethods[objMethod_CONSTRUCT](&pObj));

	/* we got the object, now we need to fill the properties */
	CHKiRet(objDeserializeProperties(pObj, pObjInfo, pStrm));

	/* check if we need to call a fixup function that modifies the object
	 * before it is finalized. -- rgerhards, 2008-01-13
	 */
	if(fFixup != NULL)
		CHKiRet(fFixup(pObj, pUsr));

	/* we have a valid object, let's finalize our work and return */
	if(objInfoIsImplemented(pObjInfo, objMethod_CONSTRUCTION_FINALIZER))
		CHKiRet(pObjInfo->objMethods[objMethod_CONSTRUCTION_FINALIZER](pObj));

	*((obj_t**) ppObj) = pObj;

finalize_it:
	if(iRet != RS_RET_OK && pObj != NULL)
		free(pObj); /* TODO: check if we can call destructor 2008-01-13 rger */

	if(pstrID != NULL)
		rsCStrDestruct(&pstrID);

	RETiRet;
}


/* De-Serialize an object, but treat it as property bag.
 * rgerhards, 2008-01-11
 */
rsRetVal
objDeserializeObjAsPropBag(obj_t *pObj, strm_t *pStrm)
{
	DEFiRet;
	rsRetVal iRetLocal;
	cstr_t *pstrID = NULL;
	int oVers = 0;   /* after all, it is totally useless but takes up some execution time...    */
	objInfo_t *pObjInfo;

	ISOBJ_assert(pObj);
	ISOBJ_TYPE_assert(pStrm, strm);

	/* we de-serialize the header. if all goes well, we are happy. However, if
	 * we experience a problem, we try to recover. We do this by skipping to
	 * the next object header. This is defined via the line-start cookies. In
	 * worst case, we exhaust the queue, but then we receive EOF return state
	 * from objDeserializeTryRecover(), what will cause us to ultimately give up.
	 * rgerhards, 2008-07-08
	 */
	do {
		iRetLocal = objDeserializeHeader((uchar*) "Obj", &pstrID, &oVers, pStrm);
		if(iRetLocal != RS_RET_OK) {
			dbgprintf("objDeserializeObjAsPropBag error %d during header - trying to recover\n", iRetLocal);
			CHKiRet(objDeserializeTryRecover(pStrm));
		}
	} while(iRetLocal != RS_RET_OK);

	if(rsCStrSzStrCmp(pstrID, pObj->pObjInfo->pszID, pObj->pObjInfo->lenID))
		ABORT_FINALIZE(RS_RET_INVALID_OID);

	CHKiRet(FindObjInfo(pstrID, &pObjInfo));

	/* we got the object, now we need to fill the properties */
	CHKiRet(objDeserializeProperties(pObj, pObjInfo, pStrm));

finalize_it:
	if(pstrID != NULL)
		rsCStrDestruct(&pstrID);

	RETiRet;
}



/* De-Serialize an object property bag. As a property bag contains only partial properties,
 * it is not instanciable. Thus, the caller must provide a pointer of an already-instanciated
 * object of the correct type.
 * Params: Pointer to object (pObj)
 * Pointer to be passed to the function
 * The caller must destruct the created object.
 * rgerhards, 2008-01-07
 */
static rsRetVal
DeserializePropBag(obj_t *pObj, strm_t *pStrm)
{
	DEFiRet;
	rsRetVal iRetLocal;
	cstr_t *pstrID = NULL;
	int oVers;
	objInfo_t *pObjInfo;

	ISOBJ_assert(pObj);
	ISOBJ_TYPE_assert(pStrm, strm);

	/* we de-serialize the header. if all goes well, we are happy. However, if
	 * we experience a problem, we try to recover. We do this by skipping to
	 * the next object header. This is defined via the line-start cookies. In
	 * worst case, we exhaust the queue, but then we receive EOF return state
	 * from objDeserializeTryRecover(), what will cause us to ultimately give up.
	 * rgerhards, 2008-07-08
	 */
	do {
		iRetLocal = objDeserializeHeader((uchar*) "OPB", &pstrID, &oVers, pStrm);
		if(iRetLocal != RS_RET_OK) {
			dbgprintf("objDeserializePropBag error %d during header - trying to recover\n", iRetLocal);
			CHKiRet(objDeserializeTryRecover(pStrm));
		}
	} while(iRetLocal != RS_RET_OK);

	if(rsCStrSzStrCmp(pstrID, pObj->pObjInfo->pszID, pObj->pObjInfo->lenID))
		ABORT_FINALIZE(RS_RET_INVALID_OID);

	CHKiRet(FindObjInfo(pstrID, &pObjInfo));

	/* we got the object, now we need to fill the properties */
	CHKiRet(objDeserializeProperties(pObj, pObjInfo, pStrm));

finalize_it:
	if(pstrID != NULL)
		rsCStrDestruct(&pstrID);

	RETiRet;
}

#undef NEXTC /* undef helper macro */


/* --------------- end object serializiation / deserialization support --------------- */


/* set the object (instance) name
 * rgerhards, 2008-01-29
 * TODO: change the naming to a rsCStr obj! (faster)
 */
static rsRetVal
SetName(obj_t *pThis, uchar *pszName)
{
	DEFiRet;

	free(pThis->pszName);
	CHKmalloc(pThis->pszName = ustrdup(pszName));

finalize_it:
	RETiRet;
}


/* get the object (instance) name
 * Note that we use a non-standard calling convention. Thus function must never
 * fail, else we run into real big problems. So it must make sure that at least someting
 * is returned.
 * rgerhards, 2008-01-30
 */
static uchar *
GetName(obj_t *pThis)
{
	uchar *ret;
	uchar szName[128];

	BEGINfunc
	ISOBJ_assert(pThis);

	if(pThis->pszName == NULL) {
		snprintf((char*)szName, sizeof(szName)/sizeof(uchar), "%s %p", objGetClassName(pThis), pThis);
		SetName(pThis, szName);
		/* looks strange, but we NEED to re-check because if there was an
		 * error in objSetName(), the pointer may still be NULL
		 */
		if(pThis->pszName == NULL) {
			ret = objGetClassName(pThis);
		} else {
			ret = pThis->pszName;
		}
	} else {
		ret = pThis->pszName;
	}

	ENDfunc
	return ret;
}


/* Find the objInfo object for the current object
 * rgerhards, 2008-02-29
 */
static rsRetVal
FindObjInfo(cstr_t *pstrOID, objInfo_t **ppInfo)
{
	DEFiRet;
	int bFound;
	int i;

	assert(pstrOID != NULL);
	assert(ppInfo != NULL);

	bFound = 0;
	i = 0;
	while(!bFound && i < OBJ_NUM_IDS) {
		if(arrObjInfo[i] != NULL && !rsCStrSzStrCmp(pstrOID, arrObjInfo[i]->pszID, arrObjInfo[i]->lenID)) {
			bFound = 1;
			break;
		}
		++i;
	}

	if(!bFound)
		ABORT_FINALIZE(RS_RET_NOT_FOUND);

	*ppInfo = arrObjInfo[i];

finalize_it:
	if(iRet == RS_RET_OK) {
		/* DEV DEBUG ONLY dbgprintf("caller requested object '%s', found at index %d\n", (*ppInfo)->pszID, i);*/
		/*EMPTY BY INTENSION*/;
	} else {
		dbgprintf("caller requested object '%s', not found (iRet %d)\n", rsCStrGetSzStr(pstrOID), iRet);
	}

	RETiRet;
}


/* register a classes' info pointer, so that we can reference it later, if needed to
 * (e.g. for de-serialization support).
 * rgerhards, 2008-01-07
 * In this function, we look for a free space in the object table. While we do so, we
 * also detect if the same object has already been registered, which is not valid.
 * rgerhards, 2008-02-29
 */
static rsRetVal
RegisterObj(uchar *pszObjName, objInfo_t *pInfo)
{
	DEFiRet;
	int bFound;
	int i;

	assert(pszObjName != NULL);
	assert(pInfo != NULL);

	bFound = 0;
	i = 0;
	while(!bFound && i < OBJ_NUM_IDS && arrObjInfo[i] != NULL) {
		if(   arrObjInfo[i] != NULL
		   && !ustrcmp(arrObjInfo[i]->pszID, pszObjName)) {
			bFound = 1;
			break;
		}
		++i;
	}

	if(bFound)           ABORT_FINALIZE(RS_RET_OBJ_ALREADY_REGISTERED);
	if(i >= OBJ_NUM_IDS) ABORT_FINALIZE(RS_RET_OBJ_REGISTRY_OUT_OF_SPACE);

	arrObjInfo[i] = pInfo;
	/* DEV debug only: dbgprintf("object '%s' successfully registered with index %d, qIF %p\n", pszObjName, i, pInfo->QueryIF); */

finalize_it:
	if(iRet != RS_RET_OK) {
		errmsg.LogError(0, NO_ERRCODE, "registering object '%s' failed with error code %d", pszObjName, iRet);
	}

	RETiRet;
}


/* deregister a classes' info pointer, usually called because the class is unloaded.
 * After deregistration, the class can no longer be accessed, except if it is reloaded.
 * rgerhards, 2008-03-10
 */
static rsRetVal
UnregisterObj(uchar *pszObjName)
{
	DEFiRet;
	int bFound;
	int i;

	assert(pszObjName != NULL);

	bFound = 0;
	i = 0;
	while(!bFound && i < OBJ_NUM_IDS) {
		if(   arrObjInfo[i] != NULL
		   && !ustrcmp(arrObjInfo[i]->pszID, pszObjName)) {
			bFound = 1;
			break;
		}
		++i;
	}

	if(!bFound)
		ABORT_FINALIZE(RS_RET_OBJ_NOT_REGISTERED);

	InfoDestruct(&arrObjInfo[i]);
	/* DEV debug only: dbgprintf("object '%s' successfully unregistered with index %d\n", pszObjName, i); */

finalize_it:
	if(iRet != RS_RET_OK) {
		dbgprintf("unregistering object '%s' failed with error code %d\n", pszObjName, iRet);
	}

	RETiRet;
}


/* This function shall be called by anyone who would like to use an object. It will
 * try to locate the object, load it into memory if not already present and return
 * a pointer to the objects interface.
 * rgerhards, 2008-02-29
 */
static rsRetVal
UseObj(char *srcFile, uchar *pObjName, uchar *pObjFile, interface_t *pIf)
{
	DEFiRet;
	cstr_t *pStr = NULL;
	objInfo_t *pObjInfo;


	/* DEV debug only: dbgprintf("source file %s requests object '%s', ifIsLoaded %d\n", srcFile, pObjName, pIf->ifIsLoaded); */
	pthread_mutex_lock(&mutObjGlobalOp);

	if(pIf->ifIsLoaded == 1) {
		ABORT_FINALIZE(RS_RET_OK); /* we are already set */
	}
	if(pIf->ifIsLoaded == 2) {
		ABORT_FINALIZE(RS_RET_LOAD_ERROR); /* we had a load error and can not continue */
	}

	/* we must be careful that we do not enter in infinite loop if an error occurs during
	 * loading a module. ModLoad emits an error message in such cases and that potentially
	 * can trigger the same code here. So we initially set the module state to "load error"
	 * and set it to "fully initialized" when the load succeeded. It's a bit hackish, but
	 * looks like a good solution. -- rgerhards, 2008-03-07
	 */
	pIf->ifIsLoaded = 2;

	CHKiRet(rsCStrConstructFromszStr(&pStr, pObjName));
	iRet = FindObjInfo(pStr, &pObjInfo);
	if(iRet == RS_RET_NOT_FOUND) {
		/* in this case, we need to see if we can dynamically load the object */
		if(pObjFile == NULL) {
			FINALIZE; /* no chance, we have lost... */
		} else {
			CHKiRet(module.Load(pObjFile));
			/* NOW, we must find it or we have a problem... */
			CHKiRet(FindObjInfo(pStr, &pObjInfo));
		}
	} else if(iRet != RS_RET_OK) {
		FINALIZE; /* give up */
	}

	/* if we reach this point, we have a valid pObjInfo */
	if(pObjFile != NULL) { /* NULL means core module */
		module.Use(srcFile, pObjInfo->pModInfo); /* increase refcount */
	}

	CHKiRet(pObjInfo->QueryIF(pIf));
	pIf->ifIsLoaded = 1; /* we are happy */

finalize_it:
	pthread_mutex_unlock(&mutObjGlobalOp);

	if(pStr != NULL)
		rsCStrDestruct(&pStr);

	RETiRet;
}


/* This function shall be called when a caller is done with an object. Its primary
 * purpose is to keep the reference count correct, which is highly important for
 * modules residing in loadable modules.
 * rgerhards, 2008-03-10
 */
static rsRetVal
ReleaseObj(char *srcFile, uchar *pObjName, uchar *pObjFile, interface_t *pIf)
{
	DEFiRet;
	cstr_t *pStr = NULL;
	objInfo_t *pObjInfo;


	/* dev debug only dbgprintf("source file %s releasing object '%s', ifIsLoaded %d\n", srcFile, pObjName, pIf->ifIsLoaded); */
	pthread_mutex_lock(&mutObjGlobalOp);

	if(pObjFile == NULL)
		FINALIZE; /* if it is not a lodable module, we do not need to do anything... */

	if(pIf->ifIsLoaded == 0) {
		FINALIZE; /* we are not loaded - this is perfectly OK... */
	} else if(pIf->ifIsLoaded == 2) {
		pIf->ifIsLoaded = 0; /* clean up */
		FINALIZE; /* we had a load error and can not/must not continue */
	}

	CHKiRet(rsCStrConstructFromszStr(&pStr, pObjName));
	CHKiRet(FindObjInfo(pStr, &pObjInfo));

	/* if we reach this point, we have a valid pObjInfo */
	module.Release(srcFile, &pObjInfo->pModInfo); /* decrease refcount */

	pIf->ifIsLoaded = 0; /* indicated "no longer valid" */

finalize_it:
	pthread_mutex_unlock(&mutObjGlobalOp);

	if(pStr != NULL)
		rsCStrDestruct(&pStr);

	RETiRet;
}


/* queryInterface function
 * rgerhards, 2008-02-29
 */
BEGINobjQueryInterface(obj)
CODESTARTobjQueryInterface(obj)
	if(pIf->ifVersion != objCURR_IF_VERSION) { /* check for current version, increment on each change */
		ABORT_FINALIZE(RS_RET_INTERFACE_NOT_SUPPORTED);
	}

	/* ok, we have the right interface, so let's fill it
	 * Please note that we may also do some backwards-compatibility
	 * work here (if we can support an older interface version - that,
	 * of course, also affects the "if" above).
	 */
	pIf->UseObj = UseObj;
	pIf->ReleaseObj = ReleaseObj;
	pIf->InfoConstruct = InfoConstruct;
	pIf->DestructObjSelf = DestructObjSelf;
	pIf->BeginSerializePropBag = BeginSerializePropBag;
	pIf->InfoSetMethod = InfoSetMethod;
	pIf->BeginSerialize = BeginSerialize;
	pIf->SerializeProp = SerializeProp;
	pIf->EndSerialize = EndSerialize;
	pIf->RegisterObj = RegisterObj;
	pIf->UnregisterObj = UnregisterObj;
	pIf->Deserialize = Deserialize;
	pIf->DeserializePropBag = DeserializePropBag;
	pIf->SetName = SetName;
	pIf->GetName = GetName;
finalize_it:
ENDobjQueryInterface(obj)


/* This function returns a pointer to our own interface. It is used as the
 * hook that every object (including dynamically loaded ones) can use to
 * obtain a pointer to our interface which than can be used to obtain
 * pointers to any other interface in the system. This function must be
 * externally visible because of its special nature.
 * rgerhards, 2008-02-29 [nice - will have that date the next time in 4 years ;)]
 */
rsRetVal
objGetObjInterface(obj_if_t *pIf)
{
	DEFiRet;
	assert(pIf != NULL);
	objQueryInterface(pIf);
	RETiRet;
}


/* exit our class
 * rgerhards, 2008-03-11
 */
rsRetVal
objClassExit(void)
{
	DEFiRet;
	/* release objects we no longer need */
	objRelease(strm, CORE_COMPONENT);
	objRelease(var, CORE_COMPONENT);
	objRelease(module, CORE_COMPONENT);
	objRelease(errmsg, CORE_COMPONENT);

	/* TODO: implement the class exits! */
#if 0
	cfsyslineExit(pModInfo);
	varClassExit(pModInfo);
#endif
	errmsgClassExit();
	moduleClassExit();
	RETiRet;
}


/* initialize our own class 
 * Please note that this also initializes those classes that we rely on.
 * Though this is a bit dirty, we need to do it - otherwise we can't get
 * around that bootstrap problem. We need to face the fact the the obj 
 * class is a little different from the rest of the system, as it provides
 * the core class loader functionality.
 * rgerhards, 2008-02-29
 */
rsRetVal
objClassInit(modInfo_t *pModInfo)
{
	pthread_mutexattr_t mutAttr;
	int i;
	DEFiRet;
	
	/* first, initialize the object system itself. This must be done
	 * before any other object is created.
	 */
	for(i = 0 ; i < OBJ_NUM_IDS ; ++i) {
		arrObjInfo[i] = NULL;
	}

	/* the mutex must be recursive, because objects may call into other
	 * object identifieres recursively.
	 */
	pthread_mutexattr_init(&mutAttr);
	pthread_mutexattr_settype(&mutAttr, PTHREAD_MUTEX_RECURSIVE);
	pthread_mutex_init(&mutObjGlobalOp, &mutAttr);

	/* request objects we use */
	CHKiRet(objGetObjInterface(&obj)); /* get ourselves ;) */

	/* init classes we use (limit to as few as possible!) */
	CHKiRet(errmsgClassInit(pModInfo));
	CHKiRet(datetimeClassInit(pModInfo));
	CHKiRet(apcClassInit(pModInfo));
	CHKiRet(cfsyslineInit());
	CHKiRet(varClassInit(pModInfo));
	CHKiRet(moduleClassInit(pModInfo));
	CHKiRet(strmClassInit(pModInfo));
	CHKiRet(objUse(var, CORE_COMPONENT));
	CHKiRet(objUse(module, CORE_COMPONENT));
	CHKiRet(objUse(errmsg, CORE_COMPONENT));
	CHKiRet(objUse(strm, CORE_COMPONENT));

finalize_it:
	RETiRet;
}

/* vi:set ai:
 */<|MERGE_RESOLUTION|>--- conflicted
+++ resolved
@@ -48,11 +48,7 @@
  *
  * File begun on 2008-01-04 by RGerhards
  *
-<<<<<<< HEAD
- * Copyright 2008, 2009 Rainer Gerhards and Adiscon GmbH.
-=======
  * Copyright 2008-2012 Rainer Gerhards and Adiscon GmbH.
->>>>>>> bd22bf8c
  *
  * This file is part of the rsyslog runtime library.
  *
