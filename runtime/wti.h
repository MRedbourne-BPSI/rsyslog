--- conflicted
+++ resolved
@@ -42,11 +42,8 @@
 	wtp_t *pWtp; /* my worker thread pool (important if only the work thread instance is passed! */
 	batch_t batch; /* pointer to an object array meaningful for current user pointer (e.g. queue pUsr data elemt) */
 	uchar *pszDbgHdr;	/* header string for debug messages */
-<<<<<<< HEAD
 	actWrkrInfo_t *actWrkrInfo; /* *array* of action wrkr infos for all actions (sized for max nbr of actions in config!) */
-=======
 	pthread_cond_t pcondBusy; /* condition to wake up the worker, protected by pmutUsr in wtp */
->>>>>>> 9035771b
 	DEF_ATOMIC_HELPER_MUT(mutIsRunning);
 };
 
