--- conflicted
+++ resolved
@@ -146,17 +146,11 @@
 				/* DO NOTHING */
 				break;
 		}
-<<<<<<< HEAD
-		/* better do a CAS? */
-		ATOMIC_STORE_INT_TO_INT(pThis->tCurrCmd, tCmd); /* apply the new state */
-=======
 		/* apply the new state */
 		unsigned val = ATOMIC_CAS_VAL(pThis->tCurrCmd, tCurrCmd, tCmd);
 		if(val != tCurrCmd) {
 			DBGPRINTF("wtiSetState PROBLEM, tCurrCmd %d overwritten with %d, wanted to set %d\n", tCurrCmd, val, tCmd);
 		}
-
->>>>>>> d12b9e0c
 	}
 
 	END_MTX_PROTECTED_OPERATIONS(&pThis->mut);
