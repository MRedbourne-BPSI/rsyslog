--- conflicted
+++ resolved
@@ -252,11 +252,8 @@
 	RS_RET_QUEUE_FULL = -2105, /**< queue is full, operation could not be completed */
 	RS_RET_ACCEPT_ERR = -2106, /**< error during accept() system call */
 	RS_RET_INVLD_TIME = -2107, /**< invalid timestamp (e.g. could not be parsed) */
-<<<<<<< HEAD
 	RS_RET_NO_ZIP = -2108, /**< ZIP functionality is not present */
-=======
 	RS_RET_CODE_ERR = -2109, /**< program code (internal) error */
->>>>>>> a453c7d8
 
 	/* RainerScript error messages (range 1000.. 1999) */
 	RS_RET_SYSVAR_NOT_FOUND = 1001, /**< system variable could not be found (maybe misspelled) */
