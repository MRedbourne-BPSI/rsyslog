--- conflicted
+++ resolved
@@ -1,5 +1,4 @@
 ---------------------------------------------------------------------------
-<<<<<<< HEAD
 Version 5.3.6  [BETA] (rgerhards), 2009-11-??
 - bugfix: omfile output was only written when buffer was full, not at
   end of transaction
@@ -295,8 +294,6 @@
   See ticket for details: http://bugzilla.adiscon.com/show_bug.cgi?id=150
 - imported changes from 4.5.6 and below
 ---------------------------------------------------------------------------
-=======
->>>>>>> 09a10603
 Version 4.5.7  [v4-beta] (rgerhards), 2009-11-18
 - added a so-called "On Demand Debug" mode, in which debug output can
   be generated only after the process has started, but not right from
@@ -304,11 +301,8 @@
   Also improved the doc on the debug system.
 - bugfix (kind of): check if TCP connection is still alive if using TLS
   Thanks to Jonathan Bond-Caron for the patch.
-<<<<<<< HEAD
-=======
 - bugfix: hostname accidently set to IP address for some message sources,
   for example imudp. Thanks to Anton for reporting this bug.
->>>>>>> 09a10603
 - bugfix [imported from 4.4.3]: $ActionExecOnlyOnceEveryInterval did
   not work.
 ---------------------------------------------------------------------------
