--- conflicted
+++ resolved
@@ -1,5 +1,7 @@
 ---------------------------------------------------------------------------
-<<<<<<< HEAD
+Version 6.1.1  [DEVEL] (rgerhards), 2010-??-??
+- support for systemd officially added (import from 5.7.0)
+---------------------------------------------------------------------------
 Version 6.1.0  [DEVEL] (rgerhards), 2010-08-12
 
 *********************************** NOTE **********************************
@@ -15,12 +17,11 @@
 - added imptcp, a simplified, Linux-specific and potentielly fast
   syslog plain tcp input plugin (NOT supporting TLS!)
   [ported from v4]
-=======
+---------------------------------------------------------------------------
 Version 5.7.0  [V5-DEVEL] (rgerhards), 2010-09-??
 - support for systemd officially added
 - acquire /dev/log socket optionally from systemd
   thanks to Lennart Poettering for this patch
->>>>>>> 947e5632
 ---------------------------------------------------------------------------
 Version 5.5.7  [V5-BETA] (rgerhards), 2010-08-09
 - changed omudpspoof default spoof address to simplify typical use case
