--- conflicted
+++ resolved
@@ -1,8 +1,8 @@
 ---------------------------------------------------------------------------
-<<<<<<< HEAD
 Version 5.8.3  [V5-stable] (rgerhards), 2011-06-??
 - systemd support: set stdout/stderr to null - thx to Lennart for the patch
 - added support for the ":omusrmsg:" syntax in configuring user messages
+- added support for the ":omfile:" syntax in configuring user messages
 ---------------------------------------------------------------------------
 Version 5.8.2  [V5-stable] (rgerhards), 2011-06-21
 - bugfix: problems in failover action handling
@@ -849,10 +849,7 @@
   Thanks for varmojfekoj for pointing me at this bug.
 - imported changes from 4.5.6 and below
 ---------------------------------------------------------------------------
-Version 4.6.7  [v4-stable] (rgerhards), 2011-06-??
-=======
 Version 4.6.7  [v4-stable] (rgerhards), 2011-07-11
->>>>>>> dc1dd284
 - added support for the ":omusrmsg:" syntax in configuring user messages
 - added support for the ":omfile:" syntax in configuring user messages
 ---------------------------------------------------------------------------
