---------------------------------------------------------------------------
<<<<<<< HEAD
Version 3.21.4  [DEVEL] (rgerhards), 2008-0????
- removed compile time fixed message size limit (was 2K), limit can now
  be set via $MaxMessageSize global config directive (finally gotten rid
  of MAXLINE ;))
- enhanced doc for $ActionExecOnlyEveryNthTimeTimeout
---------------------------------------------------------------------------
Version 3.21.3  [DEVEL] (rgerhards), 2008-08-13
- added ability to specify flow control mode for imuxsock
- added ability to execute actions only after the n-th call of the action
  This also lead to the addition of two new config directives:
  $ActionExecOnlyEveryNthTime and $ActionExecOnlyEveryNthTimeTimeout
  This feature is useful, for example, for alerting: it permits you to
  send an alert only after at least n occurences of a specific message
  have been seen by rsyslogd. This protectes against false positives
  due to waiting for additional confirmation.
- bugfix: IPv6 addresses could not be specified in forwarding actions
  New syntax @[addr]:port introduced to enable that. Root problem was IPv6
  addresses contain colons.
- somewhat enhanced debugging messages
- imported from 3.18.3:
  - enhanced ommysql to support custom port to connect to server
    Port can be set via new $ActionOmmysqlServerPort config directive
    Note: this was a very minor change and thus deemed appropriate to be
    done in the stable release.
  - bugfix: misspelled config directive, previously was
    $MainMsgQueueWorkeTimeoutrThreadShutdown, is now
    $MainMsgQueueWorkerTimeoutThreadShutdown. Note that the misspelled
    directive is not preserved - if the misspelled directive was used
    (which I consider highly unlikely), the config file must be changed.
    Thanks to lperr for reporting the bug.
---------------------------------------------------------------------------
Version 3.21.2  [DEVEL] (rgerhards), 2008-08-04
- added $InputUnixListenSocketHostName config directive, which permits to
  override the hostname being used on a local unix socket. This is useful
  for differentiating "hosts" running in several jails. Feature was
  suggested by David Darville, thanks for the suggestion.
- enhanced ommail to support multiple email recipients. This is done by
  specifying $ActionMailTo multiple times. Note that this introduces a
  small incompatibility to previous config file syntax: the recipient
  list is now reset for each action (we honestly believe that will
  not cause any problem - apologies if it does).
- enhanced troubleshooting documentation
---------------------------------------------------------------------------
Version 3.21.1  [DEVEL] (rgerhards), 2008-07-30
- bugfix: no error was reported if the target of a $IncludeConfig
  could not be accessed.
- added testbed for common config errors
- added doc for -u option to rsyslogd man page
- enhanced config file checking - no active actions are detected
- added -N rsyslogd command line option for a config validation run
  (which does not execute actual syslogd code and does not interfere
  with a running instance)
- somewhat improved emergency configuration. It is now also selected
  if the config contains no active actions
- rsyslogd error messages are now reported to stderr by default. can be
  turned off by the new "$ErrorMessagesToStderr off" directive
 Thanks to HKS for suggesting the new features.
---------------------------------------------------------------------------
Version 3.21.0  [DEVEL] (rgerhards), 2008-07-18
- starts a new devel branch
- added a generic test driver for RainerScript plus some test cases
  to the testbench
- added a small diagnostic tool to obtain result of gethostname() API
- imported all changes from 3.18.1 until today (some quite important,
  see below)
=======
Version 3.19.12 [BETA] (rgerhards), 2008-08-25
>>>>>>> 2082d963
---------------------------------------------------------------------------
Version 3.19.11 [BETA] (rgerhards), 2008-08-25
This is a refresh of the beta. No beta-specific fixes have been added.
- included fixes from v3-stable (most importantly 3.18.3)
---------------------------------------------------------------------------
Version 3.19.10 [BETA] (rgerhards), 2008-07-15
- start of a new beta branch based on former 3.19 devel branch
- bugfix: bad memory leak in disk-based queue modes
- bugfix: UDP syslog forwarding did not work on all platforms
  the ai_socktype was incorrectly set to 1. On some platforms, this
  lead to failing name resolution (e.g. FreeBSD 7). Thanks to HKS for
  reporting the bug.
- bugfix: priority was incorrectly calculated on FreeBSD 7,
  because the LOG_MAKEPRI() C macro has a different meaning there (it
  is just a simple addition of faciltity and severity). I have changed
  this to use own, consistent, code for PRI calculation. Thank to HKS
  for reporting this bug.
- bugfix (cosmetical): authorization was not checked when gtls handshake
  completed immediately. While this sounds scary, the situation can not
  happen in practice. We use non-blocking IO only for server-based gtls
  session setup. As TLS requires the exchange of multiple frames before
  the handshake completes, it simply is impossible to do this in one
  step. However, it is useful to have the code path correct even for 
  this case - otherwise, we may run into problems if the code is changed
  some time later (e.g. to use blocking sockets). Thanks to varmojfekoj
  for providing the patch.
- important queue bugfix from 3.18.1 imported (see below)
- cleanup of some debug messages
---------------------------------------------------------------------------
Version 3.19.9 (rgerhards), 2008-07-07
- added tutorial for creating a TLS-secured syslog infrastructure
- rewritten omusrmsg to no longer fork() a new process for sending messages
  this caused some problems with the threading model, e.g. zombies. Also,
  it was far less optimal than it is now.
- bugfix: machine certificate was required for client even in TLS anon mode
  Reference: http://bugzilla.adiscon.com/show_bug.cgi?id=85
  The fix also slightly improves performance by not storing certificates in
  client sessions when there is no need to do so.
- bugfix: RainerScript syntax error was not always detected
---------------------------------------------------------------------------
Version 3.19.8 (rgerhards), 2008-07-01
- bugfix: gtls module did not correctly handle EGAIN (and similar) recv()
  states. This has been fixed by introducing a new abstraction layer inside
  gtls.
- added (internal) error codes to error messages; added redirector to
  web description of error codes
  closes bug http://bugzilla.adiscon.com/show_bug.cgi?id=20
- disabled compile warnings caused by third-party libraries
- reduced number of compile warnings in gcc's -pedantic mode
- some minor documentation improvements
- included all fixes from beta 3.17.5
---------------------------------------------------------------------------
Version 3.19.7 (rgerhards), 2008-06-11
- added new property replacer option "date-subseconds" that enables
  to query just the subsecond part of a high-precision timestamp
- somewhat improved plain tcp syslog reliability by doing a connection
  check before sending. Credits to Martin Schuette for providing the
  idea. Details are available at
  http://blog.gerhards.net/2008/06/reliable-plain-tcp-syslog-once-again.html
- made rsyslog tickless in the (usual and default) case that repeated
  message reduction is turned off. More info:
  http://blog.gerhards.net/2008/06/coding-to-save-environment.html
- some build system cleanup, thanks to Michael Biebl
- bugfix: compile under (Free)BSD failed due to some invalid library
  definitions - this is fixed now. Thanks to Michael Biebl for the patch.
---------------------------------------------------------------------------
Version 3.19.6 (rgerhards), 2008-06-06
- enhanced property replacer to support multiple regex matches
- bugfix: part of permittedPeer structure was not correctly initialized
  thanks to varmojfekoj for spotting this
- bugfix: off-by-one bug during certificate check
- bugfix: removed some memory leaks in TLS code
---------------------------------------------------------------------------
Version 3.19.5 (rgerhards), 2008-05-30
- enabled Posix ERE expressions inside the property replacer
  (previously BRE was permitted only)
- provided ability to specify that a regular expression submatch shall
  be used inside the property replacer
- implemented in property replacer: if a regular expression does not match,
  it can now either return "**NO MATCH** (default, as before), a blank
  property or the full original property text
- enhanced property replacer to support multiple regex matches
---------------------------------------------------------------------------
Version 3.19.4 (rgerhards), 2008-05-27
- implemented x509/certvalid gtls auth mode
- implemented x509/name gtls auth mode (including wildcards)
- changed fingerprint gtls auth mode to new format fingerprint
- protected gtls error string function by a mutex. Without it, we
  could have a race condition in extreme cases. This was very remote,
  but now can no longer happen.
- changed config directive name to reflect different use
  $ActionSendStreamDriverCertFingerprint is now
  $ActionSendStreamDriverPermittedPeer and can be used both for
  fingerprint and name authentication (similar to the input side)
- bugfix: sender information (fromhost et al) was missing in imudp
  thanks to sandiso for reporting this bug
- this release fully inplements IETF's syslog-transport-tls-12 plus
  the latest text changes Joe Salowey provided via email. Not included
  is ipAddress subjectAltName authentication, which I think will be
  dropped from the draft. I don't think there is any real need for it.
This release also includes all bug fix up to today from the beta
and stable branches. Most importantly, this means the bugfix for
100% CPU utilization by imklog.
---------------------------------------------------------------------------
Version 3.19.3 (rgerhards), 2008-05-21
- added ability to authenticate the server against its certificate
  fingerprint
- added ability for client to provide its fingerprint
- added ability for server to obtain client cert's fingerprint
- bugfix: small mem leak in omfwd on exit (strmdriver name was not freed)
- bugfix: $ActionSendStreamDriver had no effect
- bugfix: default syslog port was no longer used if none was
  configured. Thanks to varmojfekoj for the patch
- bugfix: missing linker options caused build to fail on some
  systems. Thanks to Tiziano Mueller for the patch.
---------------------------------------------------------------------------
Version 3.19.2 (rgerhards), 2008-05-16
- bugfix: TCP input modules did incorrectly set fromhost property
  (always blank)
- bugfix: imklog did not set fromhost property
- added "fromhost-ip" property
  Note that adding this property changes the on-disk format for messages.
  However, that should not have any bad effect on existing spool files.
  But you will run into trouble if you create a spool file with this
  version and then try to process it with an older one (after a downgrade).
  Don't do that ;)
- added "RSYSLOG_DebugFormat" canned template
- bugfix: hostname and fromhost were swapped when a persisted message
  (in queued mode) was read in
- bugfix: lmtcpclt, lmtcpsrv and lmgssutil did all link to the static
  runtime library, resulting in a large size increase (and potential
  "interesting" effects). Thanks to Michael Biebel for reporting the size
  issue.
- bugfix: TLS server went into an endless loop in some situations.
  Thanks to Michael Biebl for reporting the problem.
- fixed potential segfault due to invalid call to cfsysline
  thanks to varmojfekoj for the patch
---------------------------------------------------------------------------
Version 3.19.1 (rgerhards), 2008-05-07
- configure help for --enable-gnutls wrong - said default is "yes" but
  default actually is "no" - thanks to darix for pointing this out
- file dirty.h was missing - thanks to darix for pointing this out
- bugfix: man files were not properly distributed - thanks to
  darix for reporting and to Michael Biebl for help with the fix
- some minor cleanup
---------------------------------------------------------------------------
Version 3.19.0 (rgerhards), 2008-05-06
- begins new devel branch version
- implemented TLS for plain tcp syslog (this is also the world's first
  implementation of IETF's upcoming syslog-transport-tls draft)
- partly rewritten and improved omfwd among others, now loads TCP
  code only if this is actually necessary
- split of a "runtime library" for rsyslog - this is not yet a clean
  model, because some modularization is still outstanding. In theory,
  this shall enable other utilities but rsyslogd to use the same
  runtime
- implemented im3195, the RFC3195 input as a plugin
- changed directory structure, files are now better organized
- a lot of cleanup in regard to modularization
- -c option no longer must be the first option - thanks to varmjofekoj
  for the patch
---------------------------------------------------------------------------
Version 3.18.4 (rgerhards), 2008-09-??
- bugfix: order-of magnitude issue with base-10 size definitions
  in config file parser. Could lead to invalid sizes, constraints
  etc for e.g. queue files and any other object whose size was specified
  in base-10 entities. Did not apply to binary entities. Thanks to
  RB for finding this bug and providing a patch.
- bugfix: action was not called when system time was set backwards
  (until the previous time was reached again). There are still some
  side-effects when time is rolled back (A time rollback is really a bad
  thing to do, ideally the OS should issue pseudo time (like NetWare did)
  when the user tries to roll back time). Thanks to varmojfekoj for this
  patch.
- doc bugfix: rsyslog.conf man page improved and minor nit fixed
  thanks to Lukas Kuklinek for the patch.
---------------------------------------------------------------------------
Version 3.18.3 (rgerhards), 2008-08-18
- bugfix: imfile could cause a segfault upon rsyslogd HUP and termination
  Thanks to lperr for an excellent bug report that helped detect this
  problem.
- enhanced ommysql to support custom port to connect to server
  Port can be set via new $ActionOmmysqlServerPort config directive
  Note: this was a very minor change and thus deemed appropriate to be
  done in the stable release.
- bugfix: misspelled config directive, previously was
  $MainMsgQueueWorkeTimeoutrThreadShutdown, is now
  $MainMsgQueueWorkerTimeoutThreadShutdown. Note that the misspelled
  directive is not preserved - if the misspelled directive was used
  (which I consider highly unlikely), the config file must be changed.
  Thanks to lperr for reporting the bug.
- disabled flow control for imuxsock, as it could cause system hangs
  under some circumstances. The devel (3.21.3 and above) will
  re-enable it and provide enhanced configurability to overcome the
  problems if they occur.
---------------------------------------------------------------------------
Version 3.18.2 (rgerhards), 2008-08-08
- merged in IPv6 forwarding address bugfix from v2-stable
---------------------------------------------------------------------------
Version 3.18.1 (rgerhards), 2008-07-21
- bugfix: potential segfault in creating message mutex in non-direct queue
  mode. rsyslogd segfaults on freeeBSD 7.0 (an potentially other platforms)
  if an action queue is running in any other mode than non-direct. The
  same problem can potentially be triggered by some main message queue
  settings. In any case, it will manifest during rsylog's startup. It is
  unlikely to happen after a successful startup (the only window of
  exposure may be a relatively seldom executed action running in queued
  mode). This has been corrected. Thank to HKS for point out the problem.
- bugfix: priority was incorrectly calculated on FreeBSD 7,
  because the LOG_MAKEPRI() C macro has a different meaning there (it
  is just a simple addition of faciltity and severity). I have changed
  this to use own, consistent, code for PRI calculation. [Backport from
  3.19.10]
- bugfix: remove PRI part from kernel message if it is present
  Thanks to Michael Biebl for reporting this bug
- bugfix: mark messages were not correctly written to text log files
  the markmessageinterval was not correctly propagated to all places
  where it was needed. This resulted in rsyslog using the default
  (20 minutes) in some code pathes, what looked to the user like mark
  messages were never written.
- added a new property replacer option "sp-if-no-1st-sp" to cover
  a problem with RFC 3164 based interpreation of tag separation. While
  it is a generic approach, it fixes a format problem introduced in
  3.18.0, where kernel messages no longer had a space after the tag.
  This is done by a modifcation of the default templates.
  Please note that this may affect some messages where there intentionally
  is no space between the tag and the first character of the message
  content. If so, this needs to be worked around via a specific
  template. However, we consider this scenario to be quite remote and,
  even if it exists, it is not expected that it will actually cause
  problems with log parsers (instead, we assume the new default template
  behaviour may fix previous problems with log parsers due to the 
  missing space).
- bugfix: imklog module was not correctly compiled for GNU/kFreeBSD.
  Thanks to Petr Salinger for the patch
- doc bugfix: property replacer options secpath-replace and
  secpath-drop were not documented
- doc bugfix: fixed some typos in rsyslog.conf man page
- fixed typo in source comment  - thanks to Rio Fujita
- some general cleanup (thanks to Michael Biebl)
---------------------------------------------------------------------------
Version 3.18.0 (rgerhards), 2008-07-11
- begun a new v3-stable based on former 3.17.4 beta plus patches to
  previous v3-stable
- bugfix in RainerScript: syntax error was not always detected
---------------------------------------------------------------------------
Version 3.17.5 (rgerhards), 2008-06-27
- added doc: howto set up a reliable connection to remote server via
  queued mode (and plain tcp protocol)
- bugfix: comments after actions were not properly treated. For some
  actions (e.g. forwarding), this could also lead to invalid configuration
---------------------------------------------------------------------------
Version 3.17.4 (rgerhards), 2008-06-16
- changed default for $KlogSymbolLookup to "off". The directive is
  also scheduled for removal in a later version. This was necessary
  because on kernels >= 2.6, the kernel does the symbol lookup itself. The
  imklog lookup logic then breaks the log message and makes it unusable.
---------------------------------------------------------------------------
Version 3.17.3 (rgerhards), 2008-05-28
- bugfix: imklog went into an endless loop if a PRI value was inside
  a kernel log message (unusual case under Linux, frequent under BSD)
---------------------------------------------------------------------------
Version 3.17.2 (rgerhards), 2008-05-04
- this version is the new beta, based on 3.17.1 devel feature set
- merged in imklog bug fix from v3-stable (3.16.1)
---------------------------------------------------------------------------
Version 3.17.1 (rgerhards), 2008-04-15
- removed dependency on MAXHOSTNAMELEN as much as it made sense.
  GNU/Hurd does not define it (because it has no limit), and we have taken
  care for cases where it is undefined now. However, some very few places
  remain where IMHO it currently is not worth fixing the code. If it is
  not defined, we have used a generous value of 1K, which is above IETF
  RFC's on hostname length at all. The memory consumption is no issue, as
  there are only a handful of this buffers allocated *per run* -- that's
  also the main reason why we consider it not worth to be fixed any further.
- enhanced legacy syslog parser to handle slightly malformed messages
  (with a space in front of the timestamp) - at least HP procurve is
  known to do that and I won't outrule that others also do it. The 
  change looks quite unintrusive and so we added it to the parser.
- implemented klogd functionality for BSD
- implemented high precision timestamps for the kernel log. Thanks to
  Michael Biebl for pointing out that the kernel log did not have them.
- provided ability to discard non-kernel messages if they are present
  in the kernel log (seems to happen on BSD)
- implemented $KLogInternalMsgFacility config directive
- implemented $KLogPermitNonKernelFacility config directive
Plus a number of bugfixes that were applied to v3-stable and beta
branches (not mentioned here in detail).
---------------------------------------------------------------------------
Version 3.17.0 (rgerhards), 2008-04-08
- added native ability to send mail messages
- removed no longer needed file relptuil.c/.h
- added $ActionExecOnlyOnceEveryInterval config directive
- bugfix: memory leaks in script engine
- bugfix: zero-length strings were not supported in object
  deserializer
- properties are now case-insensitive everywhere (script, filters,
  templates)
- added the capability to specify a processing (actually dequeue)
  timeframe with queues - so things can be configured to be done
  at off-peak hours
- We have removed the 32 character size limit (from RFC3164) on the
  tag. This had bad effects on existing envrionments, as sysklogd didn't
  obey it either (probably another bug in RFC3164...). We now receive
  the full size, but will modify the outputs so that only 32 characters
  max are used by default. If you need large tags in the output, you need
  to provide custom templates.
- changed command line processing. -v, -M, -c options are now parsed
  and processed before all other options. Inter-option dependencies
  have been relieved. Among others, permits to specify intial module
  load path via -M only (not the environment) which makes it much
  easier to work with non-standard module library locations. Thanks
  to varmojfekoj for suggesting this change. Matches bugzilla bug 55.
- bugfix: some messages were emited without hostname
Plus a number of bugfixes that were applied to v3-stable and beta
branches (not mentioned here in detail).
---------------------------------------------------------------------------
Version 3.16.3 (rgerhards), 2008-07-11
- updated information on rsyslog packages
- bugfix: memory leak in disk-based queue modes
---------------------------------------------------------------------------
Version 3.16.2 (rgerhards), 2008-06-25
- fixed potential segfault due to invalid call to cfsysline
  thanks to varmojfekoj for the patch
- bugfix: some whitespaces where incorrectly not ignored when parsing
  the config file. This is now corrected. Thanks to Michael Biebl for
  pointing out the problem.
---------------------------------------------------------------------------
Version 3.16.1 (rgerhards), 2008-05-02
- fixed a bug in imklog which lead to startup problems (including
  segfault) on some platforms under some circumsances. Thanks to
  Vieri for reporting this bug and helping to troubleshoot it.
---------------------------------------------------------------------------
Version 3.16.0 (rgerhards), 2008-04-24
- new v3-stable (3.16.x) based on beta 3.15.x (RELP support)
- bugfix: omsnmp had a too-small sized buffer for hostname+port. This
  could not lead to a segfault, as snprintf() was used, but could cause
  some trouble with extensively long hostnames.
- applied patch from Tiziano Müller to remove some compiler warnings
- added gssapi overview/howto thanks to Peter Vrabec
- changed some files to grant LGPLv3 extended persmissions on top of GPLv3
  this also is the first sign of something that will evolve into a
  well-defined "rsyslog runtime library"
---------------------------------------------------------------------------
Version 3.15.1 (rgerhards), 2008-04-11
- bugfix: some messages were emited without hostname
- disabled atomic operations for the time being because they introduce some
  cross-platform trouble - need to see how to fix this in the best 
  possible way
- bugfix: zero-length strings were not supported in object
  deserializer
- added librelp check via PKG_CHECK thanks to Michael Biebl's patch
- file relputil.c deleted, is not actually needed
- added more meaningful error messages to rsyslogd (when some errors
  happens during startup)
- bugfix: memory leaks in script engine
- bugfix: $hostname and $fromhost in RainerScript did not work
This release also includes all changes applied to the stable versions
up to today.
---------------------------------------------------------------------------
Version 3.15.0 (rgerhards), 2008-04-01
- major new feature: imrelp/omrelp support reliable delivery of syslog
  messages via the RELP protocol and librelp (http://www.librelp.com).
  Plain tcp syslog, so far the best reliability solution, can lose
  messages when something goes wrong or a peer goes down. With RELP,
  this can no longer happen. See imrelp.html for more details.
- bugfix: rsyslogd was no longer build by default; man pages are 
  only installed if corresponding option is selected. Thanks to
  Michael Biebl for pointing these problems out.
---------------------------------------------------------------------------
Version 3.14.2 (rgerhards), 2008-04-09
- bugfix: segfault with expression-based filters
- bugfix: omsnmp did not deref errmsg object on exit (no bad effects caused)
- some cleanup
- bugfix: imklog did not work well with kernel 2.6+. Thanks to Peter
  Vrabec for patching it based on the development in sysklogd - and thanks
  to the sysklogd project for upgrading klogd to support the new
  functionality
- some cleanup in imklog
- bugfix: potential segfault in imklog when kernel is compiled without
  /proc/kallsyms and the file System.map is missing. Thanks to
  Andrea Morandi for pointing it out and suggesting a fix.
- bugfixes, credits to varmojfekoj:
  * reset errno before printing a warning message
  * misspelled directive name in code processing legacy options
- bugfix: some legacy options not correctly interpreted - thanks to
  varmojfekoj for the patch
- improved detection of modules being loaded more than once
  thanks to varmojfekoj for the patch
---------------------------------------------------------------------------
Version 3.14.1 (rgerhards), 2008-04-04
- bugfix: some messages were emited without hostname
- bugfix: rsyslogd was no longer build by default; man pages are 
  only installed if corresponding option is selected. Thanks to
  Michael Biebl for pointing these problems out.
- bugfix: zero-length strings were not supported in object
  deserializer
- disabled atomic operations for this stable build as it caused
  platform problems
- bugfix: memory leaks in script engine
- bugfix: $hostname and $fromhost in RainerScript did not work
- bugfix: some memory leak when queue is runing in disk mode
- man pages improved thanks to varmofekoj and Peter Vrabec
- We have removed the 32 character size limit (from RFC3164) on the
  tag. This had bad effects on existing envrionments, as sysklogd didn't
  obey it either (probably another bug in RFC3164...). We now receive
  the full size, but will modify the outputs so that only 32 characters
  max are used by default. If you need large tags in the output, you need
  to provide custom templates.
- bugfix: some memory leak when queue is runing in disk mode
---------------------------------------------------------------------------
Version 3.14.0 (rgerhards), 2008-04-02
An interim version was accidently released to the web. It was named 3.14.0.
To avoid confusion, we have not assigned this version number to any
official release. If you happen to use 3.14.0, please update to 3.14.1.
---------------------------------------------------------------------------
Version 3.13.0-dev0 (rgerhards), 2008-03-31
- bugfix: accidently set debug option in 3.12.5 reset to production
  This option prevented dlclose() to be called. It had no real bad effects,
  as the modules were otherwise correctly deinitialized and dlopen()
  supports multiple opens of the same module without any memory footprint.
- removed --enable-mudflap, added --enable-valgrind ./configure setting
- bugfix: tcp receiver could segfault due to uninitialized variable
- docfix: queue doc had a wrong directive name that prevented max worker
  threads to be correctly set
- worked a bit on atomic memory operations to support problem-free
  threading (only at non-intrusive places)
- added a --enable/disable-rsyslogd configure option so that
  source-based packaging systems can build plugins without the need
  to compile rsyslogd
- some cleanup
- test of potential new version number scheme
---------------------------------------------------------------------------
Version 3.12.5 (rgerhards), 2008-03-28
- changed default for "last message repeated n times", which is now
  off by default
- implemented backward compatibility commandline option parsing
- automatically generated compatibility config lines are now also
  logged so that a user can diagnose problems with them
- added compatibility mode for -a, -o and -p options
- compatibility mode processing finished
- changed default file output format to include high-precision timestamps
- added a buid-in template for previous syslogd file format
- added new $ActionFileDefaultTemplate directive
- added support for high-precision timestamps when receiving legacy
  syslog messages
- added new $ActionForwardDefaultTemplate directive
- added new $ActionGSSForwardDefaultTemplate directive
- added build-in templates for easier configuration
- bugfix: fixed small memory leak in tcpclt.c
- bugfix: fixed small memory leak in template regular expressions
- bugfix: regular expressions inside property replacer did not work
  properly
- bugfix: QHOUR and HHOUR properties were wrongly calculated
- bugfix: fixed memory leaks in stream class and imfile
- bugfix: $ModDir did invalid bounds checking, potential overlow in
  dbgprintf() - thanks to varmojfekoj for the patch
- bugfix: -t and -g legacy options max number of sessions had a wrong
  and much too high value
---------------------------------------------------------------------------
Version 3.12.4 (rgerhards), 2008-03-25
- Greatly enhanced rsyslogd's file write performance by disabling
  file syncing capability of output modules by default. This
  feature is usually not required, not useful and an extreme performance
  hit (both to rsyslogd as well as the system at large). Unfortunately,
  most users enable it by default, because it was most intuitive to enable
  it in plain old sysklogd syslog.conf format. There is now the
  $ActionFileEnableSync config setting which must be enabled in order to
  support syncing. By default it is off. So even if the old-format config
  lines request syncing, it is not done unless explicitely enabled. I am
  sure this is a very useful change and not a risk at all. I need to think
  if I undo it under compatibility mode, but currently this does not
  happen (I fear a lot of lazy users will run rsyslogd in compatibility
  mode, again bringing up this performance problem...).
- added flow control options to other input sources
- added $HHOUR and $QHOUR system properties - can be used for half- and
  quarter-hour logfile rotation
- changed queue's discard severities default value to 8 (do not discard)
  to prevent unintentional message loss
- removed a no-longer needed callback from the output module 
  interface. Results in reduced code complexity.
- bugfix/doc: removed no longer supported -h option from man page
- bugfix: imklog leaked several hundered KB on each HUP. Thanks to
  varmojfekoj for the patch
- bugfix: potential segfault on module unload. Thanks to varmojfekoj for
  the patch
- bugfix: fixed some minor memory leaks
- bugfix: fixed some slightly invalid memory accesses
- bugfix: internally generated messages had "FROMHOST" property not set
---------------------------------------------------------------------------
Version 3.12.3 (rgerhards), 2008-03-18
- added advanced flow control for congestion cases (mode depending on message
  source and its capablity to be delayed without bad side effects)
- bugfix: $ModDir should not be reset on $ResetConfig - this can cause a lot
  of confusion and there is no real good reason to do so. Also conflicts with
  the new -M option and environment setting.
- bugfix: TCP and GSSAPI framing mode variable was uninitialized, leading to
  wrong framing (caused, among others, interop problems)
- bugfix: TCP (and GSSAPI) octet-counted frame did not work correctly in all
  situations. If the header was split across two packet reads, it was invalidly
  processed, causing loss or modification of messages.
- bugfix: memory leak in imfile
- bugfix: duplicate public symbol in omfwd and omgssapi could lead to
  segfault. thanks to varmojfekoj for the patch.
- bugfix: rsyslogd aborted on sigup - thanks to varmojfekoj for the patch
- some more internal cleanup ;)
- begun relp modules, but these are not functional yet
- Greatly enhanced rsyslogd's file write performance by disabling
  file syncing capability of output modules by default. This
  feature is usually not required, not useful and an extreme performance
  hit (both to rsyslogd as well as the system at large). Unfortunately,
  most users enable it by default, because it was most intuitive to enable
  it in plain old sysklogd syslog.conf format. There is now a new config
  setting which must be enabled in order to support syncing. By default it
  is off. So even if the old-format config lines request syncing, it is
  not done unless explicitely enabled. I am sure this is a very useful
  change and not a risk at all. I need to think if I undo it under
  compatibility mode, but currently this does not happen (I fear a lot of
  lazy users will run rsyslogd in compatibility mode, again bringing up
  this performance problem...).
---------------------------------------------------------------------------
Version 3.12.2 (rgerhards), 2008-03-13
- added RSYSLOGD_MODDIR environment variable
- added -M rsyslogd option (allows to specify module directory location)
- converted net.c into a loadable library plugin
- bugfix: debug module now survives unload of loadable module when
  printing out function call data
- bugfix: not properly initialized data could cause several segfaults if
  there were errors in the config file - thanks to varmojfekoj for the patch
- bugfix: rsyslogd segfaulted when imfile read an empty line - thanks
  to Johnny Tan for an excellent bug report
- implemented dynamic module unload capability (not visible to end user)
- some more internal cleanup
- bugfix: imgssapi segfaulted under some conditions; this fix is actually
  not just a fix but a change in the object model. Thanks to varmojfekoj
  for providing the bug report, an initial fix and lots of good discussion
  that lead to where we finally ended up.
- improved session recovery when outbound tcp connection breaks, reduces
  probability of message loss at the price of a highly unlikely potential
  (single) message duplication
---------------------------------------------------------------------------
Version 3.12.1 (rgerhards), 2008-03-06
- added library plugins, which can be automatically loaded
- bugfix: actions were not correctly retried; caused message loss
- changed module loader to automatically add ".so" suffix if not
  specified (over time, this shall also ease portability of config
  files)
- improved debugging support; debug runtime options can now be set via
  an environment variable
- bugfix: removed debugging code that I forgot to remove before releasing
  3.12.0 (does not cause harm and happened only during startup)
- added support for the MonitorWare syslog MIB to omsnmp
- internal code improvements (more code converted into classes)
- internal code reworking of the imtcp/imgssapi module
- added capability to ignore client-provided timestamp on unix sockets and
  made this mode the default; this was needed, as some programs (e.g. sshd)
  log with inconsistent timezone information, what messes up the local
  logs (which by default don't even contain time zone information). This
  seems to be consistent with what sysklogd did for the past four years.
  Alternate behaviour may be desirable if gateway-like processes send
  messages via the local log slot - in this case, it can be enabled
  via the $InputUnixListenSocketIgnoreMsgTimestamp and
  $SystemLogSocketIgnoreMsgTimestamp config directives
- added ability to compile on HP UX; verified that imudp worked on HP UX;
  however, we are still in need of people trying out rsyslogd on HP UX,
  so it can not yet be assumed it runs there
- improved session recovery when outbound tcp connection breaks, reduces
  probability of message loss at the price of a highly unlikely potential
  (single) message duplication
---------------------------------------------------------------------------
Version 3.12.0 (rgerhards), 2008-02-28
- added full expression support for filters; filters can now contain
  arbitrary complex boolean, string and arithmetic expressions
---------------------------------------------------------------------------
Version 3.11.6 (rgerhards), 2008-02-27
- bugfix: gssapi libraries were still linked to rsyslog core, what should
  no longer be necessary. Applied fix by Michael Biebl to solve this.
- enabled imgssapi to be loaded side-by-side with imtcp
- added InputGSSServerPermitPlainTCP config directive
- split imgssapi source code somewhat from imtcp
- bugfix: queue cancel cleanup handler could be called with
  invalid pointer if dequeue failed
- bugfix: rsyslogd segfaulted on second SIGHUP
  tracker: http://bugzilla.adiscon.com/show_bug.cgi?id=38
- improved stability of queue engine
- bugfix: queue disk file were not properly persisted when 
  immediately after closing an output file rsyslog was stopped
  or huped (the new output file open must NOT have happend at
  that point) - this lead to a sparse and invalid queue file
  which could cause several problems to the engine (unpredictable
  results). This situation should have happened only in very
  rare cases. tracker: http://bugzilla.adiscon.com/show_bug.cgi?id=40
- bugfix: during queue shutdown, an assert invalidly triggered when
  the primary queue's DA worker was terminated while the DA queue's
  regular worker was still executing. This could result in a segfault
  during shutdown.
  tracker: http://bugzilla.adiscon.com/show_bug.cgi?id=41
- bugfix: queue properties sizeOnDisk, bytesRead were persisted to 
  disk with wrong data type (long instead of int64) - could cause
  problems on 32 bit machines
- bugfix: queue aborted when it was shut down, DA-enabled, DA mode
  was just initiated but not fully initialized (a race condition)
- bugfix: imfile could abort under extreme stress conditions
  (when it was terminated before it could open all of its
  to be monitored files)
- applied patch from varmojfekoj to fix an issue with compatibility 
  mode and default module directories (many thanks!):
  I've also noticed a bug in the compatibility code; the problem is that 
  options are parsed before configuration file so options which need a 
  module to be loaded will currently ignore any $moddir directive. This 
  can be fixed by moving legacyOptsHook() after config file parsing. 
  (see the attached patch) This goes against the logical order of 
  processing, but the legacy options are only few and it doesn't seem to 
  be a problem.
- bugfix: object property deserializer did not handle negative numbers
---------------------------------------------------------------------------
Version 3.11.5 (rgerhards), 2008-02-25
- new imgssapi module, changed imtcp module - this enables to load/package
  GSSAPI support separately - thanks to varmojfekoj for the patch
- compatibility mode (the -c option series) is now at least partly
  completed - thanks to varmojfekoj for the patch
- documentation for imgssapi and imtcp added
- duplicate $ModLoad's for the same module are now detected and
  rejected -- thanks to varmojfekoj for the patch
---------------------------------------------------------------------------
Version 3.11.4 (rgerhards), 2008-02-21
- bugfix: debug.html was missing from release tarball - thanks to Michael
  Biebl for bringing this to my attention
- some internal cleanup on the stringbuf object calling interface
- general code cleanup and further modularization
- $MainMessageQueueDiscardSeverity can now also handle textual severities
  (previously only integers)
- bugfix: message object was not properly synchronized when the 
  main queue had a single thread and non-direct action queues were used
- some documentation improvements
---------------------------------------------------------------------------
Version 3.11.3 (rgerhards), 2008-02-18
- fixed a bug in imklog which lead to duplicate message content in
  kernel logs
- added support for better plugin handling in libdbi (we contributed
  a patch to do that, we just now need to wait for the next libdbi
  version)
- bugfix: fixed abort when invalid template was provided to an action
  bug http://bugzilla.adiscon.com/show_bug.cgi?id=4
- re-instantiated SIGUSR1 function; added SIGUSR2 to generate debug
  status output
- added some documentation on runtime-debug settings
- slightly improved man pages for novice users
---------------------------------------------------------------------------
Version 3.11.2 (rgerhards), 2008-02-15
- added the capability to monitor text files and process their content
  as syslog messages (including forwarding)
- added support for libdbi, a database abstraction layer. rsyslog now
  also supports the following databases via dbi drivers:
  * Firebird/Interbase
  * FreeTDS (access to MS SQL Server and Sybase)
  * SQLite/SQLite3
  * Ingres (experimental)
  * mSQL (experimental)
  * Oracle (experimental)
  Additional drivers may be provided by the libdbi-drivers project, which
  can be used by rsyslog as soon as they become available.
- removed some left-over unnecessary dbgprintf's (cluttered screen,
  cosmetic)
- doc bugfix: html documentation for omsnmp was missing
---------------------------------------------------------------------------
Version 3.11.1 (rgerhards), 2008-02-12
- SNMP trap sender added thanks to Andre Lorbach (omsnmp)
- added input-plugin interface specification in form of a (copy) template
  input module
- applied documentation fix by Michael Biebl -- many thanks!
- bugfix: immark did not have MARK flags set...
- added x-info field to rsyslogd startup/shutdown message. Hopefully
  points users to right location for further info (many don't even know
  they run rsyslog ;))
- bugfix: trailing ":" of tag was lost while parsing legacy syslog messages
  without timestamp - thanks to Anders Blomdell for providing a patch!
- fixed a bug in stringbuf.c related to STRINGBUF_TRIM_ALLOCSIZE, which
  wasn't supposed to be used with rsyslog. Put a warning message up that
  tells this feature is not tested and probably not worth the effort.
  Thanks to Anders Blomdell fro bringing this to our attention
- somewhat improved performance of string buffers
- fixed bug that caused invalid treatment of tabs (HT) in rsyslog.conf
- bugfix: setting for $EscapeCopntrolCharactersOnReceive was not 
  properly initialized
- clarified usage of space-cc property replacer option
- improved abort diagnostic handler
- some initial effort for malloc/free runtime debugging support
- bugfix: using dynafile actions caused rsyslogd abort
- fixed minor man errors thanks to Michael Biebl
---------------------------------------------------------------------------
Version 3.11.0 (rgerhards), 2008-01-31
- implemented queued actions
- implemented simple rate limiting for actions
- implemented deliberate discarding of lower priority messages over higher
  priority ones when a queue runs out of space
- implemented disk quotas for disk queues
- implemented the $ActionResumeRetryCount config directive
- added $ActionQueueFilename config directive
- added $ActionQueueSize config directive
- added $ActionQueueHighWaterMark config directive
- added $ActionQueueLowWaterMark config directive
- added $ActionQueueDiscardMark config directive
- added $ActionQueueDiscardSeverity config directive
- added $ActionQueueCheckpointInterval config directive
- added $ActionQueueType config directive
- added $ActionQueueWorkerThreads config directive
- added $ActionQueueTimeoutshutdown config directive
- added $ActionQueueTimeoutActionCompletion config directive
- added $ActionQueueTimeoutenQueue config directive
- added $ActionQueueTimeoutworkerThreadShutdown config directive
- added $ActionQueueWorkerThreadMinimumMessages config directive
- added $ActionQueueMaxFileSize config directive
- added $ActionQueueSaveonShutdown config directive
- addded $ActionQueueDequeueSlowdown config directive
- addded $MainMsgQueueDequeueSlowdown config directive
- bugfix: added forgotten docs to package
- improved debugging support
- fixed a bug that caused $MainMsgQueueCheckpointInterval to work incorrectly
- when a long-running action needs to be cancelled on shutdown, the message
  that was processed by it is now preserved. This finishes support for
  guaranteed delivery of messages (if the output supports it, of course)
- fixed bug in output module interface, see
  http://sourceforge.net/tracker/index.php?func=detail&aid=1881008&group_id=123448&atid=696552
- changed the ommysql output plugin so that the (lengthy) connection
  initialization now takes place in message processing. This works much
  better with the new queued action mode (fast startup)
- fixed a bug that caused a potential hang in file and fwd output module
  varmojfekoj provided the patch - many thanks!
- bugfixed stream class offset handling on 32bit platforms
---------------------------------------------------------------------------
Version 3.10.3 (rgerhards), 2008-01-28
- fixed a bug with standard template definitions (not a big deal) - thanks
  to varmojfekoj for spotting it
- run-time instrumentation added
- implemented disk-assisted queue mode, which enables on-demand disk
  spooling if the queue's in-memory queue is exhausted
- implemented a dynamic worker thread pool for processing incoming
  messages; workers are started and shut down as need arises
- implemented a run-time instrumentation debug package
- implemented the $MainMsgQueueSaveOnShutdown config directive
- implemented the $MainMsgQueueWorkerThreadMinimumMessages config directive
- implemented the $MainMsgQueueTimeoutWorkerThreadShutdown config directive
---------------------------------------------------------------------------
Version 3.10.2 (rgerhards), 2008-01-14
- added the ability to keep stop rsyslogd without the need to drain
  the main message queue. In disk queue mode, rsyslog continues to
  run from the point where it stopped. In case of a system failure, it
  continues to process messages from the last checkpoint.
- fixed a bug that caused a segfault on startup when no $WorkDir directive
  was specified in rsyslog.conf
- provided more fine-grain control over shutdown timeouts and added a
  way to specify the enqueue timeout when the main message queue is full
- implemented $MainMsgQueueCheckpointInterval config directive
- implemented $MainMsgQueueTimeoutActionCompletion config directive
- implemented $MainMsgQueueTimeoutEnqueue config directive
- implemented $MainMsgQueueTimeoutShutdown config directive
---------------------------------------------------------------------------
Version 3.10.1 (rgerhards), 2008-01-10
- implemented the "disk" queue mode. However, it currently is of very
  limited use, because it does not support persistence over rsyslogd
  runs. So when rsyslogd is stopped, the queue is drained just as with
  the in-memory queue modes. Persistent queues will be a feature of
  the next release.
- performance-optimized string class, should bring an overall improvement
- fixed a memory leak in imudp -- thanks to varmojfekoj for the patch
- fixed a race condition that could lead to a rsyslogd hang when during
  HUP or termination
- done some doc updates
- added $WorkDirectory config directive
- added $MainMsgQueueFileName config directive
- added $MainMsgQueueMaxFileSize config directive
---------------------------------------------------------------------------
Version 3.10.0 (rgerhards), 2008-01-07
- implemented input module interface and initial input modules
- enhanced threading for input modules (each on its own thread now)
- ability to bind UDP listeners to specific local interfaces/ports and
  ability to run multiple of them concurrently
- added ability to specify listen IP address for UDP syslog server
- license changed to GPLv3
- mark messages are now provided by loadble module immark
- rklogd is no longer provided. Its functionality has now been taken over
  by imklog, a loadable input module. This offers a much better integration
  into rsyslogd and makes sure that the kernel logger process is brought
  up and down at the appropriate times
- enhanced $IncludeConfig directive to support wildcard characters
  (thanks to Michael Biebl)
- all inputs are now implemented as loadable plugins
- enhanced threading model: each input module now runs on its own thread
- enhanced message queue which now supports different queueing methods
  (among others, this can be used for performance fine-tuning)
- added a large number of new configuration directives for the new
  input modules
- enhanced multi-threading utilizing a worker thread pool for the
  main message queue
- compilation without pthreads is no longer supported
- much cleaner code due to new objects and removal of single-threading
  mode
---------------------------------------------------------------------------
Version 2.0.6 V2-STABLE (rgerhards), 2008-08-07
- bugfix: IPv6 addresses could not be specified in forwarding actions
  New syntax @[addr]:port introduced to enable that. Root problem was IPv6
  addresses contain colons. (backport from 3.21.3)
---------------------------------------------------------------------------
Version 2.0.5 STABLE (rgerhards), 2008-05-15
- bugfix: regular expressions inside property replacer did not work
  properly
- adapted to liblogging 0.7.1+
---------------------------------------------------------------------------
Version 2.0.4 STABLE (rgerhards), 2008-03-27
- bugfix: internally generated messages had "FROMHOST" property not set
- bugfix: continue parsing if tag is oversize (discard oversize part) - thanks
  to mclaughlin77@gmail.com for the patch
- added $HHOUR and $QHOUR system properties - can be used for half- and
  quarter-hour logfile rotation
---------------------------------------------------------------------------
Version 2.0.3 STABLE (rgerhards), 2008-03-12
- bugfix: setting for $EscapeCopntrolCharactersOnReceive was not 
  properly initialized
- bugfix: resolved potential segfault condition on HUP (extremely
  unlikely to happen in practice), for details see tracker:
  http://bugzilla.adiscon.com/show_bug.cgi?id=38
- improved the man pages a bit - thanks to Michael Biebl for the patch
- bugfix: not properly initialized data could cause several segfaults if
  there were errors in the config file - thanks to varmojfekoj for the patch
---------------------------------------------------------------------------
Version 2.0.2 STABLE (rgerhards), 2008-02-12
- fixed a bug that could cause invalid string handling via strerror_r
  varmojfekoj provided the patch - many thanks!
- added x-info field to rsyslogd startup/shutdown message. Hopefully
  points users to right location for further info (many don't even know
  they run rsyslog ;))
- bugfix: suspended actions were not always properly resumed
  varmojfekoj provided the patch - many thanks!
- bugfix: errno could be changed during mark processing, leading to
  invalid error messages when processing inputs. Thank to varmojfekoj for
  pointing out this problem.
- bugfix: trailing ":" of tag was lost while parsing legacy syslog messages
  without timestamp - thanks to Anders Blomdell for providing a patch!
- bugfix (doc): misspelled config directive, invalid signal info
- applied some doc fixes from Michel Biebl and cleaned up some no longer
  needed files suggested by him
- cleaned up stringbuf.c to fix an annoyance reported by Anders Blomdell
- fixed bug that caused invalid treatment of tabs (HT) in rsyslog.conf
---------------------------------------------------------------------------
Version 2.0.1 STABLE (rgerhards), 2008-01-24
- fixed a bug in integer conversion - but this function was never called,
  so it is not really a useful bug fix ;)
- fixed a bug with standard template definitions (not a big deal) - thanks
  to varmojfekoj for spotting it
- fixed a bug that caused a potential hang in file and fwd output module
  varmojfekoj provided the patch - many thanks!
---------------------------------------------------------------------------
Version 2.0.0 STABLE (rgerhards), 2008-01-02
- re-release of 1.21.2 as STABLE with no modifications except some
  doc updates
---------------------------------------------------------------------------
Version 1.21.2 (rgerhards), 2007-12-28
- created a gss-api output module. This keeps GSS-API code and
  TCP/UDP code separated. It is also important for forward-
  compatibility with v3. Please note that this change breaks compatibility
  with config files created for 1.21.0 and 1.21.1 - this was considered
  acceptable.
- fixed an error in forwarding retry code (could lead to message corruption
  but surfaced very seldom)
- increased portability for older platforms (AI_NUMERICSERV moved)
- removed socket leak in omfwd.c
- cross-platform patch for GSS-API compile problem on some platforms
  thanks to darix for the patch!
---------------------------------------------------------------------------
Version 1.21.1 (rgerhards), 2007-12-23
- small doc fix for $IncludeConfig
- fixed a bug in llDestroy()
- bugfix: fixing memory leak when message queue is full and during
  parsing. Thanks to varmojfekoj for the patch.
- bugfix: when compiled without network support, unix sockets were
  not properply closed
- bugfix: memory leak in cfsysline.c/doGetWord() fixed
---------------------------------------------------------------------------
Version 1.21.0 (rgerhards), 2007-12-19
- GSS-API support for syslog/TCP connections was added. Thanks to
  varmojfekoj for providing the patch with this functionality
- code cleanup
- enhanced $IncludeConfig directive to support wildcard filenames
- changed some multithreading synchronization
---------------------------------------------------------------------------
Version 1.20.1 (rgerhards), 2007-12-12
- corrected a debug setting that survived release. Caused TCP connections
  to be retried unnecessarily often.
- When a hostname ACL was provided and DNS resolution for that name failed,
  ACL processing was stopped at that point. Thanks to mildew for the patch.
  Fedora Bugzilla: http://bugzilla.redhat.com/show_bug.cgi?id=395911
- fixed a potential race condition, see link for details:
  http://rgerhards.blogspot.com/2007/12/rsyslog-race-condition.html
  Note that the probability of problems from this bug was very remote
- fixed a memory leak that happend when PostgreSQL date formats were
  used
---------------------------------------------------------------------------
Version 1.20.0 (rgerhards), 2007-12-07
- an output module for postgres databases has been added. Thanks to
  sur5r for contributing this code
- unloading dynamic modules has been cleaned up, we now have a
  real implementation and not just a dummy "good enough for the time
  being".
- enhanced platform independence - thanks to Bartosz Kuzma and Michael
  Biebl for their very useful contributions
- some general code cleanup (including warnings on 64 platforms, only)
---------------------------------------------------------------------------
Version 1.19.12 (rgerhards), 2007-12-03
- cleaned up the build system (thanks to Michael Biebl for the patch)
- fixed a bug where ommysql was still not compiled with -pthread option
---------------------------------------------------------------------------
Version 1.19.11 (rgerhards), 2007-11-29
- applied -pthread option to build when building for multi-threading mode
  hopefully solves an issue with segfaulting
---------------------------------------------------------------------------
Version 1.19.10 (rgerhards), 2007-10-19
- introdcued the new ":modulename:" syntax for calling module actions
  in selector lines; modified ommysql to support it. This is primarily
  an aid for further modules and a prequisite to actually allow third
  party modules to be created.
- minor fix in slackware startup script, "-r 0" is now "-r0"
- updated rsyslogd doc set man page; now in html format
- undid creation of a separate thread for the main loop -- this did not
  turn out to be needed or useful, so reduce complexity once again.
- added doc fixes provided by Michael Biebl - thanks
---------------------------------------------------------------------------
Version 1.19.9 (rgerhards), 2007-10-12
- now packaging system which again contains all components in a single
  tarball
- modularized main() a bit more, resulting in less complex code
- experimentally added an additional thread - will see if that affects
  the segfault bug we experience on some platforms. Note that this change
  is scheduled to be removed again later.
---------------------------------------------------------------------------
Version 1.19.8 (rgerhards), 2007-09-27
- improved repeated message processing
- applied patch provided by varmojfekoj to support building ommysql
  in its own way (now also resides in a plugin subdirectory);
  ommysql is now a separate package
- fixed a bug in cvthname() that lead to message loss if part
  of the source hostname would have been dropped
- created some support for distributing ommysql together with the
  main rsyslog package. I need to re-think it in the future, but
  for the time being the current mode is best. I now simply include
  one additional tarball for ommysql inside the main distribution.
  I look forward to user feedback on how this should be done best. In the
  long term, a separate project should be spawend for ommysql, but I'd
  like to do that only after the plugin interface is fully stable (what
  it is not yet).
---------------------------------------------------------------------------
Version 1.19.7 (rgerhards), 2007-09-25
- added code to handle situations where senders send us messages ending with
  a NUL character. It is now simply removed. This also caused trailing LF
  reduction to fail, when it was followed by such a NUL. This is now also
  handled.
- replaced some non-thread-safe function calls by their thread-safe
  counterparts
- fixed a minor memory leak that occured when the %APPNAME% property was
  used (I think nobody used that in practice)
- fixed a bug that caused signal handlers in cvthname() not to be restored when
  a malicious pointer record was detected and processing of the message been
  stopped for that reason (this should be really rare and can not be related
  to the segfault bug we are hunting).
- fixed a bug in cvthname that lead to passing a wrong parameter - in
  practice, this had no impact.
- general code cleanup (e.g. compiler warnings, comments)
---------------------------------------------------------------------------
Version 1.19.6 (rgerhards), 2007-09-11
- applied patch by varmojfekoj to change signal handling to the new
  sigaction API set (replacing the depreciated signal() calls and its
  friends.
- fixed a bug that in --enable-debug mode caused an assertion when the
  discard action was used
- cleaned up compiler warnings
- applied patch by varmojfekoj to FIX a bug that could cause 
  segfaults if empty properties were processed using modifying
  options (e.g. space-cc, drop-cc)
- fixed man bug: rsyslogd supports -l option
---------------------------------------------------------------------------
Version 1.19.5 (rgerhards), 2007-09-07
- changed part of the CStr interface so that better error tracking
  is provided and the calling sequence is more intuitive (there were
  invalid calls based on a too-weired interface)
- (hopefully) fixed some remaining bugs rooted in wrong use of 
  the CStr class. These could lead to program abort.
- applied patch by varmojfekoj two fix two potential segfault situations
- added $ModDir config directive
- modified $ModLoad so that an absolute path may be specified as
  module name (e.g. /rsyslog/ommysql.so)
---------------------------------------------------------------------------
Version 1.19.4 (rgerhards/varmojfekoj), 2007-09-04
- fixed a number of small memory leaks - thanks varmojfekoj for patching
- fixed an issue with CString class that could lead to rsyslog abort
  in tplToString() - thanks varmojfekoj for patching
- added a man-version of the config file documenation - thanks to Michel
  Samia for providing the man file
- fixed bug: a template like this causes an infinite loop:
  $template opts,"%programname:::a,b%"
  thanks varmojfekoj for the patch
- fixed bug: case changing options crash freeing the string pointer
  because they modify it: $template opts2,"%programname::1:lowercase%"
  thanks varmojfekoj for the patch
---------------------------------------------------------------------------
Version 1.19.3 (mmeckelein/varmojfekoj), 2007-08-31
- small mem leak fixed (after calling parseSelectorAct) - Thx varmojkekoj
- documentation section "Regular File" und "Blocks" updated
- solved an issue with dynamic file generation - Once again many thanks
  to varmojfekoj
- the negative selector for program name filter (Blocks) does not work as
  expected - Thanks varmojfekoj for patching
- added forwarding information to sysklogd (requires special template)
  to config doc
---------------------------------------------------------------------------
Version 1.19.2 (mmeckelein/varmojfekoj), 2007-08-28
- a specifically formed message caused a segfault - Many thanks varmojfekoj
  for providing a patch
- a typo and a weird condition are fixed in msg.c - Thanks again
  varmojfekoj 
- on file creation the file was always owned by root:root. This is fixed
  now - Thanks ypsa for solving this issue
---------------------------------------------------------------------------
Version 1.19.1 (mmeckelein), 2007-08-22
- a bug that caused a high load when a TCP/UDP connection was closed is 
  fixed now - Thanks mildew for solving this issue
- fixed a bug which caused a segfault on reinit - Thx varmojfekoj for the
  patch
- changed the hardcoded module path "/lib/rsyslog" to $(pkglibdir) in order
  to avoid trouble e.g. on 64 bit platforms (/lib64) - many thanks Peter
  Vrabec and darix, both provided a patch for solving this issue
- enhanced the unloading of modules - thanks again varmojfekoj
- applied a patch from varmojfekoj which fixes various little things in
  MySQL output module
---------------------------------------------------------------------------
Version 1.19.0 (varmojfekoj/rgerhards), 2007-08-16
- integrated patch from varmojfekoj to make the mysql module a loadable one
  many thanks for the patch, MUCH appreciated
---------------------------------------------------------------------------
Version 1.18.2 (rgerhards), 2007-08-13
- fixed a bug in outchannel code that caused templates to be incorrectly
  parsed
- fixed a bug in ommysql that caused a wrong ";template" missing message
- added some code for unloading modules; not yet fully complete (and we do
  not yet have loadable modules, so this is no problem)
- removed debian subdirectory by request of a debian packager (this is a special
  subdir for debian and there is also no point in maintaining it when there
  is a debian package available - so I gladly did this) in some cases
- improved overall doc quality (some pages were quite old) and linked to
  more of the online resources.
- improved /contrib/delete_mysql script by adding a host option and some
  other minor modifications
---------------------------------------------------------------------------
Version 1.18.1 (rgerhards), 2007-08-08
- applied a patch from varmojfekoj which solved a potential segfault
  of rsyslogd on HUP
- applied patch from Michel Samia to fix compilation when the pthreads
  feature is disabled
- some code cleanup (moved action object to its own file set)
- add config directive $MainMsgQueueSize, which now allows to configure the
  queue size dynamically
- all compile-time settings are now shown in rsyslogd -v, not just the
  active ones
- enhanced performance a little bit more
- added config file directive $ActionResumeInterval
- fixed a bug that prevented compilation under debian sid
- added a contrib directory for user-contributed useful things
---------------------------------------------------------------------------
Version 1.18.0 (rgerhards), 2007-08-03
- rsyslog now supports fallback actions when an action did not work. This
  is a great feature e.g. for backup database servers or backup syslog
  servers
- modified rklogd to only change the console log level if -c is specified
- added feature to use multiple actions inside a single selector
- implemented $ActionExecOnlyWhenPreviousIsSuspended config directive
- error messages during startup are now spit out to the configured log
  destinations
---------------------------------------------------------------------------
Version 1.17.6 (rgerhards), 2007-08-01
- continued to work on output module modularization - basic stage of
  this work is now FINISHED
- fixed bug in OMSRcreate() - always returned SR_RET_OK
- fixed a bug that caused ommysql to always complain about missing
  templates
- fixed a mem leak in OMSRdestruct - freeing the object itself was
  forgotten - thanks to varmojfekoj for the patch
- fixed a memory leak in syslogd/init() that happend when the config
  file could not be read - thanks to varmojfekoj for the patch
- fixed insufficient memory allocation in addAction() and its helpers.
  The initial fix and idea was developed by mildew, I fine-tuned
  it a bit. Thanks a lot for the fix, I'd probably had pulled out my
  hair to find the bug...
- added output of config file line number when a parsing error occured
- fixed bug in objomsr.c that caused program to abort in debug mode with
  an invalid assertion (in some cases)
- fixed a typo that caused the default template for MySQL to be wrong.
  thanks to mildew for catching this.
- added configuration file command $DebugPrintModuleList and
  $DebugPrintCfSysLineHandlerList
- fixed an invalid value for the MARK timer - unfortunately, there was
  a testing aid left in place. This resulted in quite frequent MARK messages
- added $IncludeConfig config directive
- applied a patch from mildew to prevent rsyslogd from freezing under heavy
  load. This could happen when the queue was full. Now, we drop messages
  but rsyslogd remains active.
---------------------------------------------------------------------------
Version 1.17.5 (rgerhards), 2007-07-30
- continued to work on output module modularization
- fixed a missing file bug - thanks to Andrea Montanari for reporting
  this problem
- fixed a problem with shutting down the worker thread and freeing the
  selector_t list - this caused messages to be lost, because the
  message queue was not properly drained before the selectors got
  destroyed.
---------------------------------------------------------------------------
Version 1.17.4 (rgerhards), 2007-07-27
- continued to work on output module modularization
- fixed a situation where rsyslogd could create zombie processes
  thanks to mildew for the patch
- applied patch from Michel Samia to fix compilation when NOT
  compiled for pthreads
---------------------------------------------------------------------------
Version 1.17.3 (rgerhards), 2007-07-25
- continued working on output module modularization
- fixed a bug that caused rsyslogd to segfault on exit (and
  probably also on HUP), when there was an unsent message in a selector
  that required forwarding and the dns lookup failed for that selector
  (yes, it was pretty unlikely to happen;))
  thanks to varmojfekoj <varmojfekoj@gmail.com> for the patch
- fixed a memory leak in config file parsing and die()
  thanks to varmojfekoj <varmojfekoj@gmail.com> for the patch
- rsyslogd now checks on startup if it is capable to performa any work
  at all. If it cant, it complains and terminates
  thanks to Michel Samia for providing the patch!
- fixed a small memory leak when HUPing syslogd. The allowed sender
  list now gets freed. thanks to mildew for the patch.
- changed the way error messages in early startup are logged. They
  now do no longer use the syslogd code directly but are rather
  send to stderr.
---------------------------------------------------------------------------
Version 1.17.2 (rgerhards), 2007-07-23
- made the port part of the -r option optional. Needed for backward
  compatibility with sysklogd
- replaced system() calls with something more reasonable. Please note that
  this might break compatibility with some existing configuration files.
  We accept this in favour of the gained security.
- removed a memory leak that could occur if timegenerated was used in
  RFC 3164 format in templates
- did some preparation in msg.c for advanced multithreading - placed the
  hooks, but not yet any active code
- worked further on modularization
- added $ModLoad MySQL (dummy) config directive
- added DropTrailingLFOnReception config directive
---------------------------------------------------------------------------
Version 1.17.1 (rgerhards), 2007-07-20
- fixed a bug that caused make install to install rsyslogd and rklogd under
  the wrong names
- fixed bug that caused $AllowedSenders to handle IPv6 scopes incorrectly;
  also fixed but that could grabble $AllowedSender wildcards. Thanks to
  mildew@gmail.com for the patch
- minor code cleanup - thanks to Peter Vrabec for the patch
- fixed minimal memory leak on HUP (caused by templates)
  thanks to varmojfekoj <varmojfekoj@gmail.com> for the patch
- fixed another memory leak on HUPing and on exiting rsyslogd
  again thanks to varmojfekoj <varmojfekoj@gmail.com> for the patch
- code cleanup (removed compiler warnings)
- fixed portability bug in configure.ac - thanks to Bartosz Kuźma for patch
- moved msg object into its own file set
- added the capability to continue trying to write log files when the
  file system is full. Functionality based on patch by Martin Schulze
  to sysklogd package.
---------------------------------------------------------------------------
Version 1.17.0 (RGer), 2007-07-17
- added $RepeatedLineReduction config parameter
- added $EscapeControlCharactersOnReceive config parameter
- added $ControlCharacterEscapePrefix config parameter
- added $DirCreateMode config parameter
- added $CreateDirs config parameter
- added $DebugPrintTemplateList config parameter
- added $ResetConfigVariables config parameter
- added $FileOwner config parameter
- added $FileGroup config parameter
- added $DirOwner config parameter
- added $DirGroup config parameter
- added $FailOnChownFailure config parameter
- added regular expression support to the filter engine
  thanks to Michel Samia for providing the patch!
- enhanced $AllowedSender functionality. Credits to mildew@gmail.com for
  the patch doing that
  - added IPv6 support
  - allowed DNS hostnames
  - allowed DNS wildcard names
- added new option $DropMsgsWithMaliciousDnsPTRRecords
- added autoconf so that rfc3195d, rsyslogd and klogd are stored to /sbin
- added capability to auto-create directories with dynaFiles
---------------------------------------------------------------------------
Version 1.16.0 (RGer/Peter Vrabec), 2007-07-13 - The Friday, 13th Release ;)
- build system switched to autotools
- removed SYSV preprocessor macro use, replaced with autotools equivalents
- fixed a bug that caused rsyslogd to segfault when TCP listening was
  disabled and it terminated
- added new properties "syslogfacility-text" and "syslogseverity-text"
  thanks to varmojfekoj <varmojfekoj@gmail.com> for the patch
- added the -x option to disable hostname dns reslution
  thanks to varmojfekoj <varmojfekoj@gmail.com> for the patch
- begun to better modularize syslogd.c - this is an ongoing project; moved
  type definitions to a separate file
- removed some now-unused fields from struct filed
- move file size limit fields in struct field to the "right spot" (the file
  writing part of the union - f_un.f_file)
- subdirectories linux and solaris are no longer part of the distribution
  package. This is not because we cease support for them, but there are no
  longer any files in them after the move to autotools
---------------------------------------------------------------------------
Version 1.15.1 (RGer), 2007-07-10
- fixed a bug that caused a dynaFile selector to stall when there was
  an open error with one file 
- improved template processing for dynaFiles; templates are now only
  looked up during initialization - speeds up processing
- optimized memory layout in struct filed when compiled with MySQL
  support
- fixed a bug that caused compilation without SYSLOG_INET to fail
- re-enabled the "last message repeated n times" feature. This
  feature was not taken care of while rsyslogd evolved from sysklogd
  and it was more or less defunct. Now it is fully functional again.
- added system properties: $NOW, $YEAR, $MONTH, $DAY, $HOUR, $MINUTE
- fixed a bug in iovAsString() that caused a memory leak under stress
  conditions (most probably memory shortage). This was unlikely to
  ever happen, but it doesn't hurt doing it right
- cosmetic: defined type "uchar", change all unsigned chars to uchar
---------------------------------------------------------------------------
Version 1.15.0 (RGer), 2007-07-05
- added ability to dynamically generate file names based on templates
  and thus properties. This was a much-requested feature. It makes
  life easy when it e.g. comes to splitting files based on the sender
  address.
- added $umask and $FileCreateMode config file directives
- applied a patch from Bartosz Kuzma to compile cleanly under NetBSD
- checks for extra (unexpected) characters in system config file lines
  have been added
- added IPv6 documentation - was accidently missing from CVS
- begun to change char to unsigned char
---------------------------------------------------------------------------
Version 1.14.2 (RGer), 2007-07-03
** this release fixes all known nits with IPv6 **
- restored capability to do /etc/service lookup for "syslog"
  service when -r 0 was given
- documented IPv6 handling of syslog messages
- integrate patch from Bartosz Kuźma to make rsyslog compile under
  Solaris again (the patch replaced a strndup() call, which is not
  available under Solaris
- improved debug logging when waiting on select
- updated rsyslogd man page with new options (-46A)
---------------------------------------------------------------------------
Version 1.14.1 (RGer/Peter Vrabec), 2007-06-29
- added Peter Vrabec's patch for IPv6 TCP
- prefixed all messages send to stderr in rsyslogd with "rsyslogd: "
---------------------------------------------------------------------------
Version 1.14.0 (RGer/Peter Vrabec), 2007-06-28
- Peter Vrabec provided IPv6 for rsyslog, so we are now IPv6 enabled
  IPv6 Support is currently for UDP only, TCP is to come soon.
  AllowedSender configuration does not yet work for IPv6.
- fixed code in iovCreate() that broke C's strict aliasing rules 
- fixed some char/unsigned char differences that forced the compiler
  to spit out warning messages
- updated the Red Hat init script to fix a known issue (thanks to
  Peter Vrabec)
---------------------------------------------------------------------------
Version 1.13.5 (RGer), 2007-06-22
- made the TCP session limit configurable via command line switch
  now -t <port>,<max sessions>
- added man page for rklogd(8) (basically a copy from klogd, but now
  there is one...)
- fixed a bug that caused internal messages (e.g. rsyslogd startup) to
  appear without a tag.
- removed a minor memory leak that occurred when TAG processing requalified
  a HOSTNAME to be a TAG (and a TAG already was set).
- removed potential small memory leaks in MsgSet***() functions. There
  would be a leak if a property was re-set, something that happened
  extremely seldom.
---------------------------------------------------------------------------
Version 1.13.4 (RGer), 2007-06-18
- added a new property "PRI-text", which holds the PRI field in
  textual form (e.g. "syslog.info")
- added alias "syslogseverity" for "syslogpriority", which is a
  misleading property name that needs to stay for historical
  reasons (and backward-compatility)
- added doc on how to record PRI value in log file
- enhanced signal handling in klogd, including removal of an unsafe
  call to the logging system during signal handling
---------------------------------------------------------------------------
Version 1.13.3 (RGer), 2007-06-15
- create a version of syslog.c from scratch. This is now
  - highly optimized for rsyslog
  - removes an incompatible license problem as the original
    version had a BSD license with advertising clause
  - fixed in the regard that rklogd will continue to work when
    rsysogd has been restarted (the original version, as well
    as sysklogd, will remain silent then)
  - solved an issue with an extra NUL char at message end that the
    original version had
- applied some changes to klogd to care for the new interface
- fixed a bug in syslogd.c which prevented compiling under debian
---------------------------------------------------------------------------
Version 1.13.2 (RGer), 2007-06-13
- lib order in makefile patched to facilitate static linking - thanks
  to Bennett Todd for providing the patch
- Integrated a patch from Peter Vrabec (pvrabec@redheat.com):
  - added klogd under the name of rklogd (remove dependency on
    original sysklogd package
  - createDB.sql now in UTF
  - added additional config files for use on Red Hat
---------------------------------------------------------------------------
Version 1.13.1 (RGer), 2007-02-05
- changed the listen backlog limit to a more reasonable value based on
  the maximum number of TCP connections configurd (10% + 5) - thanks to Guy
  Standen for the hint (actually, the limit was 5 and that was a 
  left-over from early testing).
- fixed a bug in makefile which caused DB-support to be disabled when
  NETZIP support was enabled
- added the -e option to allow transmission of every message to remote
  hosts (effectively turns off duplicate message suppression)
- (somewhat) improved memory consumption when compiled with MySQL support
- looks like we fixed an incompatibility with MySQL 5.x and above software
  At least in one case, the remote server name was destroyed, leading to 
  a connection failure. The new, improved code does not have this issue and
  so we see this as solved (the new code is generally somewhat better, so
  there is a good chance we fixed this incompatibility).
---------------------------------------------------------------------------
Version 1.13.0 (RGer), 2006-12-19
- added '$' as ToPos proptery replacer specifier - means "up to the
  end of the string"
- property replacer option "escape-cc", "drop-cc" and "space-cc"  added
- changed the handling of \0 characters inside syslog messages. We now
  consistently escape them to "#000". This is somewhat recommended in
  the draft-ietf-syslog-protocol-19 draft. While the real recomendation
  is to not escape any characters at all, we can not do this without
  considerable modification of the code. So we escape it to "#000", which
  is consistent with a sample found in the Internet-draft.
- removed message glue logic (see printchopped() comment for details)
  Also caused removal of parts table and thus some improvements in
  memory usage.
- changed the default MAXLINE to 2048 to take care of recent syslog
  standardization efforts (can easily be changed in syslogd.c)
- added support for byte-counted TCP syslog messages (much like
  syslog-transport-tls-05 Internet Draft). This was necessary to
  support compression over TCP.
- added support for receiving compressed syslog messages
- added support for sending compressed syslog messages
- fixed a bug where the last message in a syslog/tcp stream was
  lost if it was not properly terminated by a LF character
---------------------------------------------------------------------------
Version 1.12.3 (RGer), 2006-10-04
- implemented some changes to support Solaris (but support is not
  yet complete)
- commented out (via #if 0) some methods that are currently not being use
  but should be kept for further us
- added (interim) -u 1 option to turn off hostname and tag parsing
- done some modifications to better support Fedora
- made the field delimiter inside property replace configurable via
  template
- fixed a bug in property replacer: if fields were used, the delimitor
  became part of the field. Up until now, this was barely noticable as 
  the delimiter as TAB only and thus invisible to a human. With other
  delimiters available now, it quickly showed up. This bug fix might cause
  some grief to existing installations if they used the extra TAB for
  whatever reasons - sorry folks... Anyhow, a solution is easy: just add
  a TAB character contstant into your template. Thus, there has no attempt
  been made to do this in a backwards-compatible way.
---------------------------------------------------------------------------
Version 1.12.2 (RGer), 2006-02-15
- fixed a bug in the RFC 3339 date formatter. An extra space was added
  after the actual timestamp
- added support for providing high-precision RFC3339 timestamps for
  (rsyslogd-)internally-generated messages
- very (!) experimental support for syslog-protocol internet draft
  added (the draft is experimental, the code is solid ;))
- added support for field-extracting in the property replacer
- enhanced the legacy-syslog parser so that it can interpret messages
  that do not contain a TIMESTAMP
- fixed a bug that caused the default socket (usually /dev/log) to be
  opened even when -o command line option was given
- fixed a bug in the Debian sample startup script - it caused rsyslogd
  to listen to remote requests, which it shouldn't by default
---------------------------------------------------------------------------
Version 1.12.1 (RGer), 2005-11-23
- made multithreading work with BSD. Some signal-handling needed to be
  restructured. Also, there might be a slight delay of up to 10 seconds
  when huping and terminating rsyslogd under BSD
- fixed a bug where a NULL-pointer was passed to printf() in logmsg().
- fixed a bug during "make install" where rc3195d was not installed
  Thanks to Bennett Todd for spotting this.
- fixed a bug where rsyslogd dumped core when no TAG was found in the
  received message
- enhanced message parser so that it can deal with missing hostnames
  in many cases (may not be totally fail-safe)
- fixed a bug where internally-generated messages did not have the correct
  TAG
---------------------------------------------------------------------------
Version 1.12.0 (RGer), 2005-10-26
- moved to a multi-threaded design. single-threading is still optionally
  available. Multi-threading is experimental!
- fixed a potential race condition. In the original code, marking was done
  by an alarm handler, which could lead to all sorts of bad things. This
  has been changed now. See comments in syslogd.c/domark() for details.
- improved debug output for property-based filters
- not a code change, but: I have checked all exit()s to make sure that
  none occurs once rsyslogd has started up. Even in unusual conditions
  (like low-memory conditions) rsyslogd somehow remains active. Of course,
  it might loose a message or two, but at least it does not abort and it
  can also recover when the condition no longer persists.
- fixed a bug that could cause loss of the last message received
  immediately before rsyslogd was terminated.
- added comments on thread-safety of global variables in syslogd.c
- fixed a small bug: spurios printf() when TCP syslog was used
- fixed a bug that causes rsyslogd to dump core on termination when one
  of the selector lines did not receive a message during the run (very
  unlikely)
- fixed an one-too-low memory allocation in the TCP sender. Could result
  in rsyslogd dumping core.
- fixed a bug with regular expression support (thanks to Andres Riancho)
- a little bit of code restructuring (especially main(), which was
  horribly large)
---------------------------------------------------------------------------
Version 1.11.1 (RGer), 2005-10-19
- support for BSD-style program name and host blocks
- added a new property "programname" that can be used in templates
- added ability to specify listen port for rfc3195d
- fixed a bug that rendered the "startswith" comparison operation
  unusable.
- changed more functions to "static" storage class to help compiler
  optimize (should have been static in the first place...)
- fixed a potential memory leak in the string buffer class destructor.
  As the destructur was previously never called, the leak did not actually
  appear.
- some internal restructuring in anticipation/preparation of minimal
  multi-threading support
- rsyslogd still shares some code with the sysklogd project. Some patches
  for this shared code have been brought over from the sysklogd CVS.
---------------------------------------------------------------------------
Version 1.11.0 (RGer), 2005-10-12
- support for receiving messages via RFC 3195; added rfc3195d for that
  purpose
- added an additional guard to prevent rsyslogd from aborting when the
  2gb file size limit is hit. While a user can configure rsyslogd to
  handle such situations, it would abort if that was not done AND large
  file support was not enabled (ok, this is hopefully an unlikely scenario)
- fixed a bug that caused additional Unix domain sockets to be incorrectly
  processed - could lead to message loss in extreme cases
---------------------------------------------------------------------------
Version 1.10.2 (RGer), 2005-09-27
- added comparison operations in property-based filters:
  * isequal
  * startswith
- added ability to negate all property-based filter comparison operations
  by adding a !-sign right in front of the operation name
- added the ability to specify remote senders for UDP and TCP
  received messages. Allows to block all but well-known hosts
- changed the $-config line directives to be case-INsensitive
- new command line option -w added: "do not display warnings if messages
  from disallowed senders are received"
- fixed a bug that caused rsyslogd to dump core when the compare value
  was not quoted in property-based filters
- fixed a bug in the new CStr compare function which lead to invalid
  results (fortunately, this function was not yet used widely)
- added better support for "debugging" rsyslog.conf property filters
  (only if -d switch is given)
- changed some function definitions to static, which eventually enables
  some compiler optimizations
- fixed a bug in MySQL code; when a SQL error occured, rsyslogd could
  run in a tight loop. This was due to invalid sequence of error reporting
  and is now fixed.
---------------------------------------------------------------------------
Version 1.10.1 (RGer), 2005-09-23
- added the ability to execute a shell script as an action.
  Thanks to Bjoern Kalkbrenner for providing the code!
- fixed a bug in the MySQL code; due to the bug the automatic one-time
  retry after an error did not happen - this lead to error message in
  cases where none should be seen (e.g. after a MySQL restart)
- fixed a security issue with SQL-escaping in conjunction with
  non-(SQL-)standard MySQL features.
---------------------------------------------------------------------------
Version 1.10.0 (RGer), 2005-09-20
  REMINDER: 1.10 is the first unstable version if the 1.x series!
- added the capability to filter on any property in selector lines
  (not just facility and priority)
- changed stringbuf into a new counted string class
- added support for a "discard" action. If a selector line with
  discard (~ character) is found, no selector lines *after* that
  line will be processed.
- thanks to Andres Riancho, regular expression support has been
  added to the template engine
- added the FROMHOST property in the template processor, which could
  previously not be obtained. Thanks to Cristian Testa for pointing
  this out and even providing a fix.
- added display of compile-time options to -v output
- performance improvement for production build - made some checks
  to happen only during debug mode
- fixed a problem with compiling on SUSE and - while doing so - removed
  the socket call to set SO_BSDCOMPAT in cases where it is obsolete.
---------------------------------------------------------------------------
Version 1.0.4 (RGer), 2006-02-01
- a small but important fix: the tcp receiver had two forgotten printf's
  in it that caused a lot of unnecessary output to stdout. This was
  important enough to justify a new release
---------------------------------------------------------------------------
Version 1.0.3 (RGer), 2005-11-14
- added an additional guard to prevent rsyslogd from aborting when the
  2gb file size limit is hit. While a user can configure rsyslogd to
  handle such situations, it would abort if that was not done AND large
  file support was not enabled (ok, this is hopefully an unlikely scenario)
- fixed a bug that caused additional Unix domain sockets to be incorrectly
  processed - could lead to message loss in extreme cases
- applied some patches available from the sysklogd project to code
  shared from there
- fixed a bug that causes rsyslogd to dump core on termination when one
  of the selector lines did not receive a message during the run (very
  unlikely)
- fixed an one-too-low memory allocation in the TCP sender. Could result
  in rsyslogd dumping core.
- fixed a bug in the TCP sender that caused the retry logic to fail
  after an error or receiver overrun
- fixed a bug in init() that could lead to dumping core
- fixed a bug that could lead to dumping core when no HOSTNAME or no TAG
  was present in the syslog message
---------------------------------------------------------------------------
Version 1.0.2 (RGer), 2005-10-05
- fixed an issue with MySQL error reporting. When an error occured,
  the MySQL driver went into an endless loop (at least in most cases).
---------------------------------------------------------------------------
Version 1.0.1 (RGer), 2005-09-23
- fixed a security issue with SQL-escaping in conjunction with
  non-(SQL-)standard MySQL features.
---------------------------------------------------------------------------
Version 1.0.0 (RGer), 2005-09-12
- changed install doc to cover daily cron scripts - a trouble source
- added rc script for slackware (provided by Chris Elvidge - thanks!) 
- fixed a really minor bug in usage() - the -r option was still
  reported as without the port parameter
---------------------------------------------------------------------------
Version 0.9.8 (RGer), 2005-09-05
- made startup and shutdown message more consistent and included the
  pid, so that they can be easier correlated. Used syslog-protocol
  structured data format for this purpose.
- improved config info in startup message, now tells not only
  if it is listening remote on udp, but also for tcp. Also includes
  the port numbers. The previous startup message was misleading, because
  it did not say "remote reception" if rsyslogd was only listening via
  tcp (but not via udp).
- added a "how can you help" document to the doc set
---------------------------------------------------------------------------
Version 0.9.7 (RGer), 2005-08-15
- some of the previous doc files (like INSTALL) did not properly
  reflect the changes to the build process and the new doc. Fixed
  that.
- changed syslogd.c so that when compiled without database support,
  an error message is displayed when a database action is detected
  in the config file (previously this was used as an user rule ;))
- fixed a bug in the os-specific Makefiles which caused MySQL
  support to not be compiled, even if selected
---------------------------------------------------------------------------
Version 0.9.6 (RGer), 2005-08-09
- greatly enhanced documentation. Now available in html format in
  the "doc" folder and FreeBSD. Finally includes an install howto.
- improved MySQL error messages a little - they now show up as log
  messages, too (formerly only in debug mode)
- added the ability to specify the listen port for udp syslog.
  WARNING: This introduces an incompatibility. Formerly, udp
  syslog was enabled by the -r command line option. Now, it is
  "-r [port]", which is consistent with the tcp listener. However,
  just -r will now return an error message.
- added sample startup scripts for Debian and FreeBSD
- added support for easy feature selection in the makefile. Un-
  fortunately, this also means I needed to spilt the make file
  for different OS and distros. There are some really bad syntax
  differences between FreeBSD and Linux make.
---------------------------------------------------------------------------
Version 0.9.5 (RGer), 2005-08-01
- the "semicolon bug" was actually not (fully) solved in 0.9.4. One
  part of the bug was solved, but another still existed. This one
  is fixed now, too.
- the "semicolon bug" actually turned out to be a more generic bug.
  It appeared whenever an invalid template name was given. With some
  selector actions, rsyslogd dumped core, with other it "just" had
  a small ressource leak with others all worked well. These anomalies
  are now fixed. Note that they only appeared during system initaliziation
  once the system was running, nothing bad happened.
- improved error reporting for template errors on startup. They are now
  shown on the console and the start-up tty. Formerly, they were only
  visible in debug mode.
- support for multiple instances of rsyslogd on a single machine added
- added new option "-o" --> omit local unix domain socket. This option
  enables rsyslogd NOT to listen to the local socket. This is most
  helpful when multiple instances of rsyslogd (or rsyslogd and another
  syslogd) shall run on a single system.
- added new option "-i <pidfile>" which allows to specify the pidfile.
  This is needed when multiple instances of rsyslogd are to be run.
- the new project home page is now online at www.rsyslog.com
---------------------------------------------------------------------------
Version 0.9.4 (RGer), 2005-07-25
- finally added the TCP sender. It now supports non-blocking mode, no
  longer disabling message reception during connect. As it is now, it
  is usable in production. The code could be more sophisticated, but
  I've kept it short in anticipation of the move to liblogging, which
  will lead to the removal of the code just written ;)
- the "exiting on signal..." message still had the "syslogd" name in 
  it. Changed this to "rsyslogd", as we do not have a large user base
  yet, this should pose no problem.
- fixed "the semiconlon" bug. rsyslogd dumped core if a write-db action
  was specified but no semicolon was given after the password (an empty
  template was ok, but the semicolon needed to be present).
- changed a default for traditional output format. During testing, it
  was seen that the timestamp written to file in default format was
  the time of message reception, not the time specified in the TIMESTAMP
  field of the message itself. Traditionally, the message TIMESTAMP is
  used and this has been changed now.
---------------------------------------------------------------------------
Version 0.9.3 (RGer), 2005-07-19
- fixed a bug in the message parser. In June, the RFC 3164 timestamp
  was not correctly parsed (yes, only in June and some other months,
  see the code comment to learn why...)
- added the ability to specify the destination port when forwarding
  syslog messages (both for TCP and UDP)
- added an very experimental TCP sender (activated by
  @@machine:port in config). This is not yet for production use. If
  the receiver is not alive, rsyslogd will wait quite some time until
  the connection request times out, which most probably leads to
  loss of incoming messages.

---------------------------------------------------------------------------
Version 0.9.2 (RGer), around 2005-07-06
- I intended to change the maxsupported message size to 32k to
  support IHE - but given the memory inefficiency in the usual use
  cases, I have not done this. I have, however, included very
  specific instructions on how to do this in the source code. I have
  also done some testing with 32k messages, so you can change the
  max size without taking too much risk.
- added a syslog/tcp receiver; we now can receive messages via
  plain tcp, but we can still send only via UDP. The syslog/tcp
  receiver is the primary enhancement of this release.
- slightly changed some error messages that contained a spurios \n at
  the end of the line (which gives empty lines in your log...)

---------------------------------------------------------------------------
Version 0.9.1 (RGer)
- fixed code so that it compiles without errors under FreeBSD
- removed now unused function "allocate_log()" from syslogd.c
- changed the make file so that it contains more defines for
  different environments (in the long term, we need a better
  system for disabling/enabling features...)
- changed some printf's printing off_t types to %lld and
  explicit (long long) casts. I tried to figure out the exact type,
  but did not succeed in this. In the worst case, ultra-large peta-
  byte files will now display funny informational messages on rollover,
  something I think we can live with for the neersion 3.11.2 (rgerhards), 2008-02-??
---------------------------------------------------------------------------
Version 3.11.1 (rgerhards), 2008-02-12
- SNMP trap sender added thanks to Andre Lorbach (omsnmp)
- added input-plugin interface specification in form of a (copy) template
  input module
- applied documentation fix by Michael Biebl -- many thanks!
- bugfix: immark did not have MARK flags set...
- added x-info field to rsyslogd startup/shutdown message. Hopefully
  points users to right location for further info (many don't even know
  they run rsyslog ;))
- bugfix: trailing ":" of tag was lost while parsing legacy syslog messages
  without timestamp - thanks to Anders Blomdell for providing a patch!
- fixed a bug in stringbuf.c related to STRINGBUF_TRIM_ALLOCSIZE, which
  wasn't supposed to be used with rsyslog. Put a warning message up that
  tells this feature is not tested and probably not worth the effort.
  Thanks to Anders Blomdell fro bringing this to our attention
- somewhat improved performance of string buffers
- fixed bug that caused invalid treatment of tabs (HT) in rsyslog.conf
- bugfix: setting for $EscapeCopntrolCharactersOnReceive was not 
  properly initialized
- clarified usage of space-cc property replacer option
- improved abort diagnostic handler
- some initial effort for malloc/free runtime debugging support
- bugfix: using dynafile actions caused rsyslogd abort
- fixed minor man errors thanks to Michael Biebl
---------------------------------------------------------------------------
Version 3.11.0 (rgerhards), 2008-01-31
- implemented queued actions
- implemented simple rate limiting for actions
- implemented deliberate discarding of lower priority messages over higher
  priority ones when a queue runs out of space
- implemented disk quotas for disk queues
- implemented the $ActionResumeRetryCount config directive
- added $ActionQueueFilename config directive
- added $ActionQueueSize config directive
- added $ActionQueueHighWaterMark config directive
- added $ActionQueueLowWaterMark config directive
- added $ActionQueueDiscardMark config directive
- added $ActionQueueDiscardSeverity config directive
- added $ActionQueueCheckpointInterval config directive
- added $ActionQueueType config directive
- added $ActionQueueWorkerThreads config directive
- added $ActionQueueTimeoutshutdown config directive
- added $ActionQueueTimeoutActionCompletion config directive
- added $ActionQueueTimeoutenQueue config directive
- added $ActionQueueTimeoutworkerThreadShutdown config directive
- added $ActionQueueWorkerThreadMinimumMessages config directive
- added $ActionQueueMaxFileSize config directive
- added $ActionQueueSaveonShutdown config directive
- addded $ActionQueueDequeueSlowdown config directive
- addded $MainMsgQueueDequeueSlowdown config directive
- bugfix: added forgotten docs to package
- improved debugging support
- fixed a bug that caused $MainMsgQueueCheckpointInterval to work incorrectly
- when a long-running action needs to be cancelled on shutdown, the message
  that was processed by it is now preserved. This finishes support for
  guaranteed delivery of messages (if the output supports it, of course)
- fixed bug in output module interface, see
  http://sourceforge.net/tracker/index.php?func=detail&aid=1881008&group_id=123448&atid=696552
- changed the ommysql output plugin so that the (lengthy) connection
  initialization now takes place in message processing. This works much
  better with the new queued action mode (fast startup)
- fixed a bug that caused a potential hang in file and fwd output module
  varmojfekoj provided the patch - many thanks!
- bugfixed stream class offset handling on 32bit platforms
---------------------------------------------------------------------------
Version 3.10.3 (rgerhards), 2008-01-28
- fixed a bug with standard template definitions (not a big deal) - thanks
  to varmojfekoj for spotting it
- run-time instrumentation added
- implemented disk-assisted queue mode, which enables on-demand disk
  spooling if the queue's in-memory queue is exhausted
- implemented a dynamic worker thread pool for processing incoming
  messages; workers are started and shut down as need arises
- implemented a run-time instrumentation debug package
- implemented the $MainMsgQueueSaveOnShutdown config directive
- implemented the $MainMsgQueueWorkerThreadMinimumMessages config directive
- implemented the $MainMsgQueueTimeoutWorkerThreadShutdown config directive
---------------------------------------------------------------------------
Version 3.10.2 (rgerhards), 2008-01-14
- added the ability to keep stop rsyslogd without the need to drain
  the main message queue. In disk queue mode, rsyslog continues to
  run from the point where it stopped. In case of a system failure, it
  continues to process messages from the last checkpoint.
- fixed a bug that caused a segfault on startup when no $WorkDir directive
  was specified in rsyslog.conf
- provided more fine-grain control over shutdown timeouts and added a
  way to specify the enqueue timeout when the main message queue is full
- implemented $MainMsgQueueCheckpointInterval config directive
- implemented $MainMsgQueueTimeoutActionCompletion config directive
- implemented $MainMsgQueueTimeoutEnqueue config directive
- implemented $MainMsgQueueTimeoutShutdown config directive
---------------------------------------------------------------------------
Version 3.10.1 (rgerhards), 2008-01-10
- implemented the "disk" queue mode. However, it currently is of very
  limited use, because it does not support persistence over rsyslogd
  runs. So when rsyslogd is stopped, the queue is drained just as with
  the in-memory queue modes. Persistent queues will be a feature of
  the next release.
- performance-optimized string class, should bring an overall improvement
- fixed a memory leak in imudp -- thanks to varmojfekoj for the patch
- fixed a race condition that could lead to a rsyslogd hang when during
  HUP or termination
- done some doc updates
- added $WorkDirectory config directive
- added $MainMsgQueueFileName config directive
- added $MainMsgQueueMaxFileSize config directive
---------------------------------------------------------------------------
Version 3.10.0 (rgerhards), 2008-01-07
- implemented input module interface and initial input modules
- enhanced threading for input modules (each on its own thread now)
- ability to bind UDP listeners to specific local interfaces/ports and
  ability to run multiple of them concurrently
- added ability to specify listen IP address for UDP syslog server
- license changed to GPLv3
- mark messages are now provided by loadble module immark
- rklogd is no longer provided. Its functionality has now been taken over
  by imklog, a loadable input module. This offers a much better integration
  into rsyslogd and makes sure that the kernel logger process is brought
  up and down at the appropriate times
- enhanced $IncludeConfig directive to support wildcard characters
  (thanks to Michael Biebl)
- all inputs are now implemented as loadable plugins
- enhanced threading model: each input module now runs on its own thread
- enhanced message queue which now supports different queueing methods
  (among others, this can be used for performance fine-tuning)
- added a large number of new configuration directives for the new
  input modules
- enhanced multi-threading utilizing a worker thread pool for the
  main message queue
- compilation without pthreads is no longer supported
- much cleaner code due to new objects and removal of single-threading
  mode
---------------------------------------------------------------------------
Version 2.0.1 STABLE (rgerhards), 2008-01-24
- fixed a bug in integer conversion - but this function was never called,
  so it is not really a useful bug fix ;)
- fixed a bug with standard template definitions (not a big deal) - thanks
  to varmojfekoj for spotting it
- fixed a bug that caused a potential hang in file and fwd output module
  varmojfekoj provided the patch - many thanks!
---------------------------------------------------------------------------
Version 2.0.0 STABLE (rgerhards), 2008-01-02
- re-release of 1.21.2 as STABLE with no modifications except some
  doc updates
---------------------------------------------------------------------------
Version 1.21.2 (rgerhards), 2007-12-28
- created a gss-api output module. This keeps GSS-API code and
  TCP/UDP code separated. It is also important for forward-
  compatibility with v3. Please note that this change breaks compatibility
  with config files created for 1.21.0 and 1.21.1 - this was considered
  acceptable.
- fixed an error in forwarding retry code (could lead to message corruption
  but surfaced very seldom)
- increased portability for older platforms (AI_NUMERICSERV moved)
- removed socket leak in omfwd.c
- cross-platform patch for GSS-API compile problem on some platforms
  thanks to darix for the patch!
---------------------------------------------------------------------------
Version 1.21.1 (rgerhards), 2007-12-23
- small doc fix for $IncludeConfig
- fixed a bug in llDestroy()
- bugfix: fixing memory leak when message queue is full and during
  parsing. Thanks to varmojfekoj for the patch.
- bugfix: when compiled without network support, unix sockets were
  not properply closed
- bugfix: memory leak in cfsysline.c/doGetWord() fixed
---------------------------------------------------------------------------
Version 1.21.0 (rgerhards), 2007-12-19
- GSS-API support for syslog/TCP connections was added. Thanks to
  varmojfekoj for providing the patch with this functionality
- code cleanup
- enhanced $IncludeConfig directive to support wildcard filenames
- changed some multithreading synchronization
---------------------------------------------------------------------------
Version 1.20.1 (rgerhards), 2007-12-12
- corrected a debug setting that survived release. Caused TCP connections
  to be retried unnecessarily often.
- When a hostname ACL was provided and DNS resolution for that name failed,
  ACL processing was stopped at that point. Thanks to mildew for the patch.
  Fedora Bugzilla: http://bugzilla.redhat.com/show_bug.cgi?id=395911
- fixed a potential race condition, see link for details:
  http://rgerhards.blogspot.com/2007/12/rsyslog-race-condition.html
  Note that the probability of problems from this bug was very remote
- fixed a memory leak that happend when PostgreSQL date formats were
  used
---------------------------------------------------------------------------
Version 1.20.0 (rgerhards), 2007-12-07
- an output module for postgres databases has been added. Thanks to
  sur5r for contributing this code
- unloading dynamic modules has been cleaned up, we now have a
  real implementation and not just a dummy "good enough for the time
  being".
- enhanced platform independence - thanks to Bartosz Kuzma and Michael
  Biebl for their very useful contributions
- some general code cleanup (including warnings on 64 platforms, only)
---------------------------------------------------------------------------
Version 1.19.12 (rgerhards), 2007-12-03
- cleaned up the build system (thanks to Michael Biebl for the patch)
- fixed a bug where ommysql was still not compiled with -pthread option
---------------------------------------------------------------------------
Version 1.19.11 (rgerhards), 2007-11-29
- applied -pthread option to build when building for multi-threading mode
  hopefully solves an issue with segfaulting
---------------------------------------------------------------------------
Version 1.19.10 (rgerhards), 2007-10-19
- introdcued the new ":modulename:" syntax for calling module actions
  in selector lines; modified ommysql to support it. This is primarily
  an aid for further modules and a prequisite to actually allow third
  party modules to be created.
- minor fix in slackware startup script, "-r 0" is now "-r0"
- updated rsyslogd doc set man page; now in html format
- undid creation of a separate thread for the main loop -- this did not
  turn out to be needed or useful, so reduce complexity once again.
- added doc fixes provided by Michael Biebl - thanks
---------------------------------------------------------------------------
Version 1.19.9 (rgerhards), 2007-10-12
- now packaging system which again contains all components in a single
  tarball
- modularized main() a bit more, resulting in less complex code
- experimentally added an additional thread - will see if that affects
  the segfault bug we experience on some platforms. Note that this change
  is scheduled to be removed again later.
---------------------------------------------------------------------------
Version 1.19.8 (rgerhards), 2007-09-27
- improved repeated message processing
- applied patch provided by varmojfekoj to support building ommysql
  in its own way (now also resides in a plugin subdirectory);
  ommysql is now a separate package
- fixed a bug in cvthname() that lead to message loss if part
  of the source hostname would have been dropped
- created some support for distributing ommysql together with the
  main rsyslog package. I need to re-think it in the future, but
  for the time being the current mode is best. I now simply include
  one additional tarball for ommysql inside the main distribution.
  I look forward to user feedback on how this should be done best. In the
  long term, a separate project should be spawend for ommysql, but I'd
  like to do that only after the plugin interface is fully stable (what
  it is not yet).
---------------------------------------------------------------------------
Version 1.19.7 (rgerhards), 2007-09-25
- added code to handle situations where senders send us messages ending with
  a NUL character. It is now simply removed. This also caused trailing LF
  reduction to fail, when it was followed by such a NUL. This is now also
  handled.
- replaced some non-thread-safe function calls by their thread-safe
  counterparts
- fixed a minor memory leak that occured when the %APPNAME% property was
  used (I think nobody used that in practice)
- fixed a bug that caused signal handlers in cvthname() not to be restored when
  a malicious pointer record was detected and processing of the message been
  stopped for that reason (this should be really rare and can not be related
  to the segfault bug we are hunting).
- fixed a bug in cvthname that lead to passing a wrong parameter - in
  practice, this had no impact.
- general code cleanup (e.g. compiler warnings, comments)
---------------------------------------------------------------------------
Version 1.19.6 (rgerhards), 2007-09-11
- applied patch by varmojfekoj to change signal handling to the new
  sigaction API set (replacing the depreciated signal() calls and its
  friends.
- fixed a bug that in --enable-debug mode caused an assertion when the
  discard action was used
- cleaned up compiler warnings
- applied patch by varmojfekoj to FIX a bug that could cause 
  segfaults if empty properties were processed using modifying
  options (e.g. space-cc, drop-cc)
- fixed man bug: rsyslogd supports -l option
---------------------------------------------------------------------------
Version 1.19.5 (rgerhards), 2007-09-07
- changed part of the CStr interface so that better error tracking
  is provided and the calling sequence is more intuitive (there were
  invalid calls based on a too-weired interface)
- (hopefully) fixed some remaining bugs rooted in wrong use of 
  the CStr class. These could lead to program abort.
- applied patch by varmojfekoj two fix two potential segfault situations
- added $ModDir config directive
- modified $ModLoad so that an absolute path may be specified as
  module name (e.g. /rsyslog/ommysql.so)
---------------------------------------------------------------------------
Version 1.19.4 (rgerhards/varmojfekoj), 2007-09-04
- fixed a number of small memory leaks - thanks varmojfekoj for patching
- fixed an issue with CString class that could lead to rsyslog abort
  in tplToString() - thanks varmojfekoj for patching
- added a man-version of the config file documenation - thanks to Michel
  Samia for providing the man file
- fixed bug: a template like this causes an infinite loop:
  $template opts,"%programname:::a,b%"
  thanks varmojfekoj for the patch
- fixed bug: case changing options crash freeing the string pointer
  because they modify it: $template opts2,"%programname::1:lowercase%"
  thanks varmojfekoj for the patch
---------------------------------------------------------------------------
Version 1.19.3 (mmeckelein/varmojfekoj), 2007-08-31
- small mem leak fixed (after calling parseSelectorAct) - Thx varmojkekoj
- documentation section "Regular File" und "Blocks" updated
- solved an issue with dynamic file generation - Once again many thanks
  to varmojfekoj
- the negative selector for program name filter (Blocks) does not work as
  expected - Thanks varmojfekoj for patching
- added forwarding information to sysklogd (requires special template)
  to config doc
---------------------------------------------------------------------------
Version 1.19.2 (mmeckelein/varmojfekoj), 2007-08-28
- a specifically formed message caused a segfault - Many thanks varmojfekoj
  for providing a patch
- a typo and a weird condition are fixed in msg.c - Thanks again
  varmojfekoj 
- on file creation the file was always owned by root:root. This is fixed
  now - Thanks ypsa for solving this issue
---------------------------------------------------------------------------
Version 1.19.1 (mmeckelein), 2007-08-22
- a bug that caused a high load when a TCP/UDP connection was closed is 
  fixed now - Thanks mildew for solving this issue
- fixed a bug which caused a segfault on reinit - Thx varmojfekoj for the
  patch
- changed the hardcoded module path "/lib/rsyslog" to $(pkglibdir) in order
  to avoid trouble e.g. on 64 bit platforms (/lib64) - many thanks Peter
  Vrabec and darix, both provided a patch for solving this issue
- enhanced the unloading of modules - thanks again varmojfekoj
- applied a patch from varmojfekoj which fixes various little things in
  MySQL output module
---------------------------------------------------------------------------
Version 1.19.0 (varmojfekoj/rgerhards), 2007-08-16
- integrated patch from varmojfekoj to make the mysql module a loadable one
  many thanks for the patch, MUCH appreciated
---------------------------------------------------------------------------
Version 1.18.2 (rgerhards), 2007-08-13
- fixed a bug in outchannel code that caused templates to be incorrectly
  parsed
- fixed a bug in ommysql that caused a wrong ";template" missing message
- added some code for unloading modules; not yet fully complete (and we do
  not yet have loadable modules, so this is no problem)
- removed debian subdirectory by request of a debian packager (this is a special
  subdir for debian and there is also no point in maintaining it when there
  is a debian package available - so I gladly did this) in some cases
- improved overall doc quality (some pages were quite old) and linked to
  more of the online resources.
- improved /contrib/delete_mysql script by adding a host option and some
  other minor modifications
---------------------------------------------------------------------------
Version 1.18.1 (rgerhards), 2007-08-08
- applied a patch from varmojfekoj which solved a potential segfault
  of rsyslogd on HUP
- applied patch from Michel Samia to fix compilation when the pthreads
  feature is disabled
- some code cleanup (moved action object to its own file set)
- add config directive $MainMsgQueueSize, which now allows to configure the
  queue size dynamically
- all compile-time settings are now shown in rsyslogd -v, not just the
  active ones
- enhanced performance a little bit more
- added config file directive $ActionResumeInterval
- fixed a bug that prevented compilation under debian sid
- added a contrib directory for user-contributed useful things
---------------------------------------------------------------------------
Version 1.18.0 (rgerhards), 2007-08-03
- rsyslog now supports fallback actions when an action did not work. This
  is a great feature e.g. for backup database servers or backup syslog
  servers
- modified rklogd to only change the console log level if -c is specified
- added feature to use multiple actions inside a single selector
- implemented $ActionExecOnlyWhenPreviousIsSuspended config directive
- error messages during startup are now spit out to the configured log
  destinations
---------------------------------------------------------------------------
Version 1.17.6 (rgerhards), 2007-08-01
- continued to work on output module modularization - basic stage of
  this work is now FINISHED
- fixed bug in OMSRcreate() - always returned SR_RET_OK
- fixed a bug that caused ommysql to always complain about missing
  templates
- fixed a mem leak in OMSRdestruct - freeing the object itself was
  forgotten - thanks to varmojfekoj for the patch
- fixed a memory leak in syslogd/init() that happend when the config
  file could not be read - thanks to varmojfekoj for the patch
- fixed insufficient memory allocation in addAction() and its helpers.
  The initial fix and idea was developed by mildew, I fine-tuned
  it a bit. Thanks a lot for the fix, I'd probably had pulled out my
  hair to find the bug...
- added output of config file line number when a parsing error occured
- fixed bug in objomsr.c that caused program to abort in debug mode with
  an invalid assertion (in some cases)
- fixed a typo that caused the default template for MySQL to be wrong.
  thanks to mildew for catching this.
- added configuration file command $DebugPrintModuleList and
  $DebugPrintCfSysLineHandlerList
- fixed an invalid value for the MARK timer - unfortunately, there was
  a testing aid left in place. This resulted in quite frequent MARK messages
- added $IncludeConfig config directive
- applied a patch from mildew to prevent rsyslogd from freezing under heavy
  load. This could happen when the queue was full. Now, we drop messages
  but rsyslogd remains active.
---------------------------------------------------------------------------
Version 1.17.5 (rgerhards), 2007-07-30
- continued to work on output module modularization
- fixed a missing file bug - thanks to Andrea Montanari for reporting
  this problem
- fixed a problem with shutting down the worker thread and freeing the
  selector_t list - this caused messages to be lost, because the
  message queue was not properly drained before the selectors got
  destroyed.
---------------------------------------------------------------------------
Version 1.17.4 (rgerhards), 2007-07-27
- continued to work on output module modularization
- fixed a situation where rsyslogd could create zombie processes
  thanks to mildew for the patch
- applied patch from Michel Samia to fix compilation when NOT
  compiled for pthreads
---------------------------------------------------------------------------
Version 1.17.3 (rgerhards), 2007-07-25
- continued working on output module modularization
- fixed a bug that caused rsyslogd to segfault on exit (and
  probably also on HUP), when there was an unsent message in a selector
  that required forwarding and the dns lookup failed for that selector
  (yes, it was pretty unlikely to happen;))
  thanks to varmojfekoj <varmojfekoj@gmail.com> for the patch
- fixed a memory leak in config file parsing and die()
  thanks to varmojfekoj <varmojfekoj@gmail.com> for the patch
- rsyslogd now checks on startup if it is capable to performa any work
  at all. If it cant, it complains and terminates
  thanks to Michel Samia for providing the patch!
- fixed a small memory leak when HUPing syslogd. The allowed sender
  list now gets freed. thanks to mildew for the patch.
- changed the way error messages in early startup are logged. They
  now do no longer use the syslogd code directly but are rather
  send to stderr.
---------------------------------------------------------------------------
Version 1.17.2 (rgerhards), 2007-07-23
- made the port part of the -r option optional. Needed for backward
  compatibility with sysklogd
- replaced system() calls with something more reasonable. Please note that
  this might break compatibility with some existing configuration files.
  We accept this in favour of the gained security.
- removed a memory leak that could occur if timegenerated was used in
  RFC 3164 format in templates
- did some preparation in msg.c for advanced multithreading - placed the
  hooks, but not yet any active code
- worked further on modularization
- added $ModLoad MySQL (dummy) config directive
- added DropTrailingLFOnReception config directive
---------------------------------------------------------------------------
Version 1.17.1 (rgerhards), 2007-07-20
- fixed a bug that caused make install to install rsyslogd and rklogd under
  the wrong names
- fixed bug that caused $AllowedSenders to handle IPv6 scopes incorrectly;
  also fixed but that could grabble $AllowedSender wildcards. Thanks to
  mildew@gmail.com for the patch
- minor code cleanup - thanks to Peter Vrabec for the patch
- fixed minimal memory leak on HUP (caused by templates)
  thanks to varmojfekoj <varmojfekoj@gmail.com> for the patch
- fixed another memory leak on HUPing and on exiting rsyslogd
  again thanks to varmojfekoj <varmojfekoj@gmail.com> for the patch
- code cleanup (removed compiler warnings)
- fixed portability bug in configure.ac - thanks to Bartosz Kuźma for patch
- moved msg object into its own file set
- added the capability to continue trying to write log files when the
  file system is full. Functionality based on patch by Martin Schulze
  to sysklogd package.
---------------------------------------------------------------------------
Version 1.17.0 (RGer), 2007-07-17
- added $RepeatedLineReduction config parameter
- added $EscapeControlCharactersOnReceive config parameter
- added $ControlCharacterEscapePrefix config parameter
- added $DirCreateMode config parameter
- added $CreateDirs config parameter
- added $DebugPrintTemplateList config parameter
- added $ResetConfigVariables config parameter
- added $FileOwner config parameter
- added $FileGroup config parameter
- added $DirOwner config parameter
- added $DirGroup config parameter
- added $FailOnChownFailure config parameter
- added regular expression support to the filter engine
  thanks to Michel Samia for providing the patch!
- enhanced $AllowedSender functionality. Credits to mildew@gmail.com for
  the patch doing that
  - added IPv6 support
  - allowed DNS hostnames
  - allowed DNS wildcard names
- added new option $DropMsgsWithMaliciousDnsPTRRecords
- added autoconf so that rfc3195d, rsyslogd and klogd are stored to /sbin
- added capability to auto-create directories with dynaFiles
---------------------------------------------------------------------------
Version 1.16.0 (RGer/Peter Vrabec), 2007-07-13 - The Friday, 13th Release ;)
- build system switched to autotools
- removed SYSV preprocessor macro use, replaced with autotools equivalents
- fixed a bug that caused rsyslogd to segfault when TCP listening was
  disabled and it terminated
- added new properties "syslogfacility-text" and "syslogseverity-text"
  thanks to varmojfekoj <varmojfekoj@gmail.com> for the patch
- added the -x option to disable hostname dns reslution
  thanks to varmojfekoj <varmojfekoj@gmail.com> for the patch
- begun to better modularize syslogd.c - this is an ongoing project; moved
  type definitions to a separate file
- removed some now-unused fields from struct filed
- move file size limit fields in struct field to the "right spot" (the file
  writing part of the union - f_un.f_file)
- subdirectories linux and solaris are no longer part of the distribution
  package. This is not because we cease support for them, but there are no
  longer any files in them after the move to autotools
---------------------------------------------------------------------------
Version 1.15.1 (RGer), 2007-07-10
- fixed a bug that caused a dynaFile selector to stall when there was
  an open error with one file 
- improved template processing for dynaFiles; templates are now only
  looked up during initialization - speeds up processing
- optimized memory layout in struct filed when compiled with MySQL
  support
- fixed a bug that caused compilation without SYSLOG_INET to fail
- re-enabled the "last message repeated n times" feature. This
  feature was not taken care of while rsyslogd evolved from sysklogd
  and it was more or less defunct. Now it is fully functional again.
- added system properties: $NOW, $YEAR, $MONTH, $DAY, $HOUR, $MINUTE
- fixed a bug in iovAsString() that caused a memory leak under stress
  conditions (most probably memory shortage). This was unlikely to
  ever happen, but it doesn't hurt doing it right
- cosmetic: defined type "uchar", change all unsigned chars to uchar
---------------------------------------------------------------------------
Version 1.15.0 (RGer), 2007-07-05
- added ability to dynamically generate file names based on templates
  and thus properties. This was a much-requested feature. It makes
  life easy when it e.g. comes to splitting files based on the sender
  address.
- added $umask and $FileCreateMode config file directives
- applied a patch from Bartosz Kuzma to compile cleanly under NetBSD
- checks for extra (unexpected) characters in system config file lines
  have been added
- added IPv6 documentation - was accidently missing from CVS
- begun to change char to unsigned char
---------------------------------------------------------------------------
Version 1.14.2 (RGer), 2007-07-03
** this release fixes all known nits with IPv6 **
- restored capability to do /etc/service lookup for "syslog"
  service when -r 0 was given
- documented IPv6 handling of syslog messages
- integrate patch from Bartosz Kuźma to make rsyslog compile under
  Solaris again (the patch replaced a strndup() call, which is not
  available under Solaris
- improved debug logging when waiting on select
- updated rsyslogd man page with new options (-46A)
---------------------------------------------------------------------------
Version 1.14.1 (RGer/Peter Vrabec), 2007-06-29
- added Peter Vrabec's patch for IPv6 TCP
- prefixed all messages send to stderr in rsyslogd with "rsyslogd: "
---------------------------------------------------------------------------
Version 1.14.0 (RGer/Peter Vrabec), 2007-06-28
- Peter Vrabec provided IPv6 for rsyslog, so we are now IPv6 enabled
  IPv6 Support is currently for UDP only, TCP is to come soon.
  AllowedSender configuration does not yet work for IPv6.
- fixed code in iovCreate() that broke C's strict aliasing rules 
- fixed some char/unsigned char differences that forced the compiler
  to spit out warning messages
- updated the Red Hat init script to fix a known issue (thanks to
  Peter Vrabec)
---------------------------------------------------------------------------
Version 1.13.5 (RGer), 2007-06-22
- made the TCP session limit configurable via command line switch
  now -t <port>,<max sessions>
- added man page for rklogd(8) (basically a copy from klogd, but now
  there is one...)
- fixed a bug that caused internal messages (e.g. rsyslogd startup) to
  appear without a tag.
- removed a minor memory leak that occurred when TAG processing requalified
  a HOSTNAME to be a TAG (and a TAG already was set).
- removed potential small memory leaks in MsgSet***() functions. There
  would be a leak if a property was re-set, something that happened
  extremely seldom.
---------------------------------------------------------------------------
Version 1.13.4 (RGer), 2007-06-18
- added a new property "PRI-text", which holds the PRI field in
  textual form (e.g. "syslog.info")
- added alias "syslogseverity" for "syslogpriority", which is a
  misleading property name that needs to stay for historical
  reasons (and backward-compatility)
- added doc on how to record PRI value in log file
- enhanced signal handling in klogd, including removal of an unsafe
  call to the logging system during signal handling
---------------------------------------------------------------------------
Version 1.13.3 (RGer), 2007-06-15
- create a version of syslog.c from scratch. This is now
  - highly optimized for rsyslog
  - removes an incompatible license problem as the original
    version had a BSD license with advertising clause
  - fixed in the regard that rklogd will continue to work when
    rsysogd has been restarted (the original version, as well
    as sysklogd, will remain silent then)
  - solved an issue with an extra NUL char at message end that the
    original version had
- applied some changes to klogd to care for the new interface
- fixed a bug in syslogd.c which prevented compiling under debian
---------------------------------------------------------------------------
Version 1.13.2 (RGer), 2007-06-13
- lib order in makefile patched to facilitate static linking - thanks
  to Bennett Todd for providing the patch
- Integrated a patch from Peter Vrabec (pvrabec@redheat.com):
  - added klogd under the name of rklogd (remove dependency on
    original sysklogd package
  - createDB.sql now in UTF
  - added additional config files for use on Red Hat
---------------------------------------------------------------------------
Version 1.13.1 (RGer), 2007-02-05
- changed the listen backlog limit to a more reasonable value based on
  the maximum number of TCP connections configurd (10% + 5) - thanks to Guy
  Standen for the hint (actually, the limit was 5 and that was a 
  left-over from early testing).
- fixed a bug in makefile which caused DB-support to be disabled when
  NETZIP support was enabled
- added the -e option to allow transmission of every message to remote
  hosts (effectively turns off duplicate message suppression)
- (somewhat) improved memory consumption when compiled with MySQL support
- looks like we fixed an incompatibility with MySQL 5.x and above software
  At least in one case, the remote server name was destroyed, leading to 
  a connection failure. The new, improved code does not have this issue and
  so we see this as solved (the new code is generally somewhat better, so
  there is a good chance we fixed this incompatibility).
---------------------------------------------------------------------------
Version 1.13.0 (RGer), 2006-12-19
- added '$' as ToPos proptery replacer specifier - means "up to the
  end of the string"
- property replacer option "escape-cc", "drop-cc" and "space-cc"  added
- changed the handling of \0 characters inside syslog messages. We now
  consistently escape them to "#000". This is somewhat recommended in
  the draft-ietf-syslog-protocol-19 draft. While the real recomendation
  is to not escape any characters at all, we can not do this without
  considerable modification of the code. So we escape it to "#000", which
  is consistent with a sample found in the Internet-draft.
- removed message glue logic (see printchopped() comment for details)
  Also caused removal of parts table and thus some improvements in
  memory usage.
- changed the default MAXLINE to 2048 to take care of recent syslog
  standardization efforts (can easily be changed in syslogd.c)
- added support for byte-counted TCP syslog messages (much like
  syslog-transport-tls-05 Internet Draft). This was necessary to
  support compression over TCP.
- added support for receiving compressed syslog messages
- added support for sending compressed syslog messages
- fixed a bug where the last message in a syslog/tcp stream was
  lost if it was not properly terminated by a LF character
---------------------------------------------------------------------------
Version 1.12.3 (RGer), 2006-10-04
- implemented some changes to support Solaris (but support is not
  yet complete)
- commented out (via #if 0) some methods that are currently not being use
  but should be kept for further us
- added (interim) -u 1 option to turn off hostname and tag parsing
- done some modifications to better support Fedora
- made the field delimiter inside property replace configurable via
  template
- fixed a bug in property replacer: if fields were used, the delimitor
  became part of the field. Up until now, this was barely noticable as 
  the delimiter as TAB only and thus invisible to a human. With other
  delimiters available now, it quickly showed up. This bug fix might cause
  some grief to existing installations if they used the extra TAB for
  whatever reasons - sorry folks... Anyhow, a solution is easy: just add
  a TAB character contstant into your template. Thus, there has no attempt
  been made to do this in a backwards-compatible way.
---------------------------------------------------------------------------
Version 1.12.2 (RGer), 2006-02-15
- fixed a bug in the RFC 3339 date formatter. An extra space was added
  after the actual timestamp
- added support for providing high-precision RFC3339 timestamps for
  (rsyslogd-)internally-generated messages
- very (!) experimental support for syslog-protocol internet draft
  added (the draft is experimental, the code is solid ;))
- added support for field-extracting in the property replacer
- enhanced the legacy-syslog parser so that it can interpret messages
  that do not contain a TIMESTAMP
- fixed a bug that caused the default socket (usually /dev/log) to be
  opened even when -o command line option was given
- fixed a bug in the Debian sample startup script - it caused rsyslogd
  to listen to remote requests, which it shouldn't by default
---------------------------------------------------------------------------
Version 1.12.1 (RGer), 2005-11-23
- made multithreading work with BSD. Some signal-handling needed to be
  restructured. Also, there might be a slight delay of up to 10 seconds
  when huping and terminating rsyslogd under BSD
- fixed a bug where a NULL-pointer was passed to printf() in logmsg().
- fixed a bug during "make install" where rc3195d was not installed
  Thanks to Bennett Todd for spotting this.
- fixed a bug where rsyslogd dumped core when no TAG was found in the
  received message
- enhanced message parser so that it can deal with missing hostnames
  in many cases (may not be totally fail-safe)
- fixed a bug where internally-generated messages did not have the correct
  TAG
---------------------------------------------------------------------------
Version 1.12.0 (RGer), 2005-10-26
- moved to a multi-threaded design. single-threading is still optionally
  available. Multi-threading is experimental!
- fixed a potential race condition. In the original code, marking was done
  by an alarm handler, which could lead to all sorts of bad things. This
  has been changed now. See comments in syslogd.c/domark() for details.
- improved debug output for property-based filters
- not a code change, but: I have checked all exit()s to make sure that
  none occurs once rsyslogd has started up. Even in unusual conditions
  (like low-memory conditions) rsyslogd somehow remains active. Of course,
  it might loose a message or two, but at least it does not abort and it
  can also recover when the condition no longer persists.
- fixed a bug that could cause loss of the last message received
  immediately before rsyslogd was terminated.
- added comments on thread-safety of global variables in syslogd.c
- fixed a small bug: spurios printf() when TCP syslog was used
- fixed a bug that causes rsyslogd to dump core on termination when one
  of the selector lines did not receive a message during the run (very
  unlikely)
- fixed an one-too-low memory allocation in the TCP sender. Could result
  in rsyslogd dumping core.
- fixed a bug with regular expression support (thanks to Andres Riancho)
- a little bit of code restructuring (especially main(), which was
  horribly large)
---------------------------------------------------------------------------
Version 1.11.1 (RGer), 2005-10-19
- support for BSD-style program name and host blocks
- added a new property "programname" that can be used in templates
- added ability to specify listen port for rfc3195d
- fixed a bug that rendered the "startswith" comparison operation
  unusable.
- changed more functions to "static" storage class to help compiler
  optimize (should have been static in the first place...)
- fixed a potential memory leak in the string buffer class destructor.
  As the destructur was previously never called, the leak did not actually
  appear.
- some internal restructuring in anticipation/preparation of minimal
  multi-threading support
- rsyslogd still shares some code with the sysklogd project. Some patches
  for this shared code have been brought over from the sysklogd CVS.
---------------------------------------------------------------------------
Version 1.11.0 (RGer), 2005-10-12
- support for receiving messages via RFC 3195; added rfc3195d for that
  purpose
- added an additional guard to prevent rsyslogd from aborting when the
  2gb file size limit is hit. While a user can configure rsyslogd to
  handle such situations, it would abort if that was not done AND large
  file support was not enabled (ok, this is hopefully an unlikely scenario)
- fixed a bug that caused additional Unix domain sockets to be incorrectly
  processed - could lead to message loss in extreme cases
---------------------------------------------------------------------------
Version 1.10.2 (RGer), 2005-09-27
- added comparison operations in property-based filters:
  * isequal
  * startswith
- added ability to negate all property-based filter comparison operations
  by adding a !-sign right in front of the operation name
- added the ability to specify remote senders for UDP and TCP
  received messages. Allows to block all but well-known hosts
- changed the $-config line directives to be case-INsensitive
- new command line option -w added: "do not display warnings if messages
  from disallowed senders are received"
- fixed a bug that caused rsyslogd to dump core when the compare value
  was not quoted in property-based filters
- fixed a bug in the new CStr compare function which lead to invalid
  results (fortunately, this function was not yet used widely)
- added better support for "debugging" rsyslog.conf property filters
  (only if -d switch is given)
- changed some function definitions to static, which eventually enables
  some compiler optimizations
- fixed a bug in MySQL code; when a SQL error occured, rsyslogd could
  run in a tight loop. This was due to invalid sequence of error reporting
  and is now fixed.
---------------------------------------------------------------------------
Version 1.10.1 (RGer), 2005-09-23
- added the ability to execute a shell script as an action.
  Thanks to Bjoern Kalkbrenner for providing the code!
- fixed a bug in the MySQL code; due to the bug the automatic one-time
  retry after an error did not happen - this lead to error message in
  cases where none should be seen (e.g. after a MySQL restart)
- fixed a security issue with SQL-escaping in conjunction with
  non-(SQL-)standard MySQL features.
---------------------------------------------------------------------------
Version 1.10.0 (RGer), 2005-09-20
  REMINDER: 1.10 is the first unstable version if the 1.x series!
- added the capability to filter on any property in selector lines
  (not just facility and priority)
- changed stringbuf into a new counted string class
- added support for a "discard" action. If a selector line with
  discard (~ character) is found, no selector lines *after* that
  line will be processed.
- thanks to Andres Riancho, regular expression support has been
  added to the template engine
- added the FROMHOST property in the template processor, which could
  previously not be obtained. Thanks to Cristian Testa for pointing
  this out and even providing a fix.
- added display of compile-time options to -v output
- performance improvement for production build - made some checks
  to happen only during debug mode
- fixed a problem with compiling on SUSE and - while doing so - removed
  the socket call to set SO_BSDCOMPAT in cases where it is obsolete.
---------------------------------------------------------------------------
Version 1.0.4 (RGer), 2006-02-01
- a small but important fix: the tcp receiver had two forgotten printf's
  in it that caused a lot of unnecessary output to stdout. This was
  important enough to justify a new release
---------------------------------------------------------------------------
Version 1.0.3 (RGer), 2005-11-14
- added an additional guard to prevent rsyslogd from aborting when the
  2gb file size limit is hit. While a user can configure rsyslogd to
  handle such situations, it would abort if that was not done AND large
  file support was not enabled (ok, this is hopefully an unlikely scenario)
- fixed a bug that caused additional Unix domain sockets to be incorrectly
  processed - could lead to message loss in extreme cases
- applied some patches available from the sysklogd project to code
  shared from there
- fixed a bug that causes rsyslogd to dump core on termination when one
  of the selector lines did not receive a message during the run (very
  unlikely)
- fixed an one-too-low memory allocation in the TCP sender. Could result
  in rsyslogd dumping core.
- fixed a bug in the TCP sender that caused the retry logic to fail
  after an error or receiver overrun
- fixed a bug in init() that could lead to dumping core
- fixed a bug that could lead to dumping core when no HOSTNAME or no TAG
  was present in the syslog message
---------------------------------------------------------------------------
Version 1.0.2 (RGer), 2005-10-05
- fixed an issue with MySQL error reporting. When an error occured,
  the MySQL driver went into an endless loop (at least in most cases).
---------------------------------------------------------------------------
Version 1.0.1 (RGer), 2005-09-23
- fixed a security issue with SQL-escaping in conjunction with
  non-(SQL-)standard MySQL features.
---------------------------------------------------------------------------
Version 1.0.0 (RGer), 2005-09-12
- changed install doc to cover daily cron scripts - a trouble source
- added rc script for slackware (provided by Chris Elvidge - thanks!) 
- fixed a really minor bug in usage() - the -r option was still
  reported as without the port parameter
---------------------------------------------------------------------------
Version 0.9.8 (RGer), 2005-09-05
- made startup and shutdown message more consistent and included the
  pid, so that they can be easier correlated. Used syslog-protocol
  structured data format for this purpose.
- improved config info in startup message, now tells not only
  if it is listening remote on udp, but also for tcp. Also includes
  the port numbers. The previous startup message was misleading, because
  it did not say "remote reception" if rsyslogd was only listening via
  tcp (but not via udp).
- added a "how can you help" document to the doc set
---------------------------------------------------------------------------
Version 0.9.7 (RGer), 2005-08-15
- some of the previous doc files (like INSTALL) did not properly
  reflect the changes to the build process and the new doc. Fixed
  that.
- changed syslogd.c so that when compiled without database support,
  an error message is displayed when a database action is detected
  in the config file (previously this was used as an user rule ;))
- fixed a bug in the os-specific Makefiles which caused MySQL
  support to not be compiled, even if selected
---------------------------------------------------------------------------
Version 0.9.6 (RGer), 2005-08-09
- greatly enhanced documentation. Now available in html format in
  the "doc" folder and FreeBSD. Finally includes an install howto.
- improved MySQL error messages a little - they now show up as log
  messages, too (formerly only in debug mode)
- added the ability to specify the listen port for udp syslog.
  WARNING: This introduces an incompatibility. Formerly, udp
  syslog was enabled by the -r command line option. Now, it is
  "-r [port]", which is consistent with the tcp listener. However,
  just -r will now return an error message.
- added sample startup scripts for Debian and FreeBSD
- added support for easy feature selection in the makefile. Un-
  fortunately, this also means I needed to spilt the make file
  for different OS and distros. There are some really bad syntax
  differences between FreeBSD and Linux make.
---------------------------------------------------------------------------
Version 0.9.5 (RGer), 2005-08-01
- the "semicolon bug" was actually not (fully) solved in 0.9.4. One
  part of the bug was solved, but another still existed. This one
  is fixed now, too.
- the "semicolon bug" actually turned out to be a more generic bug.
  It appeared whenever an invalid template name was given. With some
  selector actions, rsyslogd dumped core, with other it "just" had
  a small ressource leak with others all worked well. These anomalies
  are now fixed. Note that they only appeared during system initaliziation
  once the system was running, nothing bad happened.
- improved error reporting for template errors on startup. They are now
  shown on the console and the start-up tty. Formerly, they were only
  visible in debug mode.
- support for multiple instances of rsyslogd on a single machine added
- added new option "-o" --> omit local unix domain socket. This option
  enables rsyslogd NOT to listen to the local socket. This is most
  helpful when multiple instances of rsyslogd (or rsyslogd and another
  syslogd) shall run on a single system.
- added new option "-i <pidfile>" which allows to specify the pidfile.
  This is needed when multiple instances of rsyslogd are to be run.
- the new project home page is now online at www.rsyslog.com
---------------------------------------------------------------------------
Version 0.9.4 (RGer), 2005-07-25
- finally added the TCP sender. It now supports non-blocking mode, no
  longer disabling message reception during connect. As it is now, it
  is usable in production. The code could be more sophisticated, but
  I've kept it short in anticipation of the move to liblogging, which
  will lead to the removal of the code just written ;)
- the "exiting on signal..." message still had the "syslogd" name in 
  it. Changed this to "rsyslogd", as we do not have a large user base
  yet, this should pose no problem.
- fixed "the semiconlon" bug. rsyslogd dumped core if a write-db action
  was specified but no semicolon was given after the password (an empty
  template was ok, but the semicolon needed to be present).
- changed a default for traditional output format. During testing, it
  was seen that the timestamp written to file in default format was
  the time of message reception, not the time specified in the TIMESTAMP
  field of the message itself. Traditionally, the message TIMESTAMP is
  used and this has been changed now.
---------------------------------------------------------------------------
Version 0.9.3 (RGer), 2005-07-19
- fixed a bug in the message parser. In June, the RFC 3164 timestamp
  was not correctly parsed (yes, only in June and some other months,
  see the code comment to learn why...)
- added the ability to specify the destination port when forwarding
  syslog messages (both for TCP and UDP)
- added an very experimental TCP sender (activated by
  @@machine:port in config). This is not yet for production use. If
  the receiver is not alive, rsyslogd will wait quite some time until
  the connection request times out, which most probably leads to
  loss of incoming messages.

---------------------------------------------------------------------------
Version 0.9.2 (RGer), around 2005-07-06
- I intended to change the maxsupported message size to 32k to
  support IHE - but given the memory inefficiency in the usual use
  cases, I have not done this. I have, however, included very
  specific instructions on how to do this in the source code. I have
  also done some testing with 32k messages, so you can change the
  max size without taking too much risk.
- added a syslog/tcp receiver; we now can receive messages via
  plain tcp, but we can still send only via UDP. The syslog/tcp
  receiver is the primary enhancement of this release.
- slightly changed some error messages that contained a spurios \n at
  the end of the line (which gives empty lines in your log...)

---------------------------------------------------------------------------
Version 0.9.1 (RGer)
- fixed code so that it compiles without errors under FreeBSD
- removed now unused function "allocate_log()" from syslogd.c
- changed the make file so that it contains more defines for
  different environments (in the long term, we need a better
  system for disabling/enabling features...)
- changed some printf's printing off_t types to %lld and
  explicit (long long) casts. I tried to figure out the exact type,
  but did not succeed in this. In the worst case, ultra-large peta-
  byte files will now display funny informational messages on rollover,
  something I think we can live with for the neersion 3.11.2 (rgerhards), 2008-02-??
---------------------------------------------------------------------------
Version 3.11.1 (rgerhards), 2008-02-12
- SNMP trap sender added thanks to Andre Lorbach (omsnmp)
- added input-plugin interface specification in form of a (copy) template
  input module
- applied documentation fix by Michael Biebl -- many thanks!
- bugfix: immark did not have MARK flags set...
- added x-info field to rsyslogd startup/shutdown message. Hopefully
  points users to right location for further info (many don't even know
  they run rsyslog ;))
- bugfix: trailing ":" of tag was lost while parsing legacy syslog messages
  without timestamp - thanks to Anders Blomdell for providing a patch!
- fixed a bug in stringbuf.c related to STRINGBUF_TRIM_ALLOCSIZE, which
  wasn't supposed to be used with rsyslog. Put a warning message up that
  tells this feature is not tested and probably not worth the effort.
  Thanks to Anders Blomdell fro bringing this to our attention
- somewhat improved performance of string buffers
- fixed bug that caused invalid treatment of tabs (HT) in rsyslog.conf
- bugfix: setting for $EscapeCopntrolCharactersOnReceive was not 
  properly initialized
- clarified usage of space-cc property replacer option
- improved abort diagnostic handler
- some initial effort for malloc/free runtime debugging support
- bugfix: using dynafile actions caused rsyslogd abort
- fixed minor man errors thanks to Michael Biebl
---------------------------------------------------------------------------
Version 3.11.0 (rgerhards), 2008-01-31
- implemented queued actions
- implemented simple rate limiting for actions
- implemented deliberate discarding of lower priority messages over higher
  priority ones when a queue runs out of space
- implemented disk quotas for disk queues
- implemented the $ActionResumeRetryCount config directive
- added $ActionQueueFilename config directive
- added $ActionQueueSize config directive
- added $ActionQueueHighWaterMark config directive
- added $ActionQueueLowWaterMark config directive
- added $ActionQueueDiscardMark config directive
- added $ActionQueueDiscardSeverity config directive
- added $ActionQueueCheckpointInterval config directive
- added $ActionQueueType config directive
- added $ActionQueueWorkerThreads config directive
- added $ActionQueueTimeoutshutdown config directive
- added $ActionQueueTimeoutActionCompletion config directive
- added $ActionQueueTimeoutenQueue config directive
- added $ActionQueueTimeoutworkerThreadShutdown config directive
- added $ActionQueueWorkerThreadMinimumMessages config directive
- added $ActionQueueMaxFileSize config directive
- added $ActionQueueSaveonShutdown config directive
- addded $ActionQueueDequeueSlowdown config directive
- addded $MainMsgQueueDequeueSlowdown config directive
- bugfix: added forgotten docs to package
- improved debugging support
- fixed a bug that caused $MainMsgQueueCheckpointInterval to work incorrectly
- when a long-running action needs to be cancelled on shutdown, the message
  that was processed by it is now preserved. This finishes support for
  guaranteed delivery of messages (if the output supports it, of course)
- fixed bug in output module interface, see
  http://sourceforge.net/tracker/index.php?func=detail&aid=1881008&group_id=123448&atid=696552
- changed the ommysql output plugin so that the (lengthy) connection
  initialization now takes place in message processing. This works much
  better with the new queued action mode (fast startup)
- fixed a bug that caused a potential hang in file and fwd output module
  varmojfekoj provided the patch - many thanks!
- bugfixed stream class offset handling on 32bit platforms
---------------------------------------------------------------------------
Version 3.10.3 (rgerhards), 2008-01-28
- fixed a bug with standard template definitions (not a big deal) - thanks
  to varmojfekoj for spotting it
- run-time instrumentation added
- implemented disk-assisted queue mode, which enables on-demand disk
  spooling if the queue's in-memory queue is exhausted
- implemented a dynamic worker thread pool for processing incoming
  messages; workers are started and shut down as need arises
- implemented a run-time instrumentation debug package
- implemented the $MainMsgQueueSaveOnShutdown config directive
- implemented the $MainMsgQueueWorkerThreadMinimumMessages config directive
- implemented the $MainMsgQueueTimeoutWorkerThreadShutdown config directive
---------------------------------------------------------------------------
Version 3.10.2 (rgerhards), 2008-01-14
- added the ability to keep stop rsyslogd without the need to drain
  the main message queue. In disk queue mode, rsyslog continues to
  run from the point where it stopped. In case of a system failure, it
  continues to process messages from the last checkpoint.
- fixed a bug that caused a segfault on startup when no $WorkDir directive
  was specified in rsyslog.conf
- provided more fine-grain control over shutdown timeouts and added a
  way to specify the enqueue timeout when the main message queue is full
- implemented $MainMsgQueueCheckpointInterval config directive
- implemented $MainMsgQueueTimeoutActionCompletion config directive
- implemented $MainMsgQueueTimeoutEnqueue config directive
- implemented $MainMsgQueueTimeoutShutdown config directive
---------------------------------------------------------------------------
Version 3.10.1 (rgerhards), 2008-01-10
- implemented the "disk" queue mode. However, it currently is of very
  limited use, because it does not support persistence over rsyslogd
  runs. So when rsyslogd is stopped, the queue is drained just as with
  the in-memory queue modes. Persistent queues will be a feature of
  the next release.
- performance-optimized string class, should bring an overall improvement
- fixed a memory leak in imudp -- thanks to varmojfekoj for the patch
- fixed a race condition that could lead to a rsyslogd hang when during
  HUP or termination
- done some doc updates
- added $WorkDirectory config directive
- added $MainMsgQueueFileName config directive
- added $MainMsgQueueMaxFileSize config directive
---------------------------------------------------------------------------
Version 3.10.0 (rgerhards), 2008-01-07
- implemented input module interface and initial input modules
- enhanced threading for input modules (each on its own thread now)
- ability to bind UDP listeners to specific local interfaces/ports and
  ability to run multiple of them concurrently
- added ability to specify listen IP address for UDP syslog server
- license changed to GPLv3
- mark messages are now provided by loadble module immark
- rklogd is no longer provided. Its functionality has now been taken over
  by imklog, a loadable input module. This offers a much better integration
  into rsyslogd and makes sure that the kernel logger process is brought
  up and down at the appropriate times
- enhanced $IncludeConfig directive to support wildcard characters
  (thanks to Michael Biebl)
- all inputs are now implemented as loadable plugins
- enhanced threading model: each input module now runs on its own thread
- enhanced message queue which now supports different queueing methods
  (among others, this can be used for performance fine-tuning)
- added a large number of new configuration directives for the new
  input modules
- enhanced multi-threading utilizing a worker thread pool for the
  main message queue
- compilation without pthreads is no longer supported
- much cleaner code due to new objects and removal of single-threading
  mode
---------------------------------------------------------------------------
Version 2.0.1 STABLE (rgerhards), 2008-01-24
- fixed a bug in integer conversion - but this function was never called,
  so it is not really a useful bug fix ;)
- fixed a bug with standard template definitions (not a big deal) - thanks
  to varmojfekoj for spotting it
- fixed a bug that caused a potential hang in file and fwd output module
  varmojfekoj provided the patch - many thanks!
---------------------------------------------------------------------------
Version 2.0.0 STABLE (rgerhards), 2008-01-02
- re-release of 1.21.2 as STABLE with no modifications except some
  doc updates
---------------------------------------------------------------------------
Version 1.21.2 (rgerhards), 2007-12-28
- created a gss-api output module. This keeps GSS-API code and
  TCP/UDP code separated. It is also important for forward-
  compatibility with v3. Please note that this change breaks compatibility
  with config files created for 1.21.0 and 1.21.1 - this was considered
  acceptable.
- fixed an error in forwarding retry code (could lead to message corruption
  but surfaced very seldom)
- increased portability for older platforms (AI_NUMERICSERV moved)
- removed socket leak in omfwd.c
- cross-platform patch for GSS-API compile problem on some platforms
  thanks to darix for the patch!
---------------------------------------------------------------------------
Version 1.21.1 (rgerhards), 2007-12-23
- small doc fix for $IncludeConfig
- fixed a bug in llDestroy()
- bugfix: fixing memory leak when message queue is full and during
  parsing. Thanks to varmojfekoj for the patch.
- bugfix: when compiled without network support, unix sockets were
  not properply closed
- bugfix: memory leak in cfsysline.c/doGetWord() fixed
---------------------------------------------------------------------------
Version 1.21.0 (rgerhards), 2007-12-19
- GSS-API support for syslog/TCP connections was added. Thanks to
  varmojfekoj for providing the patch with this functionality
- code cleanup
- enhanced $IncludeConfig directive to support wildcard filenames
- changed some multithreading synchronization
---------------------------------------------------------------------------
Version 1.20.1 (rgerhards), 2007-12-12
- corrected a debug setting that survived release. Caused TCP connections
  to be retried unnecessarily often.
- When a hostname ACL was provided and DNS resolution for that name failed,
  ACL processing was stopped at that point. Thanks to mildew for the patch.
  Fedora Bugzilla: http://bugzilla.redhat.com/show_bug.cgi?id=395911
- fixed a potential race condition, see link for details:
  http://rgerhards.blogspot.com/2007/12/rsyslog-race-condition.html
  Note that the probability of problems from this bug was very remote
- fixed a memory leak that happend when PostgreSQL date formats were
  used
---------------------------------------------------------------------------
Version 1.20.0 (rgerhards), 2007-12-07
- an output module for postgres databases has been added. Thanks to
  sur5r for contributing this code
- unloading dynamic modules has been cleaned up, we now have a
  real implementation and not just a dummy "good enough for the time
  being".
- enhanced platform independence - thanks to Bartosz Kuzma and Michael
  Biebl for their very useful contributions
- some general code cleanup (including warnings on 64 platforms, only)
---------------------------------------------------------------------------
Version 1.19.12 (rgerhards), 2007-12-03
- cleaned up the build system (thanks to Michael Biebl for the patch)
- fixed a bug where ommysql was still not compiled with -pthread option
---------------------------------------------------------------------------
Version 1.19.11 (rgerhards), 2007-11-29
- applied -pthread option to build when building for multi-threading mode
  hopefully solves an issue with segfaulting
---------------------------------------------------------------------------
Version 1.19.10 (rgerhards), 2007-10-19
- introdcued the new ":modulename:" syntax for calling module actions
  in selector lines; modified ommysql to support it. This is primarily
  an aid for further modules and a prequisite to actually allow third
  party modules to be created.
- minor fix in slackware startup script, "-r 0" is now "-r0"
- updated rsyslogd doc set man page; now in html format
- undid creation of a separate thread for the main loop -- this did not
  turn out to be needed or useful, so reduce complexity once again.
- added doc fixes provided by Michael Biebl - thanks
---------------------------------------------------------------------------
Version 1.19.9 (rgerhards), 2007-10-12
- now packaging system which again contains all components in a single
  tarball
- modularized main() a bit more, resulting in less complex code
- experimentally added an additional thread - will see if that affects
  the segfault bug we experience on some platforms. Note that this change
  is scheduled to be removed again later.
---------------------------------------------------------------------------
Version 1.19.8 (rgerhards), 2007-09-27
- improved repeated message processing
- applied patch provided by varmojfekoj to support building ommysql
  in its own way (now also resides in a plugin subdirectory);
  ommysql is now a separate package
- fixed a bug in cvthname() that lead to message loss if part
  of the source hostname would have been dropped
- created some support for distributing ommysql together with the
  main rsyslog package. I need to re-think it in the future, but
  for the time being the current mode is best. I now simply include
  one additional tarball for ommysql inside the main distribution.
  I look forward to user feedback on how this should be done best. In the
  long term, a separate project should be spawend for ommysql, but I'd
  like to do that only after the plugin interface is fully stable (what
  it is not yet).
---------------------------------------------------------------------------
Version 1.19.7 (rgerhards), 2007-09-25
- added code to handle situations where senders send us messages ending with
  a NUL character. It is now simply removed. This also caused trailing LF
  reduction to fail, when it was followed by such a NUL. This is now also
  handled.
- replaced some non-thread-safe function calls by their thread-safe
  counterparts
- fixed a minor memory leak that occured when the %APPNAME% property was
  used (I think nobody used that in practice)
- fixed a bug that caused signal handlers in cvthname() not to be restored when
  a malicious pointer record was detected and processing of the message been
  stopped for that reason (this should be really rare and can not be related
  to the segfault bug we are hunting).
- fixed a bug in cvthname that lead to passing a wrong parameter - in
  practice, this had no impact.
- general code cleanup (e.g. compiler warnings, comments)
---------------------------------------------------------------------------
Version 1.19.6 (rgerhards), 2007-09-11
- applied patch by varmojfekoj to change signal handling to the new
  sigaction API set (replacing the depreciated signal() calls and its
  friends.
- fixed a bug that in --enable-debug mode caused an assertion when the
  discard action was used
- cleaned up compiler warnings
- applied patch by varmojfekoj to FIX a bug that could cause 
  segfaults if empty properties were processed using modifying
  options (e.g. space-cc, drop-cc)
- fixed man bug: rsyslogd supports -l option
---------------------------------------------------------------------------
Version 1.19.5 (rgerhards), 2007-09-07
- changed part of the CStr interface so that better error tracking
  is provided and the calling sequence is more intuitive (there were
  invalid calls based on a too-weired interface)
- (hopefully) fixed some remaining bugs rooted in wrong use of 
  the CStr class. These could lead to program abort.
- applied patch by varmojfekoj two fix two potential segfault situations
- added $ModDir config directive
- modified $ModLoad so that an absolute path may be specified as
  module name (e.g. /rsyslog/ommysql.so)
---------------------------------------------------------------------------
Version 1.19.4 (rgerhards/varmojfekoj), 2007-09-04
- fixed a number of small memory leaks - thanks varmojfekoj for patching
- fixed an issue with CString class that could lead to rsyslog abort
  in tplToString() - thanks varmojfekoj for patching
- added a man-version of the config file documenation - thanks to Michel
  Samia for providing the man file
- fixed bug: a template like this causes an infinite loop:
  $template opts,"%programname:::a,b%"
  thanks varmojfekoj for the patch
- fixed bug: case changing options crash freeing the string pointer
  because they modify it: $template opts2,"%programname::1:lowercase%"
  thanks varmojfekoj for the patch
---------------------------------------------------------------------------
Version 1.19.3 (mmeckelein/varmojfekoj), 2007-08-31
- small mem leak fixed (after calling parseSelectorAct) - Thx varmojkekoj
- documentation section "Regular File" und "Blocks" updated
- solved an issue with dynamic file generation - Once again many thanks
  to varmojfekoj
- the negative selector for program name filter (Blocks) does not work as
  expected - Thanks varmojfekoj for patching
- added forwarding information to sysklogd (requires special template)
  to config doc
---------------------------------------------------------------------------
Version 1.19.2 (mmeckelein/varmojfekoj), 2007-08-28
- a specifically formed message caused a segfault - Many thanks varmojfekoj
  for providing a patch
- a typo and a weird condition are fixed in msg.c - Thanks again
  varmojfekoj 
- on file creation the file was always owned by root:root. This is fixed
  now - Thanks ypsa for solving this issue
---------------------------------------------------------------------------
Version 1.19.1 (mmeckelein), 2007-08-22
- a bug that caused a high load when a TCP/UDP connection was closed is 
  fixed now - Thanks mildew for solving this issue
- fixed a bug which caused a segfault on reinit - Thx varmojfekoj for the
  patch
- changed the hardcoded module path "/lib/rsyslog" to $(pkglibdir) in order
  to avoid trouble e.g. on 64 bit platforms (/lib64) - many thanks Peter
  Vrabec and darix, both provided a patch for solving this issue
- enhanced the unloading of modules - thanks again varmojfekoj
- applied a patch from varmojfekoj which fixes various little things in
  MySQL output module
---------------------------------------------------------------------------
Version 1.19.0 (varmojfekoj/rgerhards), 2007-08-16
- integrated patch from varmojfekoj to make the mysql module a loadable one
  many thanks for the patch, MUCH appreciated
---------------------------------------------------------------------------
Version 1.18.2 (rgerhards), 2007-08-13
- fixed a bug in outchannel code that caused templates to be incorrectly
  parsed
- fixed a bug in ommysql that caused a wrong ";template" missing message
- added some code for unloading modules; not yet fully complete (and we do
  not yet have loadable modules, so this is no problem)
- removed debian subdirectory by request of a debian packager (this is a special
  subdir for debian and there is also no point in maintaining it when there
  is a debian package available - so I gladly did this) in some cases
- improved overall doc quality (some pages were quite old) and linked to
  more of the online resources.
- improved /contrib/delete_mysql script by adding a host option and some
  other minor modifications
---------------------------------------------------------------------------
Version 1.18.1 (rgerhards), 2007-08-08
- applied a patch from varmojfekoj which solved a potential segfault
  of rsyslogd on HUP
- applied patch from Michel Samia to fix compilation when the pthreads
  feature is disabled
- some code cleanup (moved action object to its own file set)
- add config directive $MainMsgQueueSize, which now allows to configure the
  queue size dynamically
- all compile-time settings are now shown in rsyslogd -v, not just the
  active ones
- enhanced performance a little bit more
- added config file directive $ActionResumeInterval
- fixed a bug that prevented compilation under debian sid
- added a contrib directory for user-contributed useful things
---------------------------------------------------------------------------
Version 1.18.0 (rgerhards), 2007-08-03
- rsyslog now supports fallback actions when an action did not work. This
  is a great feature e.g. for backup database servers or backup syslog
  servers
- modified rklogd to only change the console log level if -c is specified
- added feature to use multiple actions inside a single selector
- implemented $ActionExecOnlyWhenPreviousIsSuspended config directive
- error messages during startup are now spit out to the configured log
  destinations
---------------------------------------------------------------------------
Version 1.17.6 (rgerhards), 2007-08-01
- continued to work on output module modularization - basic stage of
  this work is now FINISHED
- fixed bug in OMSRcreate() - always returned SR_RET_OK
- fixed a bug that caused ommysql to always complain about missing
  templates
- fixed a mem leak in OMSRdestruct - freeing the object itself was
  forgotten - thanks to varmojfekoj for the patch
- fixed a memory leak in syslogd/init() that happend when the config
  file could not be read - thanks to varmojfekoj for the patch
- fixed insufficient memory allocation in addAction() and its helpers.
  The initial fix and idea was developed by mildew, I fine-tuned
  it a bit. Thanks a lot for the fix, I'd probably had pulled out my
  hair to find the bug...
- added output of config file line number when a parsing error occured
- fixed bug in objomsr.c that caused program to abort in debug mode with
  an invalid assertion (in some cases)
- fixed a typo that caused the default template for MySQL to be wrong.
  thanks to mildew for catching this.
- added configuration file command $DebugPrintModuleList and
  $DebugPrintCfSysLineHandlerList
- fixed an invalid value for the MARK timer - unfortunately, there was
  a testing aid left in place. This resulted in quite frequent MARK messages
- added $IncludeConfig config directive
- applied a patch from mildew to prevent rsyslogd from freezing under heavy
  load. This could happen when the queue was full. Now, we drop messages
  but rsyslogd remains active.
---------------------------------------------------------------------------
Version 1.17.5 (rgerhards), 2007-07-30
- continued to work on output module modularization
- fixed a missing file bug - thanks to Andrea Montanari for reporting
  this problem
- fixed a problem with shutting down the worker thread and freeing the
  selector_t list - this caused messages to be lost, because the
  message queue was not properly drained before the selectors got
  destroyed.
---------------------------------------------------------------------------
Version 1.17.4 (rgerhards), 2007-07-27
- continued to work on output module modularization
- fixed a situation where rsyslogd could create zombie processes
  thanks to mildew for the patch
- applied patch from Michel Samia to fix compilation when NOT
  compiled for pthreads
---------------------------------------------------------------------------
Version 1.17.3 (rgerhards), 2007-07-25
- continued working on output module modularization
- fixed a bug that caused rsyslogd to segfault on exit (and
  probably also on HUP), when there was an unsent message in a selector
  that required forwarding and the dns lookup failed for that selector
  (yes, it was pretty unlikely to happen;))
  thanks to varmojfekoj <varmojfekoj@gmail.com> for the patch
- fixed a memory leak in config file parsing and die()
  thanks to varmojfekoj <varmojfekoj@gmail.com> for the patch
- rsyslogd now checks on startup if it is capable to performa any work
  at all. If it cant, it complains and terminates
  thanks to Michel Samia for providing the patch!
- fixed a small memory leak when HUPing syslogd. The allowed sender
  list now gets freed. thanks to mildew for the patch.
- changed the way error messages in early startup are logged. They
  now do no longer use the syslogd code directly but are rather
  send to stderr.
---------------------------------------------------------------------------
Version 1.17.2 (rgerhards), 2007-07-23
- made the port part of the -r option optional. Needed for backward
  compatibility with sysklogd
- replaced system() calls with something more reasonable. Please note that
  this might break compatibility with some existing configuration files.
  We accept this in favour of the gained security.
- removed a memory leak that could occur if timegenerated was used in
  RFC 3164 format in templates
- did some preparation in msg.c for advanced multithreading - placed the
  hooks, but not yet any active code
- worked further on modularization
- added $ModLoad MySQL (dummy) config directive
- added DropTrailingLFOnReception config directive
---------------------------------------------------------------------------
Version 1.17.1 (rgerhards), 2007-07-20
- fixed a bug that caused make install to install rsyslogd and rklogd under
  the wrong names
- fixed bug that caused $AllowedSenders to handle IPv6 scopes incorrectly;
  also fixed but that could grabble $AllowedSender wildcards. Thanks to
  mildew@gmail.com for the patch
- minor code cleanup - thanks to Peter Vrabec for the patch
- fixed minimal memory leak on HUP (caused by templates)
  thanks to varmojfekoj <varmojfekoj@gmail.com> for the patch
- fixed another memory leak on HUPing and on exiting rsyslogd
  again thanks to varmojfekoj <varmojfekoj@gmail.com> for the patch
- code cleanup (removed compiler warnings)
- fixed portability bug in configure.ac - thanks to Bartosz Kuźma for patch
- moved msg object into its own file set
- added the capability to continue trying to write log files when the
  file system is full. Functionality based on patch by Martin Schulze
  to sysklogd package.
---------------------------------------------------------------------------
Version 1.17.0 (RGer), 2007-07-17
- added $RepeatedLineReduction config parameter
- added $EscapeControlCharactersOnReceive config parameter
- added $ControlCharacterEscapePrefix config parameter
- added $DirCreateMode config parameter
- added $CreateDirs config parameter
- added $DebugPrintTemplateList config parameter
- added $ResetConfigVariables config parameter
- added $FileOwner config parameter
- added $FileGroup config parameter
- added $DirOwner config parameter
- added $DirGroup config parameter
- added $FailOnChownFailure config parameter
- added regular expression support to the filter engine
  thanks to Michel Samia for providing the patch!
- enhanced $AllowedSender functionality. Credits to mildew@gmail.com for
  the patch doing that
  - added IPv6 support
  - allowed DNS hostnames
  - allowed DNS wildcard names
- added new option $DropMsgsWithMaliciousDnsPTRRecords
- added autoconf so that rfc3195d, rsyslogd and klogd are stored to /sbin
- added capability to auto-create directories with dynaFiles
---------------------------------------------------------------------------
Version 1.16.0 (RGer/Peter Vrabec), 2007-07-13 - The Friday, 13th Release ;)
- build system switched to autotools
- removed SYSV preprocessor macro use, replaced with autotools equivalents
- fixed a bug that caused rsyslogd to segfault when TCP listening was
  disabled and it terminated
- added new properties "syslogfacility-text" and "syslogseverity-text"
  thanks to varmojfekoj <varmojfekoj@gmail.com> for the patch
- added the -x option to disable hostname dns reslution
  thanks to varmojfekoj <varmojfekoj@gmail.com> for the patch
- begun to better modularize syslogd.c - this is an ongoing project; moved
  type definitions to a separate file
- removed some now-unused fields from struct filed
- move file size limit fields in struct field to the "right spot" (the file
  writing part of the union - f_un.f_file)
- subdirectories linux and solaris are no longer part of the distribution
  package. This is not because we cease support for them, but there are no
  longer any files in them after the move to autotools
---------------------------------------------------------------------------
Version 1.15.1 (RGer), 2007-07-10
- fixed a bug that caused a dynaFile selector to stall when there was
  an open error with one file 
- improved template processing for dynaFiles; templates are now only
  looked up during initialization - speeds up processing
- optimized memory layout in struct filed when compiled with MySQL
  support
- fixed a bug that caused compilation without SYSLOG_INET to fail
- re-enabled the "last message repeated n times" feature. This
  feature was not taken care of while rsyslogd evolved from sysklogd
  and it was more or less defunct. Now it is fully functional again.
- added system properties: $NOW, $YEAR, $MONTH, $DAY, $HOUR, $MINUTE
- fixed a bug in iovAsString() that caused a memory leak under stress
  conditions (most probably memory shortage). This was unlikely to
  ever happen, but it doesn't hurt doing it right
- cosmetic: defined type "uchar", change all unsigned chars to uchar
---------------------------------------------------------------------------
Version 1.15.0 (RGer), 2007-07-05
- added ability to dynamically generate file names based on templates
  and thus properties. This was a much-requested feature. It makes
  life easy when it e.g. comes to splitting files based on the sender
  address.
- added $umask and $FileCreateMode config file directives
- applied a patch from Bartosz Kuzma to compile cleanly under NetBSD
- checks for extra (unexpected) characters in system config file lines
  have been added
- added IPv6 documentation - was accidently missing from CVS
- begun to change char to unsigned char
---------------------------------------------------------------------------
Version 1.14.2 (RGer), 2007-07-03
** this release fixes all known nits with IPv6 **
- restored capability to do /etc/service lookup for "syslog"
  service when -r 0 was given
- documented IPv6 handling of syslog messages
- integrate patch from Bartosz Kuźma to make rsyslog compile under
  Solaris again (the patch replaced a strndup() call, which is not
  available under Solaris
- improved debug logging when waiting on select
- updated rsyslogd man page with new options (-46A)
---------------------------------------------------------------------------
Version 1.14.1 (RGer/Peter Vrabec), 2007-06-29
- added Peter Vrabec's patch for IPv6 TCP
- prefixed all messages send to stderr in rsyslogd with "rsyslogd: "
---------------------------------------------------------------------------
Version 1.14.0 (RGer/Peter Vrabec), 2007-06-28
- Peter Vrabec provided IPv6 for rsyslog, so we are now IPv6 enabled
  IPv6 Support is currently for UDP only, TCP is to come soon.
  AllowedSender configuration does not yet work for IPv6.
- fixed code in iovCreate() that broke C's strict aliasing rules 
- fixed some char/unsigned char differences that forced the compiler
  to spit out warning messages
- updated the Red Hat init script to fix a known issue (thanks to
  Peter Vrabec)
---------------------------------------------------------------------------
Version 1.13.5 (RGer), 2007-06-22
- made the TCP session limit configurable via command line switch
  now -t <port>,<max sessions>
- added man page for rklogd(8) (basically a copy from klogd, but now
  there is one...)
- fixed a bug that caused internal messages (e.g. rsyslogd startup) to
  appear without a tag.
- removed a minor memory leak that occurred when TAG processing requalified
  a HOSTNAME to be a TAG (and a TAG already was set).
- removed potential small memory leaks in MsgSet***() functions. There
  would be a leak if a property was re-set, something that happened
  extremely seldom.
---------------------------------------------------------------------------
Version 1.13.4 (RGer), 2007-06-18
- added a new property "PRI-text", which holds the PRI field in
  textual form (e.g. "syslog.info")
- added alias "syslogseverity" for "syslogpriority", which is a
  misleading property name that needs to stay for historical
  reasons (and backward-compatility)
- added doc on how to record PRI value in log file
- enhanced signal handling in klogd, including removal of an unsafe
  call to the logging system during signal handling
---------------------------------------------------------------------------
Version 1.13.3 (RGer), 2007-06-15
- create a version of syslog.c from scratch. This is now
  - highly optimized for rsyslog
  - removes an incompatible license problem as the original
    version had a BSD license with advertising clause
  - fixed in the regard that rklogd will continue to work when
    rsysogd has been restarted (the original version, as well
    as sysklogd, will remain silent then)
  - solved an issue with an extra NUL char at message end that the
    original version had
- applied some changes to klogd to care for the new interface
- fixed a bug in syslogd.c which prevented compiling under debian
---------------------------------------------------------------------------
Version 1.13.2 (RGer), 2007-06-13
- lib order in makefile patched to facilitate static linking - thanks
  to Bennett Todd for providing the patch
- Integrated a patch from Peter Vrabec (pvrabec@redheat.com):
  - added klogd under the name of rklogd (remove dependency on
    original sysklogd package
  - createDB.sql now in UTF
  - added additional config files for use on Red Hat
---------------------------------------------------------------------------
Version 1.13.1 (RGer), 2007-02-05
- changed the listen backlog limit to a more reasonable value based on
  the maximum number of TCP connections configurd (10% + 5) - thanks to Guy
  Standen for the hint (actually, the limit was 5 and that was a 
  left-over from early testing).
- fixed a bug in makefile which caused DB-support to be disabled when
  NETZIP support was enabled
- added the -e option to allow transmission of every message to remote
  hosts (effectively turns off duplicate message suppression)
- (somewhat) improved memory consumption when compiled with MySQL support
- looks like we fixed an incompatibility with MySQL 5.x and above software
  At least in one case, the remote server name was destroyed, leading to 
  a connection failure. The new, improved code does not have this issue and
  so we see this as solved (the new code is generally somewhat better, so
  there is a good chance we fixed this incompatibility).
---------------------------------------------------------------------------
Version 1.13.0 (RGer), 2006-12-19
- added '$' as ToPos proptery replacer specifier - means "up to the
  end of the string"
- property replacer option "escape-cc", "drop-cc" and "space-cc"  added
- changed the handling of \0 characters inside syslog messages. We now
  consistently escape them to "#000". This is somewhat recommended in
  the draft-ietf-syslog-protocol-19 draft. While the real recomendation
  is to not escape any characters at all, we can not do this without
  considerable modification of the code. So we escape it to "#000", which
  is consistent with a sample found in the Internet-draft.
- removed message glue logic (see printchopped() comment for details)
  Also caused removal of parts table and thus some improvements in
  memory usage.
- changed the default MAXLINE to 2048 to take care of recent syslog
  standardization efforts (can easily be changed in syslogd.c)
- added support for byte-counted TCP syslog messages (much like
  syslog-transport-tls-05 Internet Draft). This was necessary to
  support compression over TCP.
- added support for receiving compressed syslog messages
- added support for sending compressed syslog messages
- fixed a bug where the last message in a syslog/tcp stream was
  lost if it was not properly terminated by a LF character
---------------------------------------------------------------------------
Version 1.12.3 (RGer), 2006-10-04
- implemented some changes to support Solaris (but support is not
  yet complete)
- commented out (via #if 0) some methods that are currently not being use
  but should be kept for further us
- added (interim) -u 1 option to turn off hostname and tag parsing
- done some modifications to better support Fedora
- made the field delimiter inside property replace configurable via
  template
- fixed a bug in property replacer: if fields were used, the delimitor
  became part of the field. Up until now, this was barely noticable as 
  the delimiter as TAB only and thus invisible to a human. With other
  delimiters available now, it quickly showed up. This bug fix might cause
  some grief to existing installations if they used the extra TAB for
  whatever reasons - sorry folks... Anyhow, a solution is easy: just add
  a TAB character contstant into your template. Thus, there has no attempt
  been made to do this in a backwards-compatible way.
---------------------------------------------------------------------------
Version 1.12.2 (RGer), 2006-02-15
- fixed a bug in the RFC 3339 date formatter. An extra space was added
  after the actual timestamp
- added support for providing high-precision RFC3339 timestamps for
  (rsyslogd-)internally-generated messages
- very (!) experimental support for syslog-protocol internet draft
  added (the draft is experimental, the code is solid ;))
- added support for field-extracting in the property replacer
- enhanced the legacy-syslog parser so that it can interpret messages
  that do not contain a TIMESTAMP
- fixed a bug that caused the default socket (usually /dev/log) to be
  opened even when -o command line option was given
- fixed a bug in the Debian sample startup script - it caused rsyslogd
  to listen to remote requests, which it shouldn't by default
---------------------------------------------------------------------------
Version 1.12.1 (RGer), 2005-11-23
- made multithreading work with BSD. Some signal-handling needed to be
  restructured. Also, there might be a slight delay of up to 10 seconds
  when huping and terminating rsyslogd under BSD
- fixed a bug where a NULL-pointer was passed to printf() in logmsg().
- fixed a bug during "make install" where rc3195d was not installed
  Thanks to Bennett Todd for spotting this.
- fixed a bug where rsyslogd dumped core when no TAG was found in the
  received message
- enhanced message parser so that it can deal with missing hostnames
  in many cases (may not be totally fail-safe)
- fixed a bug where internally-generated messages did not have the correct
  TAG
---------------------------------------------------------------------------
Version 1.12.0 (RGer), 2005-10-26
- moved to a multi-threaded design. single-threading is still optionally
  available. Multi-threading is experimental!
- fixed a potential race condition. In the original code, marking was done
  by an alarm handler, which could lead to all sorts of bad things. This
  has been changed now. See comments in syslogd.c/domark() for details.
- improved debug output for property-based filters
- not a code change, but: I have checked all exit()s to make sure that
  none occurs once rsyslogd has started up. Even in unusual conditions
  (like low-memory conditions) rsyslogd somehow remains active. Of course,
  it might loose a message or two, but at least it does not abort and it
  can also recover when the condition no longer persists.
- fixed a bug that could cause loss of the last message received
  immediately before rsyslogd was terminated.
- added comments on thread-safety of global variables in syslogd.c
- fixed a small bug: spurios printf() when TCP syslog was used
- fixed a bug that causes rsyslogd to dump core on termination when one
  of the selector lines did not receive a message during the run (very
  unlikely)
- fixed an one-too-low memory allocation in the TCP sender. Could result
  in rsyslogd dumping core.
- fixed a bug with regular expression support (thanks to Andres Riancho)
- a little bit of code restructuring (especially main(), which was
  horribly large)
---------------------------------------------------------------------------
Version 1.11.1 (RGer), 2005-10-19
- support for BSD-style program name and host blocks
- added a new property "programname" that can be used in templates
- added ability to specify listen port for rfc3195d
- fixed a bug that rendered the "startswith" comparison operation
  unusable.
- changed more functions to "static" storage class to help compiler
  optimize (should have been static in the first place...)
- fixed a potential memory leak in the string buffer class destructor.
  As the destructur was previously never called, the leak did not actually
  appear.
- some internal restructuring in anticipation/preparation of minimal
  multi-threading support
- rsyslogd still shares some code with the sysklogd project. Some patches
  for this shared code have been brought over from the sysklogd CVS.
---------------------------------------------------------------------------
Version 1.11.0 (RGer), 2005-10-12
- support for receiving messages via RFC 3195; added rfc3195d for that
  purpose
- added an additional guard to prevent rsyslogd from aborting when the
  2gb file size limit is hit. While a user can configure rsyslogd to
  handle such situations, it would abort if that was not done AND large
  file support was not enabled (ok, this is hopefully an unlikely scenario)
- fixed a bug that caused additional Unix domain sockets to be incorrectly
  processed - could lead to message loss in extreme cases
---------------------------------------------------------------------------
Version 1.10.2 (RGer), 2005-09-27
- added comparison operations in property-based filters:
  * isequal
  * startswith
- added ability to negate all property-based filter comparison operations
  by adding a !-sign right in front of the operation name
- added the ability to specify remote senders for UDP and TCP
  received messages. Allows to block all but well-known hosts
- changed the $-config line directives to be case-INsensitive
- new command line option -w added: "do not display warnings if messages
  from disallowed senders are received"
- fixed a bug that caused rsyslogd to dump core when the compare value
  was not quoted in property-based filters
- fixed a bug in the new CStr compare function which lead to invalid
  results (fortunately, this function was not yet used widely)
- added better support for "debugging" rsyslog.conf property filters
  (only if -d switch is given)
- changed some function definitions to static, which eventually enables
  some compiler optimizations
- fixed a bug in MySQL code; when a SQL error occured, rsyslogd could
  run in a tight loop. This was due to invalid sequence of error reporting
  and is now fixed.
---------------------------------------------------------------------------
Version 1.10.1 (RGer), 2005-09-23
- added the ability to execute a shell script as an action.
  Thanks to Bjoern Kalkbrenner for providing the code!
- fixed a bug in the MySQL code; due to the bug the automatic one-time
  retry after an error did not happen - this lead to error message in
  cases where none should be seen (e.g. after a MySQL restart)
- fixed a security issue with SQL-escaping in conjunction with
  non-(SQL-)standard MySQL features.
---------------------------------------------------------------------------
Version 1.10.0 (RGer), 2005-09-20
  REMINDER: 1.10 is the first unstable version if the 1.x series!
- added the capability to filter on any property in selector lines
  (not just facility and priority)
- changed stringbuf into a new counted string class
- added support for a "discard" action. If a selector line with
  discard (~ character) is found, no selector lines *after* that
  line will be processed.
- thanks to Andres Riancho, regular expression support has been
  added to the template engine
- added the FROMHOST property in the template processor, which could
  previously not be obtained. Thanks to Cristian Testa for pointing
  this out and even providing a fix.
- added display of compile-time options to -v output
- performance improvement for production build - made some checks
  to happen only during debug mode
- fixed a problem with compiling on SUSE and - while doing so - removed
  the socket call to set SO_BSDCOMPAT in cases where it is obsolete.
---------------------------------------------------------------------------
Version 1.0.4 (RGer), 2006-02-01
- a small but important fix: the tcp receiver had two forgotten printf's
  in it that caused a lot of unnecessary output to stdout. This was
  important enough to justify a new release
---------------------------------------------------------------------------
Version 1.0.3 (RGer), 2005-11-14
- added an additional guard to prevent rsyslogd from aborting when the
  2gb file size limit is hit. While a user can configure rsyslogd to
  handle such situations, it would abort if that was not done AND large
  file support was not enabled (ok, this is hopefully an unlikely scenario)
- fixed a bug that caused additional Unix domain sockets to be incorrectly
  processed - could lead to message loss in extreme cases
- applied some patches available from the sysklogd project to code
  shared from there
- fixed a bug that causes rsyslogd to dump core on termination when one
  of the selector lines did not receive a message during the run (very
  unlikely)
- fixed an one-too-low memory allocation in the TCP sender. Could result
  in rsyslogd dumping core.
- fixed a bug in the TCP sender that caused the retry logic to fail
  after an error or receiver overrun
- fixed a bug in init() that could lead to dumping core
- fixed a bug that could lead to dumping core when no HOSTNAME or no TAG
  was present in the syslog message
---------------------------------------------------------------------------
Version 1.0.2 (RGer), 2005-10-05
- fixed an issue with MySQL error reporting. When an error occured,
  the MySQL driver went into an endless loop (at least in most cases).
---------------------------------------------------------------------------
Version 1.0.1 (RGer), 2005-09-23
- fixed a security issue with SQL-escaping in conjunction with
  non-(SQL-)standard MySQL features.
---------------------------------------------------------------------------
Version 1.0.0 (RGer), 2005-09-12
- changed install doc to cover daily cron scripts - a trouble source
- added rc script for slackware (provided by Chris Elvidge - thanks!) 
- fixed a really minor bug in usage() - the -r option was still
  reported as without the port parameter
---------------------------------------------------------------------------
Version 0.9.8 (RGer), 2005-09-05
- made startup and shutdown message more consistent and included the
  pid, so that they can be easier correlated. Used syslog-protocol
  structured data format for this purpose.
- improved config info in startup message, now tells not only
  if it is listening remote on udp, but also for tcp. Also includes
  the port numbers. The previous startup message was misleading, because
  it did not say "remote reception" if rsyslogd was only listening via
  tcp (but not via udp).
- added a "how can you help" document to the doc set
---------------------------------------------------------------------------
Version 0.9.7 (RGer), 2005-08-15
- some of the previous doc files (like INSTALL) did not properly
  reflect the changes to the build process and the new doc. Fixed
  that.
- changed syslogd.c so that when compiled without database support,
  an error message is displayed when a database action is detected
  in the config file (previously this was used as an user rule ;))
- fixed a bug in the os-specific Makefiles which caused MySQL
  support to not be compiled, even if selected
---------------------------------------------------------------------------
Version 0.9.6 (RGer), 2005-08-09
- greatly enhanced documentation. Now available in html format in
  the "doc" folder and FreeBSD. Finally includes an install howto.
- improved MySQL error messages a little - they now show up as log
  messages, too (formerly only in debug mode)
- added the ability to specify the listen port for udp syslog.
  WARNING: This introduces an incompatibility. Formerly, udp
  syslog was enabled by the -r command line option. Now, it is
  "-r [port]", which is consistent with the tcp listener. However,
  just -r will now return an error message.
- added sample startup scripts for Debian and FreeBSD
- added support for easy feature selection in the makefile. Un-
  fortunately, this also means I needed to spilt the make file
  for different OS and distros. There are some really bad syntax
  differences between FreeBSD and Linux make.
---------------------------------------------------------------------------
Version 0.9.5 (RGer), 2005-08-01
- the "semicolon bug" was actually not (fully) solved in 0.9.4. One
  part of the bug was solved, but another still existed. This one
  is fixed now, too.
- the "semicolon bug" actually turned out to be a more generic bug.
  It appeared whenever an invalid template name was given. With some
  selector actions, rsyslogd dumped core, with other it "just" had
  a small ressource leak with others all worked well. These anomalies
  are now fixed. Note that they only appeared during system initaliziation
  once the system was running, nothing bad happened.
- improved error reporting for template errors on startup. They are now
  shown on the console and the start-up tty. Formerly, they were only
  visible in debug mode.
- support for multiple instances of rsyslogd on a single machine added
- added new option "-o" --> omit local unix domain socket. This option
  enables rsyslogd NOT to listen to the local socket. This is most
  helpful when multiple instances of rsyslogd (or rsyslogd and another
  syslogd) shall run on a single system.
- added new option "-i <pidfile>" which allows to specify the pidfile.
  This is needed when multiple instances of rsyslogd are to be run.
- the new project home page is now online at www.rsyslog.com
---------------------------------------------------------------------------
Version 0.9.4 (RGer), 2005-07-25
- finally added the TCP sender. It now supports non-blocking mode, no
  longer disabling message reception during connect. As it is now, it
  is usable in production. The code could be more sophisticated, but
  I've kept it short in anticipation of the move to liblogging, which
  will lead to the removal of the code just written ;)
- the "exiting on signal..." message still had the "syslogd" name in 
  it. Changed this to "rsyslogd", as we do not have a large user base
  yet, this should pose no problem.
- fixed "the semiconlon" bug. rsyslogd dumped core if a write-db action
  was specified but no semicolon was given after the password (an empty
  template was ok, but the semicolon needed to be present).
- changed a default for traditional output format. During testing, it
  was seen that the timestamp written to file in default format was
  the time of message reception, not the time specified in the TIMESTAMP
  field of the message itself. Traditionally, the message TIMESTAMP is
  used and this has been changed now.
---------------------------------------------------------------------------
Version 0.9.3 (RGer), 2005-07-19
- fixed a bug in the message parser. In June, the RFC 3164 timestamp
  was not correctly parsed (yes, only in June and some other months,
  see the code comment to learn why...)
- added the ability to specify the destination port when forwarding
  syslog messages (both for TCP and UDP)
- added an very experimental TCP sender (activated by
  @@machine:port in config). This is not yet for production use. If
  the receiver is not alive, rsyslogd will wait quite some time until
  the connection request times out, which most probably leads to
  loss of incoming messages.

---------------------------------------------------------------------------
Version 0.9.2 (RGer), around 2005-07-06
- I intended to change the maxsupported message size to 32k to
  support IHE - but given the memory inefficiency in the usual use
  cases, I have not done this. I have, however, included very
  specific instructions on how to do this in the source code. I have
  also done some testing with 32k messages, so you can change the
  max size without taking too much risk.
- added a syslog/tcp receiver; we now can receive messages via
  plain tcp, but we can still send only via UDP. The syslog/tcp
  receiver is the primary enhancement of this release.
- slightly changed some error messages that contained a spurios \n at
  the end of the line (which gives empty lines in your log...)

---------------------------------------------------------------------------
Version 0.9.1 (RGer)
- fixed code so that it compiles without errors under FreeBSD
- removed now unused function "allocate_log()" from syslogd.c
- changed the make file so that it contains more defines for
  different environments (in the long term, we need a better
  system for disabling/enabling features...)
- changed some printf's printing off_t types to %lld and
  explicit (long long) casts. I tried to figure out the exact type,
  but did not succeed in this. In the worst case, ultra-large peta-
  byte files will now display funny informational messages on rollover,
  something I think we can live with for the next 10 years or so...

---------------------------------------------------------------------------
Version 0.9.0 (RGer)
- changed the filed structure to be a linked list. Previously, it
  was a table - well, for non-SYSV it was defined as linked list,
  but from what I see that code did no longer work after my
  modifications. I am now using a linked list in general because
  that is needed for other upcoming modifications.
- fixed a bug that caused rsyslogd not to listen to anything if
  the configuration file could not be read
- pervious versions disabled network logging (send/receive) if
  syslog/udp port was not in /etc/services. Now defaulting to
  port 514 in this case.
- internal error messages are now supported up to 256 bytes
- error message seen during config file read are now also displayed
  to the attached tty and not only the console
- changed some error messages during init to be sent to the console
  and/or emergency log. Previously, they were only seen if the
  -d (debug) option was present on the command line.
- fixed the "2gb file issue on 32bit systems". If a file grew to
  more than 2gb, the syslogd was aborted with "file size exceeded". 
  Now, defines have been added according to
  http://www.daimi.au.dk/~kasperd/comp.os.linux.development.faq.html#LARGEFILE
  Testing revealed that they work ;)
  HOWEVER, if your file system, glibc, kernel, whatever does not
  support files larger 2gb, you need to set a file size limit with
  the new output channel mechanism.
- updated man pages to reflect the changes

---------------------------------------------------------------------------
Version 0.8.4

- improved -d debug output (removed developer-only content)
- now compiles under FreeBSD and NetBSD (only quick testing done on NetBSD)
---------------------------------------------------------------------------
Version 0.8.3

- security model in "make install" changed
- minor doc updates
---------------------------------------------------------------------------
Version 0.8.2

- added man page for rsyslog.conf and rsyslogd
- gave up on the concept of rsyslog being a "drop in" replacement
  for syslogd. Now, the user installs rsyslogd and also needs to
  adjust his system settings to this specifically. This also lead
  to these changes:
  * changed Makefile so that install now installs rsyslogd instead
    of dealing with syslogd
  * changed the default config file name to rsyslog.conf
---------------------------------------------------------------------------
Version 0.8.1

- fixed a nasty memory leak (probably not the last one with this release)
- some enhancements to Makefile as suggested by Bennett Todd
- syslogd-internal messages (like restart) were missing the hostname
  this has been corrected
---------------------------------------------------------------------------
Version 0.8.0

Initial testing release. Based on the sysklogd package. Thanks to the
sysklogd maintainers for all their good work!
---------------------------------------------------------------------------

----------------------------------------------------------------------
The following comments are from the stock syslogd.c source. They provide
some insight into what happened to the source before we forked
rsyslogd. However, much of the code already has been replaced and more
is to be replaced. So over time, these comments become less valuable.
I have moved them out of the syslogd.c file to shrink it, especially
as a lot of them do no longer apply. For historical reasons and
understanding of how the daemon evolved, they are probably still
helpful.
 * Author: Eric Allman
 * extensive changes by Ralph Campbell
 * more extensive changes by Eric Allman (again)
 *
 * Steve Lord:	Fix UNIX domain socket code, added linux kernel logging
 *		change defines to
 *		SYSLOG_INET	- listen on a UDP socket
 *		SYSLOG_UNIXAF	- listen on unix domain socket
 *		SYSLOG_KERNEL	- listen to linux kernel
 *
 * Mon Feb 22 09:55:42 CST 1993:  Dr. Wettstein
 * 	Additional modifications to the source.  Changed priority scheme
 *	to increase the level of configurability.  In its stock configuration
 *	syslogd no longer logs all messages of a certain priority and above
 *	to a log file.  The * wildcard is supported to specify all priorities.
 *	Note that this is a departure from the BSD standard.
 *
 *	Syslogd will now listen to both the inetd and the unixd socket.  The
 *	strategy is to allow all local programs to direct their output to
 *	syslogd through the unixd socket while the program listens to the
 *	inetd socket to get messages forwarded from other hosts.
 *
 * Fri Mar 12 16:55:33 CST 1993:  Dr. Wettstein
 *	Thanks to Stephen Tweedie (dcs.ed.ac.uk!sct) for helpful bug-fixes
 *	and an enlightened commentary on the prioritization problem.
 *
 *	Changed the priority scheme so that the default behavior mimics the
 *	standard BSD.  In this scenario all messages of a specified priority
 *	and above are logged.
 *
 *	Add the ability to specify a wildcard (=) as the first character
 *	of the priority name.  Doing this specifies that ONLY messages with
 *	this level of priority are to be logged.  For example:
 *
 *		*.=debug			/usr/adm/debug
 *
 *	Would log only messages with a priority of debug to the /usr/adm/debug
 *	file.
 *
 *	Providing an * as the priority specifies that all messages are to be
 *	logged.  Note that this case is degenerate with specifying a priority
 *	level of debug.  The wildcard * was retained because I believe that
 *	this is more intuitive.
 *
 * Thu Jun 24 11:34:13 CDT 1993:  Dr. Wettstein
 *	Modified sources to incorporate changes in libc4.4.  Messages from
 *	syslog are now null-terminated, syslogd code now parses messages
 *	based on this termination scheme.  Linux as of libc4.4 supports the
 *	fsync system call.  Modified code to fsync after all writes to
 *	log files.
 *
 * Sat Dec 11 11:59:43 CST 1993:  Dr. Wettstein
 *	Extensive changes to the source code to allow compilation with no
 *	complaints with -Wall.
 *
 *	Reorganized the facility and priority name arrays so that they
 *	compatible with the syslog.h source found in /usr/include/syslog.h.
 *	NOTE that this should really be changed.  The reason I do not
 *	allow the use of the values defined in syslog.h is on account of
 *	the extensions made to allow the wildcard character in the
 *	priority field.  To fix this properly one should malloc an array,
 *	copy the contents of the array defined by syslog.h and then
 *	make whatever modifications that are desired.  Next round.
 *
 * Thu Jan  6 12:07:36 CST 1994:  Dr. Wettstein
 *	Added support for proper decomposition and re-assembly of
 *	fragment messages on UNIX domain sockets.  Lack of this capability
 *	was causing 'partial' messages to be output.  Since facility and
 *	priority information is encoded as a leader on the messages this
 *	was causing lines to be placed in erroneous files.
 *
 *	Also added a patch from Shane Alderton (shane@ion.apana.org.au) to
 *	correct a problem with syslogd dumping core when an attempt was made
 *	to write log messages to a logged-on user.  Thank you.
 *
 *	Many thanks to Juha Virtanen (jiivee@hut.fi) for a series of
 *	interchanges which lead to the fixing of problems with messages set
 *	to priorities of none and emerg.  Also thanks to Juha for a patch
 *	to exclude users with a class of LOGIN from receiving messages.
 *
 *	Shane Alderton provided an additional patch to fix zombies which
 *	were conceived when messages were written to multiple users.
 *
 * Mon Feb  6 09:57:10 CST 1995:  Dr. Wettstein
 *	Patch to properly reset the single priority message flag.  Thanks
 *	to Christopher Gori for spotting this bug and forwarding a patch.
 *
 * Wed Feb 22 15:38:31 CST 1995:  Dr. Wettstein
 *	Added version information to startup messages.
 *
 *	Added defines so that paths to important files are taken from
 *	the definitions in paths.h.  Hopefully this will insure that
 *	everything follows the FSSTND standards.  Thanks to Chris Metcalf
 *	for a set of patches to provide this functionality.  Also thanks
 *	Elias Levy for prompting me to get these into the sources.
 *
 * Wed Jul 26 18:57:23 MET DST 1995:  Martin Schulze
 *	Linux' gethostname only returns the hostname and not the fqdn as
 *	expected in the code. But if you call hostname with an fqdn then
 *	gethostname will return an fqdn, so we have to mention that. This
 *	has been changed.
 *
 *	The 'LocalDomain' and the hostname of a remote machine is
 *	converted to lower case, because the original caused some
 *	inconsistency, because the (at least my) nameserver did respond an
 *	fqdn containing of upper- _and_ lowercase letters while
 *	'LocalDomain' consisted only of lowercase letters and that didn't
 *	match.
 *
 * Sat Aug  5 18:59:15 MET DST 1995:  Martin Schulze
 *	Now no messages that were received from any remote host are sent
 *	out to another. At my domain this missing feature caused ugly
 *	syslog-loops, sometimes.
 *
 *	Remember that no message is sent out. I can't figure out any
 *	scenario where it might be useful to change this behavior and to
 *	send out messages to other hosts than the one from which we
 *	received the message, but I might be shortsighted. :-/
 *
 * Thu Aug 10 19:01:08 MET DST 1995:  Martin Schulze
 *	Added my pidfile.[ch] to it to perform a better handling with
 *	pidfiles. Now both, syslogd and klogd, can only be started
 *	once. They check the pidfile.
 *
 * Sun Aug 13 19:01:41 MET DST 1995:  Martin Schulze
 *	Add an addition to syslog.conf's interpretation. If a priority
 *	begins with an exclamation mark ('!') the normal interpretation
 *	of the priority is inverted: ".!*" is the same as ".none", ".!=info"
 *	don't logs the info priority, ".!crit" won't log any message with
 *	the priority crit or higher. For example:
 *
 *		mail.*;mail.!=info		/usr/adm/mail
 *
 *	Would log all messages of the facility mail except those with
 *	the priority info to /usr/adm/mail. This makes the syslogd
 *	much more flexible.
 *
 *	Defined TABLE_ALLPRI=255 and changed some occurrences.
 *
 * Sat Aug 19 21:40:13 MET DST 1995:  Martin Schulze
 *	Making the table of facilities and priorities while in debug
 *	mode more readable.
 *
 *	If debugging is turned on, printing the whole table of
 *	facilities and priorities every hexadecimal or 'X' entry is
 *	now 2 characters wide.
 *
 *	The number of the entry is prepended to each line of
 *	facilities and priorities, and F_UNUSED lines are not shown
 *	anymore.
 *
 *	Corrected some #ifdef SYSV's.
 *
 * Mon Aug 21 22:10:35 MET DST 1995:  Martin Schulze
 *	Corrected a strange behavior during parsing of configuration
 *	file. The original BSD syslogd doesn't understand spaces as
 *	separators between specifier and action. This syslogd now
 *	understands them. The old behavior caused some confusion over
 *	the Linux community.
 *
 * Thu Oct 19 00:02:07 MET 1995:  Martin Schulze
 *	The default behavior has changed for security reasons. The
 *	syslogd will not receive any remote message unless you turn
 *	reception on with the "-r" option.
 *
 *	Not defining SYSLOG_INET will result in not doing any network
 *	activity, i.e. not sending or receiving messages.  I changed
 *	this because the old idea is implemented with the "-r" option
 *	and the old thing didn't work anyway.
 *
 * Thu Oct 26 13:14:06 MET 1995:  Martin Schulze
 *	Added another logfile type F_FORW_UNKN.  The problem I ran into
 *	was a name server that runs on my machine and a forwarder of
 *	kern.crit to another host.  The hosts address can only be
 *	fetched using the nameserver.  But named is started after
 *	syslogd, so syslogd complained.
 *
 *	This logfile type will retry to get the address of the
 *	hostname ten times and then complain.  This should be enough to
 *	get the named up and running during boot sequence.
 *
 * Fri Oct 27 14:08:15 1995:  Dr. Wettstein
 *	Changed static array of logfiles to a dynamic array. This
 *	can grow during process.
 *
 * Fri Nov 10 23:08:18 1995:  Martin Schulze
 *	Inserted a new tabular sys_h_errlist that contains plain text
 *	for error codes that are returned from the net subsystem and
 *	stored in h_errno. I have also changed some wrong lookups to
 *	sys_errlist.
 *
 * Wed Nov 22 22:32:55 1995:  Martin Schulze
 *	Added the fabulous strip-domain feature that allows us to
 *	strip off (several) domain names from the fqdn and only log
 *	the simple hostname. This is useful if you're in a LAN that
 *	has a central log server and also different domains.
 *
 *	I have also also added the -l switch do define hosts as
 *	local. These will get logged with their simple hostname, too.
 *
 * Thu Nov 23 19:02:56 MET DST 1995:  Martin Schulze
 *	Added the possibility to omit fsyncing of logfiles after every
 *	write. This will give some performance back if you have
 *	programs that log in a very verbose manner (like innd or
 *	smartlist). Thanks to Stephen R. van den Berg <srb@cuci.nl>
 *	for the idea.
 *
 * Thu Jan 18 11:14:36 CST 1996:  Dr. Wettstein
 *	Added patche from beta-testers to stop compile error.  Also
 *	added removal of pid file as part of termination cleanup.
 *
 * Wed Feb 14 12:42:09 CST 1996:  Dr. Wettstein
 *	Allowed forwarding of messages received from remote hosts to
 *	be controlled by a command-line switch.  Specifying -h allows
 *	forwarding.  The default behavior is to disable forwarding of
 *	messages which were received from a remote host.
 *
 *	Parent process of syslogd does not exit until child process has
 *	finished initialization process.  This allows rc.* startup to
 *	pause until syslogd facility is up and operating.
 *
 *	Re-arranged the select code to move UNIX domain socket accepts
 *	to be processed later.  This was a contributed change which
 *	has been proposed to correct the delays sometimes encountered
 *	when syslogd starts up.
 *
 *	Minor code cleanups.
 *
 * Thu May  2 15:15:33 CDT 1996:  Dr. Wettstein
 *	Fixed bug in init function which resulted in file descripters
 *	being orphaned when syslogd process was re-initialized with SIGHUP
 *	signal.  Thanks to Edvard Tuinder
 *	(Edvard.Tuinder@praseodymium.cistron.nl) for putting me on the
 *	trail of this bug.  I am amazed that we didn't catch this one
 *	before now.
 *
 * Tue May 14 00:03:35 MET DST 1996:  Martin Schulze
 *	Corrected a mistake that causes the syslogd to stop logging at
 *	some virtual consoles under Linux. This was caused by checking
 *	the wrong error code. Thanks to Michael Nonweiler
 *	<mrn20@hermes.cam.ac.uk> for sending me a patch.
 *
 * Mon May 20 13:29:32 MET DST 1996:  Miquel van Smoorenburg <miquels@cistron.nl>
 *	Added continuation line supported and fixed a bug in
 *	the init() code.
 *
 * Tue May 28 00:58:45 MET DST 1996:  Martin Schulze
 *	Corrected behaviour of blocking pipes - i.e. the whole system
 *	hung.  Michael Nonweiler <mrn20@hermes.cam.ac.uk> has sent us
 *	a patch to correct this.  A new logfile type F_PIPE has been
 *	introduced.
 *
 * Mon Feb 3 10:12:15 MET DST 1997:  Martin Schulze
 *	Corrected behaviour of logfiles if the file can't be opened.
 *	There was a bug that causes syslogd to try to log into non
 *	existing files which ate cpu power.
 *
 * Sun Feb 9 03:22:12 MET DST 1997:  Martin Schulze
 *	Modified syslogd.c to not kill itself which confuses bash 2.0.
 *
 * Mon Feb 10 00:09:11 MET DST 1997:  Martin Schulze
 *	Improved debug code to decode the numeric facility/priority
 *	pair into textual information.
 *
 * Tue Jun 10 12:35:10 MET DST 1997:  Martin Schulze
 *	Corrected freeing of logfiles.  Thanks to Jos Vos <jos@xos.nl>
 *	for reporting the bug and sending an idea to fix the problem.
 *
 * Tue Jun 10 12:51:41 MET DST 1997:  Martin Schulze
 *	Removed sleep(10) from parent process.  This has caused a slow
 *	startup in former times - and I don't see any reason for this.
 *
 * Sun Jun 15 16:23:29 MET DST 1997: Michael Alan Dorman
 *	Some more glibc patches made by <mdorman@debian.org>.
 *
 * Thu Jan  1 16:04:52 CET 1998: Martin Schulze <joey@infodrom.north.de
 *	Applied patch from Herbert Thielen <Herbert.Thielen@lpr.e-technik.tu-muenchen.de>.
 *	This included some balance parentheses for emacs and a bug in
 *	the exclamation mark handling.
 *
 *	Fixed small bug which caused syslogd to write messages to the
 *	wrong logfile under some very rare conditions.  Thanks to
 *	Herbert Xu <herbert@gondor.apana.org.au> for fiddling this out.
 *
 * Thu Jan  8 22:46:35 CET 1998: Martin Schulze <joey@infodrom.north.de>
 *	Reworked one line of the above patch as it prevented syslogd
 *	from binding the socket with the result that no messages were
 *	forwarded to other hosts.
 *
 * Sat Jan 10 01:33:06 CET 1998: Martin Schulze <joey@infodrom.north.de>
 *	Fixed small bugs in F_FORW_UNKN meachanism.  Thanks to Torsten
 *	Neumann <torsten@londo.rhein-main.de> for pointing me to it.
 *
 * Mon Jan 12 19:50:58 CET 1998: Martin Schulze <joey@infodrom.north.de>
 *	Modified debug output concerning remote receiption.
 *
 * Mon Feb 23 23:32:35 CET 1998: Topi Miettinen <Topi.Miettinen@ml.tele.fi>
 *	Re-worked handling of Unix and UDP sockets to support closing /
 *	opening of them in order to have it open only if it is needed
 *	either for forwarding to a remote host or by receiption from
 *	the network.
 *
 * Wed Feb 25 10:54:09 CET 1998: Martin Schulze <joey@infodrom.north.de>
 *	Fixed little comparison mistake that prevented the MARK
 *	feature to work properly.
 *
 * Wed Feb 25 13:21:44 CET 1998: Martin Schulze <joey@infodrom.north.de>
 *	Corrected Topi's patch as it prevented forwarding during
 *	startup due to an unknown LogPort.
 *
 * Sat Oct 10 20:01:48 CEST 1998: Martin Schulze <joey@infodrom.north.de>
 *	Added support for TESTING define which will turn syslogd into
 *	stdio-mode used for debugging.
 *
 * Sun Oct 11 20:16:59 CEST 1998: Martin Schulze <joey@infodrom.north.de>
 *	Reworked the initialization/fork code.  Now the parent
 *	process activates a signal handler which the daughter process
 *	will raise if it is initialized.  Only after that one the
 *	parent process may exit.  Otherwise klogd might try to flush
 *	its log cache while syslogd can't receive the messages yet.
 *
 * Mon Oct 12 13:30:35 CEST 1998: Martin Schulze <joey@infodrom.north.de>
 *	Redirected some error output with regard to argument parsing to
 *	stderr.
 *
 * Mon Oct 12 14:02:51 CEST 1998: Martin Schulze <joey@infodrom.north.de>
 *	Applied patch provided vom Topi Miettinen with regard to the
 *	people from OpenBSD.  This provides the additional '-a'
 *	argument used for specifying additional UNIX domain sockets to
 *	listen to.  This is been used with chroot()'ed named's for
 *	example.  See for http://www.psionic.com/papers/dns.html
 *
 * Mon Oct 12 18:29:44 CEST 1998: Martin Schulze <joey@infodrom.north.de>
 *	Added `ftp' facility which was introduced in glibc version 2.
 *	It's #ifdef'ed so won't harm with older libraries.
 *
 * Mon Oct 12 19:59:21 MET DST 1998: Martin Schulze <joey@infodrom.north.de>
 *	Code cleanups with regard to bsd -> posix transition and
 *	stronger security (buffer length checking).  Thanks to Topi
 *	Miettinen <tom@medialab.sonera.net>
 *	. index() --> strchr()
 *	. sprintf() --> snprintf()
 *	. bcopy() --> memcpy()
 *	. bzero() --> memset()
 *	. UNAMESZ --> UT_NAMESIZE
 *	. sys_errlist --> strerror()
 *
 * Mon Oct 12 20:22:59 CEST 1998: Martin Schulze <joey@infodrom.north.de>
 *	Added support for setutent()/getutent()/endutend() instead of
 *	binary reading the UTMP file.  This is the the most portable
 *	way.  This allows /var/run/utmp format to change, even to a
 *	real database or utmp daemon. Also if utmp file locking is
 *	implemented in libc, syslog will use it immediately.  Thanks
 *	to Topi Miettinen <tom@medialab.sonera.net>.
 *
 * Mon Oct 12 20:49:18 MET DST 1998: Martin Schulze <joey@infodrom.north.de>
 *	Avoid logging of SIGCHLD when syslogd is in the process of
 *	exiting and closing its files.  Again thanks to Topi.
 *
 * Mon Oct 12 22:18:34 CEST 1998: Martin Schulze <joey@infodrom.north.de>
 *	Modified printline() to support 8bit characters - such as
 *	russion letters.  Thanks to Vladas Lapinskas <lapinskas@mail.iae.lt>.
 *
 * Sat Nov 14 02:29:37 CET 1998: Martin Schulze <joey@infodrom.north.de>
 *	``-m 0'' now turns of MARK logging entirely.
 *
 * Tue Jan 19 01:04:18 MET 1999: Martin Schulze <joey@infodrom.north.de>
 *	Finally fixed an error with `-a' processing, thanks to Topi
 *	Miettinen <tom@medialab.sonera.net>.
 *
 * Sun May 23 10:08:53 CEST 1999: Martin Schulze <joey@infodrom.north.de>
 *	Removed superflous call to utmpname().  The path to the utmp
 *	file is defined in the used libc and should not be hardcoded
 *	into the syslogd binary referring the system it was compiled on.
 *
 * Sun Sep 17 20:45:33 CEST 2000: Martin Schulze <joey@infodrom.ffis.de>
 *	Fixed some bugs in printline() code that did not escape
 *	control characters '\177' through '\237' and contained a
 *	single-byte buffer overflow.  Thanks to Solar Designer
 *	<solar@false.com>.
 *
 * Sun Sep 17 21:26:16 CEST 2000: Martin Schulze <joey@infodrom.ffis.de>
 *	Don't close open sockets upon reload.  Thanks to Bill
 *	Nottingham.
 *
 * Mon Sep 18 09:10:47 CEST 2000: Martin Schulze <joey@infodrom.ffis.de>
 *	Fixed bug in printchopped() that caused syslogd to emit
 *	kern.emerg messages when splitting long lines.  Thanks to
 *	Daniel Jacobowitz <dan@debian.org> for the fix.
 *
 * Mon Sep 18 15:33:26 CEST 2000: Martin Schulze <joey@infodrom.ffis.de>
 *	Removed unixm/unix domain sockets and switch to Datagram Unix
 *	Sockets.  This should remove one possibility to play DoS with
 *	syslogd.  Thanks to Olaf Kirch <okir@caldera.de> for the patch.
 *
 * Sun Mar 11 20:23:44 CET 2001: Martin Schulze <joey@infodrom.ffis.de>
 *	Don't return a closed fd if `-a' is called with a wrong path.
 *	Thanks to Bill Nottingham <notting@redhat.com> for providing
 *	a patch.<|MERGE_RESOLUTION|>--- conflicted
+++ resolved
@@ -1,5 +1,4 @@
 ---------------------------------------------------------------------------
-<<<<<<< HEAD
 Version 3.21.4  [DEVEL] (rgerhards), 2008-0????
 - removed compile time fixed message size limit (was 2K), limit can now
   be set via $MaxMessageSize global config directive (finally gotten rid
@@ -65,9 +64,8 @@
 - added a small diagnostic tool to obtain result of gethostname() API
 - imported all changes from 3.18.1 until today (some quite important,
   see below)
-=======
+---------------------------------------------------------------------------
 Version 3.19.12 [BETA] (rgerhards), 2008-08-25
->>>>>>> 2082d963
 ---------------------------------------------------------------------------
 Version 3.19.11 [BETA] (rgerhards), 2008-08-25
 This is a refresh of the beta. No beta-specific fixes have been added.
