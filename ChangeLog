--- conflicted
+++ resolved
@@ -1,6 +1,7 @@
 ---------------------------------------------------------------------------
-<<<<<<< HEAD
 Version 6.1.1  [DEVEL] (rgerhards), 2010-??-??
+- support for omhdfs officially added (import from 5.7.1)
+- merged imuxsock improvements from 5.7.1 (see there)
 - support for systemd officially added (import from 5.7.0)
 ---------------------------------------------------------------------------
 Version 6.1.0  [DEVEL] (rgerhards), 2010-08-12
@@ -19,8 +20,6 @@
   syslog plain tcp input plugin (NOT supporting TLS!)
   [ported from v4]
 ---------------------------------------------------------------------------
-Version 5.7.0  [V5-DEVEL] (rgerhards), 2010-09-??
-=======
 Version 5.7.1  [V5-DEVEL] (rgerhards), 2010-10-05
 - support for Hadoop's HDFS added (via omhdfs)
 - imuxsock now optionally use SCM_CREDENTIALS to pull the pid from the log
@@ -46,7 +45,6 @@
 ---------------------------------------------------------------------------
 Version 5.7.0  [V5-DEVEL] (rgerhards), 2010-09-16
 - added module impstat to emit periodic statistics on rsyslog counters
->>>>>>> b5afa1a5
 - support for systemd officially added
   * acquire /dev/log socket optionally from systemd
     thanks to Lennart Poettering for this patch
