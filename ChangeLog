---------------------------------------------------------------------------
<<<<<<< HEAD
Version 4.1.8  [BETA] (rgerhards), 2009-04-??
- bugfix: light and full delay watermarks had invalid values, badly
  affecting performance for delayable inputs
- bugfix: compile problems in im3195
---------------------------------------------------------------------------
Version 4.1.7  [BETA] (rgerhards), 2009-04-22
- bugfix: $InputTCPMaxSessions config directive was accepted, but not
  honored. This resulted in a fixed upper limit of 200 connections.
- bugfix: the default for $DirCreateMode was 0644, and as such wrong.
  It has now been changed to 0700. For some background, please see
  http://lists.adiscon.net/pipermail/rsyslog/2009-April/001986.html
- bugfix: ompgsql did not detect problems in sql command execution
  this could cause loss of messages. The handling was correct if the
  connection broke, but not if there was a problem with statement
  execution. The most probable case for such a case would be invalid
  sql inside the template, and this is now much easier to diagnose.
---------------------------------------------------------------------------
Version 4.1.6  [DEVEL] (rgerhards), 2009-04-07
- added new "csv" property replacer options to enable simple creation
  of CSV-formatted outputs (format from RFC4180 is used)
- implemented function support in RainerScript. That means the engine
  parses and compile functions, as well as executes a few build-in
  ones. Dynamic loading and registration of functions is not yet
  supported - but we now have a good foundation to do that later on.
- implemented the strlen() RainerScript function
- added a template output module
- added -T rsyslogd command line option, enables to specify a directory
  where to chroot() into on startup. This is NOT a security feature but
  introduced to support testing. Thus, -T does not make sure chroot()
  is used in a secure way. (may be removed later)
- added omstdout module for testing purposes. Spits out all messages to
  stdout - no config option, no other features
- added a parser testing suite (still needs to be extended, but a good
  start)
- modified $ModLoad statement so that for modules whom's name starts with
  a dot, no path is prepended (this enables relative-pathes and should
  not break any valid current config)
- fixed a bug that caused action retries not to work correctly
  situation was only cleared by a restart
- bugfix: closed dynafile was potentially never written until another
  dynafile name was generated - potential loss of messages
- improved omfile so that it properly suspends itself if there is an
  i/o or file name generation error. This enables it to be used with
  the full high availability features of rsyslog's engine
- bugfix: fixed some segaults on Solaris, where vsprintf() does not
  check for NULL pointers
- improved performance of regexp-based filters
  Thanks to Arnaud Cornet for providing the idea and initial patch.
- added a new way how output plugins may be passed parameters. This is
  more effcient for some outputs. They new can receive fields not only
  as a single string but rather in an array where each string is seperated.
- added (some) developer documentation for output plugin interface
- bugfix: potential abort with DA queue after high watermark is reached
  There exists a race condition that can lead to a segfault. Thanks
  go to vbernetr, who performed the analysis and provided patch, which
  I only tweaked a very little bit.
- bugfix: imtcp did incorrectly parse hostname/tag
  Thanks to Luis Fernando Muñoz Mejías for the patch.
---------------------------------------------------------------------------
Version 4.1.5  [DEVEL] (rgerhards), 2009-03-11
- bugfix: parser did not correctly parse fields in UDP-received messages
- added ERE support in filter conditions
  new comparison operation "ereregex"
- added new config directive $RepeatedMsgContainsOriginalMsg so that the
  "last message repeated n times" messages, if generated, may
  have an alternate format that contains the message that is being repeated
---------------------------------------------------------------------------
Version 4.1.4  [DEVEL] (rgerhards), 2009-01-29
- bugfix: inconsistent use of mutex/atomic operations could cause segfault
  details are too many, for full analysis see blog post at:
  http://blog.gerhards.net/2009/01/rsyslog-data-race-analysis.html
- bugfix: unitialized mutex was used in msg.c:getPRI
  This was subtle, because getPRI is called as part of the debugging code
  (always executed) in syslogd.c:logmsg.
- bufgix: $PreserveFQDN was not properly handled for locally emitted
  messages
---------------------------------------------------------------------------
Version 4.1.3  [DEVEL] (rgerhards), 2008-12-17
- added $InputTCPServerAddtlFrameDelimiter config directive, which
  enables to specify an additional, non-standard message delimiter
  for processing plain tcp syslog. This is primarily a fix for the invalid
  framing used in Juniper's NetScreen products. Credit to forum user
  Arv for suggesting this solution.
- added $InputTCPServerInputName property, which enables a name to be
  specified that will be available during message processing in the
  inputname property. This is considered useful for logic that treats
  messages differently depending on which input received them.
- added $PreserveFQDN config file directive
  Enables to use FQDNs in sender names where the legacy default
  would have stripped the domain part.
  Thanks to BlinkMind, Inc. http://www.blinkmind.com for sponsoring this
  development.
- bugfix: imudp went into an endless loop under some circumstances
  (but could also leave it under some other circumstances...)
  Thanks to David Lang and speedfox for reporting this issue.
---------------------------------------------------------------------------
Version 4.1.2  [DEVEL] (rgerhards), 2008-12-04
- bugfix: code did not compile without zlib
- security bugfix: $AllowedSender was not honored, all senders were
  permitted instead (see http://www.rsyslog.com/Article322.phtml)
- security fix: imudp emitted a message when a non-permitted sender
  tried to send a message to it. This behaviour is operator-configurable.
  If enabled, a message was emitted each time. That way an attacker could
  effectively fill the disk via this facility. The message is now
  emitted only once in a minute (this currently is a hard-coded limit,
  if someone comes up with a good reason to make it configurable, we
  will probably do that).
- doc bugfix: typo in v3 compatibility document directive syntax
  thanks to Andrej for reporting
- imported other changes from 3.21.8 and 3.20.1 (see there)
---------------------------------------------------------------------------
Version 4.1.1  [DEVEL] (rgerhards), 2008-11-26
- added $PrivDropToGroup, $PrivDropToUser, $PrivDropToGroupID,
  $PrivDropToUserID config directives to enable dropping privileges.
  This is an effort to provide a security enhancement. For the limits of this
  approach, see http://wiki.rsyslog.com/index.php/Security
- re-enabled imklog to compile on FreeBSD (brought in from beta)
---------------------------------------------------------------------------
Version 4.1.0  [DEVEL] (rgerhards), 2008-11-18

********************************* WARNING *********************************
This version has a slightly different on-disk format for message entries.
As a consequence, old queue files being read by this version may have
an invalid output timestamp, which could result to some malfunction inside
the output driver. It is recommended to drain queues with the previous
version before switching to this one.
********************************* WARNING *********************************

- greatly enhanced performance when compared to v3.
- added configuration directive "HUPisRestart" which enables to configure
  HUP to be either a full restart or "just" a leightweight way to
  close open files.
- enhanced legacy syslog parser to detect year if part of the timestamp
  the format is based on what Cisco devices seem to emit.
- added a setting "$OptimizeForUniprocessor" to enable users to turn off
  pthread_yield calls which are counter-productive on multiprocessor 
  machines (but have been shown to be useful on uniprocessors)
- reordered imudp processing. Message parsing is now done as part of main
  message queue worker processing (was part of the input thread)
  This should also improve performance, as potentially more work is
  done in parallel.
- bugfix: compressed syslog messages could be slightly mis-uncompressed
  if the last byte of the compressed record was a NUL
- added $UDPServerTimeRequery option which enables to work with
  less acurate timestamps in favor of performance. This enables querying
  of the time only every n-th time if imudp is running in the tight
  receive loop (aka receiving messsages at a high rate)
- doc bugfix: queue doc had wrong parameter name for setting controlling
  worker thread shutdown period
- restructured rsyslog.conf documentation
- bugfix: memory leak in ompgsql
  Thanks to Ken for providing the patch
---------------------------------------------------------------------------
Version 3.22.x [v3-stable] (rgerhards), 2009-04-??
=======
Version 3.22.1 [v3-stable] (rgerhards), 2009-04-??
>>>>>>> 43c45bfe
- bugfix: internal messages were emitted to whatever file had fd2 when
  rsyslogd ran in forked mode (as usual!)
  Thanks to varmojfekoj for the patch
- small enhancement: config validation run now exits with code 1 if an
  error is detected. This change is considered important but small enough
  to apply it directly to the stable version. [But it is a border case,
  the change requires more code than I had hoped. Thus I have NOT tried
  to actually catch all cases, this is left for the current devel
  releases, if necessary]
- bugfix: light and full delay watermarks had invalid values, badly
  affecting performance for delayable inputs
- bugfix: potential segfault issue when multiple $UDPServerRun directives
  are specified. Thanks to Michael Biebl for helping to debug this one.
- relaxed GnuTLS version requirement to 1.4.0 after confirmation from the
  field that this version is sufficient
---------------------------------------------------------------------------
Version 3.22.0 [v3-stable] (rgerhards), 2009-04-21
This is the first stable release that includes the full functionality
of the 3.21.x version tree.
- bugfix: $InputTCPMaxSessions config directive was accepted, but not
  honored. This resulted in a fixed upper limit of 200 connections.
- bugfix: the default for $DirCreateMode was 0644, and as such wrong.
  It has now been changed to 0700. For some background, please see
  http://lists.adiscon.net/pipermail/rsyslog/2009-April/001986.html
- bugfix: ompgsql did not detect problems in sql command execution
  this could cause loss of messages. The handling was correct if the
  connection broke, but not if there was a problem with statement
  execution. The most probable case for such a case would be invalid
  sql inside the template, and this is now much easier to diagnose.
---------------------------------------------------------------------------
Version 3.21.11 [BETA] (rgerhards), 2009-04-03
- build system improvements contributed by Michael Biebl - thx!
- all patches from 3.20.5 incorporated (see it's ChangeLog entry)
---------------------------------------------------------------------------
Version 3.21.10 [BETA] (rgerhards), 2009-02-02
- bugfix: inconsistent use of mutex/atomic operations could cause segfault
  details are too many, for full analysis see blog post at:
  http://blog.gerhards.net/2009/01/rsyslog-data-race-analysis.html
- the string "Do Die" was accidently emited upon exit in non-debug mode
  This has now been corrected. Thanks to varmojfekoj for the patch.
- some legacy options were not correctly processed.
  Thanks to varmojfekoj for the patch.
- doc bugfix: v3-compatiblity document had typo in config directive
  thanks to Andrej for reporting this
---------------------------------------------------------------------------
Version 3.21.9 [BETA] (rgerhards), 2008-12-04
- re-release of 3.21.8 with an additional fix, that could also lead
  to DoS; 3.21.8 has been removed from the official download archives
- security fix: imudp emitted a message when a non-permitted sender
  tried to send a message to it. This behaviour is operator-configurable.
  If enabled, a message was emitted each time. That way an attacker could
  effectively fill the disk via this facility. The message is now
  emitted only once in a minute (this currently is a hard-coded limit,
  if someone comes up with a good reason to make it configurable, we
  will probably do that).
---------------------------------------------------------------------------
Version 3.21.8  [BETA] (rgerhards), 2008-12-04
- bugfix: imklog did not compile on FreeBSD
- security bugfix: $AllowedSender was not honored, all senders were
  permitted instead (see http://www.rsyslog.com/Article322.phtml)
- merged in all other changes from 3.20.1 (see there)
---------------------------------------------------------------------------
Version 3.21.7  [BETA] (rgerhards), 2008-11-11
- this is the new beta branch, based on the former 3.21.6 devel
- new functionality: ZERO property replacer nomatch option (from v3-stable)
---------------------------------------------------------------------------
Version 3.21.6  [DEVEL] (rgerhards), 2008-10-22
- consolidated time calls during msg object creation, improves performance
  and consistency
- bugfix: solved a segfault condition
- bugfix: subsecond time properties generated by imfile, imklog and
  internal messages could be slightly inconsistent
- bugfix: (potentially big) memory leak on HUP if queues could not be
  drained before timeout - thanks to David Lang for pointing this out
- added capability to support multiple module search pathes. Thank
  to Marius Tomaschewski for providing the patch.
- bugfix: im3195 did no longer compile
- improved "make distcheck" by ensuring everything relevant is recompiled
---------------------------------------------------------------------------
Version 3.21.5  [DEVEL] (rgerhards), 2008-09-30
- performance optimization: unnecessary time() calls during message
  parsing removed - thanks to David Lang for his excellent performance
  analysis
- added new capability to property replacer: multiple immediately
  successive field delimiters are treated as a single one.
  Thanks to Zhuang Yuyao for the patch.
- added message property "inputname", which contains the name of the
  input (module) that generated it. Presence is depending on suport in
  each input module (else it is blank).
- added system property "$myhostname", which contains the name of the
  local host as it knows itself.
- imported a number of fixes and enhancements from the stable and
  devel branches, including a fix to a potential segfault on HUP
  when using UDP listners
- re-enabled gcc builtin atomic operations and added a proper
  ./configure check
- bugfix: potential race condition when adding messages to queue
  There was a wrong order of mutex lock operations. It is hard to
  believe that really caused problems, but in theory it could and with
  threading we often see that theory becomes practice if something is only
  used long enough on a fast enough machine with enough CPUs ;)
- cleaned up internal debug system code and made it behave better
  in regard to multi-threading
---------------------------------------------------------------------------
Version 3.21.4  [DEVEL] (rgerhards), 2008-09-04
- removed compile time fixed message size limit (was 2K), limit can now
  be set via $MaxMessageSize global config directive (finally gotten rid
  of MAXLINE ;))
- enhanced doc for $ActionExecOnlyEveryNthTimeTimeout
- integrated a number of patches from 3.18.4, namely
  - bugfix: order-of magnitude issue with base-10 size definitions
    in config file parser. Could lead to invalid sizes, constraints
    etc for e.g. queue files and any other object whose size was specified
    in base-10 entities. Did not apply to binary entities. Thanks to
    RB for finding this bug and providing a patch.
  - bugfix: action was not called when system time was set backwards
    (until the previous time was reached again). There are still some
    side-effects when time is rolled back (A time rollback is really a bad
    thing to do, ideally the OS should issue pseudo time (like NetWare did)
    when the user tries to roll back time). Thanks to varmojfekoj for this
    patch.
  - doc bugfix: rsyslog.conf man page improved and minor nit fixed
    thanks to Lukas Kuklinek for the patch.
---------------------------------------------------------------------------
Version 3.21.3  [DEVEL] (rgerhards), 2008-08-13
- added ability to specify flow control mode for imuxsock
- added ability to execute actions only after the n-th call of the action
  This also lead to the addition of two new config directives:
  $ActionExecOnlyEveryNthTime and $ActionExecOnlyEveryNthTimeTimeout
  This feature is useful, for example, for alerting: it permits you to
  send an alert only after at least n occurences of a specific message
  have been seen by rsyslogd. This protectes against false positives
  due to waiting for additional confirmation.
- bugfix: IPv6 addresses could not be specified in forwarding actions
  New syntax @[addr]:port introduced to enable that. Root problem was IPv6
  addresses contain colons.
- somewhat enhanced debugging messages
- imported from 3.18.3:
  - enhanced ommysql to support custom port to connect to server
    Port can be set via new $ActionOmmysqlServerPort config directive
    Note: this was a very minor change and thus deemed appropriate to be
    done in the stable release.
  - bugfix: misspelled config directive, previously was
    $MainMsgQueueWorkeTimeoutrThreadShutdown, is now
    $MainMsgQueueWorkerTimeoutThreadShutdown. Note that the misspelled
    directive is not preserved - if the misspelled directive was used
    (which I consider highly unlikely), the config file must be changed.
    Thanks to lperr for reporting the bug.
---------------------------------------------------------------------------
Version 3.21.2  [DEVEL] (rgerhards), 2008-08-04
- added $InputUnixListenSocketHostName config directive, which permits to
  override the hostname being used on a local unix socket. This is useful
  for differentiating "hosts" running in several jails. Feature was
  suggested by David Darville, thanks for the suggestion.
- enhanced ommail to support multiple email recipients. This is done by
  specifying $ActionMailTo multiple times. Note that this introduces a
  small incompatibility to previous config file syntax: the recipient
  list is now reset for each action (we honestly believe that will
  not cause any problem - apologies if it does).
- enhanced troubleshooting documentation
---------------------------------------------------------------------------
Version 3.21.1  [DEVEL] (rgerhards), 2008-07-30
- bugfix: no error was reported if the target of a $IncludeConfig
  could not be accessed.
- added testbed for common config errors
- added doc for -u option to rsyslogd man page
- enhanced config file checking - no active actions are detected
- added -N rsyslogd command line option for a config validation run
  (which does not execute actual syslogd code and does not interfere
  with a running instance)
- somewhat improved emergency configuration. It is now also selected
  if the config contains no active actions
- rsyslogd error messages are now reported to stderr by default. can be
  turned off by the new "$ErrorMessagesToStderr off" directive
 Thanks to HKS for suggesting the new features.
---------------------------------------------------------------------------
Version 3.21.0  [DEVEL] (rgerhards), 2008-07-18
- starts a new devel branch
- added a generic test driver for RainerScript plus some test cases
  to the testbench
- added a small diagnostic tool to obtain result of gethostname() API
- imported all changes from 3.18.1 until today (some quite important,
  see below)
---------------------------------------------------------------------------
Version 3.20.6 [v3-stable] (rgerhards), 2009-04-16
- this is the last v3-stable for the 3.20.x series
- bugfix: $InputTCPMaxSessions config directive was accepted, but not
  honored. This resulted in a fixed upper limit of 200 connections.
- bugfix: the default for $DirCreateMode was 0644, and as such wrong.
  It has now been changed to 0700. For some background, please see
  http://lists.adiscon.net/pipermail/rsyslog/2009-April/001986.html
---------------------------------------------------------------------------
Version 3.20.5 [v3-stable] (rgerhards), 2009-04-02
- bugfix: potential abort with DA queue after high watermark is reached
  There exists a race condition that can lead to a segfault. Thanks
  go to vbernetr, who performed the analysis and provided patch, which
  I only tweaked a very little bit.
- fixed bugs in RainerScript:
  o when converting a number and a string to a common type, both were 
    actually converted to the other variable's type.
  o the value of rsCStrConvertToNumber() was miscalculated.
  Thanks to varmojfekoj for the patch
- fixed a bug in configure.ac which resulted in problems with
  environment detection - thanks to Michael Biebl for the patch
- fixed a potential segfault problem in gssapi code
  thanks to varmojfekoj for the patch
- doc enhance: provide standard template for MySQL module and instructions
  on how to modify schema
---------------------------------------------------------------------------
Version 3.20.4 [v3-stable] (rgerhards), 2009-02-09
- bugfix: inconsistent use of mutex/atomic operations could cause segfault
  details are too many, for full analysis see blog post at:
  http://blog.gerhards.net/2009/01/rsyslog-data-race-analysis.html
- bugfix: invalid ./configure settings for RFC3195
  thanks to Michael Biebl for the patch
- bugfix: invalid mutex access in msg.c
- doc bugfix: dist tarball missed 2 files, had one extra file that no
  longer belongs into it. Thanks to Michael Biebl for pointing this out.
---------------------------------------------------------------------------
Version 3.20.3 [v3-stable] (rgerhards), 2009-01-19
- doc bugfix: v3-compatiblity document had typo in config directive
  thanks to Andrej for reporting this
- fixed a potential segfault condition with $AllowedSender directive
  On HUP, the root pointers were not properly cleaned up. Thanks to
  Michael Biebel, olgoat, and Juha Koho for reporting and analyzing
  the bug.
---------------------------------------------------------------------------
Version 3.20.2 [v3-stable] (rgerhards), 2008-12-04
- re-release of 3.20.1 with an additional fix, that could also lead
  to DoS; 3.20.1 has been removed from the official download archives
- security fix: imudp emitted a message when a non-permitted sender
  tried to send a message to it. This behaviour is operator-configurable.
  If enabled, a message was emitted each time. That way an attacker could
  effectively fill the disk via this facility. The message is now
  emitted only once in a minute (this currently is a hard-coded limit,
  if someone comes up with a good reason to make it configurable, we
  will probably do that).
---------------------------------------------------------------------------
Version 3.20.1 [v3-stable] (rgerhards), 2008-12-04
- security bugfix: $AllowedSender was not honored, all senders were
  permitted instead
- enhance: regex nomatch option "ZERO" has been added
  This allows to return the string 0 if a regular expression is
  not found. This is probably useful for storing numerical values into
  database columns.
- bugfix: memory leak in gtls netstream driver fixed
  memory was lost each time a TLS session was torn down. This could 
  result in a considerable memory leak if it happened quite frequently
  (potential system crash condition)
- doc update: documented how to specify multiple property replacer
  options + link to new online regex generator tool added
- minor bufgfix: very small memory leak in gtls netstream driver
  around a handful of bytes (< 20) for each HUP
- improved debug output for regular expressions inside property replacer
  RE's seem to be a big trouble spot and I would like to have more
  information inside the debug log. So I decided to add some additional
  debug strings permanently.
---------------------------------------------------------------------------
Version 3.20.0 [v3-stable] (rgerhards), 2008-11-05
- this is the inital release of the 3.19.x branch as a stable release
- bugfix: double-free in pctp netstream driver. Thank to varmojfeko
  for the patch
---------------------------------------------------------------------------
Version 3.19.12 [BETA] (rgerhards), 2008-10-16
- bugfix: subseconds where not correctly extracted from a timestamp
  if that timestamp did not contain any subsecond information (the
  resulting string was garbagge but should have been "0", what it
  now is).
- increased maximum size of a configuration statement to 4K (was 1K)
- imported all fixes from the stable branch (quite a lot)
- bugfix: (potentially big) memory leak on HUP if queues could not be
  drained before timeout - thanks to David Lang for pointing this out
---------------------------------------------------------------------------
Version 3.19.11 [BETA] (rgerhards), 2008-08-25
This is a refresh of the beta. No beta-specific fixes have been added.
- included fixes from v3-stable (most importantly 3.18.3)
---------------------------------------------------------------------------
Version 3.19.10 [BETA] (rgerhards), 2008-07-15
- start of a new beta branch based on former 3.19 devel branch
- bugfix: bad memory leak in disk-based queue modes
- bugfix: UDP syslog forwarding did not work on all platforms
  the ai_socktype was incorrectly set to 1. On some platforms, this
  lead to failing name resolution (e.g. FreeBSD 7). Thanks to HKS for
  reporting the bug.
- bugfix: priority was incorrectly calculated on FreeBSD 7,
  because the LOG_MAKEPRI() C macro has a different meaning there (it
  is just a simple addition of faciltity and severity). I have changed
  this to use own, consistent, code for PRI calculation. Thank to HKS
  for reporting this bug.
- bugfix (cosmetical): authorization was not checked when gtls handshake
  completed immediately. While this sounds scary, the situation can not
  happen in practice. We use non-blocking IO only for server-based gtls
  session setup. As TLS requires the exchange of multiple frames before
  the handshake completes, it simply is impossible to do this in one
  step. However, it is useful to have the code path correct even for 
  this case - otherwise, we may run into problems if the code is changed
  some time later (e.g. to use blocking sockets). Thanks to varmojfekoj
  for providing the patch.
- important queue bugfix from 3.18.1 imported (see below)
- cleanup of some debug messages
---------------------------------------------------------------------------
Version 3.19.9 (rgerhards), 2008-07-07
- added tutorial for creating a TLS-secured syslog infrastructure
- rewritten omusrmsg to no longer fork() a new process for sending messages
  this caused some problems with the threading model, e.g. zombies. Also,
  it was far less optimal than it is now.
- bugfix: machine certificate was required for client even in TLS anon mode
  Reference: http://bugzilla.adiscon.com/show_bug.cgi?id=85
  The fix also slightly improves performance by not storing certificates in
  client sessions when there is no need to do so.
- bugfix: RainerScript syntax error was not always detected
---------------------------------------------------------------------------
Version 3.19.8 (rgerhards), 2008-07-01
- bugfix: gtls module did not correctly handle EGAIN (and similar) recv()
  states. This has been fixed by introducing a new abstraction layer inside
  gtls.
- added (internal) error codes to error messages; added redirector to
  web description of error codes
  closes bug http://bugzilla.adiscon.com/show_bug.cgi?id=20
- disabled compile warnings caused by third-party libraries
- reduced number of compile warnings in gcc's -pedantic mode
- some minor documentation improvements
- included all fixes from beta 3.17.5
---------------------------------------------------------------------------
Version 3.19.7 (rgerhards), 2008-06-11
- added new property replacer option "date-subseconds" that enables
  to query just the subsecond part of a high-precision timestamp
- somewhat improved plain tcp syslog reliability by doing a connection
  check before sending. Credits to Martin Schuette for providing the
  idea. Details are available at
  http://blog.gerhards.net/2008/06/reliable-plain-tcp-syslog-once-again.html
- made rsyslog tickless in the (usual and default) case that repeated
  message reduction is turned off. More info:
  http://blog.gerhards.net/2008/06/coding-to-save-environment.html
- some build system cleanup, thanks to Michael Biebl
- bugfix: compile under (Free)BSD failed due to some invalid library
  definitions - this is fixed now. Thanks to Michael Biebl for the patch.
---------------------------------------------------------------------------
Version 3.19.6 (rgerhards), 2008-06-06
- enhanced property replacer to support multiple regex matches
- bugfix: part of permittedPeer structure was not correctly initialized
  thanks to varmojfekoj for spotting this
- bugfix: off-by-one bug during certificate check
- bugfix: removed some memory leaks in TLS code
---------------------------------------------------------------------------
Version 3.19.5 (rgerhards), 2008-05-30
- enabled Posix ERE expressions inside the property replacer
  (previously BRE was permitted only)
- provided ability to specify that a regular expression submatch shall
  be used inside the property replacer
- implemented in property replacer: if a regular expression does not match,
  it can now either return "**NO MATCH** (default, as before), a blank
  property or the full original property text
- enhanced property replacer to support multiple regex matches
---------------------------------------------------------------------------
Version 3.19.4 (rgerhards), 2008-05-27
- implemented x509/certvalid gtls auth mode
- implemented x509/name gtls auth mode (including wildcards)
- changed fingerprint gtls auth mode to new format fingerprint
- protected gtls error string function by a mutex. Without it, we
  could have a race condition in extreme cases. This was very remote,
  but now can no longer happen.
- changed config directive name to reflect different use
  $ActionSendStreamDriverCertFingerprint is now
  $ActionSendStreamDriverPermittedPeer and can be used both for
  fingerprint and name authentication (similar to the input side)
- bugfix: sender information (fromhost et al) was missing in imudp
  thanks to sandiso for reporting this bug
- this release fully inplements IETF's syslog-transport-tls-12 plus
  the latest text changes Joe Salowey provided via email. Not included
  is ipAddress subjectAltName authentication, which I think will be
  dropped from the draft. I don't think there is any real need for it.
This release also includes all bug fix up to today from the beta
and stable branches. Most importantly, this means the bugfix for
100% CPU utilization by imklog.
---------------------------------------------------------------------------
Version 3.19.3 (rgerhards), 2008-05-21
- added ability to authenticate the server against its certificate
  fingerprint
- added ability for client to provide its fingerprint
- added ability for server to obtain client cert's fingerprint
- bugfix: small mem leak in omfwd on exit (strmdriver name was not freed)
- bugfix: $ActionSendStreamDriver had no effect
- bugfix: default syslog port was no longer used if none was
  configured. Thanks to varmojfekoj for the patch
- bugfix: missing linker options caused build to fail on some
  systems. Thanks to Tiziano Mueller for the patch.
---------------------------------------------------------------------------
Version 3.19.2 (rgerhards), 2008-05-16
- bugfix: TCP input modules did incorrectly set fromhost property
  (always blank)
- bugfix: imklog did not set fromhost property
- added "fromhost-ip" property
  Note that adding this property changes the on-disk format for messages.
  However, that should not have any bad effect on existing spool files.
  But you will run into trouble if you create a spool file with this
  version and then try to process it with an older one (after a downgrade).
  Don't do that ;)
- added "RSYSLOG_DebugFormat" canned template
- bugfix: hostname and fromhost were swapped when a persisted message
  (in queued mode) was read in
- bugfix: lmtcpclt, lmtcpsrv and lmgssutil did all link to the static
  runtime library, resulting in a large size increase (and potential
  "interesting" effects). Thanks to Michael Biebel for reporting the size
  issue.
- bugfix: TLS server went into an endless loop in some situations.
  Thanks to Michael Biebl for reporting the problem.
- fixed potential segfault due to invalid call to cfsysline
  thanks to varmojfekoj for the patch
---------------------------------------------------------------------------
Version 3.19.1 (rgerhards), 2008-05-07
- configure help for --enable-gnutls wrong - said default is "yes" but
  default actually is "no" - thanks to darix for pointing this out
- file dirty.h was missing - thanks to darix for pointing this out
- bugfix: man files were not properly distributed - thanks to
  darix for reporting and to Michael Biebl for help with the fix
- some minor cleanup
---------------------------------------------------------------------------
Version 3.19.0 (rgerhards), 2008-05-06
- begins new devel branch version
- implemented TLS for plain tcp syslog (this is also the world's first
  implementation of IETF's upcoming syslog-transport-tls draft)
- partly rewritten and improved omfwd among others, now loads TCP
  code only if this is actually necessary
- split of a "runtime library" for rsyslog - this is not yet a clean
  model, because some modularization is still outstanding. In theory,
  this shall enable other utilities but rsyslogd to use the same
  runtime
- implemented im3195, the RFC3195 input as a plugin
- changed directory structure, files are now better organized
- a lot of cleanup in regard to modularization
- -c option no longer must be the first option - thanks to varmjofekoj
  for the patch
---------------------------------------------------------------------------
Version 3.18.7 (rgerhards), 2008-12-??
- bugfix: the default for $DirCreateMode was 0644, and as such wrong.
  It has now been changed to 0700. For some background, please see
  http://lists.adiscon.net/pipermail/rsyslog/2009-April/001986.html
- fixed a potential segfault condition with $AllowedSender directive
  On HUP, the root pointers were not properly cleaned up. Thanks to
  Michael Biebel, olgoat, and Juha Koho for reporting and analyzing
  the bug.
- some legacy options were not correctly processed.
  Thanks to varmojfekoj for the patch.
- doc bugfix: some spelling errors in man pages corrected. Thanks to
  Geoff Simmons for the patch.
---------------------------------------------------------------------------
Version 3.18.6 (rgerhards), 2008-12-08
- security bugfix: $AllowedSender was not honored, all senders were
  permitted instead (see http://www.rsyslog.com/Article322.phtml)
  (backport from v3-stable, v3.20.9)
- minor bugfix: dual close() call on tcp session closure
---------------------------------------------------------------------------
Version 3.18.5 (rgerhards), 2008-10-09
- bugfix: imudp input module could cause segfault on HUP
  It did not properly de-init a variable acting as a linked list head.
  That resulted in trying to access freed memory blocks after the HUP.
- bugfix:  rsyslogd could hang on HUP
  because getnameinfo() is not cancel-safe, but was not guarded against
  being cancelled. pthread_cancel() is routinely being called during
  HUP processing.
- bugfix[minor]: if queue size reached light_delay mark, enqueuing
  could potentially be blocked for a longer period of time, which
  was not the behaviour desired.
- doc bugfix: $ActionExecOnlyWhenPreviousIsSuspended was still misspelled
  as $...OnlyIfPrev... in some parts of the documentation. Thanks to 
  Lorenzo M. Catucci for reporting this bug.
- added doc on malformed messages, cause and how to work-around, to the
  doc set
- added doc on how to build from source repository
---------------------------------------------------------------------------
Version 3.18.4 (rgerhards), 2008-09-18
- bugfix: order-of magnitude issue with base-10 size definitions
  in config file parser. Could lead to invalid sizes, constraints
  etc for e.g. queue files and any other object whose size was specified
  in base-10 entities. Did not apply to binary entities. Thanks to
  RB for finding this bug and providing a patch.
- bugfix: action was not called when system time was set backwards
  (until the previous time was reached again). There are still some
  side-effects when time is rolled back (A time rollback is really a bad
  thing to do, ideally the OS should issue pseudo time (like NetWare did)
  when the user tries to roll back time). Thanks to varmojfekoj for this
  patch.
- doc bugfix: rsyslog.conf man page improved and minor nit fixed
  thanks to Lukas Kuklinek for the patch.
- bugfix: error code -2025 was used for two different errors. queue full
  is now -2074 and -2025 is unique again. (did cause no real problem
  except for troubleshooting)
- bugfix: default discard severity was incorrectly set to 4, which lead
  to discard-on-queue-full to be enabled by default. That could cause
  message loss where non was expected.  The default has now been changed
  to the correct value of 8, which disables the functionality. This
  problem applied both to the main message queue and the action queues.
  Thanks to Raoul Bhatia for pointing out this problem.
- bugfix: option value for legacy -a option could not be specified,
  resulting in strange operations. Thanks to Marius Tomaschewski
  for the patch.
- bugfix: colon after date should be ignored, but was not. This has
  now been corrected. Required change to the internal ParseTIMESTAMP3164()
  interface.
---------------------------------------------------------------------------
Version 3.18.3 (rgerhards), 2008-08-18
- bugfix: imfile could cause a segfault upon rsyslogd HUP and termination
  Thanks to lperr for an excellent bug report that helped detect this
  problem.
- enhanced ommysql to support custom port to connect to server
  Port can be set via new $ActionOmmysqlServerPort config directive
  Note: this was a very minor change and thus deemed appropriate to be
  done in the stable release.
- bugfix: misspelled config directive, previously was
  $MainMsgQueueWorkeTimeoutrThreadShutdown, is now
  $MainMsgQueueWorkerTimeoutThreadShutdown. Note that the misspelled
  directive is not preserved - if the misspelled directive was used
  (which I consider highly unlikely), the config file must be changed.
  Thanks to lperr for reporting the bug.
- disabled flow control for imuxsock, as it could cause system hangs
  under some circumstances. The devel (3.21.3 and above) will
  re-enable it and provide enhanced configurability to overcome the
  problems if they occur.
---------------------------------------------------------------------------
Version 3.18.2 (rgerhards), 2008-08-08
- merged in IPv6 forwarding address bugfix from v2-stable
---------------------------------------------------------------------------
Version 3.18.1 (rgerhards), 2008-07-21
- bugfix: potential segfault in creating message mutex in non-direct queue
  mode. rsyslogd segfaults on freeeBSD 7.0 (an potentially other platforms)
  if an action queue is running in any other mode than non-direct. The
  same problem can potentially be triggered by some main message queue
  settings. In any case, it will manifest during rsylog's startup. It is
  unlikely to happen after a successful startup (the only window of
  exposure may be a relatively seldom executed action running in queued
  mode). This has been corrected. Thank to HKS for point out the problem.
- bugfix: priority was incorrectly calculated on FreeBSD 7,
  because the LOG_MAKEPRI() C macro has a different meaning there (it
  is just a simple addition of faciltity and severity). I have changed
  this to use own, consistent, code for PRI calculation. [Backport from
  3.19.10]
- bugfix: remove PRI part from kernel message if it is present
  Thanks to Michael Biebl for reporting this bug
- bugfix: mark messages were not correctly written to text log files
  the markmessageinterval was not correctly propagated to all places
  where it was needed. This resulted in rsyslog using the default
  (20 minutes) in some code pathes, what looked to the user like mark
  messages were never written.
- added a new property replacer option "sp-if-no-1st-sp" to cover
  a problem with RFC 3164 based interpreation of tag separation. While
  it is a generic approach, it fixes a format problem introduced in
  3.18.0, where kernel messages no longer had a space after the tag.
  This is done by a modifcation of the default templates.
  Please note that this may affect some messages where there intentionally
  is no space between the tag and the first character of the message
  content. If so, this needs to be worked around via a specific
  template. However, we consider this scenario to be quite remote and,
  even if it exists, it is not expected that it will actually cause
  problems with log parsers (instead, we assume the new default template
  behaviour may fix previous problems with log parsers due to the 
  missing space).
- bugfix: imklog module was not correctly compiled for GNU/kFreeBSD.
  Thanks to Petr Salinger for the patch
- doc bugfix: property replacer options secpath-replace and
  secpath-drop were not documented
- doc bugfix: fixed some typos in rsyslog.conf man page
- fixed typo in source comment  - thanks to Rio Fujita
- some general cleanup (thanks to Michael Biebl)
---------------------------------------------------------------------------
Version 3.18.0 (rgerhards), 2008-07-11
- begun a new v3-stable based on former 3.17.4 beta plus patches to
  previous v3-stable
- bugfix in RainerScript: syntax error was not always detected
---------------------------------------------------------------------------
Version 3.17.5 (rgerhards), 2008-06-27
- added doc: howto set up a reliable connection to remote server via
  queued mode (and plain tcp protocol)
- bugfix: comments after actions were not properly treated. For some
  actions (e.g. forwarding), this could also lead to invalid configuration
---------------------------------------------------------------------------
Version 3.17.4 (rgerhards), 2008-06-16
- changed default for $KlogSymbolLookup to "off". The directive is
  also scheduled for removal in a later version. This was necessary
  because on kernels >= 2.6, the kernel does the symbol lookup itself. The
  imklog lookup logic then breaks the log message and makes it unusable.
---------------------------------------------------------------------------
Version 3.17.3 (rgerhards), 2008-05-28
- bugfix: imklog went into an endless loop if a PRI value was inside
  a kernel log message (unusual case under Linux, frequent under BSD)
---------------------------------------------------------------------------
Version 3.17.2 (rgerhards), 2008-05-04
- this version is the new beta, based on 3.17.1 devel feature set
- merged in imklog bug fix from v3-stable (3.16.1)
---------------------------------------------------------------------------
Version 3.17.1 (rgerhards), 2008-04-15
- removed dependency on MAXHOSTNAMELEN as much as it made sense.
  GNU/Hurd does not define it (because it has no limit), and we have taken
  care for cases where it is undefined now. However, some very few places
  remain where IMHO it currently is not worth fixing the code. If it is
  not defined, we have used a generous value of 1K, which is above IETF
  RFC's on hostname length at all. The memory consumption is no issue, as
  there are only a handful of this buffers allocated *per run* -- that's
  also the main reason why we consider it not worth to be fixed any further.
- enhanced legacy syslog parser to handle slightly malformed messages
  (with a space in front of the timestamp) - at least HP procurve is
  known to do that and I won't outrule that others also do it. The 
  change looks quite unintrusive and so we added it to the parser.
- implemented klogd functionality for BSD
- implemented high precision timestamps for the kernel log. Thanks to
  Michael Biebl for pointing out that the kernel log did not have them.
- provided ability to discard non-kernel messages if they are present
  in the kernel log (seems to happen on BSD)
- implemented $KLogInternalMsgFacility config directive
- implemented $KLogPermitNonKernelFacility config directive
Plus a number of bugfixes that were applied to v3-stable and beta
branches (not mentioned here in detail).
---------------------------------------------------------------------------
Version 3.17.0 (rgerhards), 2008-04-08
- added native ability to send mail messages
- removed no longer needed file relptuil.c/.h
- added $ActionExecOnlyOnceEveryInterval config directive
- bugfix: memory leaks in script engine
- bugfix: zero-length strings were not supported in object
  deserializer
- properties are now case-insensitive everywhere (script, filters,
  templates)
- added the capability to specify a processing (actually dequeue)
  timeframe with queues - so things can be configured to be done
  at off-peak hours
- We have removed the 32 character size limit (from RFC3164) on the
  tag. This had bad effects on existing envrionments, as sysklogd didn't
  obey it either (probably another bug in RFC3164...). We now receive
  the full size, but will modify the outputs so that only 32 characters
  max are used by default. If you need large tags in the output, you need
  to provide custom templates.
- changed command line processing. -v, -M, -c options are now parsed
  and processed before all other options. Inter-option dependencies
  have been relieved. Among others, permits to specify intial module
  load path via -M only (not the environment) which makes it much
  easier to work with non-standard module library locations. Thanks
  to varmojfekoj for suggesting this change. Matches bugzilla bug 55.
- bugfix: some messages were emited without hostname
Plus a number of bugfixes that were applied to v3-stable and beta
branches (not mentioned here in detail).
---------------------------------------------------------------------------
Version 3.16.3 (rgerhards), 2008-07-11
- updated information on rsyslog packages
- bugfix: memory leak in disk-based queue modes
---------------------------------------------------------------------------
Version 3.16.2 (rgerhards), 2008-06-25
- fixed potential segfault due to invalid call to cfsysline
  thanks to varmojfekoj for the patch
- bugfix: some whitespaces where incorrectly not ignored when parsing
  the config file. This is now corrected. Thanks to Michael Biebl for
  pointing out the problem.
---------------------------------------------------------------------------
Version 3.16.1 (rgerhards), 2008-05-02
- fixed a bug in imklog which lead to startup problems (including
  segfault) on some platforms under some circumsances. Thanks to
  Vieri for reporting this bug and helping to troubleshoot it.
---------------------------------------------------------------------------
Version 3.16.0 (rgerhards), 2008-04-24
- new v3-stable (3.16.x) based on beta 3.15.x (RELP support)
- bugfix: omsnmp had a too-small sized buffer for hostname+port. This
  could not lead to a segfault, as snprintf() was used, but could cause
  some trouble with extensively long hostnames.
- applied patch from Tiziano Müller to remove some compiler warnings
- added gssapi overview/howto thanks to Peter Vrabec
- changed some files to grant LGPLv3 extended persmissions on top of GPLv3
  this also is the first sign of something that will evolve into a
  well-defined "rsyslog runtime library"
---------------------------------------------------------------------------
Version 3.15.1 (rgerhards), 2008-04-11
- bugfix: some messages were emited without hostname
- disabled atomic operations for the time being because they introduce some
  cross-platform trouble - need to see how to fix this in the best 
  possible way
- bugfix: zero-length strings were not supported in object
  deserializer
- added librelp check via PKG_CHECK thanks to Michael Biebl's patch
- file relputil.c deleted, is not actually needed
- added more meaningful error messages to rsyslogd (when some errors
  happens during startup)
- bugfix: memory leaks in script engine
- bugfix: $hostname and $fromhost in RainerScript did not work
This release also includes all changes applied to the stable versions
up to today.
---------------------------------------------------------------------------
Version 3.15.0 (rgerhards), 2008-04-01
- major new feature: imrelp/omrelp support reliable delivery of syslog
  messages via the RELP protocol and librelp (http://www.librelp.com).
  Plain tcp syslog, so far the best reliability solution, can lose
  messages when something goes wrong or a peer goes down. With RELP,
  this can no longer happen. See imrelp.html for more details.
- bugfix: rsyslogd was no longer build by default; man pages are 
  only installed if corresponding option is selected. Thanks to
  Michael Biebl for pointing these problems out.
---------------------------------------------------------------------------
Version 3.14.2 (rgerhards), 2008-04-09
- bugfix: segfault with expression-based filters
- bugfix: omsnmp did not deref errmsg object on exit (no bad effects caused)
- some cleanup
- bugfix: imklog did not work well with kernel 2.6+. Thanks to Peter
  Vrabec for patching it based on the development in sysklogd - and thanks
  to the sysklogd project for upgrading klogd to support the new
  functionality
- some cleanup in imklog
- bugfix: potential segfault in imklog when kernel is compiled without
  /proc/kallsyms and the file System.map is missing. Thanks to
  Andrea Morandi for pointing it out and suggesting a fix.
- bugfixes, credits to varmojfekoj:
  * reset errno before printing a warning message
  * misspelled directive name in code processing legacy options
- bugfix: some legacy options not correctly interpreted - thanks to
  varmojfekoj for the patch
- improved detection of modules being loaded more than once
  thanks to varmojfekoj for the patch
---------------------------------------------------------------------------
Version 3.14.1 (rgerhards), 2008-04-04
- bugfix: some messages were emited without hostname
- bugfix: rsyslogd was no longer build by default; man pages are 
  only installed if corresponding option is selected. Thanks to
  Michael Biebl for pointing these problems out.
- bugfix: zero-length strings were not supported in object
  deserializer
- disabled atomic operations for this stable build as it caused
  platform problems
- bugfix: memory leaks in script engine
- bugfix: $hostname and $fromhost in RainerScript did not work
- bugfix: some memory leak when queue is runing in disk mode
- man pages improved thanks to varmofekoj and Peter Vrabec
- We have removed the 32 character size limit (from RFC3164) on the
  tag. This had bad effects on existing envrionments, as sysklogd didn't
  obey it either (probably another bug in RFC3164...). We now receive
  the full size, but will modify the outputs so that only 32 characters
  max are used by default. If you need large tags in the output, you need
  to provide custom templates.
- bugfix: some memory leak when queue is runing in disk mode
---------------------------------------------------------------------------
Version 3.14.0 (rgerhards), 2008-04-02
An interim version was accidently released to the web. It was named 3.14.0.
To avoid confusion, we have not assigned this version number to any
official release. If you happen to use 3.14.0, please update to 3.14.1.
---------------------------------------------------------------------------
Version 3.13.0-dev0 (rgerhards), 2008-03-31
- bugfix: accidently set debug option in 3.12.5 reset to production
  This option prevented dlclose() to be called. It had no real bad effects,
  as the modules were otherwise correctly deinitialized and dlopen()
  supports multiple opens of the same module without any memory footprint.
- removed --enable-mudflap, added --enable-valgrind ./configure setting
- bugfix: tcp receiver could segfault due to uninitialized variable
- docfix: queue doc had a wrong directive name that prevented max worker
  threads to be correctly set
- worked a bit on atomic memory operations to support problem-free
  threading (only at non-intrusive places)
- added a --enable/disable-rsyslogd configure option so that
  source-based packaging systems can build plugins without the need
  to compile rsyslogd
- some cleanup
- test of potential new version number scheme
---------------------------------------------------------------------------
Version 3.12.5 (rgerhards), 2008-03-28
- changed default for "last message repeated n times", which is now
  off by default
- implemented backward compatibility commandline option parsing
- automatically generated compatibility config lines are now also
  logged so that a user can diagnose problems with them
- added compatibility mode for -a, -o and -p options
- compatibility mode processing finished
- changed default file output format to include high-precision timestamps
- added a buid-in template for previous syslogd file format
- added new $ActionFileDefaultTemplate directive
- added support for high-precision timestamps when receiving legacy
  syslog messages
- added new $ActionForwardDefaultTemplate directive
- added new $ActionGSSForwardDefaultTemplate directive
- added build-in templates for easier configuration
- bugfix: fixed small memory leak in tcpclt.c
- bugfix: fixed small memory leak in template regular expressions
- bugfix: regular expressions inside property replacer did not work
  properly
- bugfix: QHOUR and HHOUR properties were wrongly calculated
- bugfix: fixed memory leaks in stream class and imfile
- bugfix: $ModDir did invalid bounds checking, potential overlow in
  dbgprintf() - thanks to varmojfekoj for the patch
- bugfix: -t and -g legacy options max number of sessions had a wrong
  and much too high value
---------------------------------------------------------------------------
Version 3.12.4 (rgerhards), 2008-03-25
- Greatly enhanced rsyslogd's file write performance by disabling
  file syncing capability of output modules by default. This
  feature is usually not required, not useful and an extreme performance
  hit (both to rsyslogd as well as the system at large). Unfortunately,
  most users enable it by default, because it was most intuitive to enable
  it in plain old sysklogd syslog.conf format. There is now the
  $ActionFileEnableSync config setting which must be enabled in order to
  support syncing. By default it is off. So even if the old-format config
  lines request syncing, it is not done unless explicitely enabled. I am
  sure this is a very useful change and not a risk at all. I need to think
  if I undo it under compatibility mode, but currently this does not
  happen (I fear a lot of lazy users will run rsyslogd in compatibility
  mode, again bringing up this performance problem...).
- added flow control options to other input sources
- added $HHOUR and $QHOUR system properties - can be used for half- and
  quarter-hour logfile rotation
- changed queue's discard severities default value to 8 (do not discard)
  to prevent unintentional message loss
- removed a no-longer needed callback from the output module 
  interface. Results in reduced code complexity.
- bugfix/doc: removed no longer supported -h option from man page
- bugfix: imklog leaked several hundered KB on each HUP. Thanks to
  varmojfekoj for the patch
- bugfix: potential segfault on module unload. Thanks to varmojfekoj for
  the patch
- bugfix: fixed some minor memory leaks
- bugfix: fixed some slightly invalid memory accesses
- bugfix: internally generated messages had "FROMHOST" property not set
---------------------------------------------------------------------------
Version 3.12.3 (rgerhards), 2008-03-18
- added advanced flow control for congestion cases (mode depending on message
  source and its capablity to be delayed without bad side effects)
- bugfix: $ModDir should not be reset on $ResetConfig - this can cause a lot
  of confusion and there is no real good reason to do so. Also conflicts with
  the new -M option and environment setting.
- bugfix: TCP and GSSAPI framing mode variable was uninitialized, leading to
  wrong framing (caused, among others, interop problems)
- bugfix: TCP (and GSSAPI) octet-counted frame did not work correctly in all
  situations. If the header was split across two packet reads, it was invalidly
  processed, causing loss or modification of messages.
- bugfix: memory leak in imfile
- bugfix: duplicate public symbol in omfwd and omgssapi could lead to
  segfault. thanks to varmojfekoj for the patch.
- bugfix: rsyslogd aborted on sigup - thanks to varmojfekoj for the patch
- some more internal cleanup ;)
- begun relp modules, but these are not functional yet
- Greatly enhanced rsyslogd's file write performance by disabling
  file syncing capability of output modules by default. This
  feature is usually not required, not useful and an extreme performance
  hit (both to rsyslogd as well as the system at large). Unfortunately,
  most users enable it by default, because it was most intuitive to enable
  it in plain old sysklogd syslog.conf format. There is now a new config
  setting which must be enabled in order to support syncing. By default it
  is off. So even if the old-format config lines request syncing, it is
  not done unless explicitely enabled. I am sure this is a very useful
  change and not a risk at all. I need to think if I undo it under
  compatibility mode, but currently this does not happen (I fear a lot of
  lazy users will run rsyslogd in compatibility mode, again bringing up
  this performance problem...).
---------------------------------------------------------------------------
Version 3.12.2 (rgerhards), 2008-03-13
- added RSYSLOGD_MODDIR environment variable
- added -M rsyslogd option (allows to specify module directory location)
- converted net.c into a loadable library plugin
- bugfix: debug module now survives unload of loadable module when
  printing out function call data
- bugfix: not properly initialized data could cause several segfaults if
  there were errors in the config file - thanks to varmojfekoj for the patch
- bugfix: rsyslogd segfaulted when imfile read an empty line - thanks
  to Johnny Tan for an excellent bug report
- implemented dynamic module unload capability (not visible to end user)
- some more internal cleanup
- bugfix: imgssapi segfaulted under some conditions; this fix is actually
  not just a fix but a change in the object model. Thanks to varmojfekoj
  for providing the bug report, an initial fix and lots of good discussion
  that lead to where we finally ended up.
- improved session recovery when outbound tcp connection breaks, reduces
  probability of message loss at the price of a highly unlikely potential
  (single) message duplication
---------------------------------------------------------------------------
Version 3.12.1 (rgerhards), 2008-03-06
- added library plugins, which can be automatically loaded
- bugfix: actions were not correctly retried; caused message loss
- changed module loader to automatically add ".so" suffix if not
  specified (over time, this shall also ease portability of config
  files)
- improved debugging support; debug runtime options can now be set via
  an environment variable
- bugfix: removed debugging code that I forgot to remove before releasing
  3.12.0 (does not cause harm and happened only during startup)
- added support for the MonitorWare syslog MIB to omsnmp
- internal code improvements (more code converted into classes)
- internal code reworking of the imtcp/imgssapi module
- added capability to ignore client-provided timestamp on unix sockets and
  made this mode the default; this was needed, as some programs (e.g. sshd)
  log with inconsistent timezone information, what messes up the local
  logs (which by default don't even contain time zone information). This
  seems to be consistent with what sysklogd did for the past four years.
  Alternate behaviour may be desirable if gateway-like processes send
  messages via the local log slot - in this case, it can be enabled
  via the $InputUnixListenSocketIgnoreMsgTimestamp and
  $SystemLogSocketIgnoreMsgTimestamp config directives
- added ability to compile on HP UX; verified that imudp worked on HP UX;
  however, we are still in need of people trying out rsyslogd on HP UX,
  so it can not yet be assumed it runs there
- improved session recovery when outbound tcp connection breaks, reduces
  probability of message loss at the price of a highly unlikely potential
  (single) message duplication
---------------------------------------------------------------------------
Version 3.12.0 (rgerhards), 2008-02-28
- added full expression support for filters; filters can now contain
  arbitrary complex boolean, string and arithmetic expressions
---------------------------------------------------------------------------
Version 3.11.6 (rgerhards), 2008-02-27
- bugfix: gssapi libraries were still linked to rsyslog core, what should
  no longer be necessary. Applied fix by Michael Biebl to solve this.
- enabled imgssapi to be loaded side-by-side with imtcp
- added InputGSSServerPermitPlainTCP config directive
- split imgssapi source code somewhat from imtcp
- bugfix: queue cancel cleanup handler could be called with
  invalid pointer if dequeue failed
- bugfix: rsyslogd segfaulted on second SIGHUP
  tracker: http://bugzilla.adiscon.com/show_bug.cgi?id=38
- improved stability of queue engine
- bugfix: queue disk file were not properly persisted when 
  immediately after closing an output file rsyslog was stopped
  or huped (the new output file open must NOT have happend at
  that point) - this lead to a sparse and invalid queue file
  which could cause several problems to the engine (unpredictable
  results). This situation should have happened only in very
  rare cases. tracker: http://bugzilla.adiscon.com/show_bug.cgi?id=40
- bugfix: during queue shutdown, an assert invalidly triggered when
  the primary queue's DA worker was terminated while the DA queue's
  regular worker was still executing. This could result in a segfault
  during shutdown.
  tracker: http://bugzilla.adiscon.com/show_bug.cgi?id=41
- bugfix: queue properties sizeOnDisk, bytesRead were persisted to 
  disk with wrong data type (long instead of int64) - could cause
  problems on 32 bit machines
- bugfix: queue aborted when it was shut down, DA-enabled, DA mode
  was just initiated but not fully initialized (a race condition)
- bugfix: imfile could abort under extreme stress conditions
  (when it was terminated before it could open all of its
  to be monitored files)
- applied patch from varmojfekoj to fix an issue with compatibility 
  mode and default module directories (many thanks!):
  I've also noticed a bug in the compatibility code; the problem is that 
  options are parsed before configuration file so options which need a 
  module to be loaded will currently ignore any $moddir directive. This 
  can be fixed by moving legacyOptsHook() after config file parsing. 
  (see the attached patch) This goes against the logical order of 
  processing, but the legacy options are only few and it doesn't seem to 
  be a problem.
- bugfix: object property deserializer did not handle negative numbers
---------------------------------------------------------------------------
Version 3.11.5 (rgerhards), 2008-02-25
- new imgssapi module, changed imtcp module - this enables to load/package
  GSSAPI support separately - thanks to varmojfekoj for the patch
- compatibility mode (the -c option series) is now at least partly
  completed - thanks to varmojfekoj for the patch
- documentation for imgssapi and imtcp added
- duplicate $ModLoad's for the same module are now detected and
  rejected -- thanks to varmojfekoj for the patch
---------------------------------------------------------------------------
Version 3.11.4 (rgerhards), 2008-02-21
- bugfix: debug.html was missing from release tarball - thanks to Michael
  Biebl for bringing this to my attention
- some internal cleanup on the stringbuf object calling interface
- general code cleanup and further modularization
- $MainMessageQueueDiscardSeverity can now also handle textual severities
  (previously only integers)
- bugfix: message object was not properly synchronized when the 
  main queue had a single thread and non-direct action queues were used
- some documentation improvements
---------------------------------------------------------------------------
Version 3.11.3 (rgerhards), 2008-02-18
- fixed a bug in imklog which lead to duplicate message content in
  kernel logs
- added support for better plugin handling in libdbi (we contributed
  a patch to do that, we just now need to wait for the next libdbi
  version)
- bugfix: fixed abort when invalid template was provided to an action
  bug http://bugzilla.adiscon.com/show_bug.cgi?id=4
- re-instantiated SIGUSR1 function; added SIGUSR2 to generate debug
  status output
- added some documentation on runtime-debug settings
- slightly improved man pages for novice users
---------------------------------------------------------------------------
Version 3.11.2 (rgerhards), 2008-02-15
- added the capability to monitor text files and process their content
  as syslog messages (including forwarding)
- added support for libdbi, a database abstraction layer. rsyslog now
  also supports the following databases via dbi drivers:
  * Firebird/Interbase
  * FreeTDS (access to MS SQL Server and Sybase)
  * SQLite/SQLite3
  * Ingres (experimental)
  * mSQL (experimental)
  * Oracle (experimental)
  Additional drivers may be provided by the libdbi-drivers project, which
  can be used by rsyslog as soon as they become available.
- removed some left-over unnecessary dbgprintf's (cluttered screen,
  cosmetic)
- doc bugfix: html documentation for omsnmp was missing
---------------------------------------------------------------------------
Version 3.11.1 (rgerhards), 2008-02-12
- SNMP trap sender added thanks to Andre Lorbach (omsnmp)
- added input-plugin interface specification in form of a (copy) template
  input module
- applied documentation fix by Michael Biebl -- many thanks!
- bugfix: immark did not have MARK flags set...
- added x-info field to rsyslogd startup/shutdown message. Hopefully
  points users to right location for further info (many don't even know
  they run rsyslog ;))
- bugfix: trailing ":" of tag was lost while parsing legacy syslog messages
  without timestamp - thanks to Anders Blomdell for providing a patch!
- fixed a bug in stringbuf.c related to STRINGBUF_TRIM_ALLOCSIZE, which
  wasn't supposed to be used with rsyslog. Put a warning message up that
  tells this feature is not tested and probably not worth the effort.
  Thanks to Anders Blomdell fro bringing this to our attention
- somewhat improved performance of string buffers
- fixed bug that caused invalid treatment of tabs (HT) in rsyslog.conf
- bugfix: setting for $EscapeCopntrolCharactersOnReceive was not 
  properly initialized
- clarified usage of space-cc property replacer option
- improved abort diagnostic handler
- some initial effort for malloc/free runtime debugging support
- bugfix: using dynafile actions caused rsyslogd abort
- fixed minor man errors thanks to Michael Biebl
---------------------------------------------------------------------------
Version 3.11.0 (rgerhards), 2008-01-31
- implemented queued actions
- implemented simple rate limiting for actions
- implemented deliberate discarding of lower priority messages over higher
  priority ones when a queue runs out of space
- implemented disk quotas for disk queues
- implemented the $ActionResumeRetryCount config directive
- added $ActionQueueFilename config directive
- added $ActionQueueSize config directive
- added $ActionQueueHighWaterMark config directive
- added $ActionQueueLowWaterMark config directive
- added $ActionQueueDiscardMark config directive
- added $ActionQueueDiscardSeverity config directive
- added $ActionQueueCheckpointInterval config directive
- added $ActionQueueType config directive
- added $ActionQueueWorkerThreads config directive
- added $ActionQueueTimeoutshutdown config directive
- added $ActionQueueTimeoutActionCompletion config directive
- added $ActionQueueTimeoutenQueue config directive
- added $ActionQueueTimeoutworkerThreadShutdown config directive
- added $ActionQueueWorkerThreadMinimumMessages config directive
- added $ActionQueueMaxFileSize config directive
- added $ActionQueueSaveonShutdown config directive
- addded $ActionQueueDequeueSlowdown config directive
- addded $MainMsgQueueDequeueSlowdown config directive
- bugfix: added forgotten docs to package
- improved debugging support
- fixed a bug that caused $MainMsgQueueCheckpointInterval to work incorrectly
- when a long-running action needs to be cancelled on shutdown, the message
  that was processed by it is now preserved. This finishes support for
  guaranteed delivery of messages (if the output supports it, of course)
- fixed bug in output module interface, see
  http://sourceforge.net/tracker/index.php?func=detail&aid=1881008&group_id=123448&atid=696552
- changed the ommysql output plugin so that the (lengthy) connection
  initialization now takes place in message processing. This works much
  better with the new queued action mode (fast startup)
- fixed a bug that caused a potential hang in file and fwd output module
  varmojfekoj provided the patch - many thanks!
- bugfixed stream class offset handling on 32bit platforms
---------------------------------------------------------------------------
Version 3.10.3 (rgerhards), 2008-01-28
- fixed a bug with standard template definitions (not a big deal) - thanks
  to varmojfekoj for spotting it
- run-time instrumentation added
- implemented disk-assisted queue mode, which enables on-demand disk
  spooling if the queue's in-memory queue is exhausted
- implemented a dynamic worker thread pool for processing incoming
  messages; workers are started and shut down as need arises
- implemented a run-time instrumentation debug package
- implemented the $MainMsgQueueSaveOnShutdown config directive
- implemented the $MainMsgQueueWorkerThreadMinimumMessages config directive
- implemented the $MainMsgQueueTimeoutWorkerThreadShutdown config directive
---------------------------------------------------------------------------
Version 3.10.2 (rgerhards), 2008-01-14
- added the ability to keep stop rsyslogd without the need to drain
  the main message queue. In disk queue mode, rsyslog continues to
  run from the point where it stopped. In case of a system failure, it
  continues to process messages from the last checkpoint.
- fixed a bug that caused a segfault on startup when no $WorkDir directive
  was specified in rsyslog.conf
- provided more fine-grain control over shutdown timeouts and added a
  way to specify the enqueue timeout when the main message queue is full
- implemented $MainMsgQueueCheckpointInterval config directive
- implemented $MainMsgQueueTimeoutActionCompletion config directive
- implemented $MainMsgQueueTimeoutEnqueue config directive
- implemented $MainMsgQueueTimeoutShutdown config directive
---------------------------------------------------------------------------
Version 3.10.1 (rgerhards), 2008-01-10
- implemented the "disk" queue mode. However, it currently is of very
  limited use, because it does not support persistence over rsyslogd
  runs. So when rsyslogd is stopped, the queue is drained just as with
  the in-memory queue modes. Persistent queues will be a feature of
  the next release.
- performance-optimized string class, should bring an overall improvement
- fixed a memory leak in imudp -- thanks to varmojfekoj for the patch
- fixed a race condition that could lead to a rsyslogd hang when during
  HUP or termination
- done some doc updates
- added $WorkDirectory config directive
- added $MainMsgQueueFileName config directive
- added $MainMsgQueueMaxFileSize config directive
---------------------------------------------------------------------------
Version 3.10.0 (rgerhards), 2008-01-07
- implemented input module interface and initial input modules
- enhanced threading for input modules (each on its own thread now)
- ability to bind UDP listeners to specific local interfaces/ports and
  ability to run multiple of them concurrently
- added ability to specify listen IP address for UDP syslog server
- license changed to GPLv3
- mark messages are now provided by loadble module immark
- rklogd is no longer provided. Its functionality has now been taken over
  by imklog, a loadable input module. This offers a much better integration
  into rsyslogd and makes sure that the kernel logger process is brought
  up and down at the appropriate times
- enhanced $IncludeConfig directive to support wildcard characters
  (thanks to Michael Biebl)
- all inputs are now implemented as loadable plugins
- enhanced threading model: each input module now runs on its own thread
- enhanced message queue which now supports different queueing methods
  (among others, this can be used for performance fine-tuning)
- added a large number of new configuration directives for the new
  input modules
- enhanced multi-threading utilizing a worker thread pool for the
  main message queue
- compilation without pthreads is no longer supported
- much cleaner code due to new objects and removal of single-threading
  mode
---------------------------------------------------------------------------
Version 2.0.8 V2-STABLE (rgerhards), 2008-??-??
- bugfix: ompgsql did not detect problems in sql command execution
  this could cause loss of messages. The handling was correct if the
  connection broke, but not if there was a problem with statement
  execution. The most probable case for such a case would be invalid
  sql inside the template, and this is now much easier to diagnose.
---------------------------------------------------------------------------
Version 2.0.7 V2-STABLE (rgerhards), 2008-04-14
- bugfix: the default for $DirCreateMode was 0644, and as such wrong.
  It has now been changed to 0700. For some background, please see
  http://lists.adiscon.net/pipermail/rsyslog/2009-April/001986.html
- bugfix: "$CreateDirs off" also disabled file creation
  Thanks to William Tisater for analyzing this bug and providing a patch.
  The actual code change is heavily based on William's patch.
- bugfix: memory leak in ompgsql
  Thanks to Ken for providing the patch
- bugfix: potential memory leak in msg.c
  This one did not surface yet and the issue was actually found due to
  a problem in v4 - but better fix it here, too
---------------------------------------------------------------------------
Version 2.0.6 V2-STABLE (rgerhards), 2008-08-07
- bugfix: memory leaks in rsyslogd, primarily in singlethread mode
  Thanks to Frederico Nunez for providing the fix
- bugfix: copy&paste error lead to dangling if - this caused a very minor
  issue with re-formatting a RFC3164 date when the message was invalidly
  formatted and had a colon immediately after the date. This was in the
  code for some years (even v1 had it) and I think it never had any
  effect at all in practice. Though, it should be fixed - but definitely
  nothing to worry about.
---------------------------------------------------------------------------
Version 2.0.6 V2-STABLE (rgerhards), 2008-08-07
- bugfix: IPv6 addresses could not be specified in forwarding actions
  New syntax @[addr]:port introduced to enable that. Root problem was IPv6
  addresses contain colons. (backport from 3.21.3)
---------------------------------------------------------------------------
Version 2.0.5 STABLE (rgerhards), 2008-05-15
- bugfix: regular expressions inside property replacer did not work
  properly
- adapted to liblogging 0.7.1+
---------------------------------------------------------------------------
Version 2.0.4 STABLE (rgerhards), 2008-03-27
- bugfix: internally generated messages had "FROMHOST" property not set
- bugfix: continue parsing if tag is oversize (discard oversize part) - thanks
  to mclaughlin77@gmail.com for the patch
- added $HHOUR and $QHOUR system properties - can be used for half- and
  quarter-hour logfile rotation
---------------------------------------------------------------------------
Version 2.0.3 STABLE (rgerhards), 2008-03-12
- bugfix: setting for $EscapeCopntrolCharactersOnReceive was not 
  properly initialized
- bugfix: resolved potential segfault condition on HUP (extremely
  unlikely to happen in practice), for details see tracker:
  http://bugzilla.adiscon.com/show_bug.cgi?id=38
- improved the man pages a bit - thanks to Michael Biebl for the patch
- bugfix: not properly initialized data could cause several segfaults if
  there were errors in the config file - thanks to varmojfekoj for the patch
---------------------------------------------------------------------------
Version 2.0.2 STABLE (rgerhards), 2008-02-12
- fixed a bug that could cause invalid string handling via strerror_r
  varmojfekoj provided the patch - many thanks!
- added x-info field to rsyslogd startup/shutdown message. Hopefully
  points users to right location for further info (many don't even know
  they run rsyslog ;))
- bugfix: suspended actions were not always properly resumed
  varmojfekoj provided the patch - many thanks!
- bugfix: errno could be changed during mark processing, leading to
  invalid error messages when processing inputs. Thank to varmojfekoj for
  pointing out this problem.
- bugfix: trailing ":" of tag was lost while parsing legacy syslog messages
  without timestamp - thanks to Anders Blomdell for providing a patch!
- bugfix (doc): misspelled config directive, invalid signal info
- applied some doc fixes from Michel Biebl and cleaned up some no longer
  needed files suggested by him
- cleaned up stringbuf.c to fix an annoyance reported by Anders Blomdell
- fixed bug that caused invalid treatment of tabs (HT) in rsyslog.conf
---------------------------------------------------------------------------
Version 2.0.1 STABLE (rgerhards), 2008-01-24
- fixed a bug in integer conversion - but this function was never called,
  so it is not really a useful bug fix ;)
- fixed a bug with standard template definitions (not a big deal) - thanks
  to varmojfekoj for spotting it
- fixed a bug that caused a potential hang in file and fwd output module
  varmojfekoj provided the patch - many thanks!
---------------------------------------------------------------------------
Version 2.0.0 STABLE (rgerhards), 2008-01-02
- re-release of 1.21.2 as STABLE with no modifications except some
  doc updates
---------------------------------------------------------------------------
Version 1.21.2 (rgerhards), 2007-12-28
- created a gss-api output module. This keeps GSS-API code and
  TCP/UDP code separated. It is also important for forward-
  compatibility with v3. Please note that this change breaks compatibility
  with config files created for 1.21.0 and 1.21.1 - this was considered
  acceptable.
- fixed an error in forwarding retry code (could lead to message corruption
  but surfaced very seldom)
- increased portability for older platforms (AI_NUMERICSERV moved)
- removed socket leak in omfwd.c
- cross-platform patch for GSS-API compile problem on some platforms
  thanks to darix for the patch!
---------------------------------------------------------------------------
Version 1.21.1 (rgerhards), 2007-12-23
- small doc fix for $IncludeConfig
- fixed a bug in llDestroy()
- bugfix: fixing memory leak when message queue is full and during
  parsing. Thanks to varmojfekoj for the patch.
- bugfix: when compiled without network support, unix sockets were
  not properply closed
- bugfix: memory leak in cfsysline.c/doGetWord() fixed
---------------------------------------------------------------------------
Version 1.21.0 (rgerhards), 2007-12-19
- GSS-API support for syslog/TCP connections was added. Thanks to
  varmojfekoj for providing the patch with this functionality
- code cleanup
- enhanced $IncludeConfig directive to support wildcard filenames
- changed some multithreading synchronization
---------------------------------------------------------------------------
Version 1.20.1 (rgerhards), 2007-12-12
- corrected a debug setting that survived release. Caused TCP connections
  to be retried unnecessarily often.
- When a hostname ACL was provided and DNS resolution for that name failed,
  ACL processing was stopped at that point. Thanks to mildew for the patch.
  Fedora Bugzilla: http://bugzilla.redhat.com/show_bug.cgi?id=395911
- fixed a potential race condition, see link for details:
  http://rgerhards.blogspot.com/2007/12/rsyslog-race-condition.html
  Note that the probability of problems from this bug was very remote
- fixed a memory leak that happend when PostgreSQL date formats were
  used
---------------------------------------------------------------------------
Version 1.20.0 (rgerhards), 2007-12-07
- an output module for postgres databases has been added. Thanks to
  sur5r for contributing this code
- unloading dynamic modules has been cleaned up, we now have a
  real implementation and not just a dummy "good enough for the time
  being".
- enhanced platform independence - thanks to Bartosz Kuzma and Michael
  Biebl for their very useful contributions
- some general code cleanup (including warnings on 64 platforms, only)
---------------------------------------------------------------------------
Version 1.19.12 (rgerhards), 2007-12-03
- cleaned up the build system (thanks to Michael Biebl for the patch)
- fixed a bug where ommysql was still not compiled with -pthread option
---------------------------------------------------------------------------
Version 1.19.11 (rgerhards), 2007-11-29
- applied -pthread option to build when building for multi-threading mode
  hopefully solves an issue with segfaulting
---------------------------------------------------------------------------
Version 1.19.10 (rgerhards), 2007-10-19
- introdcued the new ":modulename:" syntax for calling module actions
  in selector lines; modified ommysql to support it. This is primarily
  an aid for further modules and a prequisite to actually allow third
  party modules to be created.
- minor fix in slackware startup script, "-r 0" is now "-r0"
- updated rsyslogd doc set man page; now in html format
- undid creation of a separate thread for the main loop -- this did not
  turn out to be needed or useful, so reduce complexity once again.
- added doc fixes provided by Michael Biebl - thanks
---------------------------------------------------------------------------
Version 1.19.9 (rgerhards), 2007-10-12
- now packaging system which again contains all components in a single
  tarball
- modularized main() a bit more, resulting in less complex code
- experimentally added an additional thread - will see if that affects
  the segfault bug we experience on some platforms. Note that this change
  is scheduled to be removed again later.
---------------------------------------------------------------------------
Version 1.19.8 (rgerhards), 2007-09-27
- improved repeated message processing
- applied patch provided by varmojfekoj to support building ommysql
  in its own way (now also resides in a plugin subdirectory);
  ommysql is now a separate package
- fixed a bug in cvthname() that lead to message loss if part
  of the source hostname would have been dropped
- created some support for distributing ommysql together with the
  main rsyslog package. I need to re-think it in the future, but
  for the time being the current mode is best. I now simply include
  one additional tarball for ommysql inside the main distribution.
  I look forward to user feedback on how this should be done best. In the
  long term, a separate project should be spawend for ommysql, but I'd
  like to do that only after the plugin interface is fully stable (what
  it is not yet).
---------------------------------------------------------------------------
Version 1.19.7 (rgerhards), 2007-09-25
- added code to handle situations where senders send us messages ending with
  a NUL character. It is now simply removed. This also caused trailing LF
  reduction to fail, when it was followed by such a NUL. This is now also
  handled.
- replaced some non-thread-safe function calls by their thread-safe
  counterparts
- fixed a minor memory leak that occured when the %APPNAME% property was
  used (I think nobody used that in practice)
- fixed a bug that caused signal handlers in cvthname() not to be restored when
  a malicious pointer record was detected and processing of the message been
  stopped for that reason (this should be really rare and can not be related
  to the segfault bug we are hunting).
- fixed a bug in cvthname that lead to passing a wrong parameter - in
  practice, this had no impact.
- general code cleanup (e.g. compiler warnings, comments)
---------------------------------------------------------------------------
Version 1.19.6 (rgerhards), 2007-09-11
- applied patch by varmojfekoj to change signal handling to the new
  sigaction API set (replacing the depreciated signal() calls and its
  friends.
- fixed a bug that in --enable-debug mode caused an assertion when the
  discard action was used
- cleaned up compiler warnings
- applied patch by varmojfekoj to FIX a bug that could cause 
  segfaults if empty properties were processed using modifying
  options (e.g. space-cc, drop-cc)
- fixed man bug: rsyslogd supports -l option
---------------------------------------------------------------------------
Version 1.19.5 (rgerhards), 2007-09-07
- changed part of the CStr interface so that better error tracking
  is provided and the calling sequence is more intuitive (there were
  invalid calls based on a too-weired interface)
- (hopefully) fixed some remaining bugs rooted in wrong use of 
  the CStr class. These could lead to program abort.
- applied patch by varmojfekoj two fix two potential segfault situations
- added $ModDir config directive
- modified $ModLoad so that an absolute path may be specified as
  module name (e.g. /rsyslog/ommysql.so)
---------------------------------------------------------------------------
Version 1.19.4 (rgerhards/varmojfekoj), 2007-09-04
- fixed a number of small memory leaks - thanks varmojfekoj for patching
- fixed an issue with CString class that could lead to rsyslog abort
  in tplToString() - thanks varmojfekoj for patching
- added a man-version of the config file documenation - thanks to Michel
  Samia for providing the man file
- fixed bug: a template like this causes an infinite loop:
  $template opts,"%programname:::a,b%"
  thanks varmojfekoj for the patch
- fixed bug: case changing options crash freeing the string pointer
  because they modify it: $template opts2,"%programname::1:lowercase%"
  thanks varmojfekoj for the patch
---------------------------------------------------------------------------
Version 1.19.3 (mmeckelein/varmojfekoj), 2007-08-31
- small mem leak fixed (after calling parseSelectorAct) - Thx varmojkekoj
- documentation section "Regular File" und "Blocks" updated
- solved an issue with dynamic file generation - Once again many thanks
  to varmojfekoj
- the negative selector for program name filter (Blocks) does not work as
  expected - Thanks varmojfekoj for patching
- added forwarding information to sysklogd (requires special template)
  to config doc
---------------------------------------------------------------------------
Version 1.19.2 (mmeckelein/varmojfekoj), 2007-08-28
- a specifically formed message caused a segfault - Many thanks varmojfekoj
  for providing a patch
- a typo and a weird condition are fixed in msg.c - Thanks again
  varmojfekoj 
- on file creation the file was always owned by root:root. This is fixed
  now - Thanks ypsa for solving this issue
---------------------------------------------------------------------------
Version 1.19.1 (mmeckelein), 2007-08-22
- a bug that caused a high load when a TCP/UDP connection was closed is 
  fixed now - Thanks mildew for solving this issue
- fixed a bug which caused a segfault on reinit - Thx varmojfekoj for the
  patch
- changed the hardcoded module path "/lib/rsyslog" to $(pkglibdir) in order
  to avoid trouble e.g. on 64 bit platforms (/lib64) - many thanks Peter
  Vrabec and darix, both provided a patch for solving this issue
- enhanced the unloading of modules - thanks again varmojfekoj
- applied a patch from varmojfekoj which fixes various little things in
  MySQL output module
---------------------------------------------------------------------------
Version 1.19.0 (varmojfekoj/rgerhards), 2007-08-16
- integrated patch from varmojfekoj to make the mysql module a loadable one
  many thanks for the patch, MUCH appreciated
---------------------------------------------------------------------------
Version 1.18.2 (rgerhards), 2007-08-13
- fixed a bug in outchannel code that caused templates to be incorrectly
  parsed
- fixed a bug in ommysql that caused a wrong ";template" missing message
- added some code for unloading modules; not yet fully complete (and we do
  not yet have loadable modules, so this is no problem)
- removed debian subdirectory by request of a debian packager (this is a special
  subdir for debian and there is also no point in maintaining it when there
  is a debian package available - so I gladly did this) in some cases
- improved overall doc quality (some pages were quite old) and linked to
  more of the online resources.
- improved /contrib/delete_mysql script by adding a host option and some
  other minor modifications
---------------------------------------------------------------------------
Version 1.18.1 (rgerhards), 2007-08-08
- applied a patch from varmojfekoj which solved a potential segfault
  of rsyslogd on HUP
- applied patch from Michel Samia to fix compilation when the pthreads
  feature is disabled
- some code cleanup (moved action object to its own file set)
- add config directive $MainMsgQueueSize, which now allows to configure the
  queue size dynamically
- all compile-time settings are now shown in rsyslogd -v, not just the
  active ones
- enhanced performance a little bit more
- added config file directive $ActionResumeInterval
- fixed a bug that prevented compilation under debian sid
- added a contrib directory for user-contributed useful things
---------------------------------------------------------------------------
Version 1.18.0 (rgerhards), 2007-08-03
- rsyslog now supports fallback actions when an action did not work. This
  is a great feature e.g. for backup database servers or backup syslog
  servers
- modified rklogd to only change the console log level if -c is specified
- added feature to use multiple actions inside a single selector
- implemented $ActionExecOnlyWhenPreviousIsSuspended config directive
- error messages during startup are now spit out to the configured log
  destinations
---------------------------------------------------------------------------
Version 1.17.6 (rgerhards), 2007-08-01
- continued to work on output module modularization - basic stage of
  this work is now FINISHED
- fixed bug in OMSRcreate() - always returned SR_RET_OK
- fixed a bug that caused ommysql to always complain about missing
  templates
- fixed a mem leak in OMSRdestruct - freeing the object itself was
  forgotten - thanks to varmojfekoj for the patch
- fixed a memory leak in syslogd/init() that happend when the config
  file could not be read - thanks to varmojfekoj for the patch
- fixed insufficient memory allocation in addAction() and its helpers.
  The initial fix and idea was developed by mildew, I fine-tuned
  it a bit. Thanks a lot for the fix, I'd probably had pulled out my
  hair to find the bug...
- added output of config file line number when a parsing error occured
- fixed bug in objomsr.c that caused program to abort in debug mode with
  an invalid assertion (in some cases)
- fixed a typo that caused the default template for MySQL to be wrong.
  thanks to mildew for catching this.
- added configuration file command $DebugPrintModuleList and
  $DebugPrintCfSysLineHandlerList
- fixed an invalid value for the MARK timer - unfortunately, there was
  a testing aid left in place. This resulted in quite frequent MARK messages
- added $IncludeConfig config directive
- applied a patch from mildew to prevent rsyslogd from freezing under heavy
  load. This could happen when the queue was full. Now, we drop messages
  but rsyslogd remains active.
---------------------------------------------------------------------------
Version 1.17.5 (rgerhards), 2007-07-30
- continued to work on output module modularization
- fixed a missing file bug - thanks to Andrea Montanari for reporting
  this problem
- fixed a problem with shutting down the worker thread and freeing the
  selector_t list - this caused messages to be lost, because the
  message queue was not properly drained before the selectors got
  destroyed.
---------------------------------------------------------------------------
Version 1.17.4 (rgerhards), 2007-07-27
- continued to work on output module modularization
- fixed a situation where rsyslogd could create zombie processes
  thanks to mildew for the patch
- applied patch from Michel Samia to fix compilation when NOT
  compiled for pthreads
---------------------------------------------------------------------------
Version 1.17.3 (rgerhards), 2007-07-25
- continued working on output module modularization
- fixed a bug that caused rsyslogd to segfault on exit (and
  probably also on HUP), when there was an unsent message in a selector
  that required forwarding and the dns lookup failed for that selector
  (yes, it was pretty unlikely to happen;))
  thanks to varmojfekoj <varmojfekoj@gmail.com> for the patch
- fixed a memory leak in config file parsing and die()
  thanks to varmojfekoj <varmojfekoj@gmail.com> for the patch
- rsyslogd now checks on startup if it is capable to performa any work
  at all. If it cant, it complains and terminates
  thanks to Michel Samia for providing the patch!
- fixed a small memory leak when HUPing syslogd. The allowed sender
  list now gets freed. thanks to mildew for the patch.
- changed the way error messages in early startup are logged. They
  now do no longer use the syslogd code directly but are rather
  send to stderr.
---------------------------------------------------------------------------
Version 1.17.2 (rgerhards), 2007-07-23
- made the port part of the -r option optional. Needed for backward
  compatibility with sysklogd
- replaced system() calls with something more reasonable. Please note that
  this might break compatibility with some existing configuration files.
  We accept this in favour of the gained security.
- removed a memory leak that could occur if timegenerated was used in
  RFC 3164 format in templates
- did some preparation in msg.c for advanced multithreading - placed the
  hooks, but not yet any active code
- worked further on modularization
- added $ModLoad MySQL (dummy) config directive
- added DropTrailingLFOnReception config directive
---------------------------------------------------------------------------
Version 1.17.1 (rgerhards), 2007-07-20
- fixed a bug that caused make install to install rsyslogd and rklogd under
  the wrong names
- fixed bug that caused $AllowedSenders to handle IPv6 scopes incorrectly;
  also fixed but that could grabble $AllowedSender wildcards. Thanks to
  mildew@gmail.com for the patch
- minor code cleanup - thanks to Peter Vrabec for the patch
- fixed minimal memory leak on HUP (caused by templates)
  thanks to varmojfekoj <varmojfekoj@gmail.com> for the patch
- fixed another memory leak on HUPing and on exiting rsyslogd
  again thanks to varmojfekoj <varmojfekoj@gmail.com> for the patch
- code cleanup (removed compiler warnings)
- fixed portability bug in configure.ac - thanks to Bartosz Kuźma for patch
- moved msg object into its own file set
- added the capability to continue trying to write log files when the
  file system is full. Functionality based on patch by Martin Schulze
  to sysklogd package.
---------------------------------------------------------------------------
Version 1.17.0 (RGer), 2007-07-17
- added $RepeatedLineReduction config parameter
- added $EscapeControlCharactersOnReceive config parameter
- added $ControlCharacterEscapePrefix config parameter
- added $DirCreateMode config parameter
- added $CreateDirs config parameter
- added $DebugPrintTemplateList config parameter
- added $ResetConfigVariables config parameter
- added $FileOwner config parameter
- added $FileGroup config parameter
- added $DirOwner config parameter
- added $DirGroup config parameter
- added $FailOnChownFailure config parameter
- added regular expression support to the filter engine
  thanks to Michel Samia for providing the patch!
- enhanced $AllowedSender functionality. Credits to mildew@gmail.com for
  the patch doing that
  - added IPv6 support
  - allowed DNS hostnames
  - allowed DNS wildcard names
- added new option $DropMsgsWithMaliciousDnsPTRRecords
- added autoconf so that rfc3195d, rsyslogd and klogd are stored to /sbin
- added capability to auto-create directories with dynaFiles
---------------------------------------------------------------------------
Version 1.16.0 (RGer/Peter Vrabec), 2007-07-13 - The Friday, 13th Release ;)
- build system switched to autotools
- removed SYSV preprocessor macro use, replaced with autotools equivalents
- fixed a bug that caused rsyslogd to segfault when TCP listening was
  disabled and it terminated
- added new properties "syslogfacility-text" and "syslogseverity-text"
  thanks to varmojfekoj <varmojfekoj@gmail.com> for the patch
- added the -x option to disable hostname dns reslution
  thanks to varmojfekoj <varmojfekoj@gmail.com> for the patch
- begun to better modularize syslogd.c - this is an ongoing project; moved
  type definitions to a separate file
- removed some now-unused fields from struct filed
- move file size limit fields in struct field to the "right spot" (the file
  writing part of the union - f_un.f_file)
- subdirectories linux and solaris are no longer part of the distribution
  package. This is not because we cease support for them, but there are no
  longer any files in them after the move to autotools
---------------------------------------------------------------------------
Version 1.15.1 (RGer), 2007-07-10
- fixed a bug that caused a dynaFile selector to stall when there was
  an open error with one file 
- improved template processing for dynaFiles; templates are now only
  looked up during initialization - speeds up processing
- optimized memory layout in struct filed when compiled with MySQL
  support
- fixed a bug that caused compilation without SYSLOG_INET to fail
- re-enabled the "last message repeated n times" feature. This
  feature was not taken care of while rsyslogd evolved from sysklogd
  and it was more or less defunct. Now it is fully functional again.
- added system properties: $NOW, $YEAR, $MONTH, $DAY, $HOUR, $MINUTE
- fixed a bug in iovAsString() that caused a memory leak under stress
  conditions (most probably memory shortage). This was unlikely to
  ever happen, but it doesn't hurt doing it right
- cosmetic: defined type "uchar", change all unsigned chars to uchar
---------------------------------------------------------------------------
Version 1.15.0 (RGer), 2007-07-05
- added ability to dynamically generate file names based on templates
  and thus properties. This was a much-requested feature. It makes
  life easy when it e.g. comes to splitting files based on the sender
  address.
- added $umask and $FileCreateMode config file directives
- applied a patch from Bartosz Kuzma to compile cleanly under NetBSD
- checks for extra (unexpected) characters in system config file lines
  have been added
- added IPv6 documentation - was accidently missing from CVS
- begun to change char to unsigned char
---------------------------------------------------------------------------
Version 1.14.2 (RGer), 2007-07-03
** this release fixes all known nits with IPv6 **
- restored capability to do /etc/service lookup for "syslog"
  service when -r 0 was given
- documented IPv6 handling of syslog messages
- integrate patch from Bartosz Kuźma to make rsyslog compile under
  Solaris again (the patch replaced a strndup() call, which is not
  available under Solaris
- improved debug logging when waiting on select
- updated rsyslogd man page with new options (-46A)
---------------------------------------------------------------------------
Version 1.14.1 (RGer/Peter Vrabec), 2007-06-29
- added Peter Vrabec's patch for IPv6 TCP
- prefixed all messages send to stderr in rsyslogd with "rsyslogd: "
---------------------------------------------------------------------------
Version 1.14.0 (RGer/Peter Vrabec), 2007-06-28
- Peter Vrabec provided IPv6 for rsyslog, so we are now IPv6 enabled
  IPv6 Support is currently for UDP only, TCP is to come soon.
  AllowedSender configuration does not yet work for IPv6.
- fixed code in iovCreate() that broke C's strict aliasing rules 
- fixed some char/unsigned char differences that forced the compiler
  to spit out warning messages
- updated the Red Hat init script to fix a known issue (thanks to
  Peter Vrabec)
---------------------------------------------------------------------------
Version 1.13.5 (RGer), 2007-06-22
- made the TCP session limit configurable via command line switch
  now -t <port>,<max sessions>
- added man page for rklogd(8) (basically a copy from klogd, but now
  there is one...)
- fixed a bug that caused internal messages (e.g. rsyslogd startup) to
  appear without a tag.
- removed a minor memory leak that occurred when TAG processing requalified
  a HOSTNAME to be a TAG (and a TAG already was set).
- removed potential small memory leaks in MsgSet***() functions. There
  would be a leak if a property was re-set, something that happened
  extremely seldom.
---------------------------------------------------------------------------
Version 1.13.4 (RGer), 2007-06-18
- added a new property "PRI-text", which holds the PRI field in
  textual form (e.g. "syslog.info")
- added alias "syslogseverity" for "syslogpriority", which is a
  misleading property name that needs to stay for historical
  reasons (and backward-compatility)
- added doc on how to record PRI value in log file
- enhanced signal handling in klogd, including removal of an unsafe
  call to the logging system during signal handling
---------------------------------------------------------------------------
Version 1.13.3 (RGer), 2007-06-15
- create a version of syslog.c from scratch. This is now
  - highly optimized for rsyslog
  - removes an incompatible license problem as the original
    version had a BSD license with advertising clause
  - fixed in the regard that rklogd will continue to work when
    rsysogd has been restarted (the original version, as well
    as sysklogd, will remain silent then)
  - solved an issue with an extra NUL char at message end that the
    original version had
- applied some changes to klogd to care for the new interface
- fixed a bug in syslogd.c which prevented compiling under debian
---------------------------------------------------------------------------
Version 1.13.2 (RGer), 2007-06-13
- lib order in makefile patched to facilitate static linking - thanks
  to Bennett Todd for providing the patch
- Integrated a patch from Peter Vrabec (pvrabec@redheat.com):
  - added klogd under the name of rklogd (remove dependency on
    original sysklogd package
  - createDB.sql now in UTF
  - added additional config files for use on Red Hat
---------------------------------------------------------------------------
Version 1.13.1 (RGer), 2007-02-05
- changed the listen backlog limit to a more reasonable value based on
  the maximum number of TCP connections configurd (10% + 5) - thanks to Guy
  Standen for the hint (actually, the limit was 5 and that was a 
  left-over from early testing).
- fixed a bug in makefile which caused DB-support to be disabled when
  NETZIP support was enabled
- added the -e option to allow transmission of every message to remote
  hosts (effectively turns off duplicate message suppression)
- (somewhat) improved memory consumption when compiled with MySQL support
- looks like we fixed an incompatibility with MySQL 5.x and above software
  At least in one case, the remote server name was destroyed, leading to 
  a connection failure. The new, improved code does not have this issue and
  so we see this as solved (the new code is generally somewhat better, so
  there is a good chance we fixed this incompatibility).
---------------------------------------------------------------------------
Version 1.13.0 (RGer), 2006-12-19
- added '$' as ToPos proptery replacer specifier - means "up to the
  end of the string"
- property replacer option "escape-cc", "drop-cc" and "space-cc"  added
- changed the handling of \0 characters inside syslog messages. We now
  consistently escape them to "#000". This is somewhat recommended in
  the draft-ietf-syslog-protocol-19 draft. While the real recomendation
  is to not escape any characters at all, we can not do this without
  considerable modification of the code. So we escape it to "#000", which
  is consistent with a sample found in the Internet-draft.
- removed message glue logic (see printchopped() comment for details)
  Also caused removal of parts table and thus some improvements in
  memory usage.
- changed the default MAXLINE to 2048 to take care of recent syslog
  standardization efforts (can easily be changed in syslogd.c)
- added support for byte-counted TCP syslog messages (much like
  syslog-transport-tls-05 Internet Draft). This was necessary to
  support compression over TCP.
- added support for receiving compressed syslog messages
- added support for sending compressed syslog messages
- fixed a bug where the last message in a syslog/tcp stream was
  lost if it was not properly terminated by a LF character
---------------------------------------------------------------------------
Version 1.12.3 (RGer), 2006-10-04
- implemented some changes to support Solaris (but support is not
  yet complete)
- commented out (via #if 0) some methods that are currently not being use
  but should be kept for further us
- added (interim) -u 1 option to turn off hostname and tag parsing
- done some modifications to better support Fedora
- made the field delimiter inside property replace configurable via
  template
- fixed a bug in property replacer: if fields were used, the delimitor
  became part of the field. Up until now, this was barely noticable as 
  the delimiter as TAB only and thus invisible to a human. With other
  delimiters available now, it quickly showed up. This bug fix might cause
  some grief to existing installations if they used the extra TAB for
  whatever reasons - sorry folks... Anyhow, a solution is easy: just add
  a TAB character contstant into your template. Thus, there has no attempt
  been made to do this in a backwards-compatible way.
---------------------------------------------------------------------------
Version 1.12.2 (RGer), 2006-02-15
- fixed a bug in the RFC 3339 date formatter. An extra space was added
  after the actual timestamp
- added support for providing high-precision RFC3339 timestamps for
  (rsyslogd-)internally-generated messages
- very (!) experimental support for syslog-protocol internet draft
  added (the draft is experimental, the code is solid ;))
- added support for field-extracting in the property replacer
- enhanced the legacy-syslog parser so that it can interpret messages
  that do not contain a TIMESTAMP
- fixed a bug that caused the default socket (usually /dev/log) to be
  opened even when -o command line option was given
- fixed a bug in the Debian sample startup script - it caused rsyslogd
  to listen to remote requests, which it shouldn't by default
---------------------------------------------------------------------------
Version 1.12.1 (RGer), 2005-11-23
- made multithreading work with BSD. Some signal-handling needed to be
  restructured. Also, there might be a slight delay of up to 10 seconds
  when huping and terminating rsyslogd under BSD
- fixed a bug where a NULL-pointer was passed to printf() in logmsg().
- fixed a bug during "make install" where rc3195d was not installed
  Thanks to Bennett Todd for spotting this.
- fixed a bug where rsyslogd dumped core when no TAG was found in the
  received message
- enhanced message parser so that it can deal with missing hostnames
  in many cases (may not be totally fail-safe)
- fixed a bug where internally-generated messages did not have the correct
  TAG
---------------------------------------------------------------------------
Version 1.12.0 (RGer), 2005-10-26
- moved to a multi-threaded design. single-threading is still optionally
  available. Multi-threading is experimental!
- fixed a potential race condition. In the original code, marking was done
  by an alarm handler, which could lead to all sorts of bad things. This
  has been changed now. See comments in syslogd.c/domark() for details.
- improved debug output for property-based filters
- not a code change, but: I have checked all exit()s to make sure that
  none occurs once rsyslogd has started up. Even in unusual conditions
  (like low-memory conditions) rsyslogd somehow remains active. Of course,
  it might loose a message or two, but at least it does not abort and it
  can also recover when the condition no longer persists.
- fixed a bug that could cause loss of the last message received
  immediately before rsyslogd was terminated.
- added comments on thread-safety of global variables in syslogd.c
- fixed a small bug: spurios printf() when TCP syslog was used
- fixed a bug that causes rsyslogd to dump core on termination when one
  of the selector lines did not receive a message during the run (very
  unlikely)
- fixed an one-too-low memory allocation in the TCP sender. Could result
  in rsyslogd dumping core.
- fixed a bug with regular expression support (thanks to Andres Riancho)
- a little bit of code restructuring (especially main(), which was
  horribly large)
---------------------------------------------------------------------------
Version 1.11.1 (RGer), 2005-10-19
- support for BSD-style program name and host blocks
- added a new property "programname" that can be used in templates
- added ability to specify listen port for rfc3195d
- fixed a bug that rendered the "startswith" comparison operation
  unusable.
- changed more functions to "static" storage class to help compiler
  optimize (should have been static in the first place...)
- fixed a potential memory leak in the string buffer class destructor.
  As the destructur was previously never called, the leak did not actually
  appear.
- some internal restructuring in anticipation/preparation of minimal
  multi-threading support
- rsyslogd still shares some code with the sysklogd project. Some patches
  for this shared code have been brought over from the sysklogd CVS.
---------------------------------------------------------------------------
Version 1.11.0 (RGer), 2005-10-12
- support for receiving messages via RFC 3195; added rfc3195d for that
  purpose
- added an additional guard to prevent rsyslogd from aborting when the
  2gb file size limit is hit. While a user can configure rsyslogd to
  handle such situations, it would abort if that was not done AND large
  file support was not enabled (ok, this is hopefully an unlikely scenario)
- fixed a bug that caused additional Unix domain sockets to be incorrectly
  processed - could lead to message loss in extreme cases
---------------------------------------------------------------------------
Version 1.10.2 (RGer), 2005-09-27
- added comparison operations in property-based filters:
  * isequal
  * startswith
- added ability to negate all property-based filter comparison operations
  by adding a !-sign right in front of the operation name
- added the ability to specify remote senders for UDP and TCP
  received messages. Allows to block all but well-known hosts
- changed the $-config line directives to be case-INsensitive
- new command line option -w added: "do not display warnings if messages
  from disallowed senders are received"
- fixed a bug that caused rsyslogd to dump core when the compare value
  was not quoted in property-based filters
- fixed a bug in the new CStr compare function which lead to invalid
  results (fortunately, this function was not yet used widely)
- added better support for "debugging" rsyslog.conf property filters
  (only if -d switch is given)
- changed some function definitions to static, which eventually enables
  some compiler optimizations
- fixed a bug in MySQL code; when a SQL error occured, rsyslogd could
  run in a tight loop. This was due to invalid sequence of error reporting
  and is now fixed.
---------------------------------------------------------------------------
Version 1.10.1 (RGer), 2005-09-23
- added the ability to execute a shell script as an action.
  Thanks to Bjoern Kalkbrenner for providing the code!
- fixed a bug in the MySQL code; due to the bug the automatic one-time
  retry after an error did not happen - this lead to error message in
  cases where none should be seen (e.g. after a MySQL restart)
- fixed a security issue with SQL-escaping in conjunction with
  non-(SQL-)standard MySQL features.
---------------------------------------------------------------------------
Version 1.10.0 (RGer), 2005-09-20
  REMINDER: 1.10 is the first unstable version if the 1.x series!
- added the capability to filter on any property in selector lines
  (not just facility and priority)
- changed stringbuf into a new counted string class
- added support for a "discard" action. If a selector line with
  discard (~ character) is found, no selector lines *after* that
  line will be processed.
- thanks to Andres Riancho, regular expression support has been
  added to the template engine
- added the FROMHOST property in the template processor, which could
  previously not be obtained. Thanks to Cristian Testa for pointing
  this out and even providing a fix.
- added display of compile-time options to -v output
- performance improvement for production build - made some checks
  to happen only during debug mode
- fixed a problem with compiling on SUSE and - while doing so - removed
  the socket call to set SO_BSDCOMPAT in cases where it is obsolete.
---------------------------------------------------------------------------
Version 1.0.4 (RGer), 2006-02-01
- a small but important fix: the tcp receiver had two forgotten printf's
  in it that caused a lot of unnecessary output to stdout. This was
  important enough to justify a new release
---------------------------------------------------------------------------
Version 1.0.3 (RGer), 2005-11-14
- added an additional guard to prevent rsyslogd from aborting when the
  2gb file size limit is hit. While a user can configure rsyslogd to
  handle such situations, it would abort if that was not done AND large
  file support was not enabled (ok, this is hopefully an unlikely scenario)
- fixed a bug that caused additional Unix domain sockets to be incorrectly
  processed - could lead to message loss in extreme cases
- applied some patches available from the sysklogd project to code
  shared from there
- fixed a bug that causes rsyslogd to dump core on termination when one
  of the selector lines did not receive a message during the run (very
  unlikely)
- fixed an one-too-low memory allocation in the TCP sender. Could result
  in rsyslogd dumping core.
- fixed a bug in the TCP sender that caused the retry logic to fail
  after an error or receiver overrun
- fixed a bug in init() that could lead to dumping core
- fixed a bug that could lead to dumping core when no HOSTNAME or no TAG
  was present in the syslog message
---------------------------------------------------------------------------
Version 1.0.2 (RGer), 2005-10-05
- fixed an issue with MySQL error reporting. When an error occured,
  the MySQL driver went into an endless loop (at least in most cases).
---------------------------------------------------------------------------
Version 1.0.1 (RGer), 2005-09-23
- fixed a security issue with SQL-escaping in conjunction with
  non-(SQL-)standard MySQL features.
---------------------------------------------------------------------------
Version 1.0.0 (RGer), 2005-09-12
- changed install doc to cover daily cron scripts - a trouble source
- added rc script for slackware (provided by Chris Elvidge - thanks!) 
- fixed a really minor bug in usage() - the -r option was still
  reported as without the port parameter
---------------------------------------------------------------------------
Version 0.9.8 (RGer), 2005-09-05
- made startup and shutdown message more consistent and included the
  pid, so that they can be easier correlated. Used syslog-protocol
  structured data format for this purpose.
- improved config info in startup message, now tells not only
  if it is listening remote on udp, but also for tcp. Also includes
  the port numbers. The previous startup message was misleading, because
  it did not say "remote reception" if rsyslogd was only listening via
  tcp (but not via udp).
- added a "how can you help" document to the doc set
---------------------------------------------------------------------------
Version 0.9.7 (RGer), 2005-08-15
- some of the previous doc files (like INSTALL) did not properly
  reflect the changes to the build process and the new doc. Fixed
  that.
- changed syslogd.c so that when compiled without database support,
  an error message is displayed when a database action is detected
  in the config file (previously this was used as an user rule ;))
- fixed a bug in the os-specific Makefiles which caused MySQL
  support to not be compiled, even if selected
---------------------------------------------------------------------------
Version 0.9.6 (RGer), 2005-08-09
- greatly enhanced documentation. Now available in html format in
  the "doc" folder and FreeBSD. Finally includes an install howto.
- improved MySQL error messages a little - they now show up as log
  messages, too (formerly only in debug mode)
- added the ability to specify the listen port for udp syslog.
  WARNING: This introduces an incompatibility. Formerly, udp
  syslog was enabled by the -r command line option. Now, it is
  "-r [port]", which is consistent with the tcp listener. However,
  just -r will now return an error message.
- added sample startup scripts for Debian and FreeBSD
- added support for easy feature selection in the makefile. Un-
  fortunately, this also means I needed to spilt the make file
  for different OS and distros. There are some really bad syntax
  differences between FreeBSD and Linux make.
---------------------------------------------------------------------------
Version 0.9.5 (RGer), 2005-08-01
- the "semicolon bug" was actually not (fully) solved in 0.9.4. One
  part of the bug was solved, but another still existed. This one
  is fixed now, too.
- the "semicolon bug" actually turned out to be a more generic bug.
  It appeared whenever an invalid template name was given. With some
  selector actions, rsyslogd dumped core, with other it "just" had
  a small ressource leak with others all worked well. These anomalies
  are now fixed. Note that they only appeared during system initaliziation
  once the system was running, nothing bad happened.
- improved error reporting for template errors on startup. They are now
  shown on the console and the start-up tty. Formerly, they were only
  visible in debug mode.
- support for multiple instances of rsyslogd on a single machine added
- added new option "-o" --> omit local unix domain socket. This option
  enables rsyslogd NOT to listen to the local socket. This is most
  helpful when multiple instances of rsyslogd (or rsyslogd and another
  syslogd) shall run on a single system.
- added new option "-i <pidfile>" which allows to specify the pidfile.
  This is needed when multiple instances of rsyslogd are to be run.
- the new project home page is now online at www.rsyslog.com
---------------------------------------------------------------------------
Version 0.9.4 (RGer), 2005-07-25
- finally added the TCP sender. It now supports non-blocking mode, no
  longer disabling message reception during connect. As it is now, it
  is usable in production. The code could be more sophisticated, but
  I've kept it short in anticipation of the move to liblogging, which
  will lead to the removal of the code just written ;)
- the "exiting on signal..." message still had the "syslogd" name in 
  it. Changed this to "rsyslogd", as we do not have a large user base
  yet, this should pose no problem.
- fixed "the semiconlon" bug. rsyslogd dumped core if a write-db action
  was specified but no semicolon was given after the password (an empty
  template was ok, but the semicolon needed to be present).
- changed a default for traditional output format. During testing, it
  was seen that the timestamp written to file in default format was
  the time of message reception, not the time specified in the TIMESTAMP
  field of the message itself. Traditionally, the message TIMESTAMP is
  used and this has been changed now.
---------------------------------------------------------------------------
Version 0.9.3 (RGer), 2005-07-19
- fixed a bug in the message parser. In June, the RFC 3164 timestamp
  was not correctly parsed (yes, only in June and some other months,
  see the code comment to learn why...)
- added the ability to specify the destination port when forwarding
  syslog messages (both for TCP and UDP)
- added an very experimental TCP sender (activated by
  @@machine:port in config). This is not yet for production use. If
  the receiver is not alive, rsyslogd will wait quite some time until
  the connection request times out, which most probably leads to
  loss of incoming messages.

---------------------------------------------------------------------------
Version 0.9.2 (RGer), around 2005-07-06
- I intended to change the maxsupported message size to 32k to
  support IHE - but given the memory inefficiency in the usual use
  cases, I have not done this. I have, however, included very
  specific instructions on how to do this in the source code. I have
  also done some testing with 32k messages, so you can change the
  max size without taking too much risk.
- added a syslog/tcp receiver; we now can receive messages via
  plain tcp, but we can still send only via UDP. The syslog/tcp
  receiver is the primary enhancement of this release.
- slightly changed some error messages that contained a spurios \n at
  the end of the line (which gives empty lines in your log...)

---------------------------------------------------------------------------
Version 0.9.1 (RGer)
- fixed code so that it compiles without errors under FreeBSD
- removed now unused function "allocate_log()" from syslogd.c
- changed the make file so that it contains more defines for
  different environments (in the long term, we need a better
  system for disabling/enabling features...)
- changed some printf's printing off_t types to %lld and
  explicit (long long) casts. I tried to figure out the exact type,
  but did not succeed in this. In the worst case, ultra-large peta-
  byte files will now display funny informational messages on rollover,
  something I think we can live with for the neersion 3.11.2 (rgerhards), 2008-02-??
---------------------------------------------------------------------------
Version 3.11.1 (rgerhards), 2008-02-12
- SNMP trap sender added thanks to Andre Lorbach (omsnmp)
- added input-plugin interface specification in form of a (copy) template
  input module
- applied documentation fix by Michael Biebl -- many thanks!
- bugfix: immark did not have MARK flags set...
- added x-info field to rsyslogd startup/shutdown message. Hopefully
  points users to right location for further info (many don't even know
  they run rsyslog ;))
- bugfix: trailing ":" of tag was lost while parsing legacy syslog messages
  without timestamp - thanks to Anders Blomdell for providing a patch!
- fixed a bug in stringbuf.c related to STRINGBUF_TRIM_ALLOCSIZE, which
  wasn't supposed to be used with rsyslog. Put a warning message up that
  tells this feature is not tested and probably not worth the effort.
  Thanks to Anders Blomdell fro bringing this to our attention
- somewhat improved performance of string buffers
- fixed bug that caused invalid treatment of tabs (HT) in rsyslog.conf
- bugfix: setting for $EscapeCopntrolCharactersOnReceive was not 
  properly initialized
- clarified usage of space-cc property replacer option
- improved abort diagnostic handler
- some initial effort for malloc/free runtime debugging support
- bugfix: using dynafile actions caused rsyslogd abort
- fixed minor man errors thanks to Michael Biebl
---------------------------------------------------------------------------
Version 3.11.0 (rgerhards), 2008-01-31
- implemented queued actions
- implemented simple rate limiting for actions
- implemented deliberate discarding of lower priority messages over higher
  priority ones when a queue runs out of space
- implemented disk quotas for disk queues
- implemented the $ActionResumeRetryCount config directive
- added $ActionQueueFilename config directive
- added $ActionQueueSize config directive
- added $ActionQueueHighWaterMark config directive
- added $ActionQueueLowWaterMark config directive
- added $ActionQueueDiscardMark config directive
- added $ActionQueueDiscardSeverity config directive
- added $ActionQueueCheckpointInterval config directive
- added $ActionQueueType config directive
- added $ActionQueueWorkerThreads config directive
- added $ActionQueueTimeoutshutdown config directive
- added $ActionQueueTimeoutActionCompletion config directive
- added $ActionQueueTimeoutenQueue config directive
- added $ActionQueueTimeoutworkerThreadShutdown config directive
- added $ActionQueueWorkerThreadMinimumMessages config directive
- added $ActionQueueMaxFileSize config directive
- added $ActionQueueSaveonShutdown config directive
- addded $ActionQueueDequeueSlowdown config directive
- addded $MainMsgQueueDequeueSlowdown config directive
- bugfix: added forgotten docs to package
- improved debugging support
- fixed a bug that caused $MainMsgQueueCheckpointInterval to work incorrectly
- when a long-running action needs to be cancelled on shutdown, the message
  that was processed by it is now preserved. This finishes support for
  guaranteed delivery of messages (if the output supports it, of course)
- fixed bug in output module interface, see
  http://sourceforge.net/tracker/index.php?func=detail&aid=1881008&group_id=123448&atid=696552
- changed the ommysql output plugin so that the (lengthy) connection
  initialization now takes place in message processing. This works much
  better with the new queued action mode (fast startup)
- fixed a bug that caused a potential hang in file and fwd output module
  varmojfekoj provided the patch - many thanks!
- bugfixed stream class offset handling on 32bit platforms
---------------------------------------------------------------------------
Version 3.10.3 (rgerhards), 2008-01-28
- fixed a bug with standard template definitions (not a big deal) - thanks
  to varmojfekoj for spotting it
- run-time instrumentation added
- implemented disk-assisted queue mode, which enables on-demand disk
  spooling if the queue's in-memory queue is exhausted
- implemented a dynamic worker thread pool for processing incoming
  messages; workers are started and shut down as need arises
- implemented a run-time instrumentation debug package
- implemented the $MainMsgQueueSaveOnShutdown config directive
- implemented the $MainMsgQueueWorkerThreadMinimumMessages config directive
- implemented the $MainMsgQueueTimeoutWorkerThreadShutdown config directive
---------------------------------------------------------------------------
Version 3.10.2 (rgerhards), 2008-01-14
- added the ability to keep stop rsyslogd without the need to drain
  the main message queue. In disk queue mode, rsyslog continues to
  run from the point where it stopped. In case of a system failure, it
  continues to process messages from the last checkpoint.
- fixed a bug that caused a segfault on startup when no $WorkDir directive
  was specified in rsyslog.conf
- provided more fine-grain control over shutdown timeouts and added a
  way to specify the enqueue timeout when the main message queue is full
- implemented $MainMsgQueueCheckpointInterval config directive
- implemented $MainMsgQueueTimeoutActionCompletion config directive
- implemented $MainMsgQueueTimeoutEnqueue config directive
- implemented $MainMsgQueueTimeoutShutdown config directive
---------------------------------------------------------------------------
Version 3.10.1 (rgerhards), 2008-01-10
- implemented the "disk" queue mode. However, it currently is of very
  limited use, because it does not support persistence over rsyslogd
  runs. So when rsyslogd is stopped, the queue is drained just as with
  the in-memory queue modes. Persistent queues will be a feature of
  the next release.
- performance-optimized string class, should bring an overall improvement
- fixed a memory leak in imudp -- thanks to varmojfekoj for the patch
- fixed a race condition that could lead to a rsyslogd hang when during
  HUP or termination
- done some doc updates
- added $WorkDirectory config directive
- added $MainMsgQueueFileName config directive
- added $MainMsgQueueMaxFileSize config directive
---------------------------------------------------------------------------
Version 3.10.0 (rgerhards), 2008-01-07
- implemented input module interface and initial input modules
- enhanced threading for input modules (each on its own thread now)
- ability to bind UDP listeners to specific local interfaces/ports and
  ability to run multiple of them concurrently
- added ability to specify listen IP address for UDP syslog server
- license changed to GPLv3
- mark messages are now provided by loadble module immark
- rklogd is no longer provided. Its functionality has now been taken over
  by imklog, a loadable input module. This offers a much better integration
  into rsyslogd and makes sure that the kernel logger process is brought
  up and down at the appropriate times
- enhanced $IncludeConfig directive to support wildcard characters
  (thanks to Michael Biebl)
- all inputs are now implemented as loadable plugins
- enhanced threading model: each input module now runs on its own thread
- enhanced message queue which now supports different queueing methods
  (among others, this can be used for performance fine-tuning)
- added a large number of new configuration directives for the new
  input modules
- enhanced multi-threading utilizing a worker thread pool for the
  main message queue
- compilation without pthreads is no longer supported
- much cleaner code due to new objects and removal of single-threading
  mode
---------------------------------------------------------------------------
Version 2.0.1 STABLE (rgerhards), 2008-01-24
- fixed a bug in integer conversion - but this function was never called,
  so it is not really a useful bug fix ;)
- fixed a bug with standard template definitions (not a big deal) - thanks
  to varmojfekoj for spotting it
- fixed a bug that caused a potential hang in file and fwd output module
  varmojfekoj provided the patch - many thanks!
---------------------------------------------------------------------------
Version 2.0.0 STABLE (rgerhards), 2008-01-02
- re-release of 1.21.2 as STABLE with no modifications except some
  doc updates
---------------------------------------------------------------------------
Version 1.21.2 (rgerhards), 2007-12-28
- created a gss-api output module. This keeps GSS-API code and
  TCP/UDP code separated. It is also important for forward-
  compatibility with v3. Please note that this change breaks compatibility
  with config files created for 1.21.0 and 1.21.1 - this was considered
  acceptable.
- fixed an error in forwarding retry code (could lead to message corruption
  but surfaced very seldom)
- increased portability for older platforms (AI_NUMERICSERV moved)
- removed socket leak in omfwd.c
- cross-platform patch for GSS-API compile problem on some platforms
  thanks to darix for the patch!
---------------------------------------------------------------------------
Version 1.21.1 (rgerhards), 2007-12-23
- small doc fix for $IncludeConfig
- fixed a bug in llDestroy()
- bugfix: fixing memory leak when message queue is full and during
  parsing. Thanks to varmojfekoj for the patch.
- bugfix: when compiled without network support, unix sockets were
  not properply closed
- bugfix: memory leak in cfsysline.c/doGetWord() fixed
---------------------------------------------------------------------------
Version 1.21.0 (rgerhards), 2007-12-19
- GSS-API support for syslog/TCP connections was added. Thanks to
  varmojfekoj for providing the patch with this functionality
- code cleanup
- enhanced $IncludeConfig directive to support wildcard filenames
- changed some multithreading synchronization
---------------------------------------------------------------------------
Version 1.20.1 (rgerhards), 2007-12-12
- corrected a debug setting that survived release. Caused TCP connections
  to be retried unnecessarily often.
- When a hostname ACL was provided and DNS resolution for that name failed,
  ACL processing was stopped at that point. Thanks to mildew for the patch.
  Fedora Bugzilla: http://bugzilla.redhat.com/show_bug.cgi?id=395911
- fixed a potential race condition, see link for details:
  http://rgerhards.blogspot.com/2007/12/rsyslog-race-condition.html
  Note that the probability of problems from this bug was very remote
- fixed a memory leak that happend when PostgreSQL date formats were
  used
---------------------------------------------------------------------------
Version 1.20.0 (rgerhards), 2007-12-07
- an output module for postgres databases has been added. Thanks to
  sur5r for contributing this code
- unloading dynamic modules has been cleaned up, we now have a
  real implementation and not just a dummy "good enough for the time
  being".
- enhanced platform independence - thanks to Bartosz Kuzma and Michael
  Biebl for their very useful contributions
- some general code cleanup (including warnings on 64 platforms, only)
---------------------------------------------------------------------------
Version 1.19.12 (rgerhards), 2007-12-03
- cleaned up the build system (thanks to Michael Biebl for the patch)
- fixed a bug where ommysql was still not compiled with -pthread option
---------------------------------------------------------------------------
Version 1.19.11 (rgerhards), 2007-11-29
- applied -pthread option to build when building for multi-threading mode
  hopefully solves an issue with segfaulting
---------------------------------------------------------------------------
Version 1.19.10 (rgerhards), 2007-10-19
- introdcued the new ":modulename:" syntax for calling module actions
  in selector lines; modified ommysql to support it. This is primarily
  an aid for further modules and a prequisite to actually allow third
  party modules to be created.
- minor fix in slackware startup script, "-r 0" is now "-r0"
- updated rsyslogd doc set man page; now in html format
- undid creation of a separate thread for the main loop -- this did not
  turn out to be needed or useful, so reduce complexity once again.
- added doc fixes provided by Michael Biebl - thanks
---------------------------------------------------------------------------
Version 1.19.9 (rgerhards), 2007-10-12
- now packaging system which again contains all components in a single
  tarball
- modularized main() a bit more, resulting in less complex code
- experimentally added an additional thread - will see if that affects
  the segfault bug we experience on some platforms. Note that this change
  is scheduled to be removed again later.
---------------------------------------------------------------------------
Version 1.19.8 (rgerhards), 2007-09-27
- improved repeated message processing
- applied patch provided by varmojfekoj to support building ommysql
  in its own way (now also resides in a plugin subdirectory);
  ommysql is now a separate package
- fixed a bug in cvthname() that lead to message loss if part
  of the source hostname would have been dropped
- created some support for distributing ommysql together with the
  main rsyslog package. I need to re-think it in the future, but
  for the time being the current mode is best. I now simply include
  one additional tarball for ommysql inside the main distribution.
  I look forward to user feedback on how this should be done best. In the
  long term, a separate project should be spawend for ommysql, but I'd
  like to do that only after the plugin interface is fully stable (what
  it is not yet).
---------------------------------------------------------------------------
Version 1.19.7 (rgerhards), 2007-09-25
- added code to handle situations where senders send us messages ending with
  a NUL character. It is now simply removed. This also caused trailing LF
  reduction to fail, when it was followed by such a NUL. This is now also
  handled.
- replaced some non-thread-safe function calls by their thread-safe
  counterparts
- fixed a minor memory leak that occured when the %APPNAME% property was
  used (I think nobody used that in practice)
- fixed a bug that caused signal handlers in cvthname() not to be restored when
  a malicious pointer record was detected and processing of the message been
  stopped for that reason (this should be really rare and can not be related
  to the segfault bug we are hunting).
- fixed a bug in cvthname that lead to passing a wrong parameter - in
  practice, this had no impact.
- general code cleanup (e.g. compiler warnings, comments)
---------------------------------------------------------------------------
Version 1.19.6 (rgerhards), 2007-09-11
- applied patch by varmojfekoj to change signal handling to the new
  sigaction API set (replacing the depreciated signal() calls and its
  friends.
- fixed a bug that in --enable-debug mode caused an assertion when the
  discard action was used
- cleaned up compiler warnings
- applied patch by varmojfekoj to FIX a bug that could cause 
  segfaults if empty properties were processed using modifying
  options (e.g. space-cc, drop-cc)
- fixed man bug: rsyslogd supports -l option
---------------------------------------------------------------------------
Version 1.19.5 (rgerhards), 2007-09-07
- changed part of the CStr interface so that better error tracking
  is provided and the calling sequence is more intuitive (there were
  invalid calls based on a too-weired interface)
- (hopefully) fixed some remaining bugs rooted in wrong use of 
  the CStr class. These could lead to program abort.
- applied patch by varmojfekoj two fix two potential segfault situations
- added $ModDir config directive
- modified $ModLoad so that an absolute path may be specified as
  module name (e.g. /rsyslog/ommysql.so)
---------------------------------------------------------------------------
Version 1.19.4 (rgerhards/varmojfekoj), 2007-09-04
- fixed a number of small memory leaks - thanks varmojfekoj for patching
- fixed an issue with CString class that could lead to rsyslog abort
  in tplToString() - thanks varmojfekoj for patching
- added a man-version of the config file documenation - thanks to Michel
  Samia for providing the man file
- fixed bug: a template like this causes an infinite loop:
  $template opts,"%programname:::a,b%"
  thanks varmojfekoj for the patch
- fixed bug: case changing options crash freeing the string pointer
  because they modify it: $template opts2,"%programname::1:lowercase%"
  thanks varmojfekoj for the patch
---------------------------------------------------------------------------
Version 1.19.3 (mmeckelein/varmojfekoj), 2007-08-31
- small mem leak fixed (after calling parseSelectorAct) - Thx varmojkekoj
- documentation section "Regular File" und "Blocks" updated
- solved an issue with dynamic file generation - Once again many thanks
  to varmojfekoj
- the negative selector for program name filter (Blocks) does not work as
  expected - Thanks varmojfekoj for patching
- added forwarding information to sysklogd (requires special template)
  to config doc
---------------------------------------------------------------------------
Version 1.19.2 (mmeckelein/varmojfekoj), 2007-08-28
- a specifically formed message caused a segfault - Many thanks varmojfekoj
  for providing a patch
- a typo and a weird condition are fixed in msg.c - Thanks again
  varmojfekoj 
- on file creation the file was always owned by root:root. This is fixed
  now - Thanks ypsa for solving this issue
---------------------------------------------------------------------------
Version 1.19.1 (mmeckelein), 2007-08-22
- a bug that caused a high load when a TCP/UDP connection was closed is 
  fixed now - Thanks mildew for solving this issue
- fixed a bug which caused a segfault on reinit - Thx varmojfekoj for the
  patch
- changed the hardcoded module path "/lib/rsyslog" to $(pkglibdir) in order
  to avoid trouble e.g. on 64 bit platforms (/lib64) - many thanks Peter
  Vrabec and darix, both provided a patch for solving this issue
- enhanced the unloading of modules - thanks again varmojfekoj
- applied a patch from varmojfekoj which fixes various little things in
  MySQL output module
---------------------------------------------------------------------------
Version 1.19.0 (varmojfekoj/rgerhards), 2007-08-16
- integrated patch from varmojfekoj to make the mysql module a loadable one
  many thanks for the patch, MUCH appreciated
---------------------------------------------------------------------------
Version 1.18.2 (rgerhards), 2007-08-13
- fixed a bug in outchannel code that caused templates to be incorrectly
  parsed
- fixed a bug in ommysql that caused a wrong ";template" missing message
- added some code for unloading modules; not yet fully complete (and we do
  not yet have loadable modules, so this is no problem)
- removed debian subdirectory by request of a debian packager (this is a special
  subdir for debian and there is also no point in maintaining it when there
  is a debian package available - so I gladly did this) in some cases
- improved overall doc quality (some pages were quite old) and linked to
  more of the online resources.
- improved /contrib/delete_mysql script by adding a host option and some
  other minor modifications
---------------------------------------------------------------------------
Version 1.18.1 (rgerhards), 2007-08-08
- applied a patch from varmojfekoj which solved a potential segfault
  of rsyslogd on HUP
- applied patch from Michel Samia to fix compilation when the pthreads
  feature is disabled
- some code cleanup (moved action object to its own file set)
- add config directive $MainMsgQueueSize, which now allows to configure the
  queue size dynamically
- all compile-time settings are now shown in rsyslogd -v, not just the
  active ones
- enhanced performance a little bit more
- added config file directive $ActionResumeInterval
- fixed a bug that prevented compilation under debian sid
- added a contrib directory for user-contributed useful things
---------------------------------------------------------------------------
Version 1.18.0 (rgerhards), 2007-08-03
- rsyslog now supports fallback actions when an action did not work. This
  is a great feature e.g. for backup database servers or backup syslog
  servers
- modified rklogd to only change the console log level if -c is specified
- added feature to use multiple actions inside a single selector
- implemented $ActionExecOnlyWhenPreviousIsSuspended config directive
- error messages during startup are now spit out to the configured log
  destinations
---------------------------------------------------------------------------
Version 1.17.6 (rgerhards), 2007-08-01
- continued to work on output module modularization - basic stage of
  this work is now FINISHED
- fixed bug in OMSRcreate() - always returned SR_RET_OK
- fixed a bug that caused ommysql to always complain about missing
  templates
- fixed a mem leak in OMSRdestruct - freeing the object itself was
  forgotten - thanks to varmojfekoj for the patch
- fixed a memory leak in syslogd/init() that happend when the config
  file could not be read - thanks to varmojfekoj for the patch
- fixed insufficient memory allocation in addAction() and its helpers.
  The initial fix and idea was developed by mildew, I fine-tuned
  it a bit. Thanks a lot for the fix, I'd probably had pulled out my
  hair to find the bug...
- added output of config file line number when a parsing error occured
- fixed bug in objomsr.c that caused program to abort in debug mode with
  an invalid assertion (in some cases)
- fixed a typo that caused the default template for MySQL to be wrong.
  thanks to mildew for catching this.
- added configuration file command $DebugPrintModuleList and
  $DebugPrintCfSysLineHandlerList
- fixed an invalid value for the MARK timer - unfortunately, there was
  a testing aid left in place. This resulted in quite frequent MARK messages
- added $IncludeConfig config directive
- applied a patch from mildew to prevent rsyslogd from freezing under heavy
  load. This could happen when the queue was full. Now, we drop messages
  but rsyslogd remains active.
---------------------------------------------------------------------------
Version 1.17.5 (rgerhards), 2007-07-30
- continued to work on output module modularization
- fixed a missing file bug - thanks to Andrea Montanari for reporting
  this problem
- fixed a problem with shutting down the worker thread and freeing the
  selector_t list - this caused messages to be lost, because the
  message queue was not properly drained before the selectors got
  destroyed.
---------------------------------------------------------------------------
Version 1.17.4 (rgerhards), 2007-07-27
- continued to work on output module modularization
- fixed a situation where rsyslogd could create zombie processes
  thanks to mildew for the patch
- applied patch from Michel Samia to fix compilation when NOT
  compiled for pthreads
---------------------------------------------------------------------------
Version 1.17.3 (rgerhards), 2007-07-25
- continued working on output module modularization
- fixed a bug that caused rsyslogd to segfault on exit (and
  probably also on HUP), when there was an unsent message in a selector
  that required forwarding and the dns lookup failed for that selector
  (yes, it was pretty unlikely to happen;))
  thanks to varmojfekoj <varmojfekoj@gmail.com> for the patch
- fixed a memory leak in config file parsing and die()
  thanks to varmojfekoj <varmojfekoj@gmail.com> for the patch
- rsyslogd now checks on startup if it is capable to performa any work
  at all. If it cant, it complains and terminates
  thanks to Michel Samia for providing the patch!
- fixed a small memory leak when HUPing syslogd. The allowed sender
  list now gets freed. thanks to mildew for the patch.
- changed the way error messages in early startup are logged. They
  now do no longer use the syslogd code directly but are rather
  send to stderr.
---------------------------------------------------------------------------
Version 1.17.2 (rgerhards), 2007-07-23
- made the port part of the -r option optional. Needed for backward
  compatibility with sysklogd
- replaced system() calls with something more reasonable. Please note that
  this might break compatibility with some existing configuration files.
  We accept this in favour of the gained security.
- removed a memory leak that could occur if timegenerated was used in
  RFC 3164 format in templates
- did some preparation in msg.c for advanced multithreading - placed the
  hooks, but not yet any active code
- worked further on modularization
- added $ModLoad MySQL (dummy) config directive
- added DropTrailingLFOnReception config directive
---------------------------------------------------------------------------
Version 1.17.1 (rgerhards), 2007-07-20
- fixed a bug that caused make install to install rsyslogd and rklogd under
  the wrong names
- fixed bug that caused $AllowedSenders to handle IPv6 scopes incorrectly;
  also fixed but that could grabble $AllowedSender wildcards. Thanks to
  mildew@gmail.com for the patch
- minor code cleanup - thanks to Peter Vrabec for the patch
- fixed minimal memory leak on HUP (caused by templates)
  thanks to varmojfekoj <varmojfekoj@gmail.com> for the patch
- fixed another memory leak on HUPing and on exiting rsyslogd
  again thanks to varmojfekoj <varmojfekoj@gmail.com> for the patch
- code cleanup (removed compiler warnings)
- fixed portability bug in configure.ac - thanks to Bartosz Kuźma for patch
- moved msg object into its own file set
- added the capability to continue trying to write log files when the
  file system is full. Functionality based on patch by Martin Schulze
  to sysklogd package.
---------------------------------------------------------------------------
Version 1.17.0 (RGer), 2007-07-17
- added $RepeatedLineReduction config parameter
- added $EscapeControlCharactersOnReceive config parameter
- added $ControlCharacterEscapePrefix config parameter
- added $DirCreateMode config parameter
- added $CreateDirs config parameter
- added $DebugPrintTemplateList config parameter
- added $ResetConfigVariables config parameter
- added $FileOwner config parameter
- added $FileGroup config parameter
- added $DirOwner config parameter
- added $DirGroup config parameter
- added $FailOnChownFailure config parameter
- added regular expression support to the filter engine
  thanks to Michel Samia for providing the patch!
- enhanced $AllowedSender functionality. Credits to mildew@gmail.com for
  the patch doing that
  - added IPv6 support
  - allowed DNS hostnames
  - allowed DNS wildcard names
- added new option $DropMsgsWithMaliciousDnsPTRRecords
- added autoconf so that rfc3195d, rsyslogd and klogd are stored to /sbin
- added capability to auto-create directories with dynaFiles
---------------------------------------------------------------------------
Version 1.16.0 (RGer/Peter Vrabec), 2007-07-13 - The Friday, 13th Release ;)
- build system switched to autotools
- removed SYSV preprocessor macro use, replaced with autotools equivalents
- fixed a bug that caused rsyslogd to segfault when TCP listening was
  disabled and it terminated
- added new properties "syslogfacility-text" and "syslogseverity-text"
  thanks to varmojfekoj <varmojfekoj@gmail.com> for the patch
- added the -x option to disable hostname dns reslution
  thanks to varmojfekoj <varmojfekoj@gmail.com> for the patch
- begun to better modularize syslogd.c - this is an ongoing project; moved
  type definitions to a separate file
- removed some now-unused fields from struct filed
- move file size limit fields in struct field to the "right spot" (the file
  writing part of the union - f_un.f_file)
- subdirectories linux and solaris are no longer part of the distribution
  package. This is not because we cease support for them, but there are no
  longer any files in them after the move to autotools
---------------------------------------------------------------------------
Version 1.15.1 (RGer), 2007-07-10
- fixed a bug that caused a dynaFile selector to stall when there was
  an open error with one file 
- improved template processing for dynaFiles; templates are now only
  looked up during initialization - speeds up processing
- optimized memory layout in struct filed when compiled with MySQL
  support
- fixed a bug that caused compilation without SYSLOG_INET to fail
- re-enabled the "last message repeated n times" feature. This
  feature was not taken care of while rsyslogd evolved from sysklogd
  and it was more or less defunct. Now it is fully functional again.
- added system properties: $NOW, $YEAR, $MONTH, $DAY, $HOUR, $MINUTE
- fixed a bug in iovAsString() that caused a memory leak under stress
  conditions (most probably memory shortage). This was unlikely to
  ever happen, but it doesn't hurt doing it right
- cosmetic: defined type "uchar", change all unsigned chars to uchar
---------------------------------------------------------------------------
Version 1.15.0 (RGer), 2007-07-05
- added ability to dynamically generate file names based on templates
  and thus properties. This was a much-requested feature. It makes
  life easy when it e.g. comes to splitting files based on the sender
  address.
- added $umask and $FileCreateMode config file directives
- applied a patch from Bartosz Kuzma to compile cleanly under NetBSD
- checks for extra (unexpected) characters in system config file lines
  have been added
- added IPv6 documentation - was accidently missing from CVS
- begun to change char to unsigned char
---------------------------------------------------------------------------
Version 1.14.2 (RGer), 2007-07-03
** this release fixes all known nits with IPv6 **
- restored capability to do /etc/service lookup for "syslog"
  service when -r 0 was given
- documented IPv6 handling of syslog messages
- integrate patch from Bartosz Kuźma to make rsyslog compile under
  Solaris again (the patch replaced a strndup() call, which is not
  available under Solaris
- improved debug logging when waiting on select
- updated rsyslogd man page with new options (-46A)
---------------------------------------------------------------------------
Version 1.14.1 (RGer/Peter Vrabec), 2007-06-29
- added Peter Vrabec's patch for IPv6 TCP
- prefixed all messages send to stderr in rsyslogd with "rsyslogd: "
---------------------------------------------------------------------------
Version 1.14.0 (RGer/Peter Vrabec), 2007-06-28
- Peter Vrabec provided IPv6 for rsyslog, so we are now IPv6 enabled
  IPv6 Support is currently for UDP only, TCP is to come soon.
  AllowedSender configuration does not yet work for IPv6.
- fixed code in iovCreate() that broke C's strict aliasing rules 
- fixed some char/unsigned char differences that forced the compiler
  to spit out warning messages
- updated the Red Hat init script to fix a known issue (thanks to
  Peter Vrabec)
---------------------------------------------------------------------------
Version 1.13.5 (RGer), 2007-06-22
- made the TCP session limit configurable via command line switch
  now -t <port>,<max sessions>
- added man page for rklogd(8) (basically a copy from klogd, but now
  there is one...)
- fixed a bug that caused internal messages (e.g. rsyslogd startup) to
  appear without a tag.
- removed a minor memory leak that occurred when TAG processing requalified
  a HOSTNAME to be a TAG (and a TAG already was set).
- removed potential small memory leaks in MsgSet***() functions. There
  would be a leak if a property was re-set, something that happened
  extremely seldom.
---------------------------------------------------------------------------
Version 1.13.4 (RGer), 2007-06-18
- added a new property "PRI-text", which holds the PRI field in
  textual form (e.g. "syslog.info")
- added alias "syslogseverity" for "syslogpriority", which is a
  misleading property name that needs to stay for historical
  reasons (and backward-compatility)
- added doc on how to record PRI value in log file
- enhanced signal handling in klogd, including removal of an unsafe
  call to the logging system during signal handling
---------------------------------------------------------------------------
Version 1.13.3 (RGer), 2007-06-15
- create a version of syslog.c from scratch. This is now
  - highly optimized for rsyslog
  - removes an incompatible license problem as the original
    version had a BSD license with advertising clause
  - fixed in the regard that rklogd will continue to work when
    rsysogd has been restarted (the original version, as well
    as sysklogd, will remain silent then)
  - solved an issue with an extra NUL char at message end that the
    original version had
- applied some changes to klogd to care for the new interface
- fixed a bug in syslogd.c which prevented compiling under debian
---------------------------------------------------------------------------
Version 1.13.2 (RGer), 2007-06-13
- lib order in makefile patched to facilitate static linking - thanks
  to Bennett Todd for providing the patch
- Integrated a patch from Peter Vrabec (pvrabec@redheat.com):
  - added klogd under the name of rklogd (remove dependency on
    original sysklogd package
  - createDB.sql now in UTF
  - added additional config files for use on Red Hat
---------------------------------------------------------------------------
Version 1.13.1 (RGer), 2007-02-05
- changed the listen backlog limit to a more reasonable value based on
  the maximum number of TCP connections configurd (10% + 5) - thanks to Guy
  Standen for the hint (actually, the limit was 5 and that was a 
  left-over from early testing).
- fixed a bug in makefile which caused DB-support to be disabled when
  NETZIP support was enabled
- added the -e option to allow transmission of every message to remote
  hosts (effectively turns off duplicate message suppression)
- (somewhat) improved memory consumption when compiled with MySQL support
- looks like we fixed an incompatibility with MySQL 5.x and above software
  At least in one case, the remote server name was destroyed, leading to 
  a connection failure. The new, improved code does not have this issue and
  so we see this as solved (the new code is generally somewhat better, so
  there is a good chance we fixed this incompatibility).
---------------------------------------------------------------------------
Version 1.13.0 (RGer), 2006-12-19
- added '$' as ToPos proptery replacer specifier - means "up to the
  end of the string"
- property replacer option "escape-cc", "drop-cc" and "space-cc"  added
- changed the handling of \0 characters inside syslog messages. We now
  consistently escape them to "#000". This is somewhat recommended in
  the draft-ietf-syslog-protocol-19 draft. While the real recomendation
  is to not escape any characters at all, we can not do this without
  considerable modification of the code. So we escape it to "#000", which
  is consistent with a sample found in the Internet-draft.
- removed message glue logic (see printchopped() comment for details)
  Also caused removal of parts table and thus some improvements in
  memory usage.
- changed the default MAXLINE to 2048 to take care of recent syslog
  standardization efforts (can easily be changed in syslogd.c)
- added support for byte-counted TCP syslog messages (much like
  syslog-transport-tls-05 Internet Draft). This was necessary to
  support compression over TCP.
- added support for receiving compressed syslog messages
- added support for sending compressed syslog messages
- fixed a bug where the last message in a syslog/tcp stream was
  lost if it was not properly terminated by a LF character
---------------------------------------------------------------------------
Version 1.12.3 (RGer), 2006-10-04
- implemented some changes to support Solaris (but support is not
  yet complete)
- commented out (via #if 0) some methods that are currently not being use
  but should be kept for further us
- added (interim) -u 1 option to turn off hostname and tag parsing
- done some modifications to better support Fedora
- made the field delimiter inside property replace configurable via
  template
- fixed a bug in property replacer: if fields were used, the delimitor
  became part of the field. Up until now, this was barely noticable as 
  the delimiter as TAB only and thus invisible to a human. With other
  delimiters available now, it quickly showed up. This bug fix might cause
  some grief to existing installations if they used the extra TAB for
  whatever reasons - sorry folks... Anyhow, a solution is easy: just add
  a TAB character contstant into your template. Thus, there has no attempt
  been made to do this in a backwards-compatible way.
---------------------------------------------------------------------------
Version 1.12.2 (RGer), 2006-02-15
- fixed a bug in the RFC 3339 date formatter. An extra space was added
  after the actual timestamp
- added support for providing high-precision RFC3339 timestamps for
  (rsyslogd-)internally-generated messages
- very (!) experimental support for syslog-protocol internet draft
  added (the draft is experimental, the code is solid ;))
- added support for field-extracting in the property replacer
- enhanced the legacy-syslog parser so that it can interpret messages
  that do not contain a TIMESTAMP
- fixed a bug that caused the default socket (usually /dev/log) to be
  opened even when -o command line option was given
- fixed a bug in the Debian sample startup script - it caused rsyslogd
  to listen to remote requests, which it shouldn't by default
---------------------------------------------------------------------------
Version 1.12.1 (RGer), 2005-11-23
- made multithreading work with BSD. Some signal-handling needed to be
  restructured. Also, there might be a slight delay of up to 10 seconds
  when huping and terminating rsyslogd under BSD
- fixed a bug where a NULL-pointer was passed to printf() in logmsg().
- fixed a bug during "make install" where rc3195d was not installed
  Thanks to Bennett Todd for spotting this.
- fixed a bug where rsyslogd dumped core when no TAG was found in the
  received message
- enhanced message parser so that it can deal with missing hostnames
  in many cases (may not be totally fail-safe)
- fixed a bug where internally-generated messages did not have the correct
  TAG
---------------------------------------------------------------------------
Version 1.12.0 (RGer), 2005-10-26
- moved to a multi-threaded design. single-threading is still optionally
  available. Multi-threading is experimental!
- fixed a potential race condition. In the original code, marking was done
  by an alarm handler, which could lead to all sorts of bad things. This
  has been changed now. See comments in syslogd.c/domark() for details.
- improved debug output for property-based filters
- not a code change, but: I have checked all exit()s to make sure that
  none occurs once rsyslogd has started up. Even in unusual conditions
  (like low-memory conditions) rsyslogd somehow remains active. Of course,
  it might loose a message or two, but at least it does not abort and it
  can also recover when the condition no longer persists.
- fixed a bug that could cause loss of the last message received
  immediately before rsyslogd was terminated.
- added comments on thread-safety of global variables in syslogd.c
- fixed a small bug: spurios printf() when TCP syslog was used
- fixed a bug that causes rsyslogd to dump core on termination when one
  of the selector lines did not receive a message during the run (very
  unlikely)
- fixed an one-too-low memory allocation in the TCP sender. Could result
  in rsyslogd dumping core.
- fixed a bug with regular expression support (thanks to Andres Riancho)
- a little bit of code restructuring (especially main(), which was
  horribly large)
---------------------------------------------------------------------------
Version 1.11.1 (RGer), 2005-10-19
- support for BSD-style program name and host blocks
- added a new property "programname" that can be used in templates
- added ability to specify listen port for rfc3195d
- fixed a bug that rendered the "startswith" comparison operation
  unusable.
- changed more functions to "static" storage class to help compiler
  optimize (should have been static in the first place...)
- fixed a potential memory leak in the string buffer class destructor.
  As the destructur was previously never called, the leak did not actually
  appear.
- some internal restructuring in anticipation/preparation of minimal
  multi-threading support
- rsyslogd still shares some code with the sysklogd project. Some patches
  for this shared code have been brought over from the sysklogd CVS.
---------------------------------------------------------------------------
Version 1.11.0 (RGer), 2005-10-12
- support for receiving messages via RFC 3195; added rfc3195d for that
  purpose
- added an additional guard to prevent rsyslogd from aborting when the
  2gb file size limit is hit. While a user can configure rsyslogd to
  handle such situations, it would abort if that was not done AND large
  file support was not enabled (ok, this is hopefully an unlikely scenario)
- fixed a bug that caused additional Unix domain sockets to be incorrectly
  processed - could lead to message loss in extreme cases
---------------------------------------------------------------------------
Version 1.10.2 (RGer), 2005-09-27
- added comparison operations in property-based filters:
  * isequal
  * startswith
- added ability to negate all property-based filter comparison operations
  by adding a !-sign right in front of the operation name
- added the ability to specify remote senders for UDP and TCP
  received messages. Allows to block all but well-known hosts
- changed the $-config line directives to be case-INsensitive
- new command line option -w added: "do not display warnings if messages
  from disallowed senders are received"
- fixed a bug that caused rsyslogd to dump core when the compare value
  was not quoted in property-based filters
- fixed a bug in the new CStr compare function which lead to invalid
  results (fortunately, this function was not yet used widely)
- added better support for "debugging" rsyslog.conf property filters
  (only if -d switch is given)
- changed some function definitions to static, which eventually enables
  some compiler optimizations
- fixed a bug in MySQL code; when a SQL error occured, rsyslogd could
  run in a tight loop. This was due to invalid sequence of error reporting
  and is now fixed.
---------------------------------------------------------------------------
Version 1.10.1 (RGer), 2005-09-23
- added the ability to execute a shell script as an action.
  Thanks to Bjoern Kalkbrenner for providing the code!
- fixed a bug in the MySQL code; due to the bug the automatic one-time
  retry after an error did not happen - this lead to error message in
  cases where none should be seen (e.g. after a MySQL restart)
- fixed a security issue with SQL-escaping in conjunction with
  non-(SQL-)standard MySQL features.
---------------------------------------------------------------------------
Version 1.10.0 (RGer), 2005-09-20
  REMINDER: 1.10 is the first unstable version if the 1.x series!
- added the capability to filter on any property in selector lines
  (not just facility and priority)
- changed stringbuf into a new counted string class
- added support for a "discard" action. If a selector line with
  discard (~ character) is found, no selector lines *after* that
  line will be processed.
- thanks to Andres Riancho, regular expression support has been
  added to the template engine
- added the FROMHOST property in the template processor, which could
  previously not be obtained. Thanks to Cristian Testa for pointing
  this out and even providing a fix.
- added display of compile-time options to -v output
- performance improvement for production build - made some checks
  to happen only during debug mode
- fixed a problem with compiling on SUSE and - while doing so - removed
  the socket call to set SO_BSDCOMPAT in cases where it is obsolete.
---------------------------------------------------------------------------
Version 1.0.4 (RGer), 2006-02-01
- a small but important fix: the tcp receiver had two forgotten printf's
  in it that caused a lot of unnecessary output to stdout. This was
  important enough to justify a new release
---------------------------------------------------------------------------
Version 1.0.3 (RGer), 2005-11-14
- added an additional guard to prevent rsyslogd from aborting when the
  2gb file size limit is hit. While a user can configure rsyslogd to
  handle such situations, it would abort if that was not done AND large
  file support was not enabled (ok, this is hopefully an unlikely scenario)
- fixed a bug that caused additional Unix domain sockets to be incorrectly
  processed - could lead to message loss in extreme cases
- applied some patches available from the sysklogd project to code
  shared from there
- fixed a bug that causes rsyslogd to dump core on termination when one
  of the selector lines did not receive a message during the run (very
  unlikely)
- fixed an one-too-low memory allocation in the TCP sender. Could result
  in rsyslogd dumping core.
- fixed a bug in the TCP sender that caused the retry logic to fail
  after an error or receiver overrun
- fixed a bug in init() that could lead to dumping core
- fixed a bug that could lead to dumping core when no HOSTNAME or no TAG
  was present in the syslog message
---------------------------------------------------------------------------
Version 1.0.2 (RGer), 2005-10-05
- fixed an issue with MySQL error reporting. When an error occured,
  the MySQL driver went into an endless loop (at least in most cases).
---------------------------------------------------------------------------
Version 1.0.1 (RGer), 2005-09-23
- fixed a security issue with SQL-escaping in conjunction with
  non-(SQL-)standard MySQL features.
---------------------------------------------------------------------------
Version 1.0.0 (RGer), 2005-09-12
- changed install doc to cover daily cron scripts - a trouble source
- added rc script for slackware (provided by Chris Elvidge - thanks!) 
- fixed a really minor bug in usage() - the -r option was still
  reported as without the port parameter
---------------------------------------------------------------------------
Version 0.9.8 (RGer), 2005-09-05
- made startup and shutdown message more consistent and included the
  pid, so that they can be easier correlated. Used syslog-protocol
  structured data format for this purpose.
- improved config info in startup message, now tells not only
  if it is listening remote on udp, but also for tcp. Also includes
  the port numbers. The previous startup message was misleading, because
  it did not say "remote reception" if rsyslogd was only listening via
  tcp (but not via udp).
- added a "how can you help" document to the doc set
---------------------------------------------------------------------------
Version 0.9.7 (RGer), 2005-08-15
- some of the previous doc files (like INSTALL) did not properly
  reflect the changes to the build process and the new doc. Fixed
  that.
- changed syslogd.c so that when compiled without database support,
  an error message is displayed when a database action is detected
  in the config file (previously this was used as an user rule ;))
- fixed a bug in the os-specific Makefiles which caused MySQL
  support to not be compiled, even if selected
---------------------------------------------------------------------------
Version 0.9.6 (RGer), 2005-08-09
- greatly enhanced documentation. Now available in html format in
  the "doc" folder and FreeBSD. Finally includes an install howto.
- improved MySQL error messages a little - they now show up as log
  messages, too (formerly only in debug mode)
- added the ability to specify the listen port for udp syslog.
  WARNING: This introduces an incompatibility. Formerly, udp
  syslog was enabled by the -r command line option. Now, it is
  "-r [port]", which is consistent with the tcp listener. However,
  just -r will now return an error message.
- added sample startup scripts for Debian and FreeBSD
- added support for easy feature selection in the makefile. Un-
  fortunately, this also means I needed to spilt the make file
  for different OS and distros. There are some really bad syntax
  differences between FreeBSD and Linux make.
---------------------------------------------------------------------------
Version 0.9.5 (RGer), 2005-08-01
- the "semicolon bug" was actually not (fully) solved in 0.9.4. One
  part of the bug was solved, but another still existed. This one
  is fixed now, too.
- the "semicolon bug" actually turned out to be a more generic bug.
  It appeared whenever an invalid template name was given. With some
  selector actions, rsyslogd dumped core, with other it "just" had
  a small ressource leak with others all worked well. These anomalies
  are now fixed. Note that they only appeared during system initaliziation
  once the system was running, nothing bad happened.
- improved error reporting for template errors on startup. They are now
  shown on the console and the start-up tty. Formerly, they were only
  visible in debug mode.
- support for multiple instances of rsyslogd on a single machine added
- added new option "-o" --> omit local unix domain socket. This option
  enables rsyslogd NOT to listen to the local socket. This is most
  helpful when multiple instances of rsyslogd (or rsyslogd and another
  syslogd) shall run on a single system.
- added new option "-i <pidfile>" which allows to specify the pidfile.
  This is needed when multiple instances of rsyslogd are to be run.
- the new project home page is now online at www.rsyslog.com
---------------------------------------------------------------------------
Version 0.9.4 (RGer), 2005-07-25
- finally added the TCP sender. It now supports non-blocking mode, no
  longer disabling message reception during connect. As it is now, it
  is usable in production. The code could be more sophisticated, but
  I've kept it short in anticipation of the move to liblogging, which
  will lead to the removal of the code just written ;)
- the "exiting on signal..." message still had the "syslogd" name in 
  it. Changed this to "rsyslogd", as we do not have a large user base
  yet, this should pose no problem.
- fixed "the semiconlon" bug. rsyslogd dumped core if a write-db action
  was specified but no semicolon was given after the password (an empty
  template was ok, but the semicolon needed to be present).
- changed a default for traditional output format. During testing, it
  was seen that the timestamp written to file in default format was
  the time of message reception, not the time specified in the TIMESTAMP
  field of the message itself. Traditionally, the message TIMESTAMP is
  used and this has been changed now.
---------------------------------------------------------------------------
Version 0.9.3 (RGer), 2005-07-19
- fixed a bug in the message parser. In June, the RFC 3164 timestamp
  was not correctly parsed (yes, only in June and some other months,
  see the code comment to learn why...)
- added the ability to specify the destination port when forwarding
  syslog messages (both for TCP and UDP)
- added an very experimental TCP sender (activated by
  @@machine:port in config). This is not yet for production use. If
  the receiver is not alive, rsyslogd will wait quite some time until
  the connection request times out, which most probably leads to
  loss of incoming messages.

---------------------------------------------------------------------------
Version 0.9.2 (RGer), around 2005-07-06
- I intended to change the maxsupported message size to 32k to
  support IHE - but given the memory inefficiency in the usual use
  cases, I have not done this. I have, however, included very
  specific instructions on how to do this in the source code. I have
  also done some testing with 32k messages, so you can change the
  max size without taking too much risk.
- added a syslog/tcp receiver; we now can receive messages via
  plain tcp, but we can still send only via UDP. The syslog/tcp
  receiver is the primary enhancement of this release.
- slightly changed some error messages that contained a spurios \n at
  the end of the line (which gives empty lines in your log...)

---------------------------------------------------------------------------
Version 0.9.1 (RGer)
- fixed code so that it compiles without errors under FreeBSD
- removed now unused function "allocate_log()" from syslogd.c
- changed the make file so that it contains more defines for
  different environments (in the long term, we need a better
  system for disabling/enabling features...)
- changed some printf's printing off_t types to %lld and
  explicit (long long) casts. I tried to figure out the exact type,
  but did not succeed in this. In the worst case, ultra-large peta-
  byte files will now display funny informational messages on rollover,
  something I think we can live with for the neersion 3.11.2 (rgerhards), 2008-02-??
---------------------------------------------------------------------------
Version 3.11.1 (rgerhards), 2008-02-12
- SNMP trap sender added thanks to Andre Lorbach (omsnmp)
- added input-plugin interface specification in form of a (copy) template
  input module
- applied documentation fix by Michael Biebl -- many thanks!
- bugfix: immark did not have MARK flags set...
- added x-info field to rsyslogd startup/shutdown message. Hopefully
  points users to right location for further info (many don't even know
  they run rsyslog ;))
- bugfix: trailing ":" of tag was lost while parsing legacy syslog messages
  without timestamp - thanks to Anders Blomdell for providing a patch!
- fixed a bug in stringbuf.c related to STRINGBUF_TRIM_ALLOCSIZE, which
  wasn't supposed to be used with rsyslog. Put a warning message up that
  tells this feature is not tested and probably not worth the effort.
  Thanks to Anders Blomdell fro bringing this to our attention
- somewhat improved performance of string buffers
- fixed bug that caused invalid treatment of tabs (HT) in rsyslog.conf
- bugfix: setting for $EscapeCopntrolCharactersOnReceive was not 
  properly initialized
- clarified usage of space-cc property replacer option
- improved abort diagnostic handler
- some initial effort for malloc/free runtime debugging support
- bugfix: using dynafile actions caused rsyslogd abort
- fixed minor man errors thanks to Michael Biebl
---------------------------------------------------------------------------
Version 3.11.0 (rgerhards), 2008-01-31
- implemented queued actions
- implemented simple rate limiting for actions
- implemented deliberate discarding of lower priority messages over higher
  priority ones when a queue runs out of space
- implemented disk quotas for disk queues
- implemented the $ActionResumeRetryCount config directive
- added $ActionQueueFilename config directive
- added $ActionQueueSize config directive
- added $ActionQueueHighWaterMark config directive
- added $ActionQueueLowWaterMark config directive
- added $ActionQueueDiscardMark config directive
- added $ActionQueueDiscardSeverity config directive
- added $ActionQueueCheckpointInterval config directive
- added $ActionQueueType config directive
- added $ActionQueueWorkerThreads config directive
- added $ActionQueueTimeoutshutdown config directive
- added $ActionQueueTimeoutActionCompletion config directive
- added $ActionQueueTimeoutenQueue config directive
- added $ActionQueueTimeoutworkerThreadShutdown config directive
- added $ActionQueueWorkerThreadMinimumMessages config directive
- added $ActionQueueMaxFileSize config directive
- added $ActionQueueSaveonShutdown config directive
- addded $ActionQueueDequeueSlowdown config directive
- addded $MainMsgQueueDequeueSlowdown config directive
- bugfix: added forgotten docs to package
- improved debugging support
- fixed a bug that caused $MainMsgQueueCheckpointInterval to work incorrectly
- when a long-running action needs to be cancelled on shutdown, the message
  that was processed by it is now preserved. This finishes support for
  guaranteed delivery of messages (if the output supports it, of course)
- fixed bug in output module interface, see
  http://sourceforge.net/tracker/index.php?func=detail&aid=1881008&group_id=123448&atid=696552
- changed the ommysql output plugin so that the (lengthy) connection
  initialization now takes place in message processing. This works much
  better with the new queued action mode (fast startup)
- fixed a bug that caused a potential hang in file and fwd output module
  varmojfekoj provided the patch - many thanks!
- bugfixed stream class offset handling on 32bit platforms
---------------------------------------------------------------------------
Version 3.10.3 (rgerhards), 2008-01-28
- fixed a bug with standard template definitions (not a big deal) - thanks
  to varmojfekoj for spotting it
- run-time instrumentation added
- implemented disk-assisted queue mode, which enables on-demand disk
  spooling if the queue's in-memory queue is exhausted
- implemented a dynamic worker thread pool for processing incoming
  messages; workers are started and shut down as need arises
- implemented a run-time instrumentation debug package
- implemented the $MainMsgQueueSaveOnShutdown config directive
- implemented the $MainMsgQueueWorkerThreadMinimumMessages config directive
- implemented the $MainMsgQueueTimeoutWorkerThreadShutdown config directive
---------------------------------------------------------------------------
Version 3.10.2 (rgerhards), 2008-01-14
- added the ability to keep stop rsyslogd without the need to drain
  the main message queue. In disk queue mode, rsyslog continues to
  run from the point where it stopped. In case of a system failure, it
  continues to process messages from the last checkpoint.
- fixed a bug that caused a segfault on startup when no $WorkDir directive
  was specified in rsyslog.conf
- provided more fine-grain control over shutdown timeouts and added a
  way to specify the enqueue timeout when the main message queue is full
- implemented $MainMsgQueueCheckpointInterval config directive
- implemented $MainMsgQueueTimeoutActionCompletion config directive
- implemented $MainMsgQueueTimeoutEnqueue config directive
- implemented $MainMsgQueueTimeoutShutdown config directive
---------------------------------------------------------------------------
Version 3.10.1 (rgerhards), 2008-01-10
- implemented the "disk" queue mode. However, it currently is of very
  limited use, because it does not support persistence over rsyslogd
  runs. So when rsyslogd is stopped, the queue is drained just as with
  the in-memory queue modes. Persistent queues will be a feature of
  the next release.
- performance-optimized string class, should bring an overall improvement
- fixed a memory leak in imudp -- thanks to varmojfekoj for the patch
- fixed a race condition that could lead to a rsyslogd hang when during
  HUP or termination
- done some doc updates
- added $WorkDirectory config directive
- added $MainMsgQueueFileName config directive
- added $MainMsgQueueMaxFileSize config directive
---------------------------------------------------------------------------
Version 3.10.0 (rgerhards), 2008-01-07
- implemented input module interface and initial input modules
- enhanced threading for input modules (each on its own thread now)
- ability to bind UDP listeners to specific local interfaces/ports and
  ability to run multiple of them concurrently
- added ability to specify listen IP address for UDP syslog server
- license changed to GPLv3
- mark messages are now provided by loadble module immark
- rklogd is no longer provided. Its functionality has now been taken over
  by imklog, a loadable input module. This offers a much better integration
  into rsyslogd and makes sure that the kernel logger process is brought
  up and down at the appropriate times
- enhanced $IncludeConfig directive to support wildcard characters
  (thanks to Michael Biebl)
- all inputs are now implemented as loadable plugins
- enhanced threading model: each input module now runs on its own thread
- enhanced message queue which now supports different queueing methods
  (among others, this can be used for performance fine-tuning)
- added a large number of new configuration directives for the new
  input modules
- enhanced multi-threading utilizing a worker thread pool for the
  main message queue
- compilation without pthreads is no longer supported
- much cleaner code due to new objects and removal of single-threading
  mode
---------------------------------------------------------------------------
Version 2.0.1 STABLE (rgerhards), 2008-01-24
- fixed a bug in integer conversion - but this function was never called,
  so it is not really a useful bug fix ;)
- fixed a bug with standard template definitions (not a big deal) - thanks
  to varmojfekoj for spotting it
- fixed a bug that caused a potential hang in file and fwd output module
  varmojfekoj provided the patch - many thanks!
---------------------------------------------------------------------------
Version 2.0.0 STABLE (rgerhards), 2008-01-02
- re-release of 1.21.2 as STABLE with no modifications except some
  doc updates
---------------------------------------------------------------------------
Version 1.21.2 (rgerhards), 2007-12-28
- created a gss-api output module. This keeps GSS-API code and
  TCP/UDP code separated. It is also important for forward-
  compatibility with v3. Please note that this change breaks compatibility
  with config files created for 1.21.0 and 1.21.1 - this was considered
  acceptable.
- fixed an error in forwarding retry code (could lead to message corruption
  but surfaced very seldom)
- increased portability for older platforms (AI_NUMERICSERV moved)
- removed socket leak in omfwd.c
- cross-platform patch for GSS-API compile problem on some platforms
  thanks to darix for the patch!
---------------------------------------------------------------------------
Version 1.21.1 (rgerhards), 2007-12-23
- small doc fix for $IncludeConfig
- fixed a bug in llDestroy()
- bugfix: fixing memory leak when message queue is full and during
  parsing. Thanks to varmojfekoj for the patch.
- bugfix: when compiled without network support, unix sockets were
  not properply closed
- bugfix: memory leak in cfsysline.c/doGetWord() fixed
---------------------------------------------------------------------------
Version 1.21.0 (rgerhards), 2007-12-19
- GSS-API support for syslog/TCP connections was added. Thanks to
  varmojfekoj for providing the patch with this functionality
- code cleanup
- enhanced $IncludeConfig directive to support wildcard filenames
- changed some multithreading synchronization
---------------------------------------------------------------------------
Version 1.20.1 (rgerhards), 2007-12-12
- corrected a debug setting that survived release. Caused TCP connections
  to be retried unnecessarily often.
- When a hostname ACL was provided and DNS resolution for that name failed,
  ACL processing was stopped at that point. Thanks to mildew for the patch.
  Fedora Bugzilla: http://bugzilla.redhat.com/show_bug.cgi?id=395911
- fixed a potential race condition, see link for details:
  http://rgerhards.blogspot.com/2007/12/rsyslog-race-condition.html
  Note that the probability of problems from this bug was very remote
- fixed a memory leak that happend when PostgreSQL date formats were
  used
---------------------------------------------------------------------------
Version 1.20.0 (rgerhards), 2007-12-07
- an output module for postgres databases has been added. Thanks to
  sur5r for contributing this code
- unloading dynamic modules has been cleaned up, we now have a
  real implementation and not just a dummy "good enough for the time
  being".
- enhanced platform independence - thanks to Bartosz Kuzma and Michael
  Biebl for their very useful contributions
- some general code cleanup (including warnings on 64 platforms, only)
---------------------------------------------------------------------------
Version 1.19.12 (rgerhards), 2007-12-03
- cleaned up the build system (thanks to Michael Biebl for the patch)
- fixed a bug where ommysql was still not compiled with -pthread option
---------------------------------------------------------------------------
Version 1.19.11 (rgerhards), 2007-11-29
- applied -pthread option to build when building for multi-threading mode
  hopefully solves an issue with segfaulting
---------------------------------------------------------------------------
Version 1.19.10 (rgerhards), 2007-10-19
- introdcued the new ":modulename:" syntax for calling module actions
  in selector lines; modified ommysql to support it. This is primarily
  an aid for further modules and a prequisite to actually allow third
  party modules to be created.
- minor fix in slackware startup script, "-r 0" is now "-r0"
- updated rsyslogd doc set man page; now in html format
- undid creation of a separate thread for the main loop -- this did not
  turn out to be needed or useful, so reduce complexity once again.
- added doc fixes provided by Michael Biebl - thanks
---------------------------------------------------------------------------
Version 1.19.9 (rgerhards), 2007-10-12
- now packaging system which again contains all components in a single
  tarball
- modularized main() a bit more, resulting in less complex code
- experimentally added an additional thread - will see if that affects
  the segfault bug we experience on some platforms. Note that this change
  is scheduled to be removed again later.
---------------------------------------------------------------------------
Version 1.19.8 (rgerhards), 2007-09-27
- improved repeated message processing
- applied patch provided by varmojfekoj to support building ommysql
  in its own way (now also resides in a plugin subdirectory);
  ommysql is now a separate package
- fixed a bug in cvthname() that lead to message loss if part
  of the source hostname would have been dropped
- created some support for distributing ommysql together with the
  main rsyslog package. I need to re-think it in the future, but
  for the time being the current mode is best. I now simply include
  one additional tarball for ommysql inside the main distribution.
  I look forward to user feedback on how this should be done best. In the
  long term, a separate project should be spawend for ommysql, but I'd
  like to do that only after the plugin interface is fully stable (what
  it is not yet).
---------------------------------------------------------------------------
Version 1.19.7 (rgerhards), 2007-09-25
- added code to handle situations where senders send us messages ending with
  a NUL character. It is now simply removed. This also caused trailing LF
  reduction to fail, when it was followed by such a NUL. This is now also
  handled.
- replaced some non-thread-safe function calls by their thread-safe
  counterparts
- fixed a minor memory leak that occured when the %APPNAME% property was
  used (I think nobody used that in practice)
- fixed a bug that caused signal handlers in cvthname() not to be restored when
  a malicious pointer record was detected and processing of the message been
  stopped for that reason (this should be really rare and can not be related
  to the segfault bug we are hunting).
- fixed a bug in cvthname that lead to passing a wrong parameter - in
  practice, this had no impact.
- general code cleanup (e.g. compiler warnings, comments)
---------------------------------------------------------------------------
Version 1.19.6 (rgerhards), 2007-09-11
- applied patch by varmojfekoj to change signal handling to the new
  sigaction API set (replacing the depreciated signal() calls and its
  friends.
- fixed a bug that in --enable-debug mode caused an assertion when the
  discard action was used
- cleaned up compiler warnings
- applied patch by varmojfekoj to FIX a bug that could cause 
  segfaults if empty properties were processed using modifying
  options (e.g. space-cc, drop-cc)
- fixed man bug: rsyslogd supports -l option
---------------------------------------------------------------------------
Version 1.19.5 (rgerhards), 2007-09-07
- changed part of the CStr interface so that better error tracking
  is provided and the calling sequence is more intuitive (there were
  invalid calls based on a too-weired interface)
- (hopefully) fixed some remaining bugs rooted in wrong use of 
  the CStr class. These could lead to program abort.
- applied patch by varmojfekoj two fix two potential segfault situations
- added $ModDir config directive
- modified $ModLoad so that an absolute path may be specified as
  module name (e.g. /rsyslog/ommysql.so)
---------------------------------------------------------------------------
Version 1.19.4 (rgerhards/varmojfekoj), 2007-09-04
- fixed a number of small memory leaks - thanks varmojfekoj for patching
- fixed an issue with CString class that could lead to rsyslog abort
  in tplToString() - thanks varmojfekoj for patching
- added a man-version of the config file documenation - thanks to Michel
  Samia for providing the man file
- fixed bug: a template like this causes an infinite loop:
  $template opts,"%programname:::a,b%"
  thanks varmojfekoj for the patch
- fixed bug: case changing options crash freeing the string pointer
  because they modify it: $template opts2,"%programname::1:lowercase%"
  thanks varmojfekoj for the patch
---------------------------------------------------------------------------
Version 1.19.3 (mmeckelein/varmojfekoj), 2007-08-31
- small mem leak fixed (after calling parseSelectorAct) - Thx varmojkekoj
- documentation section "Regular File" und "Blocks" updated
- solved an issue with dynamic file generation - Once again many thanks
  to varmojfekoj
- the negative selector for program name filter (Blocks) does not work as
  expected - Thanks varmojfekoj for patching
- added forwarding information to sysklogd (requires special template)
  to config doc
---------------------------------------------------------------------------
Version 1.19.2 (mmeckelein/varmojfekoj), 2007-08-28
- a specifically formed message caused a segfault - Many thanks varmojfekoj
  for providing a patch
- a typo and a weird condition are fixed in msg.c - Thanks again
  varmojfekoj 
- on file creation the file was always owned by root:root. This is fixed
  now - Thanks ypsa for solving this issue
---------------------------------------------------------------------------
Version 1.19.1 (mmeckelein), 2007-08-22
- a bug that caused a high load when a TCP/UDP connection was closed is 
  fixed now - Thanks mildew for solving this issue
- fixed a bug which caused a segfault on reinit - Thx varmojfekoj for the
  patch
- changed the hardcoded module path "/lib/rsyslog" to $(pkglibdir) in order
  to avoid trouble e.g. on 64 bit platforms (/lib64) - many thanks Peter
  Vrabec and darix, both provided a patch for solving this issue
- enhanced the unloading of modules - thanks again varmojfekoj
- applied a patch from varmojfekoj which fixes various little things in
  MySQL output module
---------------------------------------------------------------------------
Version 1.19.0 (varmojfekoj/rgerhards), 2007-08-16
- integrated patch from varmojfekoj to make the mysql module a loadable one
  many thanks for the patch, MUCH appreciated
---------------------------------------------------------------------------
Version 1.18.2 (rgerhards), 2007-08-13
- fixed a bug in outchannel code that caused templates to be incorrectly
  parsed
- fixed a bug in ommysql that caused a wrong ";template" missing message
- added some code for unloading modules; not yet fully complete (and we do
  not yet have loadable modules, so this is no problem)
- removed debian subdirectory by request of a debian packager (this is a special
  subdir for debian and there is also no point in maintaining it when there
  is a debian package available - so I gladly did this) in some cases
- improved overall doc quality (some pages were quite old) and linked to
  more of the online resources.
- improved /contrib/delete_mysql script by adding a host option and some
  other minor modifications
---------------------------------------------------------------------------
Version 1.18.1 (rgerhards), 2007-08-08
- applied a patch from varmojfekoj which solved a potential segfault
  of rsyslogd on HUP
- applied patch from Michel Samia to fix compilation when the pthreads
  feature is disabled
- some code cleanup (moved action object to its own file set)
- add config directive $MainMsgQueueSize, which now allows to configure the
  queue size dynamically
- all compile-time settings are now shown in rsyslogd -v, not just the
  active ones
- enhanced performance a little bit more
- added config file directive $ActionResumeInterval
- fixed a bug that prevented compilation under debian sid
- added a contrib directory for user-contributed useful things
---------------------------------------------------------------------------
Version 1.18.0 (rgerhards), 2007-08-03
- rsyslog now supports fallback actions when an action did not work. This
  is a great feature e.g. for backup database servers or backup syslog
  servers
- modified rklogd to only change the console log level if -c is specified
- added feature to use multiple actions inside a single selector
- implemented $ActionExecOnlyWhenPreviousIsSuspended config directive
- error messages during startup are now spit out to the configured log
  destinations
---------------------------------------------------------------------------
Version 1.17.6 (rgerhards), 2007-08-01
- continued to work on output module modularization - basic stage of
  this work is now FINISHED
- fixed bug in OMSRcreate() - always returned SR_RET_OK
- fixed a bug that caused ommysql to always complain about missing
  templates
- fixed a mem leak in OMSRdestruct - freeing the object itself was
  forgotten - thanks to varmojfekoj for the patch
- fixed a memory leak in syslogd/init() that happend when the config
  file could not be read - thanks to varmojfekoj for the patch
- fixed insufficient memory allocation in addAction() and its helpers.
  The initial fix and idea was developed by mildew, I fine-tuned
  it a bit. Thanks a lot for the fix, I'd probably had pulled out my
  hair to find the bug...
- added output of config file line number when a parsing error occured
- fixed bug in objomsr.c that caused program to abort in debug mode with
  an invalid assertion (in some cases)
- fixed a typo that caused the default template for MySQL to be wrong.
  thanks to mildew for catching this.
- added configuration file command $DebugPrintModuleList and
  $DebugPrintCfSysLineHandlerList
- fixed an invalid value for the MARK timer - unfortunately, there was
  a testing aid left in place. This resulted in quite frequent MARK messages
- added $IncludeConfig config directive
- applied a patch from mildew to prevent rsyslogd from freezing under heavy
  load. This could happen when the queue was full. Now, we drop messages
  but rsyslogd remains active.
---------------------------------------------------------------------------
Version 1.17.5 (rgerhards), 2007-07-30
- continued to work on output module modularization
- fixed a missing file bug - thanks to Andrea Montanari for reporting
  this problem
- fixed a problem with shutting down the worker thread and freeing the
  selector_t list - this caused messages to be lost, because the
  message queue was not properly drained before the selectors got
  destroyed.
---------------------------------------------------------------------------
Version 1.17.4 (rgerhards), 2007-07-27
- continued to work on output module modularization
- fixed a situation where rsyslogd could create zombie processes
  thanks to mildew for the patch
- applied patch from Michel Samia to fix compilation when NOT
  compiled for pthreads
---------------------------------------------------------------------------
Version 1.17.3 (rgerhards), 2007-07-25
- continued working on output module modularization
- fixed a bug that caused rsyslogd to segfault on exit (and
  probably also on HUP), when there was an unsent message in a selector
  that required forwarding and the dns lookup failed for that selector
  (yes, it was pretty unlikely to happen;))
  thanks to varmojfekoj <varmojfekoj@gmail.com> for the patch
- fixed a memory leak in config file parsing and die()
  thanks to varmojfekoj <varmojfekoj@gmail.com> for the patch
- rsyslogd now checks on startup if it is capable to performa any work
  at all. If it cant, it complains and terminates
  thanks to Michel Samia for providing the patch!
- fixed a small memory leak when HUPing syslogd. The allowed sender
  list now gets freed. thanks to mildew for the patch.
- changed the way error messages in early startup are logged. They
  now do no longer use the syslogd code directly but are rather
  send to stderr.
---------------------------------------------------------------------------
Version 1.17.2 (rgerhards), 2007-07-23
- made the port part of the -r option optional. Needed for backward
  compatibility with sysklogd
- replaced system() calls with something more reasonable. Please note that
  this might break compatibility with some existing configuration files.
  We accept this in favour of the gained security.
- removed a memory leak that could occur if timegenerated was used in
  RFC 3164 format in templates
- did some preparation in msg.c for advanced multithreading - placed the
  hooks, but not yet any active code
- worked further on modularization
- added $ModLoad MySQL (dummy) config directive
- added DropTrailingLFOnReception config directive
---------------------------------------------------------------------------
Version 1.17.1 (rgerhards), 2007-07-20
- fixed a bug that caused make install to install rsyslogd and rklogd under
  the wrong names
- fixed bug that caused $AllowedSenders to handle IPv6 scopes incorrectly;
  also fixed but that could grabble $AllowedSender wildcards. Thanks to
  mildew@gmail.com for the patch
- minor code cleanup - thanks to Peter Vrabec for the patch
- fixed minimal memory leak on HUP (caused by templates)
  thanks to varmojfekoj <varmojfekoj@gmail.com> for the patch
- fixed another memory leak on HUPing and on exiting rsyslogd
  again thanks to varmojfekoj <varmojfekoj@gmail.com> for the patch
- code cleanup (removed compiler warnings)
- fixed portability bug in configure.ac - thanks to Bartosz Kuźma for patch
- moved msg object into its own file set
- added the capability to continue trying to write log files when the
  file system is full. Functionality based on patch by Martin Schulze
  to sysklogd package.
---------------------------------------------------------------------------
Version 1.17.0 (RGer), 2007-07-17
- added $RepeatedLineReduction config parameter
- added $EscapeControlCharactersOnReceive config parameter
- added $ControlCharacterEscapePrefix config parameter
- added $DirCreateMode config parameter
- added $CreateDirs config parameter
- added $DebugPrintTemplateList config parameter
- added $ResetConfigVariables config parameter
- added $FileOwner config parameter
- added $FileGroup config parameter
- added $DirOwner config parameter
- added $DirGroup config parameter
- added $FailOnChownFailure config parameter
- added regular expression support to the filter engine
  thanks to Michel Samia for providing the patch!
- enhanced $AllowedSender functionality. Credits to mildew@gmail.com for
  the patch doing that
  - added IPv6 support
  - allowed DNS hostnames
  - allowed DNS wildcard names
- added new option $DropMsgsWithMaliciousDnsPTRRecords
- added autoconf so that rfc3195d, rsyslogd and klogd are stored to /sbin
- added capability to auto-create directories with dynaFiles
---------------------------------------------------------------------------
Version 1.16.0 (RGer/Peter Vrabec), 2007-07-13 - The Friday, 13th Release ;)
- build system switched to autotools
- removed SYSV preprocessor macro use, replaced with autotools equivalents
- fixed a bug that caused rsyslogd to segfault when TCP listening was
  disabled and it terminated
- added new properties "syslogfacility-text" and "syslogseverity-text"
  thanks to varmojfekoj <varmojfekoj@gmail.com> for the patch
- added the -x option to disable hostname dns reslution
  thanks to varmojfekoj <varmojfekoj@gmail.com> for the patch
- begun to better modularize syslogd.c - this is an ongoing project; moved
  type definitions to a separate file
- removed some now-unused fields from struct filed
- move file size limit fields in struct field to the "right spot" (the file
  writing part of the union - f_un.f_file)
- subdirectories linux and solaris are no longer part of the distribution
  package. This is not because we cease support for them, but there are no
  longer any files in them after the move to autotools
---------------------------------------------------------------------------
Version 1.15.1 (RGer), 2007-07-10
- fixed a bug that caused a dynaFile selector to stall when there was
  an open error with one file 
- improved template processing for dynaFiles; templates are now only
  looked up during initialization - speeds up processing
- optimized memory layout in struct filed when compiled with MySQL
  support
- fixed a bug that caused compilation without SYSLOG_INET to fail
- re-enabled the "last message repeated n times" feature. This
  feature was not taken care of while rsyslogd evolved from sysklogd
  and it was more or less defunct. Now it is fully functional again.
- added system properties: $NOW, $YEAR, $MONTH, $DAY, $HOUR, $MINUTE
- fixed a bug in iovAsString() that caused a memory leak under stress
  conditions (most probably memory shortage). This was unlikely to
  ever happen, but it doesn't hurt doing it right
- cosmetic: defined type "uchar", change all unsigned chars to uchar
---------------------------------------------------------------------------
Version 1.15.0 (RGer), 2007-07-05
- added ability to dynamically generate file names based on templates
  and thus properties. This was a much-requested feature. It makes
  life easy when it e.g. comes to splitting files based on the sender
  address.
- added $umask and $FileCreateMode config file directives
- applied a patch from Bartosz Kuzma to compile cleanly under NetBSD
- checks for extra (unexpected) characters in system config file lines
  have been added
- added IPv6 documentation - was accidently missing from CVS
- begun to change char to unsigned char
---------------------------------------------------------------------------
Version 1.14.2 (RGer), 2007-07-03
** this release fixes all known nits with IPv6 **
- restored capability to do /etc/service lookup for "syslog"
  service when -r 0 was given
- documented IPv6 handling of syslog messages
- integrate patch from Bartosz Kuźma to make rsyslog compile under
  Solaris again (the patch replaced a strndup() call, which is not
  available under Solaris
- improved debug logging when waiting on select
- updated rsyslogd man page with new options (-46A)
---------------------------------------------------------------------------
Version 1.14.1 (RGer/Peter Vrabec), 2007-06-29
- added Peter Vrabec's patch for IPv6 TCP
- prefixed all messages send to stderr in rsyslogd with "rsyslogd: "
---------------------------------------------------------------------------
Version 1.14.0 (RGer/Peter Vrabec), 2007-06-28
- Peter Vrabec provided IPv6 for rsyslog, so we are now IPv6 enabled
  IPv6 Support is currently for UDP only, TCP is to come soon.
  AllowedSender configuration does not yet work for IPv6.
- fixed code in iovCreate() that broke C's strict aliasing rules 
- fixed some char/unsigned char differences that forced the compiler
  to spit out warning messages
- updated the Red Hat init script to fix a known issue (thanks to
  Peter Vrabec)
---------------------------------------------------------------------------
Version 1.13.5 (RGer), 2007-06-22
- made the TCP session limit configurable via command line switch
  now -t <port>,<max sessions>
- added man page for rklogd(8) (basically a copy from klogd, but now
  there is one...)
- fixed a bug that caused internal messages (e.g. rsyslogd startup) to
  appear without a tag.
- removed a minor memory leak that occurred when TAG processing requalified
  a HOSTNAME to be a TAG (and a TAG already was set).
- removed potential small memory leaks in MsgSet***() functions. There
  would be a leak if a property was re-set, something that happened
  extremely seldom.
---------------------------------------------------------------------------
Version 1.13.4 (RGer), 2007-06-18
- added a new property "PRI-text", which holds the PRI field in
  textual form (e.g. "syslog.info")
- added alias "syslogseverity" for "syslogpriority", which is a
  misleading property name that needs to stay for historical
  reasons (and backward-compatility)
- added doc on how to record PRI value in log file
- enhanced signal handling in klogd, including removal of an unsafe
  call to the logging system during signal handling
---------------------------------------------------------------------------
Version 1.13.3 (RGer), 2007-06-15
- create a version of syslog.c from scratch. This is now
  - highly optimized for rsyslog
  - removes an incompatible license problem as the original
    version had a BSD license with advertising clause
  - fixed in the regard that rklogd will continue to work when
    rsysogd has been restarted (the original version, as well
    as sysklogd, will remain silent then)
  - solved an issue with an extra NUL char at message end that the
    original version had
- applied some changes to klogd to care for the new interface
- fixed a bug in syslogd.c which prevented compiling under debian
---------------------------------------------------------------------------
Version 1.13.2 (RGer), 2007-06-13
- lib order in makefile patched to facilitate static linking - thanks
  to Bennett Todd for providing the patch
- Integrated a patch from Peter Vrabec (pvrabec@redheat.com):
  - added klogd under the name of rklogd (remove dependency on
    original sysklogd package
  - createDB.sql now in UTF
  - added additional config files for use on Red Hat
---------------------------------------------------------------------------
Version 1.13.1 (RGer), 2007-02-05
- changed the listen backlog limit to a more reasonable value based on
  the maximum number of TCP connections configurd (10% + 5) - thanks to Guy
  Standen for the hint (actually, the limit was 5 and that was a 
  left-over from early testing).
- fixed a bug in makefile which caused DB-support to be disabled when
  NETZIP support was enabled
- added the -e option to allow transmission of every message to remote
  hosts (effectively turns off duplicate message suppression)
- (somewhat) improved memory consumption when compiled with MySQL support
- looks like we fixed an incompatibility with MySQL 5.x and above software
  At least in one case, the remote server name was destroyed, leading to 
  a connection failure. The new, improved code does not have this issue and
  so we see this as solved (the new code is generally somewhat better, so
  there is a good chance we fixed this incompatibility).
---------------------------------------------------------------------------
Version 1.13.0 (RGer), 2006-12-19
- added '$' as ToPos proptery replacer specifier - means "up to the
  end of the string"
- property replacer option "escape-cc", "drop-cc" and "space-cc"  added
- changed the handling of \0 characters inside syslog messages. We now
  consistently escape them to "#000". This is somewhat recommended in
  the draft-ietf-syslog-protocol-19 draft. While the real recomendation
  is to not escape any characters at all, we can not do this without
  considerable modification of the code. So we escape it to "#000", which
  is consistent with a sample found in the Internet-draft.
- removed message glue logic (see printchopped() comment for details)
  Also caused removal of parts table and thus some improvements in
  memory usage.
- changed the default MAXLINE to 2048 to take care of recent syslog
  standardization efforts (can easily be changed in syslogd.c)
- added support for byte-counted TCP syslog messages (much like
  syslog-transport-tls-05 Internet Draft). This was necessary to
  support compression over TCP.
- added support for receiving compressed syslog messages
- added support for sending compressed syslog messages
- fixed a bug where the last message in a syslog/tcp stream was
  lost if it was not properly terminated by a LF character
---------------------------------------------------------------------------
Version 1.12.3 (RGer), 2006-10-04
- implemented some changes to support Solaris (but support is not
  yet complete)
- commented out (via #if 0) some methods that are currently not being use
  but should be kept for further us
- added (interim) -u 1 option to turn off hostname and tag parsing
- done some modifications to better support Fedora
- made the field delimiter inside property replace configurable via
  template
- fixed a bug in property replacer: if fields were used, the delimitor
  became part of the field. Up until now, this was barely noticable as 
  the delimiter as TAB only and thus invisible to a human. With other
  delimiters available now, it quickly showed up. This bug fix might cause
  some grief to existing installations if they used the extra TAB for
  whatever reasons - sorry folks... Anyhow, a solution is easy: just add
  a TAB character contstant into your template. Thus, there has no attempt
  been made to do this in a backwards-compatible way.
---------------------------------------------------------------------------
Version 1.12.2 (RGer), 2006-02-15
- fixed a bug in the RFC 3339 date formatter. An extra space was added
  after the actual timestamp
- added support for providing high-precision RFC3339 timestamps for
  (rsyslogd-)internally-generated messages
- very (!) experimental support for syslog-protocol internet draft
  added (the draft is experimental, the code is solid ;))
- added support for field-extracting in the property replacer
- enhanced the legacy-syslog parser so that it can interpret messages
  that do not contain a TIMESTAMP
- fixed a bug that caused the default socket (usually /dev/log) to be
  opened even when -o command line option was given
- fixed a bug in the Debian sample startup script - it caused rsyslogd
  to listen to remote requests, which it shouldn't by default
---------------------------------------------------------------------------
Version 1.12.1 (RGer), 2005-11-23
- made multithreading work with BSD. Some signal-handling needed to be
  restructured. Also, there might be a slight delay of up to 10 seconds
  when huping and terminating rsyslogd under BSD
- fixed a bug where a NULL-pointer was passed to printf() in logmsg().
- fixed a bug during "make install" where rc3195d was not installed
  Thanks to Bennett Todd for spotting this.
- fixed a bug where rsyslogd dumped core when no TAG was found in the
  received message
- enhanced message parser so that it can deal with missing hostnames
  in many cases (may not be totally fail-safe)
- fixed a bug where internally-generated messages did not have the correct
  TAG
---------------------------------------------------------------------------
Version 1.12.0 (RGer), 2005-10-26
- moved to a multi-threaded design. single-threading is still optionally
  available. Multi-threading is experimental!
- fixed a potential race condition. In the original code, marking was done
  by an alarm handler, which could lead to all sorts of bad things. This
  has been changed now. See comments in syslogd.c/domark() for details.
- improved debug output for property-based filters
- not a code change, but: I have checked all exit()s to make sure that
  none occurs once rsyslogd has started up. Even in unusual conditions
  (like low-memory conditions) rsyslogd somehow remains active. Of course,
  it might loose a message or two, but at least it does not abort and it
  can also recover when the condition no longer persists.
- fixed a bug that could cause loss of the last message received
  immediately before rsyslogd was terminated.
- added comments on thread-safety of global variables in syslogd.c
- fixed a small bug: spurios printf() when TCP syslog was used
- fixed a bug that causes rsyslogd to dump core on termination when one
  of the selector lines did not receive a message during the run (very
  unlikely)
- fixed an one-too-low memory allocation in the TCP sender. Could result
  in rsyslogd dumping core.
- fixed a bug with regular expression support (thanks to Andres Riancho)
- a little bit of code restructuring (especially main(), which was
  horribly large)
---------------------------------------------------------------------------
Version 1.11.1 (RGer), 2005-10-19
- support for BSD-style program name and host blocks
- added a new property "programname" that can be used in templates
- added ability to specify listen port for rfc3195d
- fixed a bug that rendered the "startswith" comparison operation
  unusable.
- changed more functions to "static" storage class to help compiler
  optimize (should have been static in the first place...)
- fixed a potential memory leak in the string buffer class destructor.
  As the destructur was previously never called, the leak did not actually
  appear.
- some internal restructuring in anticipation/preparation of minimal
  multi-threading support
- rsyslogd still shares some code with the sysklogd project. Some patches
  for this shared code have been brought over from the sysklogd CVS.
---------------------------------------------------------------------------
Version 1.11.0 (RGer), 2005-10-12
- support for receiving messages via RFC 3195; added rfc3195d for that
  purpose
- added an additional guard to prevent rsyslogd from aborting when the
  2gb file size limit is hit. While a user can configure rsyslogd to
  handle such situations, it would abort if that was not done AND large
  file support was not enabled (ok, this is hopefully an unlikely scenario)
- fixed a bug that caused additional Unix domain sockets to be incorrectly
  processed - could lead to message loss in extreme cases
---------------------------------------------------------------------------
Version 1.10.2 (RGer), 2005-09-27
- added comparison operations in property-based filters:
  * isequal
  * startswith
- added ability to negate all property-based filter comparison operations
  by adding a !-sign right in front of the operation name
- added the ability to specify remote senders for UDP and TCP
  received messages. Allows to block all but well-known hosts
- changed the $-config line directives to be case-INsensitive
- new command line option -w added: "do not display warnings if messages
  from disallowed senders are received"
- fixed a bug that caused rsyslogd to dump core when the compare value
  was not quoted in property-based filters
- fixed a bug in the new CStr compare function which lead to invalid
  results (fortunately, this function was not yet used widely)
- added better support for "debugging" rsyslog.conf property filters
  (only if -d switch is given)
- changed some function definitions to static, which eventually enables
  some compiler optimizations
- fixed a bug in MySQL code; when a SQL error occured, rsyslogd could
  run in a tight loop. This was due to invalid sequence of error reporting
  and is now fixed.
---------------------------------------------------------------------------
Version 1.10.1 (RGer), 2005-09-23
- added the ability to execute a shell script as an action.
  Thanks to Bjoern Kalkbrenner for providing the code!
- fixed a bug in the MySQL code; due to the bug the automatic one-time
  retry after an error did not happen - this lead to error message in
  cases where none should be seen (e.g. after a MySQL restart)
- fixed a security issue with SQL-escaping in conjunction with
  non-(SQL-)standard MySQL features.
---------------------------------------------------------------------------
Version 1.10.0 (RGer), 2005-09-20
  REMINDER: 1.10 is the first unstable version if the 1.x series!
- added the capability to filter on any property in selector lines
  (not just facility and priority)
- changed stringbuf into a new counted string class
- added support for a "discard" action. If a selector line with
  discard (~ character) is found, no selector lines *after* that
  line will be processed.
- thanks to Andres Riancho, regular expression support has been
  added to the template engine
- added the FROMHOST property in the template processor, which could
  previously not be obtained. Thanks to Cristian Testa for pointing
  this out and even providing a fix.
- added display of compile-time options to -v output
- performance improvement for production build - made some checks
  to happen only during debug mode
- fixed a problem with compiling on SUSE and - while doing so - removed
  the socket call to set SO_BSDCOMPAT in cases where it is obsolete.
---------------------------------------------------------------------------
Version 1.0.4 (RGer), 2006-02-01
- a small but important fix: the tcp receiver had two forgotten printf's
  in it that caused a lot of unnecessary output to stdout. This was
  important enough to justify a new release
---------------------------------------------------------------------------
Version 1.0.3 (RGer), 2005-11-14
- added an additional guard to prevent rsyslogd from aborting when the
  2gb file size limit is hit. While a user can configure rsyslogd to
  handle such situations, it would abort if that was not done AND large
  file support was not enabled (ok, this is hopefully an unlikely scenario)
- fixed a bug that caused additional Unix domain sockets to be incorrectly
  processed - could lead to message loss in extreme cases
- applied some patches available from the sysklogd project to code
  shared from there
- fixed a bug that causes rsyslogd to dump core on termination when one
  of the selector lines did not receive a message during the run (very
  unlikely)
- fixed an one-too-low memory allocation in the TCP sender. Could result
  in rsyslogd dumping core.
- fixed a bug in the TCP sender that caused the retry logic to fail
  after an error or receiver overrun
- fixed a bug in init() that could lead to dumping core
- fixed a bug that could lead to dumping core when no HOSTNAME or no TAG
  was present in the syslog message
---------------------------------------------------------------------------
Version 1.0.2 (RGer), 2005-10-05
- fixed an issue with MySQL error reporting. When an error occured,
  the MySQL driver went into an endless loop (at least in most cases).
---------------------------------------------------------------------------
Version 1.0.1 (RGer), 2005-09-23
- fixed a security issue with SQL-escaping in conjunction with
  non-(SQL-)standard MySQL features.
---------------------------------------------------------------------------
Version 1.0.0 (RGer), 2005-09-12
- changed install doc to cover daily cron scripts - a trouble source
- added rc script for slackware (provided by Chris Elvidge - thanks!) 
- fixed a really minor bug in usage() - the -r option was still
  reported as without the port parameter
---------------------------------------------------------------------------
Version 0.9.8 (RGer), 2005-09-05
- made startup and shutdown message more consistent and included the
  pid, so that they can be easier correlated. Used syslog-protocol
  structured data format for this purpose.
- improved config info in startup message, now tells not only
  if it is listening remote on udp, but also for tcp. Also includes
  the port numbers. The previous startup message was misleading, because
  it did not say "remote reception" if rsyslogd was only listening via
  tcp (but not via udp).
- added a "how can you help" document to the doc set
---------------------------------------------------------------------------
Version 0.9.7 (RGer), 2005-08-15
- some of the previous doc files (like INSTALL) did not properly
  reflect the changes to the build process and the new doc. Fixed
  that.
- changed syslogd.c so that when compiled without database support,
  an error message is displayed when a database action is detected
  in the config file (previously this was used as an user rule ;))
- fixed a bug in the os-specific Makefiles which caused MySQL
  support to not be compiled, even if selected
---------------------------------------------------------------------------
Version 0.9.6 (RGer), 2005-08-09
- greatly enhanced documentation. Now available in html format in
  the "doc" folder and FreeBSD. Finally includes an install howto.
- improved MySQL error messages a little - they now show up as log
  messages, too (formerly only in debug mode)
- added the ability to specify the listen port for udp syslog.
  WARNING: This introduces an incompatibility. Formerly, udp
  syslog was enabled by the -r command line option. Now, it is
  "-r [port]", which is consistent with the tcp listener. However,
  just -r will now return an error message.
- added sample startup scripts for Debian and FreeBSD
- added support for easy feature selection in the makefile. Un-
  fortunately, this also means I needed to spilt the make file
  for different OS and distros. There are some really bad syntax
  differences between FreeBSD and Linux make.
---------------------------------------------------------------------------
Version 0.9.5 (RGer), 2005-08-01
- the "semicolon bug" was actually not (fully) solved in 0.9.4. One
  part of the bug was solved, but another still existed. This one
  is fixed now, too.
- the "semicolon bug" actually turned out to be a more generic bug.
  It appeared whenever an invalid template name was given. With some
  selector actions, rsyslogd dumped core, with other it "just" had
  a small ressource leak with others all worked well. These anomalies
  are now fixed. Note that they only appeared during system initaliziation
  once the system was running, nothing bad happened.
- improved error reporting for template errors on startup. They are now
  shown on the console and the start-up tty. Formerly, they were only
  visible in debug mode.
- support for multiple instances of rsyslogd on a single machine added
- added new option "-o" --> omit local unix domain socket. This option
  enables rsyslogd NOT to listen to the local socket. This is most
  helpful when multiple instances of rsyslogd (or rsyslogd and another
  syslogd) shall run on a single system.
- added new option "-i <pidfile>" which allows to specify the pidfile.
  This is needed when multiple instances of rsyslogd are to be run.
- the new project home page is now online at www.rsyslog.com
---------------------------------------------------------------------------
Version 0.9.4 (RGer), 2005-07-25
- finally added the TCP sender. It now supports non-blocking mode, no
  longer disabling message reception during connect. As it is now, it
  is usable in production. The code could be more sophisticated, but
  I've kept it short in anticipation of the move to liblogging, which
  will lead to the removal of the code just written ;)
- the "exiting on signal..." message still had the "syslogd" name in 
  it. Changed this to "rsyslogd", as we do not have a large user base
  yet, this should pose no problem.
- fixed "the semiconlon" bug. rsyslogd dumped core if a write-db action
  was specified but no semicolon was given after the password (an empty
  template was ok, but the semicolon needed to be present).
- changed a default for traditional output format. During testing, it
  was seen that the timestamp written to file in default format was
  the time of message reception, not the time specified in the TIMESTAMP
  field of the message itself. Traditionally, the message TIMESTAMP is
  used and this has been changed now.
---------------------------------------------------------------------------
Version 0.9.3 (RGer), 2005-07-19
- fixed a bug in the message parser. In June, the RFC 3164 timestamp
  was not correctly parsed (yes, only in June and some other months,
  see the code comment to learn why...)
- added the ability to specify the destination port when forwarding
  syslog messages (both for TCP and UDP)
- added an very experimental TCP sender (activated by
  @@machine:port in config). This is not yet for production use. If
  the receiver is not alive, rsyslogd will wait quite some time until
  the connection request times out, which most probably leads to
  loss of incoming messages.

---------------------------------------------------------------------------
Version 0.9.2 (RGer), around 2005-07-06
- I intended to change the maxsupported message size to 32k to
  support IHE - but given the memory inefficiency in the usual use
  cases, I have not done this. I have, however, included very
  specific instructions on how to do this in the source code. I have
  also done some testing with 32k messages, so you can change the
  max size without taking too much risk.
- added a syslog/tcp receiver; we now can receive messages via
  plain tcp, but we can still send only via UDP. The syslog/tcp
  receiver is the primary enhancement of this release.
- slightly changed some error messages that contained a spurios \n at
  the end of the line (which gives empty lines in your log...)

---------------------------------------------------------------------------
Version 0.9.1 (RGer)
- fixed code so that it compiles without errors under FreeBSD
- removed now unused function "allocate_log()" from syslogd.c
- changed the make file so that it contains more defines for
  different environments (in the long term, we need a better
  system for disabling/enabling features...)
- changed some printf's printing off_t types to %lld and
  explicit (long long) casts. I tried to figure out the exact type,
  but did not succeed in this. In the worst case, ultra-large peta-
  byte files will now display funny informational messages on rollover,
  something I think we can live with for the next 10 years or so...

---------------------------------------------------------------------------
Version 0.9.0 (RGer)
- changed the filed structure to be a linked list. Previously, it
  was a table - well, for non-SYSV it was defined as linked list,
  but from what I see that code did no longer work after my
  modifications. I am now using a linked list in general because
  that is needed for other upcoming modifications.
- fixed a bug that caused rsyslogd not to listen to anything if
  the configuration file could not be read
- pervious versions disabled network logging (send/receive) if
  syslog/udp port was not in /etc/services. Now defaulting to
  port 514 in this case.
- internal error messages are now supported up to 256 bytes
- error message seen during config file read are now also displayed
  to the attached tty and not only the console
- changed some error messages during init to be sent to the console
  and/or emergency log. Previously, they were only seen if the
  -d (debug) option was present on the command line.
- fixed the "2gb file issue on 32bit systems". If a file grew to
  more than 2gb, the syslogd was aborted with "file size exceeded". 
  Now, defines have been added according to
  http://www.daimi.au.dk/~kasperd/comp.os.linux.development.faq.html#LARGEFILE
  Testing revealed that they work ;)
  HOWEVER, if your file system, glibc, kernel, whatever does not
  support files larger 2gb, you need to set a file size limit with
  the new output channel mechanism.
- updated man pages to reflect the changes

---------------------------------------------------------------------------
Version 0.8.4

- improved -d debug output (removed developer-only content)
- now compiles under FreeBSD and NetBSD (only quick testing done on NetBSD)
---------------------------------------------------------------------------
Version 0.8.3

- security model in "make install" changed
- minor doc updates
---------------------------------------------------------------------------
Version 0.8.2

- added man page for rsyslog.conf and rsyslogd
- gave up on the concept of rsyslog being a "drop in" replacement
  for syslogd. Now, the user installs rsyslogd and also needs to
  adjust his system settings to this specifically. This also lead
  to these changes:
  * changed Makefile so that install now installs rsyslogd instead
    of dealing with syslogd
  * changed the default config file name to rsyslog.conf
---------------------------------------------------------------------------
Version 0.8.1

- fixed a nasty memory leak (probably not the last one with this release)
- some enhancements to Makefile as suggested by Bennett Todd
- syslogd-internal messages (like restart) were missing the hostname
  this has been corrected
---------------------------------------------------------------------------
Version 0.8.0

Initial testing release. Based on the sysklogd package. Thanks to the
sysklogd maintainers for all their good work!
---------------------------------------------------------------------------

----------------------------------------------------------------------
The following comments are from the stock syslogd.c source. They provide
some insight into what happened to the source before we forked
rsyslogd. However, much of the code already has been replaced and more
is to be replaced. So over time, these comments become less valuable.
I have moved them out of the syslogd.c file to shrink it, especially
as a lot of them do no longer apply. For historical reasons and
understanding of how the daemon evolved, they are probably still
helpful.
 * Author: Eric Allman
 * extensive changes by Ralph Campbell
 * more extensive changes by Eric Allman (again)
 *
 * Steve Lord:	Fix UNIX domain socket code, added linux kernel logging
 *		change defines to
 *		SYSLOG_INET	- listen on a UDP socket
 *		SYSLOG_UNIXAF	- listen on unix domain socket
 *		SYSLOG_KERNEL	- listen to linux kernel
 *
 * Mon Feb 22 09:55:42 CST 1993:  Dr. Wettstein
 * 	Additional modifications to the source.  Changed priority scheme
 *	to increase the level of configurability.  In its stock configuration
 *	syslogd no longer logs all messages of a certain priority and above
 *	to a log file.  The * wildcard is supported to specify all priorities.
 *	Note that this is a departure from the BSD standard.
 *
 *	Syslogd will now listen to both the inetd and the unixd socket.  The
 *	strategy is to allow all local programs to direct their output to
 *	syslogd through the unixd socket while the program listens to the
 *	inetd socket to get messages forwarded from other hosts.
 *
 * Fri Mar 12 16:55:33 CST 1993:  Dr. Wettstein
 *	Thanks to Stephen Tweedie (dcs.ed.ac.uk!sct) for helpful bug-fixes
 *	and an enlightened commentary on the prioritization problem.
 *
 *	Changed the priority scheme so that the default behavior mimics the
 *	standard BSD.  In this scenario all messages of a specified priority
 *	and above are logged.
 *
 *	Add the ability to specify a wildcard (=) as the first character
 *	of the priority name.  Doing this specifies that ONLY messages with
 *	this level of priority are to be logged.  For example:
 *
 *		*.=debug			/usr/adm/debug
 *
 *	Would log only messages with a priority of debug to the /usr/adm/debug
 *	file.
 *
 *	Providing an * as the priority specifies that all messages are to be
 *	logged.  Note that this case is degenerate with specifying a priority
 *	level of debug.  The wildcard * was retained because I believe that
 *	this is more intuitive.
 *
 * Thu Jun 24 11:34:13 CDT 1993:  Dr. Wettstein
 *	Modified sources to incorporate changes in libc4.4.  Messages from
 *	syslog are now null-terminated, syslogd code now parses messages
 *	based on this termination scheme.  Linux as of libc4.4 supports the
 *	fsync system call.  Modified code to fsync after all writes to
 *	log files.
 *
 * Sat Dec 11 11:59:43 CST 1993:  Dr. Wettstein
 *	Extensive changes to the source code to allow compilation with no
 *	complaints with -Wall.
 *
 *	Reorganized the facility and priority name arrays so that they
 *	compatible with the syslog.h source found in /usr/include/syslog.h.
 *	NOTE that this should really be changed.  The reason I do not
 *	allow the use of the values defined in syslog.h is on account of
 *	the extensions made to allow the wildcard character in the
 *	priority field.  To fix this properly one should malloc an array,
 *	copy the contents of the array defined by syslog.h and then
 *	make whatever modifications that are desired.  Next round.
 *
 * Thu Jan  6 12:07:36 CST 1994:  Dr. Wettstein
 *	Added support for proper decomposition and re-assembly of
 *	fragment messages on UNIX domain sockets.  Lack of this capability
 *	was causing 'partial' messages to be output.  Since facility and
 *	priority information is encoded as a leader on the messages this
 *	was causing lines to be placed in erroneous files.
 *
 *	Also added a patch from Shane Alderton (shane@ion.apana.org.au) to
 *	correct a problem with syslogd dumping core when an attempt was made
 *	to write log messages to a logged-on user.  Thank you.
 *
 *	Many thanks to Juha Virtanen (jiivee@hut.fi) for a series of
 *	interchanges which lead to the fixing of problems with messages set
 *	to priorities of none and emerg.  Also thanks to Juha for a patch
 *	to exclude users with a class of LOGIN from receiving messages.
 *
 *	Shane Alderton provided an additional patch to fix zombies which
 *	were conceived when messages were written to multiple users.
 *
 * Mon Feb  6 09:57:10 CST 1995:  Dr. Wettstein
 *	Patch to properly reset the single priority message flag.  Thanks
 *	to Christopher Gori for spotting this bug and forwarding a patch.
 *
 * Wed Feb 22 15:38:31 CST 1995:  Dr. Wettstein
 *	Added version information to startup messages.
 *
 *	Added defines so that paths to important files are taken from
 *	the definitions in paths.h.  Hopefully this will insure that
 *	everything follows the FSSTND standards.  Thanks to Chris Metcalf
 *	for a set of patches to provide this functionality.  Also thanks
 *	Elias Levy for prompting me to get these into the sources.
 *
 * Wed Jul 26 18:57:23 MET DST 1995:  Martin Schulze
 *	Linux' gethostname only returns the hostname and not the fqdn as
 *	expected in the code. But if you call hostname with an fqdn then
 *	gethostname will return an fqdn, so we have to mention that. This
 *	has been changed.
 *
 *	The 'LocalDomain' and the hostname of a remote machine is
 *	converted to lower case, because the original caused some
 *	inconsistency, because the (at least my) nameserver did respond an
 *	fqdn containing of upper- _and_ lowercase letters while
 *	'LocalDomain' consisted only of lowercase letters and that didn't
 *	match.
 *
 * Sat Aug  5 18:59:15 MET DST 1995:  Martin Schulze
 *	Now no messages that were received from any remote host are sent
 *	out to another. At my domain this missing feature caused ugly
 *	syslog-loops, sometimes.
 *
 *	Remember that no message is sent out. I can't figure out any
 *	scenario where it might be useful to change this behavior and to
 *	send out messages to other hosts than the one from which we
 *	received the message, but I might be shortsighted. :-/
 *
 * Thu Aug 10 19:01:08 MET DST 1995:  Martin Schulze
 *	Added my pidfile.[ch] to it to perform a better handling with
 *	pidfiles. Now both, syslogd and klogd, can only be started
 *	once. They check the pidfile.
 *
 * Sun Aug 13 19:01:41 MET DST 1995:  Martin Schulze
 *	Add an addition to syslog.conf's interpretation. If a priority
 *	begins with an exclamation mark ('!') the normal interpretation
 *	of the priority is inverted: ".!*" is the same as ".none", ".!=info"
 *	don't logs the info priority, ".!crit" won't log any message with
 *	the priority crit or higher. For example:
 *
 *		mail.*;mail.!=info		/usr/adm/mail
 *
 *	Would log all messages of the facility mail except those with
 *	the priority info to /usr/adm/mail. This makes the syslogd
 *	much more flexible.
 *
 *	Defined TABLE_ALLPRI=255 and changed some occurrences.
 *
 * Sat Aug 19 21:40:13 MET DST 1995:  Martin Schulze
 *	Making the table of facilities and priorities while in debug
 *	mode more readable.
 *
 *	If debugging is turned on, printing the whole table of
 *	facilities and priorities every hexadecimal or 'X' entry is
 *	now 2 characters wide.
 *
 *	The number of the entry is prepended to each line of
 *	facilities and priorities, and F_UNUSED lines are not shown
 *	anymore.
 *
 *	Corrected some #ifdef SYSV's.
 *
 * Mon Aug 21 22:10:35 MET DST 1995:  Martin Schulze
 *	Corrected a strange behavior during parsing of configuration
 *	file. The original BSD syslogd doesn't understand spaces as
 *	separators between specifier and action. This syslogd now
 *	understands them. The old behavior caused some confusion over
 *	the Linux community.
 *
 * Thu Oct 19 00:02:07 MET 1995:  Martin Schulze
 *	The default behavior has changed for security reasons. The
 *	syslogd will not receive any remote message unless you turn
 *	reception on with the "-r" option.
 *
 *	Not defining SYSLOG_INET will result in not doing any network
 *	activity, i.e. not sending or receiving messages.  I changed
 *	this because the old idea is implemented with the "-r" option
 *	and the old thing didn't work anyway.
 *
 * Thu Oct 26 13:14:06 MET 1995:  Martin Schulze
 *	Added another logfile type F_FORW_UNKN.  The problem I ran into
 *	was a name server that runs on my machine and a forwarder of
 *	kern.crit to another host.  The hosts address can only be
 *	fetched using the nameserver.  But named is started after
 *	syslogd, so syslogd complained.
 *
 *	This logfile type will retry to get the address of the
 *	hostname ten times and then complain.  This should be enough to
 *	get the named up and running during boot sequence.
 *
 * Fri Oct 27 14:08:15 1995:  Dr. Wettstein
 *	Changed static array of logfiles to a dynamic array. This
 *	can grow during process.
 *
 * Fri Nov 10 23:08:18 1995:  Martin Schulze
 *	Inserted a new tabular sys_h_errlist that contains plain text
 *	for error codes that are returned from the net subsystem and
 *	stored in h_errno. I have also changed some wrong lookups to
 *	sys_errlist.
 *
 * Wed Nov 22 22:32:55 1995:  Martin Schulze
 *	Added the fabulous strip-domain feature that allows us to
 *	strip off (several) domain names from the fqdn and only log
 *	the simple hostname. This is useful if you're in a LAN that
 *	has a central log server and also different domains.
 *
 *	I have also also added the -l switch do define hosts as
 *	local. These will get logged with their simple hostname, too.
 *
 * Thu Nov 23 19:02:56 MET DST 1995:  Martin Schulze
 *	Added the possibility to omit fsyncing of logfiles after every
 *	write. This will give some performance back if you have
 *	programs that log in a very verbose manner (like innd or
 *	smartlist). Thanks to Stephen R. van den Berg <srb@cuci.nl>
 *	for the idea.
 *
 * Thu Jan 18 11:14:36 CST 1996:  Dr. Wettstein
 *	Added patche from beta-testers to stop compile error.  Also
 *	added removal of pid file as part of termination cleanup.
 *
 * Wed Feb 14 12:42:09 CST 1996:  Dr. Wettstein
 *	Allowed forwarding of messages received from remote hosts to
 *	be controlled by a command-line switch.  Specifying -h allows
 *	forwarding.  The default behavior is to disable forwarding of
 *	messages which were received from a remote host.
 *
 *	Parent process of syslogd does not exit until child process has
 *	finished initialization process.  This allows rc.* startup to
 *	pause until syslogd facility is up and operating.
 *
 *	Re-arranged the select code to move UNIX domain socket accepts
 *	to be processed later.  This was a contributed change which
 *	has been proposed to correct the delays sometimes encountered
 *	when syslogd starts up.
 *
 *	Minor code cleanups.
 *
 * Thu May  2 15:15:33 CDT 1996:  Dr. Wettstein
 *	Fixed bug in init function which resulted in file descripters
 *	being orphaned when syslogd process was re-initialized with SIGHUP
 *	signal.  Thanks to Edvard Tuinder
 *	(Edvard.Tuinder@praseodymium.cistron.nl) for putting me on the
 *	trail of this bug.  I am amazed that we didn't catch this one
 *	before now.
 *
 * Tue May 14 00:03:35 MET DST 1996:  Martin Schulze
 *	Corrected a mistake that causes the syslogd to stop logging at
 *	some virtual consoles under Linux. This was caused by checking
 *	the wrong error code. Thanks to Michael Nonweiler
 *	<mrn20@hermes.cam.ac.uk> for sending me a patch.
 *
 * Mon May 20 13:29:32 MET DST 1996:  Miquel van Smoorenburg <miquels@cistron.nl>
 *	Added continuation line supported and fixed a bug in
 *	the init() code.
 *
 * Tue May 28 00:58:45 MET DST 1996:  Martin Schulze
 *	Corrected behaviour of blocking pipes - i.e. the whole system
 *	hung.  Michael Nonweiler <mrn20@hermes.cam.ac.uk> has sent us
 *	a patch to correct this.  A new logfile type F_PIPE has been
 *	introduced.
 *
 * Mon Feb 3 10:12:15 MET DST 1997:  Martin Schulze
 *	Corrected behaviour of logfiles if the file can't be opened.
 *	There was a bug that causes syslogd to try to log into non
 *	existing files which ate cpu power.
 *
 * Sun Feb 9 03:22:12 MET DST 1997:  Martin Schulze
 *	Modified syslogd.c to not kill itself which confuses bash 2.0.
 *
 * Mon Feb 10 00:09:11 MET DST 1997:  Martin Schulze
 *	Improved debug code to decode the numeric facility/priority
 *	pair into textual information.
 *
 * Tue Jun 10 12:35:10 MET DST 1997:  Martin Schulze
 *	Corrected freeing of logfiles.  Thanks to Jos Vos <jos@xos.nl>
 *	for reporting the bug and sending an idea to fix the problem.
 *
 * Tue Jun 10 12:51:41 MET DST 1997:  Martin Schulze
 *	Removed sleep(10) from parent process.  This has caused a slow
 *	startup in former times - and I don't see any reason for this.
 *
 * Sun Jun 15 16:23:29 MET DST 1997: Michael Alan Dorman
 *	Some more glibc patches made by <mdorman@debian.org>.
 *
 * Thu Jan  1 16:04:52 CET 1998: Martin Schulze <joey@infodrom.north.de
 *	Applied patch from Herbert Thielen <Herbert.Thielen@lpr.e-technik.tu-muenchen.de>.
 *	This included some balance parentheses for emacs and a bug in
 *	the exclamation mark handling.
 *
 *	Fixed small bug which caused syslogd to write messages to the
 *	wrong logfile under some very rare conditions.  Thanks to
 *	Herbert Xu <herbert@gondor.apana.org.au> for fiddling this out.
 *
 * Thu Jan  8 22:46:35 CET 1998: Martin Schulze <joey@infodrom.north.de>
 *	Reworked one line of the above patch as it prevented syslogd
 *	from binding the socket with the result that no messages were
 *	forwarded to other hosts.
 *
 * Sat Jan 10 01:33:06 CET 1998: Martin Schulze <joey@infodrom.north.de>
 *	Fixed small bugs in F_FORW_UNKN meachanism.  Thanks to Torsten
 *	Neumann <torsten@londo.rhein-main.de> for pointing me to it.
 *
 * Mon Jan 12 19:50:58 CET 1998: Martin Schulze <joey@infodrom.north.de>
 *	Modified debug output concerning remote receiption.
 *
 * Mon Feb 23 23:32:35 CET 1998: Topi Miettinen <Topi.Miettinen@ml.tele.fi>
 *	Re-worked handling of Unix and UDP sockets to support closing /
 *	opening of them in order to have it open only if it is needed
 *	either for forwarding to a remote host or by receiption from
 *	the network.
 *
 * Wed Feb 25 10:54:09 CET 1998: Martin Schulze <joey@infodrom.north.de>
 *	Fixed little comparison mistake that prevented the MARK
 *	feature to work properly.
 *
 * Wed Feb 25 13:21:44 CET 1998: Martin Schulze <joey@infodrom.north.de>
 *	Corrected Topi's patch as it prevented forwarding during
 *	startup due to an unknown LogPort.
 *
 * Sat Oct 10 20:01:48 CEST 1998: Martin Schulze <joey@infodrom.north.de>
 *	Added support for TESTING define which will turn syslogd into
 *	stdio-mode used for debugging.
 *
 * Sun Oct 11 20:16:59 CEST 1998: Martin Schulze <joey@infodrom.north.de>
 *	Reworked the initialization/fork code.  Now the parent
 *	process activates a signal handler which the daughter process
 *	will raise if it is initialized.  Only after that one the
 *	parent process may exit.  Otherwise klogd might try to flush
 *	its log cache while syslogd can't receive the messages yet.
 *
 * Mon Oct 12 13:30:35 CEST 1998: Martin Schulze <joey@infodrom.north.de>
 *	Redirected some error output with regard to argument parsing to
 *	stderr.
 *
 * Mon Oct 12 14:02:51 CEST 1998: Martin Schulze <joey@infodrom.north.de>
 *	Applied patch provided vom Topi Miettinen with regard to the
 *	people from OpenBSD.  This provides the additional '-a'
 *	argument used for specifying additional UNIX domain sockets to
 *	listen to.  This is been used with chroot()'ed named's for
 *	example.  See for http://www.psionic.com/papers/dns.html
 *
 * Mon Oct 12 18:29:44 CEST 1998: Martin Schulze <joey@infodrom.north.de>
 *	Added `ftp' facility which was introduced in glibc version 2.
 *	It's #ifdef'ed so won't harm with older libraries.
 *
 * Mon Oct 12 19:59:21 MET DST 1998: Martin Schulze <joey@infodrom.north.de>
 *	Code cleanups with regard to bsd -> posix transition and
 *	stronger security (buffer length checking).  Thanks to Topi
 *	Miettinen <tom@medialab.sonera.net>
 *	. index() --> strchr()
 *	. sprintf() --> snprintf()
 *	. bcopy() --> memcpy()
 *	. bzero() --> memset()
 *	. UNAMESZ --> UT_NAMESIZE
 *	. sys_errlist --> strerror()
 *
 * Mon Oct 12 20:22:59 CEST 1998: Martin Schulze <joey@infodrom.north.de>
 *	Added support for setutent()/getutent()/endutend() instead of
 *	binary reading the UTMP file.  This is the the most portable
 *	way.  This allows /var/run/utmp format to change, even to a
 *	real database or utmp daemon. Also if utmp file locking is
 *	implemented in libc, syslog will use it immediately.  Thanks
 *	to Topi Miettinen <tom@medialab.sonera.net>.
 *
 * Mon Oct 12 20:49:18 MET DST 1998: Martin Schulze <joey@infodrom.north.de>
 *	Avoid logging of SIGCHLD when syslogd is in the process of
 *	exiting and closing its files.  Again thanks to Topi.
 *
 * Mon Oct 12 22:18:34 CEST 1998: Martin Schulze <joey@infodrom.north.de>
 *	Modified printline() to support 8bit characters - such as
 *	russion letters.  Thanks to Vladas Lapinskas <lapinskas@mail.iae.lt>.
 *
 * Sat Nov 14 02:29:37 CET 1998: Martin Schulze <joey@infodrom.north.de>
 *	``-m 0'' now turns of MARK logging entirely.
 *
 * Tue Jan 19 01:04:18 MET 1999: Martin Schulze <joey@infodrom.north.de>
 *	Finally fixed an error with `-a' processing, thanks to Topi
 *	Miettinen <tom@medialab.sonera.net>.
 *
 * Sun May 23 10:08:53 CEST 1999: Martin Schulze <joey@infodrom.north.de>
 *	Removed superflous call to utmpname().  The path to the utmp
 *	file is defined in the used libc and should not be hardcoded
 *	into the syslogd binary referring the system it was compiled on.
 *
 * Sun Sep 17 20:45:33 CEST 2000: Martin Schulze <joey@infodrom.ffis.de>
 *	Fixed some bugs in printline() code that did not escape
 *	control characters '\177' through '\237' and contained a
 *	single-byte buffer overflow.  Thanks to Solar Designer
 *	<solar@false.com>.
 *
 * Sun Sep 17 21:26:16 CEST 2000: Martin Schulze <joey@infodrom.ffis.de>
 *	Don't close open sockets upon reload.  Thanks to Bill
 *	Nottingham.
 *
 * Mon Sep 18 09:10:47 CEST 2000: Martin Schulze <joey@infodrom.ffis.de>
 *	Fixed bug in printchopped() that caused syslogd to emit
 *	kern.emerg messages when splitting long lines.  Thanks to
 *	Daniel Jacobowitz <dan@debian.org> for the fix.
 *
 * Mon Sep 18 15:33:26 CEST 2000: Martin Schulze <joey@infodrom.ffis.de>
 *	Removed unixm/unix domain sockets and switch to Datagram Unix
 *	Sockets.  This should remove one possibility to play DoS with
 *	syslogd.  Thanks to Olaf Kirch <okir@caldera.de> for the patch.
 *
 * Sun Mar 11 20:23:44 CET 2001: Martin Schulze <joey@infodrom.ffis.de>
 *	Don't return a closed fd if `-a' is called with a wrong path.
 *	Thanks to Bill Nottingham <notting@redhat.com> for providing
 *	a patch.<|MERGE_RESOLUTION|>--- conflicted
+++ resolved
@@ -1,5 +1,4 @@
 ---------------------------------------------------------------------------
-<<<<<<< HEAD
 Version 4.1.8  [BETA] (rgerhards), 2009-04-??
 - bugfix: light and full delay watermarks had invalid values, badly
   affecting performance for delayable inputs
@@ -153,10 +152,7 @@
 - bugfix: memory leak in ompgsql
   Thanks to Ken for providing the patch
 ---------------------------------------------------------------------------
-Version 3.22.x [v3-stable] (rgerhards), 2009-04-??
-=======
 Version 3.22.1 [v3-stable] (rgerhards), 2009-04-??
->>>>>>> 43c45bfe
 - bugfix: internal messages were emitted to whatever file had fd2 when
   rsyslogd ran in forked mode (as usual!)
   Thanks to varmojfekoj for the patch
