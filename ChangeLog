---------------------------------------------------------------------------
<<<<<<< HEAD
Version 7.5.9 [v7-release candidate] 2014-01-??
- bugfix: imuxsock input parameters were not accepted
  due to copy&paste error. Thanks to Andy Goldstein for the fix.
- added ProcessInternalMessages global system parameter
  This permits to inject rsyslog status messages into *another* main
  syslogd or the journal.
- new dependency: liblogging-stdlog (for submitting to external logger)
---------------------------------------------------------------------------
Version 7.5.8 [v7-release candidate] 2014-01-09
- add exec_template() RainerScript function
- add debug.onShutdown and debug.logFile global paramters
  These enebale the new "debug on shutdown" mode, which can be used to
  track hard to find problems that occur during system shutdown.
- Add directives for numerically specifying GIDs/UIDs
  The already present directives (FileOwner, FileGroup, DirOwner,
  DirGroup) translate names to numerical IDs, which depends on the user
  information being available during rsyslog's startup. This can fail if
  the information is obtained over a network or from a service such as
  SSSD. The new directives provide a way to specify the numerical IDs
  directly and bypass the lookup.
  Thanks to Tomas Heinrich for the patch.
- actions now report if they suspend and resume themselves
  this is by default on and controllable by the action.reportSuspension
  global parameter
- bugfix: omelasticsearch fail.es stats counter was improperly maintained
- bugfix: mmrfc5424addhmac: "key" parameter was not properly processed
- add new impstats action counters:
  * suspended
  * suspended.duration
  * resumed
---------------------------------------------------------------------------
Version 7.5.7 [v7-devel] 2013-11-25
- queue defaults have changed
  * high water mark is now dynamically 90% of queue size
  * low water makr is now dynamically 70% of queue size
  * queue.discardMark is now dynamically 98% of queue size
  * queue.workerThreadMinimumMessage set to queue.size / num workers
  For queues with very low queue.maxSize (< 100), "emergency" defaults
  will be used.
- worker thread pool handling has been improved
  Among others, permits pool to actually shrink (was quite hard with
  previous implementation. This will also improve performance and/or
  lower system overhead on busy systems.
  Thanks to Pavel Levshin for the enhancement.
- bugfix: mmpstrucdata generated inaccessible properties
- bugfix: RainerScript optimizer did not optimize PRI filters
  things like "if $syslogfacility-text == "local3"" were not converted
  to PRIFILT. This was a regression introduced in 7.5.6.
- bugfix: legacy directive $ActionQueueWorkerThreads was not honored
- bugfix: segfault on startup when certain script constructs are used
  e.g. "if not $msg ..."
- bugfix: ommysql lost configfile/section parameters after first close
  This means that when a connection was broken, it was probably
  re-instantiated with different parameters than configured.
- bugfix: regression in template processing with subtrees in templates
  Thanks to Pavel Levshin for the fix
- bugfix: regular worker threads are not properly (re)started if DA
  mode is active.
  This occurs only under rare conditions, but definitely is a bug that
  needed to be addressed. It probably is present since version 4.
  Note that this patch has not been applied to v7.4-stable, as it
  is very unlikely to happen and the fix itself has some regression
  potential (the fix looks very solid, but it addresses a core component).
  Thanks to Pavel Levshin for the fix
- now emit warning message if om with msg passing mode uses action queue
  These can modify the message, and this causes races.
- bugfix: $SystemLogUseSysTimeStamp/$SystemLogUsePIDFromSystem did not work
  Thanks to Tomas Heinrich for the patch.
---------------------------------------------------------------------------
Version 7.5.6 [devel] 2013-10-29
- impstats: add capability to bind to a ruleset
- improved performance of RainerScript variable access
  by refactoring the whole body of variable handling code. This also
  solves some of the anomalies experienced in some versions of rsyslog.
  All variable types are now handled in unified code, including
  access via templates.
- RainerScript: make use of 64 bit for numbers where available
  Thanks to Pavel Levshin for enhancement.
- slight performance optimization if GCC is used
  We give branch prediction hints for the frequent RETiRet macro which is
  used for error handling. Some slight performance gain is to be expected
  from that.
- removed global variable support
  The original idea was not well thought out and global variables, as
  implemented, worked far different from what anybody would expect. As
  such, we consider the current approach as an experiment that did not
  work out and opt to removing it, clearing the way for a better future
  solution. Note: global vars were introduced in 7.5.3 on Sept, 11th 2013.
- new module mmsequence, primarily used for action load balancing
  Thanks to Pavel Levshin for contributing this module.
- bugfix: unset statement always worked on message var, even if local
  var was given
- imudp: support for binding to ruleset added
- bugfix: segfault if variable was assigned to non-container subtree
  Thanks to Pavel Levshin for the fix
- bugfix: imuxsock did not suport addtl sockets if syssock was disabled
  Thanks to Pavel Levshin for the fix
- bugfix: running imupd on multiple threads lead to segfault if recvmmsg
  is available
- bugfix: imudp when using recvmmsg could report wrong sender IP
- bugfix: segfault if re_extract() function was used and no match found
- bugfix: omelasticsearch did not compile on platforms without atomic
  instructions
- bugfix: potential misadressing on startup if property-filter was used
  This could happen if the property name was longer than 127 chars, a case
  that would not happen in practice.
- bugfix: invalid property filter was not properly disabled in ruleset
  Note: the cosmetic memory leak introduced with that patch in 7.4.5 is
  now also fixed.
- imported bugfixes from 7.4.6 stable release
---------------------------------------------------------------------------
Version 7.5.5 [devel] 2013-10-16
- imfile: permit to monitor an unlimited number of files
- imptcp: add "defaultTZ" input parameter
- imudp: support for multiple receiver threads added
- imudp: add "dfltTZ" input config parameter
- bugfix: memory leak in mmnormalize
- bugfix: mmutf8fix did not properly handle invalid UTF-8 at END of message
  if the very last character sequence was too long, this was not detected
  Thanks to Risto Vaarandi for reporting this problem.
- mmanon: removed the check for specific "terminator characters" after 
  last octet. As it turned out, this didn't work in practice as there
  was an enormous set of potential terminator chars -- so removing
  them was the best thing to do. Note that this may change behaviour of
  existing installations. Yet, we still consider this an important
  bugfix, that should be applied to the stable branch.
  closes: http://bugzilla.adiscon.com/show_bug.cgi?id=477
  Thanks to Muri Cicanor for initiating the discussion
- now requires libestr 0.1.7 as early versions had a nasty bug in
  string comparisons
- bugfix: mmanon did not detect all IP addresses in rewrite mode
  The problem occured if two IPs were close to each other and the first one
  was shrunk.
  closes: http://bugzilla.adiscon.com/show_bug.cgi?id=485
  Thanks to micah-at-riseup.net for reporting this bug
- bugfix: mmanon sometimes used invalid replacement char in simple mode
  depending on configuration sequence, the replacement character was set
  to 's' instead of the correct value. Most importantly, it was set to
  's' if simple mode was selected and no replacement char set.
  closes: http://bugzilla.adiscon.com/show_bug.cgi?id=484
  Thanks to micah-at-riseup.net for reporting this bug
- bugfix: memory leak in mmnormalize
- bugfix: array-based ==/!= comparisions lead to invalid results
  This was a regression introduced in 7.3.5 bei the PRI optimizer
---------------------------------------------------------------------------
Version 7.5.4 [devel] 2013-10-07
- mmpstrucdata: new module to parse RFC5424 structured data into json
  message properties
- change main/ruleset queue defaults to be more enterprise-like
  new defaults are queue.size 100,000 max workers 2, worker
  activation after 40,000 msgs are queued, batch size 256. These settings
  are much more useful for enterprises and will not hurt low-end systems
  that much. This is part of our re-focus on enterprise needs.
- omfwd: new action parameter "maxErrorMessages" added
- omfile: new module parameters to set action defaults added
  * dirCreateMode
  * fileCreateMode
- mmutf8fix: new module to fix invalid UTF-8 sequences
- imuxsock: handle unlimited number of additional listen sockets
- doc: improve usability by linking to relevant web ressources
  The idea is to enable users to quickly find additional information,
  samples, HOWTOs and the like on the main site.
  At the same time, (very) slightly remove memory footprint when
  few listeners are monitored.
- bugfix: omfwd parameter streamdrivermmode was not properly handled
  it was always overwritten by whatever value was set via the 
  legacy directive $ActionSendStreamDriverMode
- imtcp: add streamdriver.name module parameter
  permits overriding the system default stream driver (gtls, ptcp)
- bugfix: build system: libgcrypt.h needed even if libgrcypt was disabled
  Thanks to Jonny Törnbom for reporting this problem
- imported bugfixes from 7.4.4
---------------------------------------------------------------------------
Version 7.5.3 [devel] 2013-09-11
- imfile: support for escaping LF characters added
  embedded LF in syslog messages cause a lot of trouble. imfile now has
  the capability to escape them to "#012" (just like the regular control
  character escape option). This requires new-style input statements to be
  used. If legacy configuration statements are used, LF escaping is always
  turned off to preserve compatibility.
  NOTE: if input() statements were already used, there is a CHANGE OF
        BEHAVIOUR: starting with this version, escaping is enabled by
	default. So if you do not want it, you need to add
	escapeLF="off"
	to the input statement. Given the trouble LFs cause and the fact
	that the majority of installations still use legacy config, we
	considered this behaviour change acceptable and useful.
  see also: http://blog.gerhards.net/2013/09/imfile-multi-line-messages.html
- add support for global and local variables
- bugfix: queue file size was not correctly processed
  this could lead to using one queue file per message for sizes >2GiB
  Thanks to Tomas Heinrich for the patch.
- add main_queue() configuration object to configure main message queue
- bugfix: stream compression in imptcp caused timestamp to be corrupted
- imudp: add ability to specify SO_RCVBUF size (rcvbufSize parameter)
- imudp: use inputname for statistics, if configured
- impstats: add process resource usage counters [via getrusage()]
- impstats: add paramter "resetCounters" to report delta values
  possible for most, but not all, counters. See doc for details.
- librelp 1.2.0 is now required
- make use of new librelp generic error reporting facility
  This leads to more error messages being passed to the user and
  thus simplified troubleshooting.
- bugfix: very small memory leak in imrelp
  more or less cosmetic, a single memory block was not freed, but this
  only happens immediately before termination (when the OS automatically
  frees all memory). Still an annoyance e.g. in valgrind.
- fix compile problem in debug build
- imported fixes from 7.4.4
---------------------------------------------------------------------------
Version 7.5.2 [devel] 2013-07-04
- librelp 1.1.4 is now required
  We use API extensions for better error reporting and higher performance.
- omrelp: use transactional mode to make imrelp emit bulk sends
- omrelp: add "windowSize" parameter to set custom RELP window size
- bugfix: double-free in omelasticsearch
  closes: http://bugzilla.adiscon.com/show_bug.cgi?id=461
  a security advisory for this bug is available at:
     http://www.lsexperts.de/advisories/lse-2013-07-03.txt
  CVE: CVE-2013-4758 
  PLEASE NOTE: This issue only existed if omelasticsearch was used
  in a non-default configuration, where the "errorfile" parameter
  was specified. Without that parameter set, the bug could not
  be triggered.
  Thanks to Markus Vervier and Marius Ionescu for providing a detailled
  bug report. Special thanks to Markus for coordinating his security
  advisory with us.
- doc: fixed various typos
  closes: http://bugzilla.adiscon.com/show_bug.cgi?id=391
  Thanks to Georgi Georgiev for the patch.
---------------------------------------------------------------------------
Version 7.5.1 [devel] 2013-06-26
- librelp 1.1.3 is required - older versions can lead to a segfault
- add mmfields, which among others supports easy parsing of CEF messages
- omrelp:
  * new parameter "compression.prioritystring" to control encryption
    parameters used by GnuTLS
- imrelp:
  * new parameter "compression.dhbits" to control the number of
    bits being used for Diffie-Hellman key generation
  * new parameter "compression.prioritystring" to control encryption
    parameters used by GnuTLS
  * support for impstats added
  * support for setting permitted peers (client authentication) added
  * bugfix: potential segfault at startup on invalid config parameters
- imjournal: imported patches from 7.4.1
- omprog: add support for command line parameters
- added experimental TCP stream compression (imptcp only, currently)
- added BSD-specific syslog facilities
  * "console"
  * "bsd_security" - this is called "security" under BSD, but that name
    was unfortunately already taken by some standard facility. So I 
    did the (hopefully) second-best thing and renamed it a little.
- imported fixes from 7.4.2 (especially build problems on FreeBSD)
- bugfix: imptcp did not properly initialize compression status variable
  could lead to segfault if stream:always compression mode was selected
---------------------------------------------------------------------------
Version 7.5.0 [devel] 2013-06-11
- imrelp: implement "ruleset" module parameter
- imrelp/omrelp: add TLS & compression (zip) support
- omrelp: add "rebindInterval" parameter
- add -S command line option to specify IP address to use for RELP client
  connections
  Thanks to Axel Rau for the patch.
=======
Version 7.4.10  [v7.4-stable] 2014-02-12
- bugfix: json templates are improperly created
  Strings miss the terminating NUL character, which obviously can lead
  to all sorts of problems.
  See also: https://github.com/rsyslog/rsyslog/issues/27
  Thanks to Alain for the analysis and the patch.
- ompgsql bugfix: improper handling of auto-backgrounding mode 
  If rsyslog was set to auto-background itself (default code behaviour, but
  many distros now turn it off for good reason), ompgsql could not
  properly connect. This could even lead to a segfault. The core reason
  was that a PG session handle was kept open over a fork, something that
  is explicitely forbidden in the PG API.
  Thanks to Alain for the analysis and the patch.
>>>>>>> bd5d77f2
---------------------------------------------------------------------------
Version 7.4.9  [v7.4-stable] 2014-01-22
- added ProcessInternalMessages global system parameter
  This permits to inject rsyslog status messages into *another* main
  syslogd or the journal.
- new dependency: liblogging-stdlog (for submitting to external logger)
- bugfix: imuxsock input parameters were not accepted
  due to copy&paste error. Thanks to Andy Goldstein for the fix.
- bugfix: potential double-free in RainerScript equal comparison
  happens if the left-hand operand is JSON object and the right-hand
  operand is a non-string that does not convert to a number (for
  example, it can be another JSON object, probably the only case that
  could happen in practice). This is very unlikely to be triggered.
- bugfix: some RainerScript Json(Variable)/string comparisons were wrong
---------------------------------------------------------------------------
Version 7.4.8  [v7.4-stable] 2014-01-08
- rsgtutil provides better error messages on unfinished signature blocks
- bugfix: guard against control characters in internal (error) messages
  Thanks to Ahto Truu for alerting us.
- bugfix: immark did emit messages under kern.=info instead of syslog.=info
  Note that his can potentially break exisiting configurations that
  rely on immark sending as kern.=info. Unfortunately, we cannot leave
  this unfixed as we never should emit messages under the kern facility.
---------------------------------------------------------------------------
Version 7.4.7  [v7.4-stable] 2013-12-10
- bugfix: limiting queue disk space did not work properly
  * queue.maxdiskspace actually initializes queue.maxfilesize
  * total size of queue files was not checked against
    queue.maxdiskspace for disk assisted queues.
  Thanks to Karol Jurak for the patch.
- bugfix: linux kernel-like ratelimiter did not work properly with all
  inputs (for example, it did not work with imdup). The reason was that
  the PRI value was used, but that needed parsing of the message, which
  was done too late.
- bugfix: disk queues created files in wrong working directory
  if the $WorkDirectory was changed multiple times, all queues only
  used the last value set.
- bugfix: legacy directive $ActionQueueWorkerThreads was not honored
- bugfix: segfault on startup when certain script constructs are used
  e.g. "if not $msg ..."
- bugfix: imuxsock: UseSysTimeStamp config parameter did not work correctly
  Thanks to Tomas Heinrich for alerting us and provinding a solution
  suggestion.
- bugfix: $SystemLogUseSysTimeStamp/$SystemLogUsePIDFromSystem did not work
  Thanks to Tomas Heinrich for the patch.
- improved checking of queue config parameters on startup
- bugfix: call to ruleset with async queue did not use the queue
  closes: http://bugzilla.adiscon.com/show_bug.cgi?id=443
- bugfix: if imtcp is loaded and no listeners are configured (which is
  uncommon), rsyslog crashes during shutdown.
---------------------------------------------------------------------------
Version 7.4.6  [v7.4-stable] 2013-10-31
- bugfix: potential abort during HUP
  This could happen when one of imklog, imzmq3, imkmsg, impstats,
  imjournal, or imuxsock were under heavy load during a HUP.
  closes: http://bugzilla.adiscon.com/show_bug.cgi?id=489
  Thanks to Guy Rozendorn for reporting the problem and Peval Levhshin for
  his analysis.
- bugfix: imtcp flowControl parameter incorrectly defaulted to "off"
  This could cause message loss on systems under heavy load and was
  a change-of-behaviour to previous version. This is a regression
  most probably introduced in 5.9.0 (but did not try hard to find the
  exact point of its introduction).
- now requires libestr 0.1.9 as earlier versions lead to problems with
  number handling in RainerScript
- bugfix: memory leak in strlen() RainerScript function
  Thanks to Gregoire Seux for reportig this bug.
  closes: http://bugzilla.adiscon.com/show_bug.cgi?id=486
- bugfix: buffer overrun if re_extract function was called for submatch 50
  Thanks to Pavel Levshin for reporting the problem and its location.
- bugfix: memleak in re_extract() function
  Thanks to Pavel Levshin for reporting this problem.
- bugfix: potential abort in RainerScript optimizer
  closes: http://bugzilla.adiscon.com/show_bug.cgi?id=488
  Thanks to Thomas Doll for reporting the problem and Pavel Levshin for
  fixing it.
- bugfix: memory leak in omhiredis
  Thanks to Pavel Levshin for the fix
- bugfix: segfault if variable was assigned to non-container subtree
  Thanks to Pavel Levshin for the fix
---------------------------------------------------------------------------
Version 7.4.5  [v7.4-stable] 2013-10-22
- mmanon: removed the check for specific "terminator characters" after 
  last octet. As it turned out, this didn't work in practice as there
  was an enormous set of potential terminator chars -- so removing
  them was the best thing to do. Note that this may change behaviour of
  existing installations. Yet, we still consider this an important
  bugfix, that should be applied to the stable branch.
  closes: http://bugzilla.adiscon.com/show_bug.cgi?id=477
  Thanks to Muri Cicanor for initiating the discussion
- now requires libestr 0.1.8 as early versions had a nasty bug in
  string comparisons
- omelasticsearch: add failed.httprequests stats counter
- bugfix: invalid property filter was not properly disabled in ruleset
  Note that this bugfix introduces a very slight memory leak, which is
  cosmetic, as it just holds data until termination that is no longer
  needed. It is just the part of the config that was invalid. We will
  "fix" this "issue" in the devel version first, as the fix is a bit
  too intrusive to do without hard need in the stable version.
- bugfix: segfault if re_extract() function was used and no match found
- bugfix: potential misadressing on startup if property-filter was used
  This could happen if the property name was longer than 127 chars, a case
  that would not happen in practice.
- bugfix: omelasticsearch: correct failed.http stats counter
- bugfix: omelasticsearch: did not correctly initialize stats counters
- bugfix: omelasticsearch: failed.es counter was only maintained in bulk mode
  This usually did not lead to any problems, because they are in static
  memory, which is initialized to zero by the OS when the plugin is
  loaded. But it may cause problems especially on systems that do not
  support atomic instructions - in this case the associated mutexes also
  did not get properly initialized.
- bugfix: mmanon did not detect all IP addresses in rewrite mode
  The problem occured if two IPs were close to each other and the first one
  was shrunk.
  closes: http://bugzilla.adiscon.com/show_bug.cgi?id=485
  Thanks to micah-at-riseup.net for reporting this bug
- bugfix: mmanon sometimes used invalid replacement char in simple mode
  depending on configuration sequence, the replacement character was set
  to 's' instead of the correct value. Most importantly, it was set to
  's' if simple mode was selected and no replacement char set.
  closes: http://bugzilla.adiscon.com/show_bug.cgi?id=484
  Thanks to micah-at-riseup.net for reporting this bug
- bugfix: memory leak in mmnormalize
- bugfix: array-based ==/!= comparisions lead to invalid results
  This was a regression introduced in 7.3.5 bei the PRI optimizer
- bugfix: omprog blocked signals to executed programs
  The made it impossible to send signals to programs executed via
  omprog.
  Thanks to Risto Vaarandi for the analysis and a patch.
- bugfix: doc: imuxsock legacy param $SystemLogSocketParseTrusted was
  misspelled
  Thanks to David Lang for alerting us
- bugfix: imfile "facility" input parameter improperly handled
  caused facility not to be set, and severity to be overwritten with
  the facility value.
  Thanks to forum user dmunny for reporting this bug.
- bugfix: small memory leak in imfile when $ResetConfigVariables was used
  Thanks to Grégory Nuyttens for reporting this bug and providig a fix
- bugfix: segfault on startup if TLS was used but no CA cert set
- bugfix: segfault on startup if TCP TLS was used but no cert or key set
- bugfix: some more build problems with newer json-c versions
  Thanks to Michael Biebl for mentioning the problem.
- bugfix: build system: libgcrypt.h needed even if libgrcypt was disabled
  Thanks to Jonny Törnbom for reporting this problem
---------------------------------------------------------------------------
Version 7.4.4  [v7.4-stable] 2013-09-03
- better error messages in GuardTime signature provider
  Thanks to Ahto Truu for providing the patch.
- make rsyslog use the new json-c pkgconfig file if available
  Thanks to the Gentoo team for the patches.
- bugfix: imfile parameter "persistStateInterval" was unusable
  due to a case typo in imfile; work-around was to use legacy config
  Thanks to Brandon Murphy for reporting this bug.
- bugfix: TLV16 flag encoding error in signature files from GT provider
  This fixes a problem where the TLV16 flag was improperly encoded.
  Unfortunately, existing files already have the bug and may not properly
  be processed. The fix uses constants from the GuardTime API lib to
  prevent such problems in the future.
  Thanks to Ahto Truu for providing the patch.
- bugfix: slightly malformed SMTP handling in ommail
- bugfix: segfault in omprog if no template was provided (now dflt is used)
- bugfix: segfault in ompipe if no template was provided (now dflt is used)
- bugfix: segfault in omsnmp if no template was provided (now dflt is used)
- bugfix: some omsnmp optional config params were flagged as mandatory
- bugfix: segfault in omelasticsearch when resuming queued messages
  after restarting Elasticsearch
  closes: http://bugzilla.adiscon.com/show_bug.cgi?id=464
- bugfix: imtcp addtlframedelimiter could not be set to zero
  Thanks to Chris Norton for alerting us.
- doc bugfix: remove no-longer existing omtemplate from developer doc
  was specifically mentioned as a sample for creating new plugins
  Thanks to Yannick Brosseau for alerting us of this problem.
  closes: http://bugzilla.adiscon.com/show_bug.cgi?id=473
---------------------------------------------------------------------------
Version 7.4.3  [v7.4-stable] 2013-07-18
- bugfix: queue file size was not correctly processed
  this could lead to using one queue file per message for sizes >2GiB
  Thanks to Tomas Heinrich for the patch.
- bugfix: $QHOUR/$HHOUR were always "00" or "01"
  regression some time between v5 and here
  Thanks to forum user rjmcinty for reporting this bug
- bugfix: testbench tool chkseq did improperly report invalid file
  This happened when permitted duplicate values existed in the very
  last lines, right before end-of-file.
  Thanks to Radu Gheorghe for reporting this bug.
---------------------------------------------------------------------------
Version 7.4.3  [v7.4-stable] 2013-07-18
- bugfix: memory leak if disk queues were used and json data present
- bugfix: CEE/json data was lost during disk queue operation
- bugfix: potential segfault during startup on invalid config
  could happen if invalid actions were present, which could lead
  to improper handling in optimizer.
- bugfix: 100% CPU utilization when DA queue became full
- bugfix: omlibdbi did not properly close connection on some errors
  This happened to errors occuring in Begin/End Transaction entry
  points.
- cosmetic bugfix: file name buffer was not freed on disk queue destruction
  This was an extremely small one-time per run memleak, so nothing of
  concern. However, it bugs under valgrind and similar memory debuggers.
- fix build on FreeBSD
  Thanks to Christiano Rolim for the patch
---------------------------------------------------------------------------
Version 7.4.2  [v7.4-stable] 2013-07-04
- bugfix: in RFC5425 TLS, multiple wildcards in auth could cause segfault
- bugfix: RainerScript object required parameters were not properly
  checked - this clould result to segfaults on startup if parameters
  were missing.
- bugfix: double-free in omelasticsearch
  closes: http://bugzilla.adiscon.com/show_bug.cgi?id=461
  a security advisory for this bug is available at:
     http://www.lsexperts.de/advisories/lse-2013-07-03.txt
  CVE: CVE-2013-4758 
  PLEASE NOTE: This issue only existed if omelasticsearch was used
  in a non-default configuration, where the "errorfile" parameter
  was specified. Without that parameter set, the bug could not
  be triggered.
  Thanks to Markus Vervier and Marius Ionescu for providing a detailled
  bug report. Special thanks to Markus for coordinating his security
  advisory with us.
- bugfix: omrelp potential segfault at startup on invalid config parameters
- bugfix: small memory leak when $uptime property was used
- bugfix: potential segfault on rsyslog termination in imudp
  closes: http://bugzilla.adiscon.com/show_bug.cgi?id=456
- bugfix: lmsig_gt abort on invalid configuration parameters
  closes: http://bugzilla.adiscon.com/show_bug.cgi?id=448
  Thanks to Risto Laanoja for the patch.
- imtcp: fix typo in "listner" parameter, which is "listener"
  Currently, both names are accepted.
- solved build problems on FreeBSD
  closes: http://bugzilla.adiscon.com/show_bug.cgi?id=457
  closes: http://bugzilla.adiscon.com/show_bug.cgi?id=458
  Thanks to Christiano for reproting and suggesting patches
- solved build problems on CENTOS5
---------------------------------------------------------------------------
Version 7.4.1  [v7.4-stable] 2013-06-17
- imjournal: add ratelimiting capability
  The original imjournal code did not support ratelimiting at all. We
  now have our own ratelimiter. This can mitigate against journal
  database corruption, when the journal re-sends old data. This is a
  current bug in systemd journal, but we won't outrule this to happen
  in the future again. So it is better to have a safeguard in place.
  By default, we permit 20,000 messages witin 10 minutes. This may
  be a bit restrictive, but given the risk potential it seems reasonable.
  Users requiring larger traffic flows can always adjust the value.
- bugfix: potential loop in rate limiting
  if the message that tells about rate-limiting gets rate-limited itself,
  it will potentially create and endless loop
- bugfix: potential segfault in imjournal if journal DB is corrupted
- bugfix: prevent a segfault in imjournal if state file is not defined
- bugfix imzmq3: potential segfault on startup
  if no problem happend at startup, everything went fine
  Thanks to Hongfei Cheng and Brian Knox for the patch
---------------------------------------------------------------------------
Version 7.4.0  [v7.4-stable] 2013-06-06
This starts a new stable branch based on 7.3.15 plus the following changes:
- add --enable-cached-man-pages ./configure option
  permits to build rsyslog on a system where rst2man is not installed. In
  that case, cached versions of the man pages are used (they were built
  during "make dist", so they should be current for the version in
  question.
- doc bugfix: ReadMode wrong in imfile doc, two values were swapped
  Thanks to jokajak@gmail.com for mentioning this
  closes: http://bugzilla.adiscon.com/show_bug.cgi?id=450
- imjournal: no longer do periodic wakeup
- bugfix: potential hang *in debug mode* on rsyslogd termination
  This ONLY affected rsyslogd if it were running with debug output
  enabled.
- bugfix: $template statement with multiple spaces lead to invalid tpl name
  If multiple spaces were used in front of the template name, all but one
  of them became actually part of the template name. So
  $template   a,"..." would be name "  a", and as such "a" was not
  available, e.g. in 
  *.* /var/log/file;a
  This is a legacy config problem. As it was unreported for many years,
  no backport of the fix to old versions will happen.
  This is a long-standing bug that was only recently reported by forum
  user mc-sim.
  Reference: http://kb.monitorware.com/post23448.html
- 0mq fixes; credits to Hongfei Cheng and Brian Knox
---------------------------------------------------------------------------
Version 7.3.15  [beta] 2013-05-15
- bugfix: problem in build system (especially when cross-compiling)
  Thanks to Tomas Heinrich and winfried_mb2@xmsnet.nl for the patch.
  closes: http://bugzilla.adiscon.com/show_bug.cgi?id=445
- bugfix: imjournal had problem with systemd journal API change
- imjournal: now obtain and include PID
- bugfix: .logsig files had tlv16 indicator bit at wrong offset
- bugfix: omrelp legacy config parameters set a timeout of zero
  which lead the legacy config to be unusable.
- bugfix: segfault on startup if a disk queue was configure without file
  name
  Now this triggers an error message and the queue is changed to
  linkedList type.
- bugfix: invalid addressing in string class (recent regression)
---------------------------------------------------------------------------
Version 7.3.14  [beta] 2013-05-06
- bugfix: some man pages were not properly installed
  either rscryutil or rsgtutil man was installed, but not both
  Thanks to Marius Tomaschewski for the patch.
- bugfix: potential segfault on startup when builtin module was specified
  in module() statement.
  Thanks to Marius Tomaschewski for reporting the bug.
- bugfix: segfault due to invalid dynafile cache handling
  Accidently, the old-style cache size parameter was used when the
  dynafile cache was created in a RainerScript action. If the old-style
  size was lower than the one actually set, this lead to misadressing
  when the size was overrun, and that could lead to all kinds of
  "interesting things", often in segfaults.
  closes: http://bugzilla.adiscon.com/show_bug.cgi?id=440
---------------------------------------------------------------------------
Version 7.3.13  [beta] 2013-04-29
- added omrabbitmq module (contributed, untested)
  Note: this is unsupported and as such was moved immediately into the
  beta version.
  Thanks to Vaclav Tomec for providing this module.
- bugfix: build problem when --enable-encryption was not selected
  Thanks to Michael Biebl for fixing this.
- doc bugfix: omfile parameter "VeryRobustZip" was documentas as
  "VeryReliableZip"
  closes: http://bugzilla.adiscon.com/show_bug.cgi?id=437
  Thanks to Thomas Doll for reporting this.
---------------------------------------------------------------------------
Version 7.3.12  [devel] 2013-04-25
- added doc for omelasticsearch
  Thanks to Radu Gheorghe for the doc contribution.
- omelasticsearch: _id field support for bulk operations
  closes: http://bugzilla.adiscon.com/show_bug.cgi?id=392
  Thanks to Jérôme Renard for the idea and patches.
- max number of templates for plugin use has been increased to five
- platform compatibility enhancement: solve compile issue with libgcrypt
  do not use GCRY_CIPHER_MODE_AESWRAP where not available
- fix compile on Solaris
  Thanks to Martin Carpenter for the patch.
- bugfix: off-by-one error in handling local FQDN name (regression)
  A remporary buffer was allocated one byte too small. Did only
  affect startup, not actual operations. Came up during routine tests,
  and can have no effect once the engine runs. Bug was introduced in
  7.3.11.
- bugfix: build problems on Solaris
  closes: http://bugzilla.adiscon.com/show_bug.cgi?id=436
- bugfix: block size limit was not properly honored
- bugfix: potential segfault in guardtime signature provider
  it could segfault if an error was reported by the GuardTime API, because
  an invalid free could happen then
---------------------------------------------------------------------------
Version 7.3.11  [devel] 2013-04-23
- added support for encrypting log files
- omhiredis: added support for redis pipeline support
  Thanks to Brian Knox for the patch.
- bugfix:  $PreserveFQDN is not properly working
  Thanks to Louis Bouchard for the patch
  closes: http://bugzilla.adiscon.com/show_bug.cgi?id=426
- bugfix: imuxsock aborted due to problem in ratelimiting code
  Thanks to Tomas Heinrich for the patch.
- bugfix: imuxsock aborted under some conditions
  regression from ratelimiting enhancements - this was a different one
  to the one Tomas Heinrich patched.
- bugfix: timestamp problems in imkmsg
---------------------------------------------------------------------------
Version 7.3.10  [devel] 2013-04-10
- added RainerScript re_extract() function
- omrelp: added support for RainerScript-based configuration
- omrelp: added ability to specify session timeout
- templates now permit substring extraction relative to end-of-string
- bugfix: failover/action suspend did not work correctly
  This was experienced if the retry action took more than one second
  to complete. For suspending, a cached timestamp was used, and if the
  retry took longer, that timestamp was already in the past. As a 
  result, the action never was kept in suspended state, and as such
  no failover happened. The suspend functionalit now does no longer use
  the cached timestamp (should not have any performance implication, as
  action suspend occurs very infrequently).
- bugfix: gnutls RFC5425 driver had some undersized buffers
  Thanks to Tomas Heinrich for the patch.
- bugfix: nested if/prifilt conditions did not work properly
  closes: http://bugzilla.adiscon.com/show_bug.cgi?id=415
- bugfix: imuxsock aborted under some conditions
  regression from ratelimiting enhancements
- bugfix: build problems on Solaris
  Thanks to Martin Carpenter for the patches.
---------------------------------------------------------------------------
Version 7.3.9  [devel] 2013-03-27
- support for signing logs added
- imudp: now supports user-selectable inputname
- omlibdbi: now supports transaction interface
  if recent enough lbdbi is present
- imuxsock: add ability to NOT create/delete sockets during startup and
  shutdown
  closes: http://bugzilla.adiscon.com/show_bug.cgi?id=259
- imfile: errors persisting state file are now reported
  closes: http://bugzilla.adiscon.com/show_bug.cgi?id=292
- imfile: now detects file change when rsyslog was inactive
  Previosly, this case could not be detected, so if a file was overwritten
  or rotated away while rsyslog was stopped, some data was missing. This
  is now detected and the new file being forwarded right from the
  beginning.
  closes: http://bugzilla.adiscon.com/show_bug.cgi?id=228
- updated systemd files to match current systemd source
- bugfix: imudp scheduling parameters did affect main thread, not imudp
  closes: http://bugzilla.adiscon.com/show_bug.cgi?id=409
- bugfix: build problem on platforms without GLOB_NOMAGIC
- bugfix: build problems on non-Linux platforms
- bugfix: stdout/stderr were not closed on forking
  but were closed when running in the forground - this was just reversed
  of what it should be. This is a regression of a recent change.
---------------------------------------------------------------------------
Version 7.3.8  [devel] 2013-03-18
- imrelp: now supports listening to IPv4/v6 only instead of always both
  build now requires librelp 1.0.2
  closes: http://bugzilla.adiscon.com/show_bug.cgi?id=378
- bugfix: mmanon did not build on some platforms (e.g. Ubuntu)
- bugfix: segfault in expression optimizer
  closes: http://bugzilla.adiscon.com/show_bug.cgi?id=423
- bugfix: imuxsock was missing SysSock.ParseTrusted module parameter
  To use that functionality, legacy rsyslog.conf syntax had to be used.
  Also, the doc was missing information on the "ParseTrusted" set of
  config directives.
- bugfix: include files got included in the wrong order
  closes: http://bugzilla.adiscon.com/show_bug.cgi?id=411
  This happens if an $IncludeConfig directive was done on multiple
  files (e.g. the distro default of $IncludeConfig /etc/rsyslog.d/*.conf).
  In that case, the order of include file processing is reversed, which
  could lead to all sorts of problems.
  Thanks to Nathan Stratton Treadway for his great analysis of the problem,
  which made bug fixing really easy.
---------------------------------------------------------------------------
Version 7.3.7  [devel] 2013-03-12
- add support for anonymizing IPv4 addresses
- add support for writing to the Linux Journal (omjournal)
- imuxsock: add capability to ignore messages from ourselfes
  This helps prevent message routing loops, and is vital to have
  if omjournal is used together with traditional syslog.
- field() function now supports a string as field delimiter
- added ability to configure debug system via rsyslog.conf
- bugfix: imuxsock segfault when system log socket was used
- bugfix: mmjsonparse segfault if new-style config was used
- bugfix: script == comparison did not work properly on JSON objects
- bugfix: field() function did never return "***FIELD NOT FOUND***"
  instead it returned "***ERROR in field() FUNCTION***" in that case
---------------------------------------------------------------------------
Version 7.3.6  [devel] 2013-01-28
- greatly improved speed of large-array  [N]EQ RainerScript comparisons
  Thanks to David Lang for a related discussion that inspired the idea
  to do this with a much simpler (yet sufficient) approach than orignally
  planned for.
- greatly improved speed of DNS cache for large cache sizes
- general performance improvements
- omfile: added stats counters for dynafile caches
- omfile: improved async writing, finally enabled full async write
  also fixed a couple of smaller issues along that way
- impstats: added ability to write stats records to local file
  and avoid going through the syslog log stream. syslog logging can now
  also be turned off (see doc for details).
- bugfix: imklog issued wrong facility in error messages
  ...what could lead to problems in other parts of the code
- fix compile problem in imklog
- added capability to output thread-id-to-function debug info
  This is a useful debug aid, but nothing of concern for regular users.
---------------------------------------------------------------------------
Version 7.3.5  [devel] 2012-12-19
- ommysql: addded batching/transaction support
- enhanced script optimizer to optimize common PRI-based comparisons
  These constructs are especially used in SUSE default config files,
  but also by many users (as they are more readable than the equivalent
  PRI-based filter).
- omudpspoof: add support for new config system
- omudpspoof: add support for packets larger than 1472 bytes
  On Ethernet, they need to be transmitted in multiple fragments. While
  it is known that fragmentation can cause issues, it is the best choice
  to be made in that case. Also improved debug output.
- bugfix: omudpspoof failed depending on the execution environment
  The v7 engine closes fds, and closed some of libnet's fds as well, what
  lead to problems (unfortunately, at least some libnet versions do not
  report a proper error state but still "success"...). The order of libnet
  calls has been adjusted to by in sync with what the core engine does.
- bugfix: segfault on imuxsock startup if system log socket is used
  and no ratelimiting supported. Happens only during initial config
  read phase, once this is over, everything works stable.
- bugfix: mmnormalize build problems
- bugfix: mmnormalize could abort rsyslog if config parameter was in error
- bugfix: no error message for invalid string template parameters
  rather a malformed template was generated, and error information emitted
  at runtime. However, this could be quite confusing. Note that with this
  "bugfix" user experience changes: formerly, rsyslog and the affected
  actions properly started up, but the actions did not produce proper
  data. Now, there are startup error messages and the actions are NOT
  executed (due to missing template due to template error).
- bugfix[minor]: invalid error code when mmnormalize could not access
  rulebase
- bugfix(kind of): script optimizer did not work for complex boolean
  expressions
- doc bugfix: corrections and improvements in mmnormalize html doc page
- bugfix: some message properties could be garbled due to race condition
  This happened only on very high volume systems, if the same message was
  being processed by two different actions. This was a regression caused
  by the new config processor, which did no longer properly enable msg
  locking in multithreaded cases. The bugfix is actually a refactoring of
  the msg locking code - we no longer do unlocked operations, as the use
  case for it has mostly gone away. It is potentially possible only at
  very low-end systems, and there the small additional overhead of doing
  the locking does not really hurt. Instead, the removal of that 
  capability can actually slightly improve performance in common cases,
  as the code path is smaller and requires slightly less memory writes.
  That probably outperforms the extra locking overhead (which in the 
  low-end case always happens in user space, without need for kernel
  support as we can always directly aquire the lock - there is no
  contention at all).
- build system cleanup (thanks to Michael Biebl for this!)
- bugfix: omelasticsearch did not properly compile on some platforms
  due to missing libmath. Thanks to Michael Biebl for the fix
---------------------------------------------------------------------------
Version 7.3.4  [devel] 2012-11-23
- further (and rather drastically) improved disk queue performance
  we now save one third of the IO calls
- imklog: added ParseKernelTimestamp parameter (import from 5.10.2)
  Thanks to Marius Tomaschewski for the patch.
- imklog: added KeepKernelTimestamp parameter (import from 5.10.2)
  Thanks to Marius Tomaschewski for the patch.
- bugfix: improper handling of backslash in string-type template()s
- bugfix: leading quote (") in string-type template() lead to thight loop
  on startup
- bugfix: no error msg on invalid field option in legacy/string template
- bugfix: imklog mistakenly took kernel timestamp subseconds as nanoseconds
  ... actually, they are microseconds. So the fractional part of the 
  timestamp was not properly formatted. (import from 5.10.2)
  Thanks to Marius Tomaschewski for the bug report and the patch idea.
---------------------------------------------------------------------------
Version 7.3.3  [devel] 2012-11-07
- improved disk queue performance
- bugfix: dynafile zip files could be corrupted
  This could happen if a dynafile was destructed before the first write.
  In practice, this could happen if few lines were written to a file and
  it then became evicted from the dynafile cache. This would probably
  look very random, because it depended on the timing in regard to 
  message volume and dynafile cache size.
---------------------------------------------------------------------------
Version 7.3.2  [devel] 2012-10-30
- mmnormalize: support for v6+ config interface added
- mmjsonparse: support for v6+ config interface added
---------------------------------------------------------------------------
Version 7.3.2  [devel] 2012-10-30
- totally reworked ratelimiting and "last message repeated n times"
  all over rsyslog code. Each of the supported inputs now supports 
  linux-like ratelimiting (formerly only imuxsock did). Also, the
  "last message repeated n times" is now processed at the input side
  and no longer at the output side of rsyslog processing. This 
  provides the basis for new future additions as well as usually more
  performance and a much simpler output part (which can be even further
  refactored).
- imtcp: support for Linux-Type ratelimiting added
- imptcp: support for Linux-Type ratelimiting added
- imudp enhancements:
  * support for input batching added (performance improvement)
  * support for Linux-Type ratelimiting added
- permited action-like statements (stop, call, ...) in action lists
- bugfix: segfault on startup when modules using MSG_PASSING mode are used
- omelasticsearch: support for writing data errors to local file added
- omelasticsearch: fix check for bulk processing status response
---------------------------------------------------------------------------
Version 7.3.1  [devel] 2012-10-19
- optimized template processing performance, especially for $NOW family
  of properties
- change lumberjack cookie to "@cee:" from "@cee: "
  CEE originally specified the cookie with SP, whereas other lumberjack
  tools used it without space. In order to keep interop with lumberjack,
  we now use the cookie without space as well. I hope this can be changed
  in CEE as well when it is released at a later time.
  Thanks to Miloslav Trmač for pointing this out and a similiar v7 patch.
- bugfix: imuxsock and imklog truncated head of received message
  This happened only under some circumstances. Thanks to Marius
  Tomaschewski, Florian Piekert and Milan Bartos for their help in
  solving this issue.
- bugfix: imuxsock did not properly honor $LocalHostIPIF
---------------------------------------------------------------------------
Version 7.3.0  [devel] 2012-10-09
- omlibdbi improvements, added
  * support for config load phases & module() parameters
  * support for default templates
  * driverdirectory is now cleanly a global parameter, but can no longer
    be specified as an action paramter. Note that in previous versions
    this parameter was ignored in all but the first action definition
- improved omfile zip writer to increase compression
  This was achieved by somewhat reducing the robustness of the zip archive.
  This is controlled by the new action parameter "VeryReliableZip".
----------------------------------------------------------------------------
Version 7.2.8  [v7-stable] 2013-0?-??
- bugfix: potential segfault on startup when builtin module was specified
  in module() statement.
  Thanks to Marius Tomaschewski for reporting the bug.
- bugfix: segfault due to invalid dynafile cache handling
  Accidently, the old-style cache size parameter was used when the
  dynafile cache was created in a RainerScript action. If the old-style
  size was lower than the one actually set, this lead to misadressing
  when the size was overrun, and that could lead to all kinds of
  "interesting things", often in segfaults.
  closes: http://bugzilla.adiscon.com/show_bug.cgi?id=440
----------------------------------------------------------------------------
Version 7.2.7  [v7-stable] 2013-04-17
- rsyslogd startup information is now properly conveyed back to init
  when privileges are beging dropped
  Actually, we have moved termination of the parent in front of the
  priv drop. So it shall work now in all cases. See code comments in
  commit for more details.
- If forking, the parent now waits for a maximum of 60 seconds for
  termination by the child
- improved debugging support in forked (auto-backgrounding) mode
  The rsyslog debug log file is now continued to be written across the
  fork.
- updated systemd files to match current systemd source
- bugfix: failover/action suspend did not work correctly
  This was experienced if the retry action took more than one second
  to complete. For suspending, a cached timestamp was used, and if the
  retry took longer, that timestamp was already in the past. As a 
  result, the action never was kept in suspended state, and as such
  no failover happened. The suspend functionalit now does no longer use
  the cached timestamp (should not have any performance implication, as
  action suspend occurs very infrequently).
- bugfix: nested if/prifilt conditions did not work properly
  closes: http://bugzilla.adiscon.com/show_bug.cgi?id=415
- bugfix: script == comparison did not work properly on JSON objects
  [backport from 7.3 branch]
- bugfix: imudp scheduling parameters did affect main thread, not imudp
  closes: http://bugzilla.adiscon.com/show_bug.cgi?id=409
- bugfix: imuxsock rate-limiting could not be configured via legacy conf
  Rate-limiting for the system socket could not be configured via legacy
  configuration directives. However, the new-style RainerScript config
  options worked.
  Thanks to Milan Bartos for the patch.
  closes: http://bugzilla.adiscon.com/show_bug.cgi?id=390
- bugfix: using group resolution could lead to endless loop
  Thanks to Tomas Heinrich for the patch.
  closes: http://bugzilla.adiscon.com/show_bug.cgi?id=310
- bugfix: $mmnormalizeuseramsg paramter was specified with wrong type
  Thank to Renzhong Zhang for alerting us of the problem.
  closes: http://bugzilla.adiscon.com/show_bug.cgi?id=420
- bugfix: RainerScript getenv() function caused segfault when var was
  not found.
  Thanks to Philippe Muller for the patch.
- bugfix: several issues in imkmsg
  see bug tracker: http://bugzilla.adiscon.com/show_bug.cgi?id=421#c8
- bugfix: imuxsock was missing SysSock.ParseTrusted module parameter
  To use that functionality, legacy rsyslog.conf syntax had to be used.
  Also, the doc was missing information on the "ParseTrusted" set of
  config directives.
- bugfix: parameter action.execOnlyWhenPreviousIsSuspended was accidently 
  of integer-type. For obvious reasons, it needs to be boolean. Note
  that this change can break existing configurations if they circumvented
  the problem by using 0/1 values.
- doc bugfix: rsyslog.conf man page had invalid file format info
  closes: http://bugzilla.adiscon.com/show_bug.cgi?id=418
----------------------------------------------------------------------------
Version 7.2.6  [v7-stable] 2013-03-05
- slightly improved config parser error messages when invalid escapes happen
- bugfix: include files got included in the wrong order
  closes: http://bugzilla.adiscon.com/show_bug.cgi?id=411
  This happens if an $IncludeConfig directive was done on multiple
  files (e.g. the distro default of $IncludeConfig /etc/rsyslog.d/*.conf).
  In that case, the order of include file processing is reversed, which
  could lead to all sorts of problems.
  Thanks to Nathan Stratton Treadway for his great analysis of the problem,
  which made bug fixing really easy.
- bugfix: omelasticsearch failed when authentication data was provided
  ... at least in most cases it emitted an error message:
  "snprintf failed when trying to build auth string"
  Thanks to Joerg Heinemann for alerting us.
  closes: http://bugzilla.adiscon.com/show_bug.cgi?id=404
- bugfix: some property-based filter were incorrectly parsed
  This usually lead to a syntax error on startup and rsyslogd not actually
  starting up. The problem was the regex, which did not care for double
  quote characters to follow in the action part - unfortunately something
  that can frequently happen with v6+ format. An example:
  :programname, isequal, "as" {action(type="omfile" ...) }
  Here, the part 
  :programname, isequal, "as" {action(type="omfile"
  was treated as the property filter, and the rest as action part.
  Obviously, this did not work out. Unfortunately, such situations usually
  resulted in very hard to understand error messages.
----------------------------------------------------------------------------
Version 7.2.5  [v7-stable] 2013-01-08
- build system cleanup (thanks to Michael Biebl for this!)
- bugfix: omelasticsearch did not properly compile on some platforms
  due to missing libmath. Thanks to Michael Biebl for the fix
- bugfix: invalid DST handling under Solaris
  Thanks to Scott Severtson for the patch.
- bugfix: on termination, actions were incorrectly called
  The problem was that incomplete fiter evaluation was done *during the
  shutdown phase*. This affected only the LAST batches being processed. No
  problem existed during the regular run. Could usually only happen on
  very busy systems, which were still busy during shutdown.
- bugfix: very large memory consumption (and probably out of memory) when
  FromPos was specified in template, but ToPos not.
  Thanks to Radu Gheorghe for alerting us of this bug.
- bugfix: timeval2syslogTime cause problems on some platforms
  due to invalid assumption on structure data types.
  closes: http://bugzilla.adiscon.com/show_bug.cgi?id=394
  Thanks to David Hill for the patch [under ASL2.0 as per email conversation
  2013-01-03].
- bugfix: compile errors in im3195
  Thanks to Martin Körper for the patch
- bugfix: doGetFileCreateMode() had invalid validity check ;)
  Thanks to Chandler Latour for the patch.
- bugfix: mmjsonparse errornously returned action error when no CEE cookie
  was present.
----------------------------------------------------------------------------
Version 7.2.4  [v7-stable] 2012-12-07
- enhance: permit RFC3339 timestamp in local log socket messages
  Thanks to Sebastien Ponce for the patch.
- imklog: added ParseKernelTimestamp parameter (import from 5.10.2)
  Thanks to Marius Tomaschewski for the patch.
- fix missing functionality: ruleset(){} could not specify ruleset queue
  The "queue.xxx" parameter set was not supported, and legacy ruleset
  config statements did not work (by intention). The fix introduces the
  "queue.xxx" parameter set. It has some regression potential, but only
  for the new functionality. Note that using that interface it is possible
  to specify duplicate queue file names, which will cause trouble. This
  will be solved in v7.3, because there is a too-large regression
  potential for the v7.2 stable branch.
- imklog: added KeepKernelTimestamp parameter (import from 5.10.2)
  Thanks to Marius Tomaschewski for the patch.
- bugfix: imklog mistakenly took kernel timestamp subseconds as nanoseconds
  ... actually, they are microseconds. So the fractional part of the 
  timestamp was not properly formatted. (import from 5.10.2)
  Thanks to Marius Tomaschewski for the bug report and the patch idea.
- bugfix: supportoctetcountedframing parameter did not work in imptcp
- bugfix: modules not (yet) supporting new conf format were not properly
  registered. This lead to a "module not found" error message instead of
  the to-be-expected "module does not support new style" error message.
  That invalid error message could be quite misleading and actually stop
  people from addressing the real problem (aka "go nuts" ;))
- bugfix: template "type" parameter is mandatory (but was not)
- bugfix: some message properties could be garbled due to race condition
  This happened only on very high volume systems, if the same message was
  being processed by two different actions. This was a regression caused
  by the new config processor, which did no longer properly enable msg
  locking in multithreaded cases. The bugfix is actually a refactoring of
  the msg locking code - we no longer do unlocked operations, as the use
  case for it has mostly gone away. It is potentially possible only at
  very low-end systems, and there the small additional overhead of doing
  the locking does not really hurt. Instead, the removal of that 
  capability can actually slightly improve performance in common cases,
  as the code path is smaller and requires slightly less memory writes.
  That probably outperforms the extra locking overhead (which in the 
  low-end case always happens in user space, without need for kernel
  support as we can always directly aquire the lock - there is no
  contention at all).
----------------------------------------------------------------------------
Version 7.2.3  [v7-stable] 2012-10-21
- regression fix: rsyslogd terminated when wild-card $IncludeConfig did not
  find actual include files. For example, if this directive is present:
  $IncludeConfig /etc/rsyslog.d/*.conf
  and there are no *.conf files in /etc/rsyslog.d (but rsyslog.d exists),
  rsyslogd will emit an error message and terminate. Previous (and expected)
  behaviour is that an empty file set is no problem. HOWEVER, if the
  directory itself does not exist, this is flagged as an error and will
  load to termination (no startup).
  Unfortunately, this is often the case by default in many distros, so this
  actually prevents rsyslog startup.
----------------------------------------------------------------------------
Version 7.2.2  [v7-stable] 2012-10-16
- doc improvements
- enabled to build without libuuid, at loss of uuid functionality
  this enables smoother builds on older systems that do not support
  libuuid. Loss of functionality should usually not matter too much as
  uuid support has only recently been added and is very seldom used.
- bugfix: omfwd did not properly support "template" parameter
- bugfix: potential segfault when re_match() function was used
  Thanks to oxpa for the patch.
  closes: http://bugzilla.adiscon.com/show_bug.cgi?id=371
- bugfix: potential abort of imtcp on rsyslogd shutdown
- bugfix: imzmq3 segfault with PULL subscription
  Thanks to Martin Nilsson for the patch.
- bugfix: improper handling of backslash in string-type template()s
- bugfix: leading quote (") in string-type template() lead to thight loop
  on startup
- bugfix: no error msg on invalid field option in legacy/string template
- bugfix: potential segfault due to invalid param handling in comparisons
  This could happen in RainerScript comparisons (like contains); in some
  cases an unitialized variable was accessed, which could lead to an
  invalid free and in turn to a segfault.
  closes: http://bugzilla.adiscon.com/show_bug.cgi?id=372
  Thanks to Georgi Georgiev for reporting this bug and his great help
  in solving it.
- bugfix: no error msg on unreadable $IncludeConfig path
- bugfix: $IncludeConfig did not correctly process directories
  closes: http://bugzilla.adiscon.com/show_bug.cgi?id=376
  The testbench was also enhanced to check for these cases.
  Thanks to Georgi Georgiev for the bug report.
- bugfix: make rsyslog compile on kfreebsd again
  closes: http://bugzilla.adiscon.com/show_bug.cgi?id=380
  Thanks to Guillem Jover for the patch.
- bugfix: garbled message if field name was used with jsonf property option
  The length for the field name was invalidly computed, resulting in either
  truncated field names or including extra random data. If the random data
  contained NULs, the rest of the message became unreadable.
  closes: http://bugzilla.adiscon.com/show_bug.cgi?id=374
- bugfix: potential segfault at startup with property-based filter
  If the property name was followed by a space before the comma, rsyslogd
  aborted on startup. Note that no segfault could happen if the initial
  startup went well (this was a problem with the config parser).
  closes: http://bugzilla.adiscon.com/show_bug.cgi?id=381
- bugfix: imfile discarded some file parts
  File lines that were incomplete (LF missing) *at the time imfile polled
  the file* were partially discarded. That part of the line that was read 
  without the LF was discarded, and the rest of the line was submitted in
  the next polling cycle. This is now changed so that the partial content
  is saved until the complete line is read. Note that the patch affects
  only read mode 0.
  Thanks to Milan Bartos for providing the base idea for the solution.
----------------------------------------------------------------------------
Version 7.2.1  [v7-stable] 2012-10-29
- bugfix: ruleset()-object did only support a single statement
- added -D rsyslogd option to enable config parser debug mode
- improved syntax error messages by outputting the error token
- the rsyslog core now suspeneds actions after 10 failures in a row
  This was former the case after 1,000 failures and could cause rsyslog
  to be spammed/ressources misused. See the v6 compatibility doc for more
  details.
- ommongodb rate-limits error messages to prevent spamming the syslog
  closes (for v7.2): http://bugzilla.adiscon.com/show_bug.cgi?id=366
----------------------------------------------------------------------------
Version 7.2.0  [v7-stable] 2012-10-22
This starts a new stable branch based on 7.1.12 plus the following changes:
- bugfix: imuxsock did not properly honor $LocalHostIPIF
- omruleset/omdiscard do no longer issue "deprecated" warings, as 7.1
  grammar does not permit to use the replacements under all circumstances
----------------------------------------------------------------------------
Version 7.1.12  [beta] 2012-10-18
- minor updates to better support newer systemd developments
  Thanks to Michael Biebl for the patches.
- build system cleanup
  Thanks to Michael Biebl for the patch series.
- cleanup: removed remains of -c option (compatibility mode)
  both from code & doc and emitted warning message if still used
  closes: http://bugzilla.adiscon.com/show_bug.cgi?id=361
  Thanks to Michael Biebl for reporting & suggestions
- bugfix: imklog truncated head of received message
  This happened only under some circumstances. Thanks to Marius
  Tomaschewski and Florian Piekert for their help in solving this issue.
----------------------------------------------------------------------------
Version 7.1.11  [beta] 2012-10-16
- bugfix: imuxsock truncated head of received message
  This happened only under some circumstances. Thanks to Marius
  Tomaschewski, Florian Piekert and Milan Bartos for their help in
  solving this issue.
- bugfix: do not crash if set statement is used with date field
  Thanks to Miloslav Trmač for the patch.
- change lumberjack cookie to "@cee:" from "@cee: "
  CEE originally specified the cookie with SP, whereas other lumberjack
  tools used it without space. In order to keep interop with lumberjack,
  we now use the cookie without space as well. I hope this can be changed
  in CEE as well when it is released at a later time.
  Thanks to Miloslav Trmač for pointing this out and a similiar v7 patch.
- added deprecated note to omruleset (plus clue to use "call")
- added deprecated note to discard action (plus clue to use "stop")
---------------------------------------------------------------------------
Version 7.1.10  [beta] 2012-10-11
 - bugfix: m4 directory was not present in release tarball
 - bugfix: small memory leak with string-type templates
 - bugfix: small memory leak when template was specified in omfile
 - bugfix: some config processing warning messages were treated as errors
 - bugfix: small memory leak when processing action() statements
 - bugfix: unknown action() parameters were not reported
---------------------------------------------------------------------------
Version 7.1.9  [beta] 2012-10-09
- bugfix: comments inside objects (e.g. action()) were not properly handled
- bugfix: in (non)equal comparisons the position of arrays influenced result
  This behaviour is OK for "contains"-type of comparisons (which have quite
  different semantics), but not for == and <>, which shall be commutative.
  This has been fixed now, so there is no difference any longer if the
  constant string array is the left or right hand operand. We solved this
  via the optimizer, as it keeps the actual script execution code small.
---------------------------------------------------------------------------
Version 7.1.8  [beta] 2012-10-02
- bugfix: ruleset(){} directive errornously changed default ruleset
  much like the $ruleset legacy conf statement. This potentially lead
  to statements being assigned to the wrong ruleset.
- improved module doc
- added "parser" parameter to ruleset(), so that parser chain can be
  configured
- implemented "continue" RainerScript statement
---------------------------------------------------------------------------
Version 7.1.7  [devel] 2012-10-01
- implemented RainerScript "call" statement
- implemented RainerScript array-based string comparison operations
- implemented imtcp "permittedPeers" module-global parameter
- imudp: support for specifying multiple ports via array added
---------------------------------------------------------------------------
Version 7.1.6  [devel] 2012-09-28
- implemented RainerScript input() statement, including support for it
  in major input plugins
- implemented RainerScript ruleset() statement
---------------------------------------------------------------------------
Version 7.1.5  [devel] 2012-09-25
- implemented RainerScript prifield() function
- implemented RainerScript field() function
- added new module imkmsg to process structured kernel log
  Thanks to Milan Bartos for contributing this module
- implemented basic RainerScript optimizer, which will speed up script
  operations
- bugfix: invalid free if function re_match() was incorrectly used
  if the config file parser detected that param 2 was not constant, some
  data fields were not initialized. The destructor did not care about that.
  This bug happened only if rsyslog startup was unclean.
---------------------------------------------------------------------------
Version 7.1.4  [devel] 2012-09-19
- implemented ability for CEE-based properties to be stored in disk queues
- implemented string concatenation in expressions via &-operator
- implemented json subtree copy in variable assignment
- implemented full JSON support for variable manipulation
- introduced "subtree"-type templates
- bugfix: omfile action did not respect "template" parameter
  ... and used default template in all cases
- bugfix: MsgDup() did not copy CEE structure
  This function was called at various places, most importantly during
  "last messages repeated n times" processing and omruleset. If CEE(JSON)
  data was present, it was lost as part of the copy process.
- bugfix: debug output indicated improper queue type
---------------------------------------------------------------------------
Version 7.1.3  [devel] 2012-09-17
- introduced "set" and "unset" config statements
- bugfix: missing support for escape sequences in RainerScript
  only \' was supported. Now the usual set is supported. Note that v5
  used \x as escape where x was any character (e.g. "\n" meant "n" and NOT
  LF). This also means there is some incompatibility to v5 for well-know
  sequences. Better break it now than later.
- bugfix: invalid property name in property-filter could cause abort
  if action chaining (& operator) was used
  http://bugzilla.adiscon.com/show_bug.cgi?id=355
  Thanks to pilou@gmx.com for the bug report
---------------------------------------------------------------------------
Version 7.1.2  [devel] 2012-09-12
- bugfix: messages were duplicated, sometimes massively
  regression from new code in 7.1.1 and reason for early release
- bugfix: remove invalid socket option call from imuxsock
  Thanks to Cristian Ionescu-Idbohrn and Jonny Törnbom 
- bugfix: abort when invalid property name was configured
  in property-based filter
- bugfix: multiple rulesets did no longer work correctly (7.1.1 regression)
---------------------------------------------------------------------------
Version 7.1.1  [devel] 2012-09-11
- MAJOR NEW FEATURE: rulengine now fully supports nesting
  including if ... then ... else ... constructs. This is a big change
  and it obviously has a lot of bug potential.
- BSD-style (filter) blocks are no longer supported
  see http://www.rsyslog.com/g/BSD for details and solution
- imuxsock now stores trusted properties by default in the CEE root
  This was done in order to keep compatible with other implementations of
  the lumberjack schema
  Thanks to Miloslav Trmač for pointing to this.
- bugfix: string-generating templates caused abort if CEE field could not
  be found
---------------------------------------------------------------------------
Version 7.1.0  [devel] 2012-09-06
- added support for hierarchical properties (CEE/lumberjack)
- added pure JSON output plugin parameter passing mode
- ommongodb now supports templates
- bugfix: imtcp could abort on exit due to invalid free()
- imported bugfixes from 6.4.1
---------------------------------------------------------------------------
Version 6.6.1  [v6-stable] 2012-10-??
- bugfix: build problems on some platforms
- bugfix: misaddressing of $mmnormalizeuserawmsg parameter
  On many platforms, this has no effect at all. At some, it may cause
  a segfault. The problem occurs only during config phase, no segfault
  happens when rsyslog has fully started.
- fix API "glitch" in some plugins
  This did not affect users, but could have caused trouble in the future
  for developers.
- bugfix: no error msg on invalid field option in legacy/string template
- bugfix: no error msg on unreadable $IncludeConfig path
- bugfix: $IncludeConfig did not correctly process directories
  closes: http://bugzilla.adiscon.com/show_bug.cgi?id=376
  The testbench was also enhanced to check for these cases.
  Thanks to Georgi Georgiev for the bug report.
- bugfix: spurios error messages from imuxsock about (non-error) EAGAIN
  Thanks to Marius Tomaschewski for the patch.
- imklog: added $klogParseKernelTimestamp option
  When enabled, kernel message [timestamp] is converted for message time.
  Default is to use receive time as in 5.8.x and before, because the clock
  used to create the timestamp is not supposed to be as accurate as the
  monotonic clock (depends on hardware and kernel) resulting in differences
  between kernel and system messages which occurred at same time.
  Thanks to Marius Tomaschewski for the patch.
- imklog: added $klogKeepKernelTimestamp option
  When enabled, the kernel [timestamp] remains at begin of
  each message, even it is used for the message time too.
  Thanks to Marius Tomaschewski for the patch.
- bugfix: imklog mistakenly took kernel timestamp subseconds as nanoseconds
  ... actually, they are microseconds. So the fractional part of the 
  timestamp was not properly formatted.
  Thanks to Marius Tomaschewski for the bug report and the patch idea.
- bugfix: hostname set in rsyslog.conf was not picked up until HUP
  which could also mean "never" or "not for a very long time".
  Thanks to oxpa for providing analysis and a patch
- bugfix: some message properties could be garbled due to race condition
  This happened only on very high volume systems, if the same message was
  being processed by two different actions. This was a regression caused
  by the new config processor, which did no longer properly enable msg
  locking in multithreaded cases. The bugfix is actually a refactoring of
  the msg locking code - we no longer do unlocked operations, as the use
  case for it has mostly gone away. It is potentially possible only at
  very low-end systems, and there the small additional overhead of doing
  the locking does not really hurt. Instead, the removal of that 
  capability can actually slightly improve performance in common cases,
  as the code path is smaller and requires slightly less memory writes.
  That probably outperforms the extra locking overhead (which in the 
  low-end case always happens in user space, without need for kernel
  support as we can always directly aquire the lock - there is no
  contention at all).
- bugfix: invalid DST handling under Solaris
  Thanks to Scott Severtson for the patch.
---------------------------------------------------------------------------
Version 6.6.0  [v6-stable] 2012-10-22
This starts a new stable branch, based on the 6.5.x series, plus:
- bugfix: imuxsock did not properly honor $LocalHostIPIF
---------------------------------------------------------------------------
Version 6.5.1  [beta] 2012-10-11
- added tool "logctl" to handle lumberjack logs in MongoDB
- imfile ported to new v6 config interface
- imfile now supports config parameter for maximum number of submits
  which is a fine-tuning parameter in regard to input baching
- added pure JSON output plugin parameter passing mode
- ommongodb now supports templates
- bugfix: imtcp could abort on exit due to invalid free()
- bugfix: remove invalid socket option call from imuxsock
  Thanks to Cristian Ionescu-Idbohrn and Jonny Törnbom 
- added pure JSON output plugin parameter passing mode
- ommongodb now supports templates
- bugfix: imtcp could abort on exit due to invalid free()
- bugfix: missing support for escape sequences in RainerScript
  only \' was supported. Now the usual set is supported. Note that v5
  used \x as escape where x was any character (e.g. "\n" meant "n" and NOT
  LF). This also means there is some incompatibility to v5 for well-know
  sequences. Better break it now than later.
- bugfix: small memory leaks in template() statements
  these were one-time memory leaks during startup, so they did NOT grow
  during runtime
- bugfix: config validation run did not always return correct return state
- bugfix: config errors did not always cause statement to fail
  This could lead to startup with invalid parameters.
---------------------------------------------------------------------------
Version 6.5.0  [devel] 2012-08-28
- imrelp now supports non-cancel thread termination
  (but now requires at least librelp 1.0.1)
- implemented freeCnf() module interface
  This was actually not present in older versions, even though some modules
  already used it. The implementation was now done, and not in 6.3/6.4 
  because the resulting memory leak was ultra-slim and the new interface
  handling has some potential to seriously break things. Not the kind of
  thing you want to add in late beta state, if avoidable.
- added --enable-debugless configure option for very high demanding envs
  This actually at compile time disables a lot of debug code, resulting
  in some speedup (but serious loss of debugging capabilities)
- added new 0mq plugins (via czmq lib)
  Thanks to David Kelly for contributing these modules
- bugfix: omhdfs did no longer compile
- bugfix: SystemLogSocketAnnotate did not work correctly
  Thanks to Miloslav Trmač for the patch
- $SystemLogParseTrusted config file option
  Thanks to Milan Bartos for the patch
- added template config directive
- added new uuid message property
  Thanks to Jérôme Renard for the idea and patches.
  Note: patches were released under ASL 2.0, see
  http://bugzilla.adiscon.com/show_bug.cgi?id=353
---------------------------------------------------------------------------
Version 6.4.3  [V6-STABLE/NEVER RELEASED] 2012-??-??
This version was never released as 6.6.0 came quickly enough. Note that
all these patches here are present in 6.6.0.
- cleanup: removed remains of -c option (compatibility mode)
  both from code & doc and emitted warning message if still used
  closes: http://bugzilla.adiscon.com/show_bug.cgi?id=361
  Thanks to Michael Biebl for reporting & suggestions
- bugfix: imuxsock and imklog truncated head of received message
  This happened only under some circumstances. Thanks to Marius
  Tomaschewski, Florian Piekert and Milan Bartos for their help in
  solving this issue.
- change lumberjack cookie to "@cee:" from "@cee: "
  CEE originally specified the cookie with SP, whereas other lumberjack
  tools used it without space. In order to keep interop with lumberjack,
  we now use the cookie without space as well. I hope this can be changed
  in CEE as well when it is released at a later time.
  Thanks to Miloslav Trmač for pointing this out and a similiar v7 patch.
- bugfix: comments inside objects (e.g. action()) were not properly handled
- bugfix: sysklogd-emulating standard template was no longer present in v6
  This was obviously lost during the transition to the new config format.
  Thanks to Milan Bartos for alerting us and a patch!
- bugfix: some valid legacy PRI filters were flagged as errornous
  closes: http://bugzilla.adiscon.com/show_bug.cgi?id=358
  This happend to filters of the style "local0,local1.*", where the 
  multiple facilities were comma-separated.
- bugfix: imuxsock did not properly honor $LocalHostIPIF
---------------------------------------------------------------------------
Version 6.4.2  [V6-STABLE] 2012-09-20
- bugfix: potential abort, if action queue could not be properly started
  This most importantly could happen due to configuration errors.
- bugfix: remove invalid socket option call from imuxsock
  Thanks to Cristian Ionescu-Idbohrn and Jonny Törnbom 
- bugfix: missing support for escape sequences in RainerScript
  only \' was supported. Now the usual set is supported. Note that v5
  used \x as escape where x was any character (e.g. "\n" meant "n" and NOT
  LF). This also means there is some incompatibility to v5 for well-know
  sequences. Better break it now than later.
- bugfix: config validation run did not always return correct return state
---------------------------------------------------------------------------
Version 6.4.1  [V6-STABLE] 2012-09-06
- bugfix: multiple main queues with same queue file name were not detected
  This lead to queue file corruption. While the root cause is a config
  error, it is a bug that this important and hard to find config error
  was not detected by rsyslog.
- bugfix: "jsonf" property replacer option did generate invalid JSON
  in JSON, we have "fieldname":"value", but the option emitted 
  "fieldname"="value". Interestingly, this was accepted by a couple
  of sinks, most importantly elasticsearch. Now the correct format is
  emitted, which causes a remote chance that some things that relied on
  the wrong format will break.
  Thanks to Miloslav Trmač for the patch
- change $!all-json did emit an empty (thus non-JSON) string if no libee
  data was present. It now emits {} and thus valid JSON. There is a
  small risk that this may break some things that relied on the previous
  inconsistency.
  Thanks to Miloslav Trmač for the patch
- bugfix: omusrsmsg incorrect return state & config warning handling
  During config file processing, Omusrmsg often incorrectly returned a
  warning status, even when no warning was present (caused by
  uninitialized variable). Also, the core handled warning messages
  incorrectly, and treated them as errors. As a result, omusrmsg
  (most often) could not properly be loaded. Note that this only
  occurs with legacy config action syntax. This was a regression
  caused by an incorrect merge in to the 6.3.x codebase.
  Thanks to Stefano Mason for alerting us of this bug.
- bugfix: Fixed TCP CheckConnection handling in omfwd.c. Interface needed 
  to be changed in lower stream classes. Syslog TCP Sending is now resumed
  properly. Unfixed, that lead to non-detection of downstate of remote
  hosts.
---------------------------------------------------------------------------
Version 6.4.0  [V6-STABLE] 2012-08-20
- THIS IS THE FIRST VERSION OF THE 6.4.x STABLE BRANCH
  It includes all enhancements made in 6.3.x plus what is written in the
  ChangeLog below. 
- omelasticsearch: support for parameters parent & dynparent added
- bugfix: imtcp aborted when more than 2 connections were used.
  Incremented pthread stack size to 4MB for imtcp, imptcp and imttcp
  closes: http://bugzilla.adiscon.com/show_bug.cgi?id=342
- bugfix: imptcp aborted when $InputPTCPServerBindRuleset was used
- bugfix: problem with cutting first 16 characters from message with
  bAnnotate
  Thanks to Milan Bartos for the patch.
---------------------------------------------------------------------------
Version 6.3.12  [BETA] 2012-07-02
- support for elasticsearch via omelasticsearch added
  Note that this module has been tested quite well by a number of folks,
  and this is why we merge in new functionality in a late beta stage.
  Even if problems would exist, only users of omelasticsearch would
  experience them, making it a pretty safe addition.
- bugfix: $ActionName was not properly honored
  Thanks to Abby Edwards for alerting us
---------------------------------------------------------------------------
Version 6.3.11  [BETA] 2012-06-18
- bugfix: expression-based filters with AND/OR could segfault
  due to a problem with boolean shortcut operations. From the user's
  perspective, the segfault is almost non-deterministic (it occurs when
  a shortcut is used).
  Thanks to Lars Peterson for providing the initial bug report and his
  support in solving it.
- bugfix: "last message repeated n times" message was missing hostname
  Thanks to Zdenek Salvet for finding this bug and to Bodik for reporting
---------------------------------------------------------------------------
Version 6.3.10  [BETA] 2012-06-04
- bugfix: delayble source could block action queue, even if there was
  a disk queue associated with it. The root cause of this problem was
  that it makes no sense to delay messages once they arrive in the 
  action queue - the "input" that is being held in that case is the main
  queue worker, what makes no sense.
  Thanks to Marcin for alerting us on this problem and providing 
  instructions to reproduce it.
- bugfix: invalid free in imptcp could lead to abort during startup
- bugfix: if debug message could end up in log file when forking
  if rsyslog was set to auto-background (thus fork, the default) and debug
  mode to stdout was enabled, debug messages ended up in the first log file
  opened. Currently, stdout logging is completely disabled in forking mode
  (but writing to the debug log file is still possible). This is a change 
  in behaviour, which is under review. If it causes problems to you,
  please let us know.
  Thanks to Tomas Heinrich for the patch.
- bugfix: --enable-smcustbindcdr configure directive did not work
  closes: http://bugzilla.adiscon.com/show_bug.cgi?id=330
  Thanks to Ultrabug for the patch.
- bugfix: made rsyslog compile when libestr ist not installed in /usr
  Thanks to Miloslav Trmač for providing patches and suggestions
---------------------------------------------------------------------------
Version 6.3.9  [BETA] 2012-05-22
- bugfix: imtcp could cause hang during reception
  this also applied to other users of core file tcpsrv.c, but imtcp was
  by far the most prominent and widely-used, the rest rather exotic
  (like imdiag)
- added capability to specify substrings for field extraction mode
- added the "jsonf" property replacer option (and fieldname)
- bugfix: omudpspoof did not work correctly if no spoof hostname was
  configured
- bugfix: property replacer option "json" could lead to content loss
  message was truncated if escaping was necessary
- bugfix: assigned ruleset was lost when using disk queues
  This looked quite hard to diagnose for disk-assisted queues, as the
  pure memory part worked well, but ruleset info was lost for messages
  stored inside the disk queue.
- bugfix/imuxsock: solving abort if hostname was not set; configured
  hostname was not used (both merge regressions)
 -bugfix/omfile: template action parameter was not accepted
  (and template name set to "??" if the parameter was used)
  Thanks to Brian Knox for alerting us on this bug.
- bugfix: ommysql did not properly init/exit the mysql runtime library
  this could lead to segfaults. Triggering condition: multiple action
  instances using ommysql.  Thanks to Tomas Heinrich for reporting this
  problem and providing an initial patch (which my solution is based on,
  I need to add more code to clean the mess up).
- bugfix: rsyslog did not terminate when delayable inputs were blocked
  due to unvailable sources. Fixes:
  http://bugzilla.adiscon.com/show_bug.cgi?id=299
  Thanks to Marcin M for bringing up this problem and Andre Lorbach
  for helping to reproduce and fix it.
- added capability to specify substrings for field extraction mode
- bugfix: disk queue was not persisted on shutdown, regression of fix to
  http://bugzilla.adiscon.com/show_bug.cgi?id=299
  The new code also handles the case of shutdown of blocking light and 
  full delayable sources somewhat smarter and permits, assuming sufficient
  timouts, to persist message up to the max queue capacity. Also some nits
  in debug instrumentation have been fixed.
---------------------------------------------------------------------------
Version 6.3.8  [DEVEL] 2012-04-16
- added $PStatJSON directive to permit stats records in JSON format
- added "date-unixtimestamp" property replacer option to format as a
  unix timestamp (seconds since epoch)
- added "json" property replacer option to support JSON encoding on a
  per-property basis
- added omhiredis (contributed module)
- added mmjsonparse to support recognizing and parsing JSON enhanced syslog
  messages
- upgraded more plugins to support the new v6 config format:
  - ommysql
  - omlibdbi
  - omsnmp
- added configuration directives to customize queue light delay marks
  $MainMsgQueueLightDelayMark, $ActionQueueLightDelayMark; both
  specify number of messages starting at which a delay happens.
- added message property parsesuccess to indicate if the last run
  higher-level parser could successfully parse the message or not
  (see property replacer html doc for details)
- bugfix: abort during startup when rsyslog.conf v6+ format was used in
  a certain way
- bugfix: property $!all-json made rsyslog abort if no normalized data
  was available
- bugfix: memory leak in array passing output module mode
- added configuration directives to customize queue light delay marks
- permit size modifiers (k,m,g,...) in integer config parameters
  Thanks to Jo Rhett for the suggestion.
- bugfix: hostname was not requeried on HUP
  Thanks to Per Jessen for reporting this bug and Marius Tomaschewski for
  his help in testing the fix.
- bugfix: imklog invalidly computed facility and severity
  closes: http://bugzilla.adiscon.com/show_bug.cgi?id=313
- added configuration directive to disable octet-counted framing
  for imtcp, directive is $InputTCPServerSupportOctetCountedFraming 
  for imptcp, directive is $InputPTCPServerSupportOctetCountedFraming 
- added capability to use a local interface IP address as fromhost-ip for
  locally originating messages. New directive $LocalHostIPIF
---------------------------------------------------------------------------
Version 6.3.7  [DEVEL] 2012-02-02
- imported refactored v5.9.6 imklog linux driver, now combined with BSD
  driver
- removed imtemplate/omtemplate template modules, as this was waste of time
  The actual input/output modules are better copy templates. Instead, the
  now-removed modules cost time for maintenance AND often caused confusion
  on what their role was.
- added a couple of new stats objects
- improved support for new v6 config system. The build-in output modules
  now all support the new config language
- bugfix: facility local<x> was not correctly interpreted in legacy filters
  Was only accepted if it was the first PRI in a multi-filter PRI.
  Thanks to forum user Mark for bringing this to our attention.
- bugfix: potential abort after reading invalid X.509 certificate
  closes: http://bugzilla.adiscon.com/show_bug.cgi?id=290
  Thanks to Tomas Heinrich for the patch
- bufgix: legacy parsing of some filters did not work correctly
- bugfix: rsyslog aborted during startup if there is an error in loading
  an action and legacy configuration mode is used
- bugfix: bsd klog driver did no longer compile
- relicensed larger parts of the code under Apache (ASL) 2.0
---------------------------------------------------------------------------
Version 6.3.6  [DEVEL] 2011-09-19
- added $InputRELPServerBindRuleset directive to specify rulesets for RELP
- bugfix: config parser did not support properties with dashes in them
  inside property-based filters. Thanks to Gerrit Seré for reporting this.
---------------------------------------------------------------------------
Version 6.3.5  [DEVEL] (rgerhards/al), 2011-09-01
- bugfix/security: off-by-two bug in legacy syslog parser, CVE-2011-3200
- bugfix: mark message processing did not work correctly
- imudp&imtcp now report error if no listener at all was defined
  Thanks to Marcin for suggesting this error message.
- bugfix: potential misadressing in property replacer
---------------------------------------------------------------------------
Version 6.3.4  [DEVEL] (rgerhards), 2011-08-02
- added support for action() config object
  * in rsyslog core engine
  * in omfile
  * in omusrmsg
- bugfix: omusrmsg format usr1,usr2 was no longer supported
- bugfix: misaddressing in config handler
  In theory, can cause segfault, in practice this is extremely unlikely
  Thanks to Marcin for alertig me.
---------------------------------------------------------------------------
Version 6.3.3  [DEVEL] (rgerhards), 2011-07-13
- rsyslog.conf format: now parsed by RainerScript parser
  this provides the necessary base for future enhancements as well as some
  minor immediate ones. For details see:
  http://blog.gerhards.net/2011/07/rsyslog-633-config-format-improvements.html
- performance of script-based filters notably increased
- removed compatibility mode as we expect people have adjusted their
  confs by now
- added support for the ":omfile:" syntax for actions
---------------------------------------------------------------------------
Version 6.3.2  [DEVEL] (rgerhards), 2011-07-06
- added support for the ":omusrmsg:" syntax in configuring user messages
- systemd support: set stdout/stderr to null - thx to Lennart for the patch
- added support for obtaining timestamp for kernel message from message
  If the kernel time-stamps messages, time is now take from that
  timestamp instead of the system time when the message was read. This
  provides much better accuracy. Thanks to Lennart Poettering for
  suggesting this feature and his help during implementation.
- added support for obtaining timestamp from system for imuxsock
  This permits to read the time a message was submitted to the system
  log socket. Most importantly, this is provided in microsecond resolution.
  So we are able to obtain high precision timestampis even for messages
  that were - as is usual - not formatted with them. This also simplifies
  things in regard to local time calculation in chroot environments.
  Many thanks to Lennart Poettering for suggesting this feature,
  providing some guidance on implementing it and coordinating getting the
  necessary support into the Linux kernel.
- bugfix: timestamp was incorrectly calculated for timezones with minute
  offset
  closes: http://bugzilla.adiscon.com/show_bug.cgi?id=271
- bugfix: memory leak in imtcp & subsystems under some circumstances
  This leak is tied to error conditions which lead to incorrect cleanup
  of some data structures.
---------------------------------------------------------------------------
Version 6.3.1  [DEVEL] (rgerhards), 2011-06-07
- added a first implementation of a DNS name cache
  this still has a couple of weaknesses, like no expiration of entries,
  suboptimal algorithms -- but it should perform much better than
  what we had previously. Implementation will be improved based on
  feedback during the next couple of releases
---------------------------------------------------------------------------
Version 6.3.0  [DEVEL] (rgerhards), 2011-06-01
- introduced new config system
  http://blog.gerhards.net/2011/06/new-rsyslog-config-system-materializes.html
---------------------------------------------------------------------------
Version 6.2.2  [v6-stable], 2012-06-13
- build system improvements and spec file templates
  Thanks to Abby Edwards for providing these enhancements
- bugfix: disk queue was not persisted on shutdown, regression of fix to
  http://bugzilla.adiscon.com/show_bug.cgi?id=299
  The new code also handles the case of shutdown of blocking light and 
  full delayable sources somewhat smarter and permits, assuming sufficient
  timouts, to persist message up to the max queue capacity. Also some nits
  in debug instrumentation have been fixed.
- bugfix: --enable-smcustbindcdr configure directive did not work
  closes: http://bugzilla.adiscon.com/show_bug.cgi?id=330
  Thanks to Ultrabug for the patch.
- add small delay (50ms) after sending shutdown message
  There seem to be cases where the shutdown message is otherwise not
  processed, not even on an idle system. Thanks to Marcin for
  bringing this problem up.
- support for resolving huge groups
  closes: http://bugzilla.adiscon.com/show_bug.cgi?id=310
  Thanks to Alec Warner for the patch
- bugfix: potential hang due to mutex deadlock
  closes: http://bugzilla.adiscon.com/show_bug.cgi?id=316
  Thanks to Andreas Piesk for reporting&analyzing this bug as well as
  providing patches and other help in resolving it.
- bugfix: property PROCID empty instead of proper nilvalue if not present
  If it is not present, it must have the nilvalue "-" as of RFC5424
  closes: http://bugzilla.adiscon.com/show_bug.cgi?id=332
  Thanks to John N for reporting this issue.
- bugfix: did not compile under solaris due to $uptime property code
  For the time being, $uptime is not supported on Solaris
- bugfix: "last message repeated n times" message was missing hostname
  Thanks to Zdenek Salvet for finding this bug and to Bodik for reporting
---------------------------------------------------------------------------
Version 6.2.1  [v6-stable], 2012-05-10
- change plugin config interface to be compatible with pre-v6.2 system
  The functionality was already removed (because it is superseeded by the
  v6.3+ config language), but code was still present. I have now removed
  those parts that affect interface. Full removal will happen in v6.3, in
  order to limit potential regressions. However, it was considered useful
  enough to do the interface change in v6-stable; this also eases merging
  branches!
- re-licensed larger parts of the codebase under the Apache license 2.0
- bugfix: omprog made rsyslog abort on startup if not binary to
  execute was configured
- bugfix: imklog invalidly computed facility and severity
  closes: http://bugzilla.adiscon.com/show_bug.cgi?id=313
- bugfix: stopped DA queue was never processed after a restart due to a
  regression from statistics module
- bugfix: memory leak in array passing output module mode
- bugfix: ommysql did not properly init/exit the mysql runtime library
  this could lead to segfaults. Triggering condition: multiple action
  instances using ommysql.  Thanks to Tomas Heinrich for reporting this
  problem and providing an initial patch (which my solution is based on,
  I need to add more code to clean the mess up).
- bugfix: rsyslog did not terminate when delayable inputs were blocked
  due to unvailable sources. Fixes:
  http://bugzilla.adiscon.com/show_bug.cgi?id=299
  Thanks to Marcin M for bringing up this problem and Andre Lorbach
  for helping to reproduce and fix it.
- bugfix/tcpflood: sending small test files did not work correctly
---------------------------------------------------------------------------
Version 6.2.0  [v6-stable], 2012-01-09
- bugfix (kind of): removed numerical part from pri-text
  see v6 compatibility document for reasons
- bugfix: race condition when extracting program name, APPNAME, structured
  data and PROCID (RFC5424 fields) could lead to invalid characters e.g.
  in dynamic file names or during forwarding (general malfunction of these
  fields in templates, mostly under heavy load)
- bugfix: imuxsock did no longer ignore message-provided timestamp, if
  so configured (the *default*). Lead to no longer sub-second timestamps.
  closes: http://bugzilla.adiscon.com/show_bug.cgi?id=281
- bugfix: omfile returns fatal error code for things that go really wrong
  previously, RS_RET_RESUME was returned, which lead to a loop inside the
  rule engine as omfile could not really recover.
- bugfix: rsyslogd -v always said 64 atomics were not present
  thanks to mono_matsuko for the patch
- bugfix: potential abort after reading invalid X.509 certificate
  closes: http://bugzilla.adiscon.com/show_bug.cgi?id=290
  Thanks to Tomas Heinrich for the patch
- enhanced module loader to not rely on PATH_MAX
- imuxsock: added capability to "annotate" messages with "trusted
  information", which contains some properties obtained from the system
  and as such sure to not be faked. This is inspired by the similiar idea
  introduced in systemd.
---------------------------------------------------------------------------
Version 6.1.12  [BETA], 2011-09-01
- bugfix/security: off-by-two bug in legacy syslog parser, CVE-2011-3200
- bugfix: mark message processing did not work correctly
- bugfix: potential misadressing in property replacer
- bugfix: memcpy overflow can occur in allowed sender checkig
  if a name is resolved to IPv4-mapped-on-IPv6 address
  Found by Ismail Dönmez at suse
- bugfix: The NUL-Byte for the syslogtag was not copied in MsgDup (msg.c)
- bugfix: fixed incorrect state handling for Discard Action (transactions)
  Note: This caused all messages in a batch to be set to COMMITTED, 
  even if they were discarded. 
---------------------------------------------------------------------------
Version 6.1.11  [BETA] (rgerhards), 2011-07-11
- systemd support: set stdout/stderr to null - thx to Lennart for the patch
- added support for the ":omusrmsg:" syntax in configuring user messages
- added support for the ":omfile:" syntax in configuring user messages
---------------------------------------------------------------------------
Version 6.1.10  [BETA] (rgerhards), 2011-06-22
- bugfix: problems in failover action handling
  closes: http://bugzilla.adiscon.com/show_bug.cgi?id=270
  closes: http://bugzilla.adiscon.com/show_bug.cgi?id=254
- bugfix: mutex was invalidly left unlocked during action processing
  At least one case where this can occur is during thread shutdown, which
  may be initiated by lower activity. In most cases, this is quite
  unlikely to happen. However, if it does, data structures may be 
  corrupted which could lead to fatal failure and segfault. I detected
  this via a testbench test, not a user report. But I assume that some
  users may have had unreproducable aborts that were cause by this bug.
---------------------------------------------------------------------------
Version 6.1.9  [BETA] (rgerhards), 2011-06-14
- bugfix: problems in failover action handling
  closes: http://bugzilla.adiscon.com/show_bug.cgi?id=270
  closes: http://bugzilla.adiscon.com/show_bug.cgi?id=254
- bugfix: mutex was invalidly left unlocked during action processing
  At least one case where this can occur is during thread shutdown, which
  may be initiated by lower activity. In most cases, this is quite
  unlikely to happen. However, if it does, data structures may be 
  corrupted which could lead to fatal failure and segfault. I detected
  this via a testbench test, not a user report. But I assume that some
  users may have had unreproducable aborts that were cause by this bug.
- bugfix/improvement:$WorkDirectory now gracefully handles trailing slashes
- bugfix: memory leak in imtcp & subsystems under some circumstances
  This leak is tied to error conditions which lead to incorrect cleanup
  of some data structures. [backport from v6.3]
- bugfix: $ActionFileDefaultTemplate did not work
  closes: http://bugzilla.adiscon.com/show_bug.cgi?id=262
---------------------------------------------------------------------------
Version 6.1.8  [BETA] (rgerhards), 2011-05-20
- official new beta version (note that in a sense 6.1.7 was already beta,
  so we may release the first stable v6 earlier than usual)
- new module mmsnmptrapd, a sample message modification module
- import of minor bug fixes from v4 & v5
---------------------------------------------------------------------------
Version 6.1.7  [DEVEL] (rgerhards), 2011-04-15
- added log classification capabilities (via mmnormalize & tags)
- speeded up tcp forwarding by reducing number of API calls
  this especially speeds up TLS processing
- somewhat improved documentation index
- bugfix: enhanced imudp config processing code disabled due to wrong
  merge (affected UDP realtime capabilities)
- bugfix (kind of): memory leak with tcp reception epoll handler
  This was an extremely unlikely leak and, if it happend, quite small.
  Still it is better to handle this border case.
- bugfix: IPv6-address could not be specified in omrelp
  this was due to improper parsing of ":"
  closes: http://bugzilla.adiscon.com/show_bug.cgi?id=250
- bugfix: do not open files with full privileges, if privs will be dropped
  This make the privilege drop code more bulletproof, but breaks Ubuntu's
  work-around for log files created by external programs with the wrong
  user and/or group. Note that it was long said that this "functionality"
  would break once we go for serious privilege drop code, so hopefully
  nobody still depends on it (and, if so, they lost...).
- bugfix: pipes not opened in full priv mode when privs are to be dropped
---------------------------------------------------------------------------
Version 6.1.6  [DEVEL] (rgerhards), 2011-03-14
- enhanced omhdfs to support batching mode. This permits to increase
  performance, as we now call the HDFS API with much larger message
  sizes and far more infrequently
- improved testbench
  among others, life tests for ommysql (against a test database) have
  been added, valgrind-based testing enhanced, ...
- bugfix: minor memory leak in omlibdbi (< 1k per instance and run)
- bugfix: (regression) omhdfs did no longer compile
- bugfix: omlibdbi did not use password from rsyslog.con
  closes: http://bugzilla.adiscon.com/show_bug.cgi?id=203
- systemd support somewhat improved (can now take over existing log sockt)
- bugfix: discard action did not work under some circumstances
  fixes: http://bugzilla.adiscon.com/show_bug.cgi?id=217
- bugfix: file descriptor leak in gnutls netstream driver
  fixes: http://bugzilla.adiscon.com/show_bug.cgi?id=222
- fixed compile problem in imtemplate
  fixes: http://bugzilla.adiscon.com/show_bug.cgi?id=235
---------------------------------------------------------------------------
Version 6.1.5  [DEVEL] (rgerhards), 2011-03-04
- improved testbench
- enhanced imtcp to use a pool of worker threads to process incoming
  messages. This enables higher processing rates, especially in the TLS
  case (where more CPU is needed for the crypto functions)
- added support for TLS (in anon mode) to tcpflood
- improved TLS error reporting
- improved TLS startup (Diffie-Hellman bits do not need to be generated,
  as we do not support full anon key exchange -- we always need certs)
- bugfix: fixed a memory leak and potential abort condition
  this could happen if multiple rulesets were used and some output batches
  contained messages belonging to more than one ruleset.
  fixes: http://bugzilla.adiscon.com/show_bug.cgi?id=226
  fixes: http://bugzilla.adiscon.com/show_bug.cgi?id=218
- bugfix: memory leak when $RepeatedMsgReduction on was used
  bug tracker: http://bugzilla.adiscon.com/show_bug.cgi?id=225
- bugfix: potential abort condition when $RepeatedMsgReduction set to on
  as well as potentially in a number of other places where MsgDup() was
  used. This only happened when the imudp input module was used and it
  depended on name resolution not yet had taken place. In other words,
  this was a strange problem that could lead to hard to diagnose 
  instability. So if you experience instability, chances are good that
  this fix will help.
---------------------------------------------------------------------------
Version 6.1.4  [DEVEL] (rgerhards), 2011-02-18
- bugfix/omhdfs: directive $OMHDFSFileName rendered unusable 
  due to a search and replace-induced bug ;)
- bugfix: minor race condition in action.c - considered cosmetic
  This is considered cosmetic as multiple threads tried to write exactly
  the same value into the same memory location without sync. The method
  has been changed so this can no longer happen.
- added pmsnare parser module (written by David Lang)
- enhanced imfile to support non-cancel input termination
- improved systemd socket activation thanks to Marius Tomaschewski
- improved error reporting for $WorkDirectory
  non-existance and other detectable problems are now reported,
  and the work directory is NOT set in this case
- bugfix: pmsnare causded abort under some conditions
- bugfix: abort if imfile reads file line of more than 64KiB
  Thanks to Peter Eisentraut for reporting and analysing this problem.
  bug tracker: http://bugzilla.adiscon.com/show_bug.cgi?id=221
- bugfix: queue engine did not properly slow down inputs in FULL_DELAY mode
  when in disk-assisted mode. This especially affected imfile, which
  created unnecessarily queue files if a large set of input file data was
  to process.
- bugfix: very long running actions could prevent shutdown under some
  circumstances. This has now been solved, at least for common
  situations.
- bugfix: fixed compile problem due to empty structs
  this occured only on some platforms/compilers. thanks to Dražen Kačar 
  for the fix
---------------------------------------------------------------------------
Version 6.1.3  [DEVEL] (rgerhards), 2011-02-01
- experimental support for monogodb added
- added $IMUDPSchedulingPolicy and $IMUDPSchedulingPriority config settings
- added $LocalHostName config directive
- improved tcpsrv performance by enabling multiple-entry epoll
  so far, we always pulled a single event from the epoll interface. 
  Now 128, what should result in performance improvement (less API
  calls) on busy systems. Most importantly affects imtcp.
- imptcp now supports non-cancel termination mode, a plus in stability
- imptcp speedup: multiple worker threads can now be used to read data
- new directive $InputIMPTcpHelperThreads added
- bugfix: fixed build problems on some platforms
  namely those that have 32bit atomic operations but not 64 bit ones
- bugfix: local hostname was pulled too-early, so that some config 
  directives (namely FQDN settings) did not have any effect
- enhanced tcpflood to support multiple sender threads
  this is required for some high-throughput scenarios (and necessary to
  run some performance tests, because otherwise the sender is too slow).
- added some new custom parsers (snare, aix, some Cisco "specialities")
  thanks to David Lang
---------------------------------------------------------------------------
Version 6.1.2  [DEVEL] (rgerhards), 2010-12-16
- added experimental support for log normalizaton (via liblognorm)
  support for normalizing log messages has been added in the form of
  mmnormalize. The core engine (property replacer, filter engine) has
  been enhanced to support properties from normalized events.
  Note: this is EXPERIMENTAL code. It is currently know that
  there are issues if the functionality is used with
  - disk-based queues
  - asynchronous action queues
  You can not use the new functionality together with these features.
  This limitation will be removed in later releases. However, we 
  preferred to release early, so that one can experiment with the new
  feature set and accepted the price that this means the full set of
  functionality is not yet available. If not used together with
  these features, log normalizing should be pretty stable.
- enhanced testing tool tcpflood
  now supports sending via UDP and the capability to run multiple
  iterations and generate statistics data records
- bugfix: potential abort when output modules with different parameter
  passing modes were used in configured output modules
---------------------------------------------------------------------------
Version 6.1.1  [DEVEL] (rgerhards), 2010-11-30
- bugfix(important): problem in TLS handling could cause rsyslog to loop
  in a tight loop, effectively disabling functionality and bearing the
  risk of unresponsiveness of the whole system.
  Bug tracker: http://bugzilla.adiscon.com/show_bug.cgi?id=194
- support for omhdfs officially added (import from 5.7.1)
- merged imuxsock improvements from 5.7.1 (see there)
- support for systemd officially added (import from 5.7.0)
- bugfix: a couple of problems that imfile had on some platforms, namely
  Ubuntu (not their fault, but occured there)
- bugfix: imfile utilizes 32 bit to track offset. Most importantly,
  this problem can not experienced on Fedora 64 bit OS (which has
  64 bit long's!)
- a number of other bugfixes from older versions imported
---------------------------------------------------------------------------
Version 6.1.0  [DEVEL] (rgerhards), 2010-08-12

*********************************** NOTE **********************************
The v6 versions of rsyslog feature a greatly redesigned config system 
which, among others, supports scoping. However, the initial version does
not contain the whole new system. Rather it will evolve. So it is
expected that interfaces, even new ones, break during the initial
6.x.y releases.
*********************************** NOTE **********************************

- added $Begin, $End and $ScriptScoping config scope statments
  (at this time for actions only).
- added imptcp, a simplified, Linux-specific and potentielly fast
  syslog plain tcp input plugin (NOT supporting TLS!)
  [ported from v4]
---------------------------------------------------------------------------
Version 5.10.2  [V5-STABLE], 201?-??-??
- bugfix: queue file size was not correctly processed
  this could lead to using one queue file per message for sizes >2GiB
  Thanks to Tomas Heinrich for the patch.
- updated systemd files to match current systemd source
- bugfix: spurios error messages from imuxsock about (non-error) EAGAIN
  Thanks to Marius Tomaschewski for the patch.
- imklog: added $klogParseKernelTimestamp option
  When enabled, kernel message [timestamp] is converted for message time.
  Default is to use receive time as in 5.8.x and before, because the clock
  used to create the timestamp is not supposed to be as accurate as the
  monotonic clock (depends on hardware and kernel) resulting in differences
  between kernel and system messages which occurred at same time.
  Thanks to Marius Tomaschewski for the patch.
- imklog: added $klogKeepKernelTimestamp option
  When enabled, the kernel [timestamp] remains at begin of
  each message, even it is used for the message time too.
  Thanks to Marius Tomaschewski for the patch.
- bugfix: imklog mistakenly took kernel timestamp subseconds as nanoseconds
  ... actually, they are microseconds. So the fractional part of the 
  timestamp was not properly formatted.
  Thanks to Marius Tomaschewski for the bug report and the patch idea.
- imklog: added $klogKeepKernelTimestamp option
  When enabled, the kernel [timestamp] remains at begin of
  each message, even it is used for the message time too.
  Thanks to Marius Tomaschewski for the patch.
- bugfix: imklog mistakenly took kernel timestamp subseconds as nanoseconds
  ... actually, they are microseconds. So the fractional part of the 
  timestamp was not properly formatted.
  Thanks to Marius Tomaschewski for the bug report and the patch idea.
- bugfix: invalid DST handling under Solaris
  Thanks to Scott Severtson for the patch.
- bugfix: invalid decrement in pm5424 could lead to log truncation
  Thanks to Tomas Heinrich for the patch.
- bugfix[kind of]: omudpspoof discarded messages >1472 bytes (MTU size)
  it now truncates these message, but ensures they are sent. Note that
  7.3.5+ will switch to fragmented UDP messages instead (up to 64K)
---------------------------------------------------------------------------
Version 5.10.1  [V5-STABLE], 2012-10-17
- bugfix: imuxsock and imklog truncated head of received message
  This happened only under some circumstances. Thanks to Marius
  Tomaschewski, Florian Piekert and Milan Bartos for their help in
  solving this issue.
- enable DNS resolution in imrelp
  Thanks to Apollon Oikonomopoulos for the patch
- bugfix: invalid property name in property-filter could cause abort
  if action chaining (& operator) was used
  http://bugzilla.adiscon.com/show_bug.cgi?id=355
  Thanks to pilou@gmx.com for the bug report
- bugfix: remove invalid socket option call from imuxsock
  Thanks to Cristian Ionescu-Idbohrn and Jonny Törnbom 
- bugfix: fixed wrong bufferlength for snprintf in tcpflood.c when using 
  the -f (dynafiles) option. 
- fixed issues in build system (namely related to cust1 dummy plugin)
---------------------------------------------------------------------------
Version 5.10.0  [V5-STABLE], 2012-08-23

NOTE: this is the new rsyslog v5-stable, incorporating all changes from the
      5.9.x series. In addition to that, it contains the fixes and
      enhancements listed below in this entry.

- bugfix: delayble source could block action queue, even if there was
  a disk queue associated with it. The root cause of this problem was
  that it makes no sense to delay messages once they arrive in the 
  action queue - the "input" that is being held in that case is the main
  queue worker, what makes no sense.
  Thanks to Marcin for alerting us on this problem and providing 
  instructions to reproduce it.
- bugfix: disk queue was not persisted on shutdown, regression of fix to
  http://bugzilla.adiscon.com/show_bug.cgi?id=299
  The new code also handles the case of shutdown of blocking light and 
  full delayable sources somewhat smarter and permits, assuming sufficient
  timouts, to persist message up to the max queue capacity. Also some nits
  in debug instrumentation have been fixed.
- add small delay (50ms) after sending shutdown message
  There seem to be cases where the shutdown message is otherwise not
  processed, not even on an idle system. Thanks to Marcin for
  bringing this problem up.
- support for resolving huge groups
  closes: http://bugzilla.adiscon.com/show_bug.cgi?id=310
  Thanks to Alec Warner for the patch
- bugfix: potential hang due to mutex deadlock
  closes: http://bugzilla.adiscon.com/show_bug.cgi?id=316
  Thanks to Andreas Piesk for reporting&analyzing this bug as well as
  providing patches and other help in resolving it.
- bugfix: property PROCID empty instead of proper nilvalue if not present
  If it is not present, it must have the nilvalue "-" as of RFC5424
  closes: http://bugzilla.adiscon.com/show_bug.cgi?id=332
  Thanks to John N for reporting this issue.
- bugfix: "last message repeated n times" message was missing hostname
  Thanks to Zdenek Salvet for finding this bug and to Bodik for reporting
- bugfix: multiple main queues with same queue file name was not detected
  This lead to queue file corruption. While the root cause is a config
  error, it is a bug that this important and hard to find config error
  was not detected by rsyslog.
---------------------------------------------------------------------------
Version 5.9.7  [V5-BETA], 2012-05-10
- added capability to specify substrings for field extraction mode
- bugfix: ommysql did not properly init/exit the mysql runtime library
  this could lead to segfaults. Triggering condition: multiple action
  instances using ommysql.  Thanks to Tomas Heinrich for reporting this
  problem and providing an initial patch (which my solution is based on,
  I need to add more code to clean the mess up).
- bugfix: rsyslog did not terminate when delayable inputs were blocked
  due to unvailable sources. Fixes:
  http://bugzilla.adiscon.com/show_bug.cgi?id=299
  Thanks to Marcin M for bringing up this problem and Andre Lorbach
  for helping to reproduce and fix it.
- bugfix/tcpflood: sending small test files did not work correctly
---------------------------------------------------------------------------
Version 5.9.6  [V5-BETA], 2012-04-12
- added configuration directives to customize queue light delay marks
- permit size modifiers (k,m,g,...) in integer config parameters
  Thanks to Jo Rhett for the suggestion.
- bugfix: hostname was not requeried on HUP
  Thanks to Per Jessen for reporting this bug and Marius Tomaschewski for
  his help in testing the fix.
- bugfix: imklog invalidly computed facility and severity
  closes: http://bugzilla.adiscon.com/show_bug.cgi?id=313
- bugfix: imptcp input name could not be set
  config directive was accepted, but had no effect
- added configuration directive to disable octet-counted framing
  for imtcp, directive is $InputTCPServerSupportOctetCountedFraming 
  for imptcp, directive is $InputPTCPServerSupportOctetCountedFraming 
- added capability to use a local interface IP address as fromhost-ip for
  locally originating messages. New directive $LocalHostIPIF
- added configuration directives to customize queue light delay marks
  $MainMsgQueueLightDelayMark, $ActionQueueLightDelayMark; both
  specify number of messages starting at which a delay happens.
---------------------------------------------------------------------------
Version 5.9.5  [V5-DEVEL], 2012-01-27
- improved impstats subsystem, added many new counters
- enhanced module loader to not rely on PATH_MAX
- refactored imklog linux driver, now combined with BSD driver
  The Linux driver no longer supports outdated kernel symbol resolution,
  which was disabled by default for very long. Also overall cleanup,
  resulting in much smaller code. Linux and BSD are now covered by a
  single small driver.
- $IMUXSockRateLimitInterval DEFAULT CHANGED, was 5, now 0
  The new default turns off rate limiting. This was chosen as people
  experienced problems with rate-limiting activated by default. Now it
  needs an explicit opt-in by setting this parameter.
  Thanks to Chris Gaffney for suggesting to make it opt-in; thanks to
  many unnamed others who already had complained at the time Chris made
  the suggestion ;-)
---------------------------------------------------------------------------
Version 5.9.4  [V5-DEVEL], 2011-11-29
- imuxsock: added capability to "annotate" messages with "trusted
  information", which contains some properties obtained from the system
  and as such sure to not be faked. This is inspired by the similiar idea
  introduced in systemd.
- removed dependency on gcrypt for recently-enough GnuTLS
  see: http://bugzilla.adiscon.com/show_bug.cgi?id=289
- bugfix: imuxsock did no longer ignore message-provided timestamp, if
  so configured (the *default*). Lead to no longer sub-second timestamps.
  closes: http://bugzilla.adiscon.com/show_bug.cgi?id=281
- bugfix: omfile returns fatal error code for things that go really wrong
  previously, RS_RET_RESUME was returned, which lead to a loop inside the
  rule engine as omfile could not really recover.
- bugfix: rsyslogd -v always said 64 atomics were not present
  thanks to mono_matsuko for the patch
---------------------------------------------------------------------------
Version 5.9.3  [V5-DEVEL], 2011-09-01
- bugfix/security: off-by-two bug in legacy syslog parser, CVE-2011-3200
- bugfix: mark message processing did not work correctly
- added capability to emit config error location info for warnings 
  otherwise, omusrmsg's warning about new config format was not
  accompanied by problem location.
- bugfix: potential misadressing in property replacer
- bugfix: MSGID corruption in RFC5424 parser under some circumstances
  closes: http://bugzilla.adiscon.com/show_bug.cgi?id=275
- bugfix: The NUL-Byte for the syslogtag was not copied in MsgDup (msg.c)
---------------------------------------------------------------------------
Version 5.9.2  [V5-DEVEL] (rgerhards), 2011-07-11
- systemd support: set stdout/stderr to null - thx to Lennart for the patch
- added support for the ":omusrmsg:" syntax in configuring user messages
- added support for the ":omfile:" syntax for actions
---------------------------------------------------------------------------
Version 5.9.1  [V5-DEVEL] (rgerhards), 2011-06-30
- added support for obtaining timestamp for kernel message from message
  If the kernel time-stamps messages, time is now take from that
  timestamp instead of the system time when the message was read. This
  provides much better accuracy. Thanks to Lennart Poettering for
  suggesting this feature and his help during implementation.
- added support for obtaining timestamp from system for imuxsock
  This permits to read the time a message was submitted to the system
  log socket. Most importantly, this is provided in microsecond resolution.
  So we are able to obtain high precision timestampis even for messages
  that were - as is usual - not formatted with them. This also simplifies
  things in regard to local time calculation in chroot environments.
  Many thanks to Lennart Poettering for suggesting this feature,
  providing some guidance on implementing it and coordinating getting the
  necessary support into the Linux kernel.
- bugfix: timestamp was incorrectly calculated for timezones with minute
  offset
  closes: http://bugzilla.adiscon.com/show_bug.cgi?id=271
- bugfix: problems in failover action handling
  closes: http://bugzilla.adiscon.com/show_bug.cgi?id=270
  closes: http://bugzilla.adiscon.com/show_bug.cgi?id=254
- bugfix: mutex was invalidly left unlocked during action processing
  At least one case where this can occur is during thread shutdown, which
  may be initiated by lower activity. In most cases, this is quite
  unlikely to happen. However, if it does, data structures may be 
  corrupted which could lead to fatal failure and segfault. I detected
  this via a testbench test, not a user report. But I assume that some
  users may have had unreproducable aborts that were cause by this bug.
- bugfix: memory leak in imtcp & subsystems under some circumstances
  This leak is tied to error conditions which lead to incorrect cleanup
  of some data structures. [backport from v6]
- bugfix/improvement:$WorkDirectory now gracefully handles trailing slashes
---------------------------------------------------------------------------
Version 5.9.0  [V5-DEVEL] (rgerhards), 2011-06-08
- imfile: added $InputFileMaxLinesAtOnce directive
- enhanced imfile to support input batching
- added capability for imtcp and imptcp to activate keep-alive packets
  at the socket layer. This has not been added to imttcp, as the latter is
  only an experimental module, and one which did not prove to be useful.
  reference: http://kb.monitorware.com/post20791.html
- added support to control KEEPALIVE settings in imptcp
  this has not yet been added to imtcp, but could be done on request.
- $ActionName is now also used for naming of queues in impstats
  as well as in the debug output
- bugfix: do not open files with full privileges, if privs will be dropped
  This make the privilege drop code more bulletproof, but breaks Ubuntu's
  work-around for log files created by external programs with the wrong
  user and/or group. Note that it was long said that this "functionality"
  would break once we go for serious privilege drop code, so hopefully
  nobody still depends on it (and, if so, they lost...).
- bugfix: pipes not opened in full priv mode when privs are to be dropped
- this begins a new devel branch for v5
- better handling of queue i/o errors in disk queues. This is kind of a
  bugfix, but a very intrusive one, this it goes into the devel version
  first. Right now, "file not found" is handled and leads to the new
  emergency mode, in which disk action is stopped and the queue run
  in direct mode. An error message is emited if this happens.
- added support for user-level PRI provided via systemd
- added new config directive $InputTCPFlowControl to select if tcp
  received messages shall be flagged as light delayable or not.
- enhanced omhdfs to support batching mode. This permits to increase
  performance, as we now call the HDFS API with much larger message
  sizes and far more infrequently
- bugfix: failover did not work correctly if repeated msg reduction was on
  affected directive was: $ActionExecOnlyWhenPreviousIsSuspended on
  closes: http://bugzilla.adiscon.com/show_bug.cgi?id=236
---------------------------------------------------------------------------
Version 5.8.13  [V5-stable] 2012-08-22
- bugfix: DA queue could cause abort
- bugfix: "last message repeated n times" message was missing hostname
  Thanks to Zdenek Salvet for finding this bug and to Bodik for reporting
- bugfix "$PreserveFQDN on" was not honored in some modules
  Thanks to bodik for reporting this bug.
- bugfix: randomized IP option header in omudpspoof caused problems
  closes: http://bugzilla.adiscon.com/show_bug.cgi?id=327
  Thanks to Rick Brown for helping to test out the patch.
- bugfix: potential abort if output plugin logged message during shutdown
  note that none of the rsyslog-provided plugins does this
  Thanks to bodik and Rohit Prasad for alerting us on this bug and
  analyzing it.
  fixes: http://bugzilla.adiscon.com/show_bug.cgi?id=347
- bugfix: multiple main queues with same queue file name was not detected
  This lead to queue file corruption. While the root cause is a config
  error, it is a bug that this important and hard to find config error
  was not detected by rsyslog.
---------------------------------------------------------------------------
Version 5.8.12  [V5-stable] 2012-06-06
- add small delay (50ms) after sending shutdown message
  There seem to be cases where the shutdown message is otherwise not
  processed, not even on an idle system. Thanks to Marcin for
  bringing this problem up.
- support for resolving huge groups
  closes: http://bugzilla.adiscon.com/show_bug.cgi?id=310
  Thanks to Alec Warner for the patch
- bugfix: delayble source could block action queue, even if there was
  a disk queue associated with it. The root cause of this problem was
  that it makes no sense to delay messages once they arrive in the 
  action queue - the "input" that is being held in that case is the main
  queue worker, what makes no sense.
  Thanks to Marcin for alerting us on this problem and providing 
  instructions to reproduce it.
- bugfix: disk queue was not persisted on shutdown, regression of fix to
  http://bugzilla.adiscon.com/show_bug.cgi?id=299
  The new code also handles the case of shutdown of blocking light and 
  full delayable sources somewhat smarter and permits, assuming sufficient
  timouts, to persist message up to the max queue capacity. Also some nits
  in debug instrumentation have been fixed.
- bugfix/omudpspoof: problems, including abort, happend when run on
  multiple threads. Root cause is that libnet is not thread-safe. 
  omudpspoof now guards libnet calls with their own mutex.
- bugfix: if debug message could end up in log file when forking
  if rsyslog was set to auto-background (thus fork, the default) and debug
  mode to stdout was enabled, debug messages ended up in the first log file
  opened. Currently, stdout logging is completely disabled in forking mode
  (but writing to the debug log file is still possible). This is a change 
  in behaviour, which is under review. If it causes problems to you,
  please let us know.
  Thanks to Tomas Heinrich for the patch.
- bugfix/tcpflood: sending small test files did not work correctly
- bugfix: potential hang due to mutex deadlock
  closes: http://bugzilla.adiscon.com/show_bug.cgi?id=316
  Thanks to Andreas Piesk for reporting&analyzing this bug as well as
  providing patches and other help in resolving it.
- bugfix: property PROCID empty instead of proper nilvalue if not present
  If it is not present, it must have the nilvalue "-" as of RFC5424
  closes: http://bugzilla.adiscon.com/show_bug.cgi?id=332
  Thanks to John N for reporting this issue.
---------------------------------------------------------------------------
Version 5.8.11  [V5-stable] 2012-05-03
- bugfix: ommysql did not properly init/exit the mysql runtime library
  this could lead to segfaults. Triggering condition: multiple action
  instances using ommysql.  Thanks to Tomas Heinrich for reporting this
  problem and providing an initial patch (which my solution is based on,
  I need to add more code to clean the mess up).
- bugfix: rsyslog did not terminate when delayable inputs were blocked
  due to unvailable sources. Fixes:
  http://bugzilla.adiscon.com/show_bug.cgi?id=299
  Thanks to Marcin M for bringing up this problem and Andre Lorbach
  for helping to reproduce and fix it.
- bugfix: active input in "light delay state" could block rsyslog
  termination, at least for prolonged period of time
- bugfix: imptcp input name could not be set
  config directive was accepted, but had no effect
- bugfix: assigned ruleset was lost when using disk queues
  This looked quite hard to diagnose for disk-assisted queues, as the
  pure memory part worked well, but ruleset info was lost for messages
  stored inside the disk queue.
- bugfix: hostname was not requeried on HUP
  Thanks to Per Jessen for reporting this bug and Marius Tomaschewski for
  his help in testing the fix.
- bugfix: inside queue.c, some thread cancel states were not correctly
  reset. While this is a bug, we assume it did have no practical effect
  because the reset as it was done was set to the state the code actually
  had at this point. But better fix this...
---------------------------------------------------------------------------
Version 5.8.10  [V5-stable] 2012-04-05
- bugfix: segfault on startup if $actionqueuefilename was missing for disk
  queue config
  Thanks to Tomas Heinrich for the patch.
- bugfix: segfault if disk-queue was started up with old queue file
  Thanks to Tomas Heinrich for the patch.
- bugfix: memory leak in array passing output module mode
---------------------------------------------------------------------------
Version 5.8.9  [V5-stable] 2012-03-15
- added tool to recover disk queue if .qi file is missing (recover_qi.pl)
  Thanks to Kaiwang Chen for contributing this tool
- bugfix: stopped DA queue was never processed after a restart due to a
  regression from statistics module
- added better doc for statsobj interface
  Thanks to Kaiwang Chen for his suggestions and analysis in regard to the
  stats subsystem.
---------------------------------------------------------------------------
Version 5.8.8  [V5-stable] 2012-03-05
- added capability to use a local interface IP address as fromhost-ip for
  imuxsock imklog
  new config directives: $IMUXSockLocalIPIF, $klogLocalIPIF
- added configuration directives to customize queue light delay marks
  $MainMsgQueueLightDelayMark, $ActionQueueLightDelayMark; both
  specify number of messages starting at which a delay happens.
- bugfix: omprog made rsyslog abort on startup if not binary to
  execute was configured
- bugfix: imklog invalidly computed facility and severity
  closes: http://bugzilla.adiscon.com/show_bug.cgi?id=313
---------------------------------------------------------------------------
Version 5.8.7  [V5-stable] 2012-01-17
- bugfix: instabilities when using RFC5424 header fields
  Thanks to Kaiwang Chen for the patch
- bugfix: imuxsock did truncate part of received message if it did not
  contain a proper date. The truncation occured because we removed that
  part of the messages that was expected to be the date.
  closes: http://bugzilla.adiscon.com/show_bug.cgi?id=295
- bugfix: potential abort after reading invalid X.509 certificate
  closes: http://bugzilla.adiscon.com/show_bug.cgi?id=290
  Thanks to Tomas Heinrich for the patch
- bugfix: stats counter were not properly initialized on creation
- FQDN hostname for multihomed host was not always set to the correct name
  if multiple aliases existed. Thanks to Tomas Heinreich for the patch.
- re-licensed larger parts of the codebase under the Apache license 2.0
---------------------------------------------------------------------------
Version 5.8.6  [V5-stable] 2011-10-21
- bugfix: missing whitespace after property-based filter was not detected
- bugfix: $OMFileFlushInterval period was doubled - now using correct value
- bugfix: ActionQueue could malfunction due to index error
  Thanks to Vlad Grigorescu for the patch
- bugfix: $ActionExecOnlyOnce interval did not work properly
  Thanks to Tomas Heinrich for the patch
- bugfix: race condition when extracting program name, APPNAME, structured
  data and PROCID (RFC5424 fields) could lead to invalid characters e.g.
  in dynamic file names or during forwarding (general malfunction of these
  fields in templates, mostly under heavy load)
- bugfix: imuxsock did no longer ignore message-provided timestamp, if
  so configured (the *default*). Lead to no longer sub-second timestamps.
  closes: http://bugzilla.adiscon.com/show_bug.cgi?id=281
- bugfix: omfile returns fatal error code for things that go really wrong
  previously, RS_RET_RESUME was returned, which lead to a loop inside the
  rule engine as omfile could not really recover.
- bugfix: imfile did invalid system call under some circumstances
  when a file that was to be monitored did not exist BUT the state file
  actually existed. Mostly a cosmetic issue. Root cause was incomplete
  error checking in stream.c; so patch may affect other code areas.
- bugfix: rsyslogd -v always said 64 atomics were not present
  thanks to mono_matsuko for the patch
---------------------------------------------------------------------------
Version 5.8.5  [V5-stable] (rgerhards/al), 2011-09-01
- bugfix/security: off-by-two bug in legacy syslog parser, CVE-2011-3200
- bugfix: mark message processing did not work correctly
- bugfix: potential hang condition during tag emulation
- bugfix: too-early string termination during tag emulation
- bugfix: The NUL-Byte for the syslogtag was not copied in MsgDup (msg.c)
- bugfix: fixed incorrect state handling for Discard Action (transactions)
  Note: This caused all messages in a batch to be set to COMMITTED, 
  even if they were discarded. 
---------------------------------------------------------------------------
Version 5.8.4  [V5-stable] (al), 2011-08-10
- bugfix: potential misadressing in property replacer
- bugfix: memcpy overflow can occur in allowed sender checkig
  if a name is resolved to IPv4-mapped-on-IPv6 address
  Found by Ismail Dönmez at suse
- bugfix: potential misadressing in property replacer
- bugfix: MSGID corruption in RFC5424 parser under some circumstances
  closes: http://bugzilla.adiscon.com/show_bug.cgi?id=275
---------------------------------------------------------------------------
Version 5.8.3  [V5-stable] (rgerhards), 2011-07-11
- systemd support: set stdout/stderr to null - thx to Lennart for the patch
- added support for the ":omusrmsg:" syntax in configuring user messages
- added support for the ":omfile:" syntax for actions
  Note: previous outchannel syntax will generate a warning message. This
  may be surprising to some users, but it is quite urgent to alert them
  of the new syntax as v6 can no longer support the previous one.
---------------------------------------------------------------------------
Version 5.8.2  [V5-stable] (rgerhards), 2011-06-21
- bugfix: problems in failover action handling
  closes: http://bugzilla.adiscon.com/show_bug.cgi?id=270
  closes: http://bugzilla.adiscon.com/show_bug.cgi?id=254
- bugfix: mutex was invalidly left unlocked during action processing
  At least one case where this can occur is during thread shutdown, which
  may be initiated by lower activity. In most cases, this is quite
  unlikely to happen. However, if it does, data structures may be 
  corrupted which could lead to fatal failure and segfault. I detected
  this via a testbench test, not a user report. But I assume that some
  users may have had unreproducable aborts that were cause by this bug.
- bugfix: memory leak in imtcp & subsystems under some circumstances
  This leak is tied to error conditions which lead to incorrect cleanup
  of some data structures. [backport from v6]
- bugfix/improvement:$WorkDirectory now gracefully handles trailing slashes
---------------------------------------------------------------------------
Version 5.8.1  [V5-stable] (rgerhards), 2011-05-19
- bugfix: invalid processing in QUEUE_FULL condition
  If the the multi-submit interface was used and a QUEUE_FULL condition
  occured, the failed message was properly destructed. However, the
  rest of the input batch, if it existed, was not processed. So this
  lead to potential loss of messages and a memory leak. The potential
  loss of messages was IMHO minor, because they would have been dropped
  in most cases due to the queue remaining full, but very few lucky ones
  from the batch may have made it. Anyhow, this has now been changed so
  that the rest of the batch is properly tried to be enqueued and, if
  not possible, destructed.
- new module mmsnmptrapd, a sample message modification module
  This can be useful to reformat snmptrapd messages and also serves as
  a sample for how to write message modification modules using the
  output module interface. Note that we introduced this new 
  functionality directly into the stable release, as it does not 
  modify the core and as such cannot have any side-effects if it is
  not used (and thus the risk is solely on users requiring that
  functionality).
- bugfix: rate-limiting inside imuxsock did not work 100% correct
  reason was that a global config variable was invalidly accessed where a
  listener variable should have been used.
  Also performance-improved the case when rate limiting is turned off (this
  is a very unintrusive change, thus done directly to the stable version).
- bugfix: $myhostname not available in RainerScript (and no error message)
  closes: http://bugzilla.adiscon.com/show_bug.cgi?id=233
- bugfix: memory and file descriptor leak in stream processing
  Leaks could occur under some circumstances if the file stream handler
  errored out during the open call. Among others, this could cause very
  big memory leaks if there were a problem with unreadable disk queue
  files. In regard to the memory leak, this
  closes: http://bugzilla.adiscon.com/show_bug.cgi?id=256
- bugfix: doc for impstats had wrong config statements
  also, config statements were named a bit inconsistent, resolved that
  problem by introducing an alias and only documenting the consistent
  statements
  Thanks to Marcin for bringing up this problem.
- bugfix: IPv6-address could not be specified in omrelp
  this was due to improper parsing of ":"
  closes: http://bugzilla.adiscon.com/show_bug.cgi?id=250
- bugfix: TCP connection invalidly aborted when messages needed to be
  discarded (due to QUEUE_FULL or similar problem)
- bugfix: $LocalHostName was not honored under all circumstances
  closes: http://bugzilla.adiscon.com/show_bug.cgi?id=258
- bugfix(minor): improper template function call in syslogd.c
---------------------------------------------------------------------------
Version 5.8.0  [V5-stable] (rgerhards), 2011-04-12

This is the new v5-stable branch, importing all feature from the 5.7.x
versions. To see what has changed in regard to the previous v5-stable,
check the Changelog for 5.7.x below.

- bugfix: race condition in deferred name resolution
  closes: http://bugzilla.adiscon.com/show_bug.cgi?id=238
  Special thanks to Marcin for his persistence in helping to solve this
  bug.
- bugfix: DA queue was never shutdown once it was started
  closes: http://bugzilla.adiscon.com/show_bug.cgi?id=241
---------------------------------------------------------------------------
Version 5.7.10  [V5-BETA] (rgerhards), 2011-03-29
- bugfix: ompgsql did not work properly with ANSI SQL strings
  closes: http://bugzilla.adiscon.com/show_bug.cgi?id=229
- bugfix: rsyslog did not build with --disable-regexp configure option
  closes: http://bugzilla.adiscon.com/show_bug.cgi?id=243
- bugfix: PRI was invalid on Solaris for message from local log socket
- enhance: added $BOM system property to ease writing byte order masks
- bugfix: RFC5424 parser confused by empty structured data
  closes: http://bugzilla.adiscon.com/show_bug.cgi?id=237
- bugfix: error return from strgen caused abort, now causes action to be
  ignored (just like a failed filter)
- new sample plugin for a strgen to generate sql statement consumable
  by a database plugin
- bugfix: strgen could not be used together with database outputs
  because the sql/stdsql option could not be specified. This has been
  solved by permitting the strgen to include the opton inside its name.
  closes: http://bugzilla.adiscon.com/show_bug.cgi?id=195
---------------------------------------------------------------------------
Version 5.7.9  [V5-BETA] (rgerhards), 2011-03-16
- improved testbench
  among others, life tests for ommysql (against a test database) have
  been added, valgrind-based testing enhanced, ...
- enhance: fallback *at runtime* to epoll_create if epoll_create1 is not
  available. Thanks to Michael Biebl for analysis and patch!
- bugfix: failover did not work correctly if repeated msg reduction was on
  closes: http://bugzilla.adiscon.com/show_bug.cgi?id=236
  affected directive was: $ActionExecOnlyWhenPreviousIsSuspended on
- bugfix: minor memory leak in omlibdbi (< 1k per instance and run)
- bugfix: (regression) omhdfs did no longer compile
- bugfix: omlibdbi did not use password from rsyslog.conf
  closes: http://bugzilla.adiscon.com/show_bug.cgi?id=203
---------------------------------------------------------------------------
Version 5.7.8  [V5-BETA] (rgerhards), 2011-03-09
- systemd support somewhat improved (can now take over existing log sockt)
- bugfix: discard action did not work under some circumstances
  fixes: http://bugzilla.adiscon.com/show_bug.cgi?id=217
- bugfix: file descriptor leak in gnutls netstream driver
  fixes: http://bugzilla.adiscon.com/show_bug.cgi?id=222
---------------------------------------------------------------------------
Version 5.7.7  [V5-BETA] (rgerhards), 2011-03-02
- bugfix: potential abort condition when $RepeatedMsgReduction set to on
  as well as potentially in a number of other places where MsgDup() was
  used. This only happened when the imudp input module was used and it
  depended on name resolution not yet had taken place. In other words,
  this was a strange problem that could lead to hard to diagnose 
  instability. So if you experience instability, chances are good that
  this fix will help.
---------------------------------------------------------------------------
Version 5.7.6  [V5-BETA] (rgerhards), 2011-02-25
- bugfix: fixed a memory leak and potential abort condition
  this could happen if multiple rulesets were used and some output batches
  contained messages belonging to more than one ruleset.
  fixes: http://bugzilla.adiscon.com/show_bug.cgi?id=226
  fixes: http://bugzilla.adiscon.com/show_bug.cgi?id=218
- bugfix: memory leak when $RepeatedMsgReduction on was used
  bug tracker: http://bugzilla.adiscon.com/show_bug.cgi?id=225
---------------------------------------------------------------------------
Version 5.7.5  [V5-BETA] (rgerhards), 2011-02-23
- enhance: imfile did not yet support multiple rulesets, now added
  we do this directly in the beta because a) it does not affect existing
  functionality and b) one may argue that this missing functionality is
  close to a bug.
- improved testbench, added tests for imuxsock
- bugfix: imuxsock did no longer sanitize received messages
  This was a regression from the imuxsock partial rewrite. Happened
  because the message is no longer run through the standard parsers. 
  bug tracker: http://bugzilla.adiscon.com/show_bug.cgi?id=224
- bugfix: minor race condition in action.c - considered cosmetic
  This is considered cosmetic as multiple threads tried to write exactly
  the same value into the same memory location without sync. The method
  has been changed so this can no longer happen.
---------------------------------------------------------------------------
Version 5.7.4  [V5-BETA] (rgerhards), 2011-02-17
- added pmsnare parser module (written by David Lang)
- enhanced imfile to support non-cancel input termination
- improved systemd socket activation thanks to Marius Tomaschewski
- improved error reporting for $WorkDirectory
  non-existance and other detectable problems are now reported,
  and the work directory is NOT set in this case
- bugfix: pmsnare causded abort under some conditions
- bugfix: abort if imfile reads file line of more than 64KiB
  Thanks to Peter Eisentraut for reporting and analysing this problem.
  bug tracker: http://bugzilla.adiscon.com/show_bug.cgi?id=221
- bugfix: queue engine did not properly slow down inputs in FULL_DELAY mode
  when in disk-assisted mode. This especially affected imfile, which
  created unnecessarily queue files if a large set of input file data was
  to process.
- bugfix: very long running actions could prevent shutdown under some
  circumstances. This has now been solved, at least for common
  situations.
- bugfix: fixed compile problem due to empty structs
  this occured only on some platforms/compilers. thanks to Dražen Kačar 
  for the fix
---------------------------------------------------------------------------
Version 5.7.3  [V5-BETA] (rgerhards), 2011-02-07
- added support for processing multi-line messages in imfile
- added $IMUDPSchedulingPolicy and $IMUDPSchedulingPriority config settings
- added $LocalHostName config directive
- bugfix: fixed build problems on some platforms
  namely those that have 32bit atomic operations but not 64 bit ones
- bugfix: local hostname was pulled too-early, so that some config 
  directives (namely FQDN settings) did not have any effect
- bugfix: imfile did duplicate messages under some circumstances
- added $OMMySQLConfigFile config directive
- added $OMMySQLConfigSection config directive
---------------------------------------------------------------------------
Version 5.7.2  [V5-DEVEL] (rgerhards), 2010-11-26
- bugfix(important): problem in TLS handling could cause rsyslog to loop
  in a tight loop, effectively disabling functionality and bearing the
  risk of unresponsiveness of the whole system.
  Bug tracker: http://bugzilla.adiscon.com/show_bug.cgi?id=194
- bugfix: imfile state file was not written when relative file name
  for it was specified
- bugfix: compile failed on systems without epoll_create1()
  Thanks to David Hill for providing a fix.
- bugfix: atomic increment for msg object may not work correct on all
  platforms. Thanks to Chris Metcalf for the patch
- bugfix: replacements for atomic operations for non-int sized types had
  problems. At least one instance of that problem could potentially lead
  to abort (inside omfile).
---------------------------------------------------------------------------
Version 5.7.1  [V5-DEVEL] (rgerhards), 2010-10-05
- support for Hadoop's HDFS added (via omhdfs)
- imuxsock now optionally use SCM_CREDENTIALS to pull the pid from the log
  socket itself
  (thanks to Lennart Poettering for the suggesting this feature)
- imuxsock now optionally uses per-process input rate limiting, guarding the
  user against processes spamming the system log
  (thanks to Lennart Poettering for suggesting this feature)
- added new config statements
  * $InputUnixListenSocketUsePIDFromSystem 
  * $SystemLogUsePIDFromSystem 
  * $SystemLogRateLimitInterval
  * $SystemLogRateLimitBurst
  * $SystemLogRateLimitSeverity
  * $IMUxSockRateLimitInterval
  * $IMUxSockRateLimitBurst
  * $IMUxSockRateLimitSeverity
- imuxsock now supports up to 50 different sockets for input
- some code cleanup in imuxsock (consider this a release a major
  modification, especially if problems show up)
- bugfix: /dev/log was unlinked even when passed in from systemd
  in which case it should be preserved as systemd owns it
---------------------------------------------------------------------------
Version 5.7.0  [V5-DEVEL] (rgerhards), 2010-09-16
- added module impstat to emit periodic statistics on rsyslog counters
- support for systemd officially added
  * acquire /dev/log socket optionally from systemd
    thanks to Lennart Poettering for this patch
  * sd-systemd API added as part of rsyslog runtime library
---------------------------------------------------------------------------
Version 5.6.5  [V5-STABLE] (rgerhards), 2011-03-22
- bugfix: failover did not work correctly if repeated msg reduction was on
  affected directive was: $ActionExecOnlyWhenPreviousIsSuspended on
  closes: http://bugzilla.adiscon.com/show_bug.cgi?id=236
- bugfix: omlibdbi did not use password from rsyslog.con
  closes: http://bugzilla.adiscon.com/show_bug.cgi?id=203
- bugfix(kind of): tell users that config graph can currently not be
  generated
  closes: http://bugzilla.adiscon.com/show_bug.cgi?id=232
- bugfix: discard action did not work under some circumstances
  fixes: http://bugzilla.adiscon.com/show_bug.cgi?id=217
  (backport from 5.7.8)
---------------------------------------------------------------------------
Version 5.6.4  [V5-STABLE] (rgerhards), 2011-03-03
- bugfix: potential abort condition when $RepeatedMsgReduction set to on
  as well as potentially in a number of other places where MsgDup() was
  used. This only happened when the imudp input module was used and it
  depended on name resolution not yet had taken place. In other words,
  this was a strange problem that could lead to hard to diagnose 
  instability. So if you experience instability, chances are good that
  this fix will help.
- bugfix: fixed a memory leak and potential abort condition
  this could happen if multiple rulesets were used and some output batches
  contained messages belonging to more than one ruleset.
  fixes: http://bugzilla.adiscon.com/show_bug.cgi?id=226
  fixes: http://bugzilla.adiscon.com/show_bug.cgi?id=218
- bugfix: memory leak when $RepeatedMsgReduction on was used
  bug tracker: http://bugzilla.adiscon.com/show_bug.cgi?id=225
---------------------------------------------------------------------------
Version 5.6.3  [V5-STABLE] (rgerhards), 2011-01-26
- bugfix: action processor released memory too early, resulting in
  potential issue in retry cases (but very unlikely due to another
  bug, which I also fixed -- only after the fix this problem here
  became actually visible).
- bugfix: batch processing flagged invalid message as "bad" under some
  circumstances
- bugfix: unitialized variable could cause issues under extreme conditions
  plus some minor nits. This was found after a clang static code analyzer
  analysis (great tool, and special thanks to Marcin for telling me about
  it!)
- bugfix: batches which had actions in error were not properly retried in
  all cases
- bugfix: imfile did duplicate messages under some circumstances
- bugfix: testbench was not activated if no Java was present on system
  ... what actually was a left-over. Java is no longer required.
---------------------------------------------------------------------------
Version 5.6.2  [V5-STABLE] (rgerhards), 2010-11-30
- bugfix: compile failed on systems without epoll_create1()
  Thanks to David Hill for providing a fix.
- bugfix: atomic increment for msg object may not work correct on all
  platforms. Thanks to Chris Metcalf for the patch
- bugfix: replacements for atomic operations for non-int sized types had
  problems. At least one instance of that problem could potentially lead
  to abort (inside omfile).
- added the $InputFilePersistStateInterval config directive to imfile
- changed imfile so that the state file is never deleted (makes imfile
  more robust in regard to fatal failures)
- bugfix: a slightly more informative error message when a TCP
  connections is aborted
---------------------------------------------------------------------------
Version 5.6.1  [V5-STABLE] (rgerhards), 2010-11-24
- bugfix(important): problem in TLS handling could cause rsyslog to loop
  in a tight loop, effectively disabling functionality and bearing the
  risk of unresponsiveness of the whole system.
  Bug tracker: http://bugzilla.adiscon.com/show_bug.cgi?id=194
- permitted imptcp to work on systems which support epoll(), but not
  epoll_create().
  Bug: http://bugzilla.adiscon.com/show_bug.cgi?id=204
  Thanks to Nicholas Brink for reporting this problem.
- bugfix: testbench failed if imptcp was not enabled
- bugfix: segfault when an *empty* template was used
  Bug: http://bugzilla.adiscon.com/show_bug.cgi?id=206
  Thanks to David Hill for alerting us.
- bugfix: compile failed with --enable-unlimited-select
  thanks varmojfekoj for the patch
---------------------------------------------------------------------------
Version 5.6.0  [V5-STABLE] (rgerhards), 2010-10-19

This release brings all changes and enhancements of the 5.5.x series
to the v5-stable branch.

- bugfix: a couple of problems that imfile had on some platforms, namely
  Ubuntu (not their fault, but occured there)
- bugfix: imfile utilizes 32 bit to track offset. Most importantly,
  this problem can not experienced on Fedora 64 bit OS (which has
  64 bit long's!)
---------------------------------------------------------------------------
Version 5.5.7  [V5-BETA] (rgerhards), 2010-08-09
- changed omudpspoof default spoof address to simplify typical use case
  thanks to David Lang for suggesting this
- doc bugfix: pmlastmsg doc samples had errors
- bugfix[minor]: pmrfc3164sd had invalid name (resided in rsyslog name 
  space, what should not be the case for a contributed module)
- added omuxsock, which permits to write message to local Unix sockets
  this is the counterpart to imuxsock, enabling fast local forwarding
---------------------------------------------------------------------------
Version 5.5.6  [DEVEL] (rgerhards), 2010-07-21
- added parser modules
  * pmlastmsg, which supports the notoriously malformed "last message
    repeated n times" messages from some syslogd's (namely sysklogd)
  * pmrfc3164sd (contributed), supports RFC5424 structured data in 
    RFC3164 messages [untested]
- added new module type "string generator", used to speed up output
  processing. Expected speedup for (typical) rsyslog processing is
  roughly 5 to 6 percent compared to using string-based templates.
  They may also be used to do more complex formatting with custom
  C code, what provided greater flexibility and probably far higher
  speed, for example if using multiple regular expressions within a 
  template.
- added 4 string generators for
  * RSYSLOG_FileFormat
  * RSYSLOG_TraditionalFileFormat
  * RSYSLOG_ForwardFormat
  * RSYSLOG_TraditionalForwardFormat
- bugfix: mutexes used to simulate atomic instructions were not destructed
- bugfix: regression caused more locking action in msg.c than necessary
- bugfix: "$ActionExecOnlyWhenPreviousIsSuspended on" was broken
- bugfix: segfault on HUP when "HUPIsRestart" was set to "on"
  thanks varmojfekoj for the patch
- bugfix: default for $OMFileFlushOnTXEnd was wrong ("off").
  This, in default mode, caused buffered writing to be used, what
  means that it looked like no output were written or partial
  lines. Thanks to Michael Biebl for pointing out this bug.
- bugfix: programname filter in ! configuration can not be reset
  Thanks to Kiss Gabor for the patch.
---------------------------------------------------------------------------
Version 5.5.5  [DEVEL] (rgerhards), 2010-05-20
- added new cancel-reduced action thread termination method
  We now manage to cancel threads that block inside a retry loop to
  terminate without the need to cancel the thread. Avoiding cancellation
  helps keep the system complexity minimal and thus provides for better
  stability. This also solves some issues with improper shutdown when
  inside an action retry loop.
---------------------------------------------------------------------------
Version 5.5.4  [DEVEL] (rgerhards), 2010-05-03
- This version offers full support for Solaris on Intel and Sparc
- bugfix: problems with atomic operations emulation
  replaced atomic operation emulation with new code. The previous code
  seemed to have some issue and also limited concurrency severely. The
  whole atomic operation emulation has been rewritten.
- bugfix: netstream ptcp support class was not correctly build on systems
  without epoll() support
- bugfix: segfault on Solaris/Sparc
---------------------------------------------------------------------------
Version 5.5.3  [DEVEL] (rgerhards), 2010-04-09
- added basic but functional support for Solaris
- imported many bugfixes from 3.6.2/4.6.1 (see ChangeLog below!)
- added new property replacer option "date-rfc3164-buggyday" primarily
  to ease migration from syslog-ng. See property replacer doc for
  details.
- added capability to turn off standard LF delimiter in TCP server
  via new directive "$InputTCPServerDisableLFDelimiter on"
- bugfix: failed to compile on systems without epoll support
- bugfix: comment char ('#') in literal terminated script parsing
  and thus could not be used.
  but tracker: http://bugzilla.adiscon.com/show_bug.cgi?id=119
  [merged in from v3.22.2]
- imported patches from 4.6.0:
  * improved testbench to contain samples for totally malformed messages
    which miss parts of the message content
  * bugfix: some malformed messages could lead to a missing LF inside files
    or some other missing parts of the template content.
  * bugfix: if a message ended immediately with a hostname, the hostname
    was mistakenly interpreted as TAG, and localhost be used as hostname
---------------------------------------------------------------------------
Version 5.5.2  [DEVEL] (rgerhards), 2010-02-05
- applied patches that make rsyslog compile under Apple OS X.
  Thanks to trey for providing these.
- replaced data type "bool" by "sbool" because this created some
  portability issues.
- added $Escape8BitCharactersOnReceive directive
  Thanks to David Lang for suggesting it.
- worked around an issue where omfile failed to compile on 32 bit platforms
  under some circumstances (this smells like a gcc problem, but a simple
  solution was available). Thanks to Kenneth Marshall for some advice.
- extended testbench
---------------------------------------------------------------------------
Version 5.5.1  [DEVEL] (rgerhards), 2009-11-27
- introduced the ablity for netstream drivers to utilize an epoll interface
  This offers increased performance and removes the select() FDSET size
  limit from imtcp. Note that we fall back to select() if there is no
  epoll netstream drivers. So far, an epoll driver has only been
  implemented for plain tcp syslog, the rest will follow once the code
  proves well in practice AND there is demand.
- re-implemented $EscapeControlCharacterTab config directive
  Based on Jonathan Bond-Caron's patch for v4. This now also includes some
  automatted tests.
- bugfix: enabling GSSServer crashes rsyslog startup
  Thanks to Tomas Kubina for the patch [imgssapi]
- bugfix (kind of): check if TCP connection is still alive if using TLS
  Thanks to Jonathan Bond-Caron for the patch.
---------------------------------------------------------------------------
Version 5.5.0  [DEVEL] (rgerhards), 2009-11-18
- moved DNS resolution code out of imudp and into the backend processing
  Most importantly, DNS resolution now never happens if the resolved name
  is not required. Note that this applies to imudp - for the other inputs,
  DNS resolution almost comes for free, so we do not do it there. However,
  the new method has been implemented in a generic way and as such may 
  also be used by other modules in the future.
- added option to use unlimited-size select() calls
  Thanks to varmjofekoj for the patch
  This is not done in imudp, as it natively supports epoll().
- doc: improved description of what loadable modules can do
---------------------------------------------------------------------------
Version 5.4.2  [v5-stable] (rgerhards), 2010-03-??
- bugfix(kind of): output plugin retry behaviour could cause engine to loop
  The rsyslog engine did not guard itself against output modules that do
  not properly convey back the tryResume() behaviour. This then leads to
  what looks like an endless loop. I consider this to be a bug of the 
  engine not only because it should be hardened against plugin misbehaviour,
  but also because plugins may not be totally able to avoid this situation
  (depending on the type of and processing done by the plugin).
- bugfix: testbench failed when not executed in UTC+1 timezone
  accidently, the time zone information was kept inside some
  to-be-checked-for responses
- temporary bugfix replaced by permanent one for
  message-induced off-by-one error (potential segfault) (see 4.6.2)
  The analysis has been completed and a better fix been crafted and 
  integrated.
- bugfix(minor): status variable was uninitialized
  However, this would have caused harm only if NO parser modules at
  all were loaded, which would lead to a defunctional configuration
  at all. And, even more important, this is impossible as two parser
  modules are built-in and thus can not be "not loaded", so we always
  have a minimum of two.
---------------------------------------------------------------------------
Version 5.4.1  [v5-stable] (rgerhards), 2010-03-??
- added new property replacer option "date-rfc3164-buggyday" primarily
  to ease migration from syslog-ng. See property replacer doc for
  details. [backport from 5.5.3 because urgently needed by some]
- imported all bugfixes vom 4.6.2 (see below)
---------------------------------------------------------------------------
Version 5.4.0  [v5-stable] (rgerhards), 2010-03-08
***************************************************************************
* This is a new stable v5 version. It contains all fixes and enhancements *
* made during the 5.3.x phase as well as those listed below.              *
* Note that the 5.2.x series was quite buggy and as such all users are    *
* strongly advised to upgrade to 5.4.0.                                   *
***************************************************************************
- bugfix: omruleset failed to work in many cases
  bug tracker: http://bugzilla.adiscon.com/show_bug.cgi?id=179
  Thanks to Ryan B. Lynch for reporting this issue.
- bugfix: comment char ('#') in literal terminated script parsing
  and thus could not be used.
  but tracker: http://bugzilla.adiscon.com/show_bug.cgi?id=119
  [merged in from v3.22.2]
---------------------------------------------------------------------------
Version 5.3.7  [BETA] (rgerhards), 2010-01-27
- bugfix: queues in direct mode could case a segfault, especially if an
  action failed for action queues. The issue was an invalid increment of
  a stack-based pointer which lead to destruction of the stack frame and
  thus a segfault on function return.
  Thanks to Michael Biebl for alerting us on this problem.
- bugfix: hostname accidently set to IP address for some message sources,
  for example imudp. Thanks to Anton for reporting this bug. [imported v4]
- bugfix: ompgsql had problems with transaction support, what actually 
  rendered it unsuable. Thanks to forum user "horhe" for alerting me
  on this bug and helping to debug/fix it! [imported from 5.3.6]
- bugfix: $CreateDirs variable not properly initialized, default thus
  was random (but most often "on") [imported from v3]
- bugfix: potential segfaults during queue shutdown
  (bugs require certain non-standard settings to appear)
  Thanks to varmojfekoj for the patch [imported from 4.5.8]
  [backport from 5.5.2]
- bugfix: wrong memory assignment for a config variable (probably
  without causing any harm) [backport from 5.2.2]
- bugfix: rsyslog hangs when writing to a named pipe which nobody was
  reading. Thanks to Michael Biebl for reporting this bug.
  Bugzilla entry: http://bugzilla.adiscon.com/show_bug.cgi?id=169
  [imported from 4.5.8]
---------------------------------------------------------------------------
Version 5.3.6  [BETA] (rgerhards), 2010-01-13
- bugfix: ompgsql did not properly check the server connection in
  tryResume(), which could lead to rsyslog running in a thight loop
- bugfix: suspension during beginTransaction() was not properly handled
  by rsyslog core
- bugfix: omfile output was only written when buffer was full, not at
  end of transaction
- bugfix: commit transaction was not properly conveyed to message layer,
  potentially resulting in non-message destruction and thus hangs
- bugfix: enabling GSSServer crashes rsyslog startup
  Thanks to Tomas Kubina for the patch [imgssapi]
- bugfix (kind of): check if TCP connection is still alive if using TLS
  Thanks to Jonathan Bond-Caron for the patch.
- bugfix: $CreateDirs variable not properly initialized, default thus
  was random (but most often "on") [imported from v3]
- bugfix: ompgsql had problems with transaction support, what actually 
  rendered it unsuable. Thanks to forum user "horhe" for alerting me
  on this bug and helping to debug/fix it!
- bugfix: memory leak when sending messages in zip-compressed format
  Thanks to Naoya Nakazawa for analyzing this issue and providing a patch.
- worked around an issue where omfile failed to compile on 32 bit platforms
  under some circumstances (this smells like a gcc problem, but a simple
  solution was available). Thanks to Kenneth Marshall for some advice.
  [backported from 5.5.x branch]
---------------------------------------------------------------------------
Version 5.3.5  [BETA] (rgerhards), 2009-11-13
- some light performance enhancement by replacing time() call with much
  faster (at least under linux) gettimeofday() calls.
- some improvement of omfile performance with dynafiles
  saved costly time() calls by employing a logical clock, which is 
  sufficient for the use case
- bugfix: omudpspoof miscalculated source and destination ports
  while this was probably not noticed for source ports, it resulted in
  almost all destination ports being wrong, except for the default port
  of 514, which by virtue of its binary representation was calculated 
  correct (and probably thus the bug not earlier detected).
- bugfixes imported from earlier releases
  * bugfix: named pipes did no longer work (they always got an open error)
    this was a regression from the omfile rewrite in 4.5.0
  * bugfix(testbench): sequence check was not always performed correctly,
    that could result in tests reporting success when they actually failed
- improved testbench: added tests for UDP forwarding and omudpspoof
- doc bugfix: omudpspoof had wrong config command names ("om" missing)
- bugfix [imported from 4.4.3]: $ActionExecOnlyOnceEveryInterval did
  not work.
- [inport v4] improved testbench, contains now tcp and gzip test cases
- [import v4] added a so-called "On Demand Debug" mode, in which debug
  output can be generated only after the process has started, but not right
  from the beginning. This is assumed to be useful for hard-to-find bugs.
  Also improved the doc on the debug system.
- bugfix: segfault on startup when -q or -Q option was given
  [imported from v3-stable]
---------------------------------------------------------------------------
Version 5.3.4  [DEVEL] (rgerhards), 2009-11-04
- added the ability to create custom message parsers
- added $RulesetParser config directive that permits to bind specific
  parsers to specific rulesets
- added omruleset output module, which provides great flexibility in 
  action processing. THIS IS A VERY IMPORTANT ADDITION, see its doc
  for why.
- added the capability to have ruleset-specific main message queues
  This offers considerable additional flexibility AND superior performance
  (in cases where multiple inputs now can avoid lock contention)
- bugfix: correct default for escape ('#') character restored
  This was accidently changed to '\\', thanks to David Lang for reporting
- bugfix(testbench): testcase did not properly wait for rsyslogd shutdown
  thus some unpredictable behavior and a false negative test result
  could occur.
---------------------------------------------------------------------------
Version 5.3.3  [DEVEL] (rgerhards), 2009-10-27
- simplified and thus speeded up the queue engine, also fixed some
  potential race conditions (in very unusual shutdown conditions)
  along the way. The threading model has seriously changes, so there may
  be some regressions.
- enhanced test environment (inlcuding testbench): support for enhancing
  probability of memory addressing failure by using non-NULL default
  value for malloced memory (optional, only if requested by configure
  option). This helps to track down some otherwise undetected issues
  within the testbench.
- bugfix: potential abort if inputname property was not set 
  primarily a problem of imdiag
- bugfix: message processing states were not set correctly in all cases
  however, this had no negative effect, as the message processing state
  was not evaluated when a batch was deleted, and that was the only case
  where the state could be wrong.
---------------------------------------------------------------------------
Version 5.3.2  [DEVEL] (rgerhards), 2009-10-21
- enhanced omfile to support transactional interface. This will increase
  performance in many cases.
- added multi-ruleset support to imudp
- re-enabled input thread termination handling that does avoid thread
  cancellation where possible. This provides a more reliable mode of
  rsyslogd termination (canceling threads my result in not properly
  freed resouces and potential later hangs, even though we perform
  proper cancel handling in our code). This is part of an effort to
  reduce thread cancellation as much as possible in rsyslog.
  NOTE: the code previously written code for this functionality had a
  subtle race condition. The new code solves that.
- enhanced immark to support non-cancel input module termination
- improved imudp so that epoll can be used in more environments,
  fixed potential compile time problem if EPOLL_CLOEXEC is not available.
- some cleanup/slight improvement:
  * changed imuxsock to no longer use deprecated submitAndParseMsg() IF
  * changed submitAndParseMsg() interface to be a wrapper around the new
    way of message creation/submission. This enables older plugins to be
    used together with the new interface. The removal also enables us to
    drop a lot of duplicate code, reducing complexity and increasing
    maintainability.
- bugfix: segfault when starting up with an invalid .qi file for a disk queue
  Failed for both pure disk as well as DA queues. Now, we emit an error
  message and disable disk queueing facility.
- bugfix: potential segfault on messages with empty MSG part. This was a
  recently introduced regression.
- bugfix: debug string larger than 1K were improperly displayed. Max size
  is now 32K, and if a string is even longer it is meaningfully truncated.
---------------------------------------------------------------------------
Version 5.3.1  [DEVEL] (rgerhards), 2009-10-05
- added $AbortOnUncleanConfig directive - permits to prevent startup when
  there are problems with the configuration file. See it's doc for
  details.
- included some important fixes from v4-stable:
  * bugfix: invalid handling of zero-sized messages
  * bugfix: zero-sized UDP messages are no longer processed
  * bugfix: random data could be appended to message
  * bugfix: reverse lookup reduction logic in imudp do DNS queries too often
- bugfixes imported from 4.5.4:
  * bugfix: potential segfault in stream writer on destruction
  * bugfix: potential race in object loader (obj.c) during use/release
  * bugfixes: potential problems in out file zip writer
---------------------------------------------------------------------------
Version 5.3.0  [DEVEL] (rgerhards), 2009-09-14
- begun to add simple GUI programs to gain insight into running rsyslogd
  instances and help setup and troubleshooting (active via the
  --enable-gui ./configure switch)
- changed imudp to utilize epoll(), where available. This shall provide
  slightly better performance (just slightly because we called select()
  rather infrequently on a busy system)
---------------------------------------------------------------------------
Version 5.2.2  [v5-stable] (rgerhards), 2009-11-??
- bugfix: enabling GSSServer crashes rsyslog startup
  Thanks to Tomas Kubina for the patch [imgssapi]
---------------------------------------------------------------------------
Version 5.2.1  [v5-stable] (rgerhards), 2009-11-02
- bugfix [imported from 4.4.3]: $ActionExecOnlyOnceEveryInterval did
  not work.
- bugfix: segfault on startup when -q or -Q option was given
  [imported from v3-stable]
---------------------------------------------------------------------------
Version 5.2.0  [v5-stable] (rgerhards), 2009-11-02
This is a re-release of version 5.1.6 as stable after we did not get any bug 
reports during the whole beta phase. Still, this first v5-stable may not be 
as stable as one hopes for, I am not sure if we did not get bug reports
just because nobody tried it. Anyhow, we need to go forward and so we
have the initial v5-stable.
---------------------------------------------------------------------------
Version 5.1.6  [v5-beta] (rgerhards), 2009-10-15
- feature imports from v4.5.6
- bugfix: potential race condition when queue worker threads were
  terminated
- bugfix: solved potential (temporary) stall of messages when the queue was
  almost empty and few new data added (caused testbench to sometimes hang!)
- fixed some race condition in testbench
- added more elaborate diagnostics to parts of the testbench
- bugfixes imported from 4.5.4:
  * bugfix: potential segfault in stream writer on destruction
  * bugfix: potential race in object loader (obj.c) during use/release
  * bugfixes: potential problems in out file zip writer
- included some important fixes from 4.4.2:
  * bugfix: invalid handling of zero-sized messages
  * bugfix: zero-sized UDP messages are no longer processed
  * bugfix: random data could be appended to message
  * bugfix: reverse lookup reduction logic in imudp do DNS queries too often
---------------------------------------------------------------------------
Version 5.1.5  [v5-beta] (rgerhards), 2009-09-11
- added new config option $ActionWriteAllMarkMessages
  this option permites to process mark messages under all circumstances,
  even if an action was recently called. This can be useful to use mark
  messages as a kind of heartbeat.
- added new config option $InputUnixListenSocketCreatePath
  to permit the auto-creation of pathes to additional log sockets. This
  turns out to be useful if they reside on temporary file systems and
  rsyslogd starts up before the daemons that create these sockets
  (rsyslogd always creates the socket itself if it does not exist).
- added $LogRSyslogStatusMessages configuration directive
  permitting to turn off rsyslog start/stop/HUP messages. See Debian
  ticket http://bugs.debian.org/cgi-bin/bugreport.cgi?bug=463793
- bugfix: hostnames with dashes in them were incorrectly treated as
  malformed, thus causing them to be treated as TAG (this was a regression
  introduced from the "rfc3164 strict" change in 4.5.0). Testbench has been
  updated to include a smaple message with a hostname containing a dash.
- bugfix: strings improperly reused, resulting in some message properties
  be populated with strings from previous messages. This was caused by
  an improper predicate check.
- added new config directive $omfileForceChown [import from 4.7.0]
---------------------------------------------------------------------------
Version 5.1.4  [DEVEL] (rgerhards), 2009-08-20
- legacy syslog parser changed so that it now accepts date stamps in
  wrong case. Some devices seem to create them and I do not see any harm
  in supporting that.
- added $InputTCPMaxListeners directive - permits to specify how many 
  TCP servers shall be possible (default is 20).
- bugfix: memory leak with some input modules. Those inputs that
  use parseAndSubmitMsg() leak two small memory blocks with every message.
  Typically, those process only relatively few messages, so the issue 
  does most probably not have any effect in practice.
- bugfix: if tcp listen port could not be created, no error message was
  emitted
- bugfix: discard action did not work (did not discard messages)
- bugfix: discard action caused segfault
- bugfix: potential segfault in output file writer (omfile)
  In async write mode, we use modular arithmetic to index the output
  buffer array. However, the counter variables accidently were signed,
  thus resulting in negative indizes after integer overflow. That in turn
  could lead to segfaults, but was depending on the memory layout of 
  the instance in question (which in turn depended on a number of
  variables, like compile settings but also configuration). The counters
  are now unsigned (as they always should have been) and so the dangling
  mis-indexing does no longer happen. This bug potentially affected all
  installations, even if only some may actually have seen a segfault.
---------------------------------------------------------------------------
Version 5.1.3  [DEVEL] (rgerhards), 2009-07-28
- architecture change: queue now always has at least one worker thread
  if not running in direct mode. Previous versions could run without 
  any active workers. This simplifies the code at a very small expense.
  See v5 compatibility note document for more in-depth discussion.
- enhance: UDP spoofing supported via new output module omudpspoof
  See the omudpspoof documentation for details and samples
- bugfix: message could be truncated after TAG, often when forwarding
  This was a result of an internal processing error if maximum field
  sizes had been specified in the property replacer.
- bugfix: minor static memory leak while reading configuration
  did NOT leak based on message volume
- internal: added ability to terminate input modules not via pthread_cancel
  but an alternate approach via pthread_kill. This is somewhat safer as we
  do not need to think about the cancel-safeness of all libraries we use.
  However, not all inputs can easily supported, so this now is a feature
  that can be requested by the input module (the most important ones
  request it).
---------------------------------------------------------------------------
Version 5.1.2  [DEVEL] (rgerhards), 2009-07-08
- bugfix: properties inputname, fromhost, fromhost-ip, msg were lost when
  working with disk queues
- some performance enhancements
- bugfix: abort condition when RecvFrom was not set and message reduction
  was on. Happend e.g. with imuxsock.
- added $klogConsoleLogLevel directive which permits to set a new
  console log level while rsyslog is active
- some internal code cleanup
---------------------------------------------------------------------------
Version 5.1.1  [DEVEL] (rgerhards), 2009-07-03
- bugfix: huge memory leak in queue engine (made rsyslogd unusable in
  production). Occured if at least one queue was in direct mode 
  (the default for action queues)
- imported many performance optimizations from v4-devel (4.5.0)
- bugfix: subtle (and usually irrelevant) issue in timout processing
  timeout could be one second too early if nanoseconds wrapped
- set a more sensible timeout for shutdow, now 1.5 seconds to complete
  processing (this also removes those cases where the shutdown message
  was not written because the termination happened before it)
---------------------------------------------------------------------------
Version 5.1.0  [DEVEL] (rgerhards), 2009-05-29

*********************************** NOTE **********************************
The v5 versions of rsyslog feature a greatly redesigned queue engine. The
major theme for the v5 release is twofold:

a) greatly improved performance
b) enable audit-grade processing

Here, audit-grade processing means that rsyslog, if used together with
audit-grade transports and configured correctly, will never lose messages
that already have been acknowledged, not even in fatal failure cases like
sudden loss of power.

Note that large parts of rsyslog's important core components have been
restructured to support these design goals. As such, early versions of
the engine will probably be less stable than the v3/v4 engine.

Also note that the initial versions do not cover all and everything. As
usual, the code will evolve toward the final goal as version numbers
increase.
*********************************** NOTE **********************************

- redesigned queue engine so that it supports ultra-reliable operations
  This resulted in a rewrite of large parts. The new capability can be
  used to build audit-grade systems on the basis of rsyslog.
- added $MainMsgQueueDequeueBatchSize and $ActionQueueDequeueBatchSize 
  configuration directives
- implemented a new transactional output module interface which provides
  superior performance (for databases potentially far superior performance)
- increased ompgsql performance by adapting to new transactional
  output module interface
---------------------------------------------------------------------------
Version 4.8.1  [v4-stable], 2011-09-??
- increased max config file line size to 64k
  We now also emit an error message if even 64k is not enough (not
  doing so previously may rightfully be considered as a bug)
- bugfix: omprog made rsyslog abort on startup if not binary to
  execute was configured
- bugfix: $ActionExecOnlyOnce interval did not work properly
  Thanks to Tomas Heinrich for the patch
- bugfix: potential abort if ultra-large file io buffers are used and
  dynafile cache exhausts address space (primarily a problem on 32 bit
  platforms)
- bugfix: potential abort after reading invalid X.509 certificate
  closes: http://bugzilla.adiscon.com/show_bug.cgi?id=290
  Thanks to Tomas Heinrich for the patch.
- bugfix: potential fatal abort in omgssapi
  Thanks to Tomas Heinrich for the patch.
- added doc for omprog
- FQDN hostname for multihomed host was not always set to the correct name
  if multiple aliases existed. Thanks to Tomas Heinreich for the patch.
- re-licensed larger parts of the codebase under the Apache license 2.0
---------------------------------------------------------------------------
Version 4.8.0  [v4-stable] (rgerhards), 2011-09-07
***************************************************************************
* This is a new stable v4 version. It contains all fixes and enhancements *
* made during the 4.7.x phase as well as those listed below.              *
* Note: major new development to v4 is concluded  and will only be done   *
*       for custom projects.                                              *
***************************************************************************
There are no changes compared to 4.7.5, just a re-release with the new
version number as new v4-stable. The most important new feature is Solaris
support.
---------------------------------------------------------------------------
Version 4.7.5  [v4-beta], 2011-09-01
- bugfix/security: off-by-two bug in legacy syslog parser, CVE-2011-3200
- bugfix: potential misadressing in property replacer
- bugfix: The NUL-Byte for the syslogtag was not copied in MsgDup (msg.c)
---------------------------------------------------------------------------
Version 4.7.4  [v4-beta] (rgerhards), 2011-07-11
- added support for the ":omusrmsg:" syntax in configuring user messages
- added support for the ":omfile:" syntax in configuring user messages
- added $LocalHostName config directive
- bugfix: PRI was invalid on Solaris for message from local log socket
Version 4.7.3  [v4-devel] (rgerhards), 2010-11-25
- added omuxsock, which permits to write message to local Unix sockets
  this is the counterpart to imuxsock, enabling fast local forwarding
- added imptcp, a simplified, Linux-specific and potentielly fast
  syslog plain tcp input plugin (NOT supporting TLS!)
- bugfix: a couple of problems that imfile had on some platforms, namely
  Ubuntu (not their fault, but occured there)
- bugfix: imfile utilizes 32 bit to track offset. Most importantly,
  this problem can not experienced on Fedora 64 bit OS (which has
  64 bit long's!)
- added the $InputFilePersistStateInterval config directive to imfile
- changed imfile so that the state file is never deleted (makes imfile
  more robust in regard to fatal failures)
---------------------------------------------------------------------------
Version 4.7.2  [v4-devel] (rgerhards), 2010-05-03
- bugfix: problems with atomic operations emulaton
  replaced atomic operation emulation with new code. The previous code
  seemed to have some issue and also limited concurrency severely. The
  whole atomic operation emulation has been rewritten.
- added new $Sleep directive to hold processing for a couple of seconds
  during startup
- bugfix: programname filter in ! configuration can not be reset
  Thanks to Kiss Gabor for the patch.
---------------------------------------------------------------------------
Version 4.7.1  [v4-devel] (rgerhards), 2010-04-22
- Solaris support much improved -- was not truely usable in 4.7.0
  Solaris is no longer supported in imklog, but rather there is a new
  plugin imsolaris, which is used to pull local log sources on a Solaris
  machine.
- testbench improvement: Java is no longer needed for testing tool creation
---------------------------------------------------------------------------
Version 4.7.0  [v4-devel] (rgerhards), 2010-04-14
- new: support for Solaris added (but not yet the Solaris door API)
- added function getenv() to RainerScript
- added new config option $InputUnixListenSocketCreatePath
  to permit the auto-creation of pathes to additional log sockets. This
  turns out to be useful if they reside on temporary file systems and
  rsyslogd starts up before the daemons that create these sockets
  (rsyslogd always creates the socket itself if it does not exist).
- added $LogRSyslogStatusMessages configuration directive
  permitting to turn off rsyslog start/stop/HUP messages. See Debian
  ticket http://bugs.debian.org/cgi-bin/bugreport.cgi?bug=463793
- added new config directive $omfileForceChown to (try to) fix some broken
  system configs.
  See ticket for details: http://bugzilla.adiscon.com/show_bug.cgi?id=150
- added $EscapeControlCharacterTab config directive
  Thanks to Jonathan Bond-Caron for the patch.
- added option to use unlimited-size select() calls
  Thanks to varmjofekoj for the patch
- debugondemand mode caused backgrounding to fail - close to a bug, but I'd
  consider the ability to background in this mode a new feature...
- bugfix (kind of): check if TCP connection is still alive if using TLS
  Thanks to Jonathan Bond-Caron for the patch.
- imported changes from 4.5.7 and below
- bugfix: potential segfault when -p command line option was used
  Thanks for varmojfekoj for pointing me at this bug.
- imported changes from 4.5.6 and below
---------------------------------------------------------------------------
Version 4.6.8  [v4-stable] (rgerhards), 2011-09-01
- bugfix/security: off-by-two bug in legacy syslog parser, CVE-2011-3200
- bugfix: potential misadressing in property replacer
- bugfix: memcpy overflow can occur in allowed sender checking
  if a name is resolved to IPv4-mapped-on-IPv6 address
  Found by Ismail Dönmez at suse
- bugfix: The NUL-Byte for the syslogtag was not copied in MsgDup (msg.c)
---------------------------------------------------------------------------
Version 4.6.7  [v4-stable] (rgerhards), 2011-07-11
- added support for the ":omusrmsg:" syntax in configuring user messages
- added support for the ":omfile:" syntax for actions
---------------------------------------------------------------------------
Version 4.6.6  [v4-stable] (rgerhards), 2011-06-24
- bugfix: memory leak in imtcp & subsystems under some circumstances
  This leak is tied to error conditions which lead to incorrect cleanup
  of some data structures. [backport from v6, limited testing under v4]
- bugfix: invalid processing in QUEUE_FULL condition
  If the the multi-submit interface was used and a QUEUE_FULL condition
  occured, the failed message was properly destructed. However, the
  rest of the input batch, if it existed, was not processed. So this
  lead to potential loss of messages and a memory leak. The potential
  loss of messages was IMHO minor, because they would have been dropped
  in most cases due to the queue remaining full, but very few lucky ones
  from the batch may have made it. Anyhow, this has now been changed so
  that the rest of the batch is properly tried to be enqueued and, if
  not possible, destructed.
- bugfix: invalid storage type for config variables
- bugfix: stream driver mode was not correctly set on tcp ouput on big
  endian systems.
  thanks varmojfekoj for the patch
- bugfix: IPv6-address could not be specified in omrelp
  this was due to improper parsing of ":"
  closes: http://bugzilla.adiscon.com/show_bug.cgi?id=250
- bugfix: memory and file descriptor leak in stream processing
  Leaks could occur under some circumstances if the file stream handler
  errored out during the open call. Among others, this could cause very
  big memory leaks if there were a problem with unreadable disk queue
  files. In regard to the memory leak, this
  closes: http://bugzilla.adiscon.com/show_bug.cgi?id=256
- bugfix: imfile potentially duplicates lines
  This can happen when 0 bytes are read from the input file, and some
  writer appends data to the file BEFORE we check if a rollover happens.
  The check for rollover uses the inode and size as a criterion. So far,
  we checked for equality of sizes, which is not given in this scenario,
  but that does not indicate a rollover. From the source code comments:
     Note that when we check the size, we MUST NOT check for equality.
     The reason is that the file may have been written right after we
     did try to read (so the file size has increased). That is NOT in
     indicator of a rollover (this is an actual bug scenario we 
     experienced). So we need to check if the new size is smaller than
     what we already have seen!
  Also, under some circumstances an invalid truncation was detected. This
  code has now been removed, a file change (and thus resent) is only
  detected if the inode number changes.
- bugfix: a couple of problems that imfile had on some platforms, namely
  Ubuntu (not their fault, but occured there)
- bugfix: imfile utilizes 32 bit to track offset. Most importantly,
  this problem can not experienced on Fedora 64 bit OS (which has
  64 bit long's!)
- bugfix: abort if imfile reads file line of more than 64KiB
  Thanks to Peter Eisentraut for reporting and analysing this problem.
  bug tracker: http://bugzilla.adiscon.com/show_bug.cgi?id=221
- bugfix: omlibdbi did not use password from rsyslog.con
  closes: http://bugzilla.adiscon.com/show_bug.cgi?id=203
- bugfix: TCP connection invalidly aborted when messages needed to be
  discarded (due to QUEUE_FULL or similar problem)
- bugfix: a slightly more informative error message when a TCP
  connections is aborted
- bugfix: timestamp was incorrectly calculated for timezones with minute
  offset
  closes: http://bugzilla.adiscon.com/show_bug.cgi?id=271
- some improvements thanks to clang's static code analyzer
  o overall cleanup (mostly unnecessary writes and otherwise unused stuff)
  o bugfix: fixed a very remote problem in msg.c which could occur when
    running under extremely low memory conditions
---------------------------------------------------------------------------
Version 4.6.5  [v4-stable] (rgerhards), 2010-11-24
- bugfix(important): problem in TLS handling could cause rsyslog to loop
  in a tight loop, effectively disabling functionality and bearing the
  risk of unresponsiveness of the whole system.
  Bug tracker: http://bugzilla.adiscon.com/show_bug.cgi?id=194
---------------------------------------------------------------------------
Version 4.6.4  [v4-stable] (rgerhards), 2010-08-05
- bugfix: zero-sized (empty) messages were processed by imtcp
  they are now dropped as they always should have been
- bugfix: programname filter in ! configuration can not be reset
  Thanks to Kiss Gabor for the patch.
---------------------------------------------------------------------------
Version 4.6.3  [v4-stable] (rgerhards), 2010-07-07
- improvded testbench
  - added test with truly random data received via syslog to test
    robustness
  - added new configure option that permits to disable and enable an
    extended testbench
- bugfix: segfault on HUP when "HUPIsRestart" was set to "on"
  thanks varmojfekoj for the patch
- bugfix: default for $OMFileFlushOnTXEnd was wrong ("off").
  This, in default mode, caused buffered writing to be used, what
  means that it looked like no output were written or partial
  lines. Thanks to Michael Biebl for pointing out this bug.
- bugfix: testbench failed when not executed in UTC+1 timezone
  accidently, the time zone information was kept inside some
  to-be-checked-for responses
- temporary bugfix replaced by permanent one for
  message-induced off-by-one error (potential segfault) (see 4.6.2)
  The analysis has been completed and a better fix been crafted and 
  integrated.
- bugfix: the T/P/E config size specifiers did not work properly under
  all 32-bit platforms
- bugfix: local unix system log socket was deleted even when it was
  not configured
- some doc fixes; incorrect config samples could cause confusion
  thanks to Anthony Edwards for pointing the problems out
---------------------------------------------------------------------------
Version 4.6.2  [v4-stable] (rgerhards), 2010-03-26
- new feature: "." action type added to support writing files to relative
  pathes (this is primarily meant as a debug aid)
- added replacements for atomic instructions on systems that do not
  support them. [backport of Stefen Sledz' patch for v5)
- new feature: $OMFileAsyncWriting directive added
  it permits to specifiy if asynchronous writing should be done or not
- bugfix(temporary): message-induced off-by-one error (potential segfault)
  Some types of malformed messages could trigger an off-by-one error
  (for example, \0 or \n as the last character, and generally control
  character escaption is questionable). This is due to not strictly
  following a the \0 or string counted string paradigm (during the last
  optimization on the cstring class). As a temporary fix, we have 
  introduced a proper recalculation of the size. However, a final
  patch is expected in the future. See bug tracker for further details
  and when the final patch will be available:
  http://bugzilla.adiscon.com/show_bug.cgi?id=184
  Note that the current patch is considered sufficient to solve the
  situation, but it requires a bit more runtime than desirable.
- bugfix: potential segfault in dynafile cache
  This bug was triggered by an open failure. The the cache was full and
  a new entry needed to be placed inside it, a victim for eviction was
  selected. That victim was freed, then the open of the new file tried. If
  the open failed, the victim entry was still freed, and the function
  exited. However, on next invocation and cache search, the victim entry
  was used as if it were populated, most probably resulting in a segfault.
- bugfix: race condition during directory creation
  If multiple files try to create a directory at (almost) the same time,
  some of them may fail. This is a data race and also exists with other
  processes that may create the same directory. We do now check for this
  condition and gracefully handle it.
- bugfix: potential re-use of free()ed file stream object in omfile
  when dynaCache is enabled, the cache is full, a new entry needs to
  be allocated, thus the LRU discarded, then a new entry is opend and that
  fails. In that case, it looks like the discarded stream may be reused
  improperly (based on code analysis, test case and confirmation pending)
- added new property replacer option "date-rfc3164-buggyday" primarily
  to ease migration from syslog-ng. See property replacer doc for
  details. [backport from 5.5.3 because urgently needed by some]
- improved testbench
- bugfix: invalid buffer write in (file) stream class
  currently being accessed buffer could be overwritten with new data.
  While this probably did not cause access violations, it could case loss
  and/or duplication of some data (definitely a race with no deterministic
  outcome)
- bugfix: potential hang condition during filestream close
  predicate was not properly checked when waiting for the background file
  writer
- bugfix: improper synchronization when "$OMFileFlushOnTXEnd on" was used
  Internal data structures were not properly protected due to missing
  mutex calls.
- bugfix: potential data loss during file stream shutdown
- bugfix: potential problems during file stream shutdown
  The shutdown/close sequence was not clean, what potentially (but
  unlikely) could lead to some issues. We have not been able to describe
  any fatal cases, but there was some bug potential. Sequence has now
  been straighted out.
- bugfix: potential problem (loop, abort) when file write error occured
  When a write error occured in stream.c, variable iWritten had the error
  code but this was handled as if it were the actual number of bytes
  written. That was used in pointer arithmetic later on, and thus could
  lead to all sorts of problems. However, this could only happen if the
  error was EINTR or the file in question was a tty. All other cases were
  handled properly. Now, iWritten is reset to zero in such cases, resulting
  in proper retries.
- bugfix: $omfileFlushOnTXEnd was turned on when set to off and vice
  versa due to an invalid check
- bugfix: recent patch to fix small memory leak could cause invalid free.
  This could only happen during config file parsing.
- bugfix(minor): handling of extremely large strings in dbgprintf() fixed
  Previously, it could lead to garbagge output and, in extreme cases, also
  to segfaults. Note: this was a problem only when debug output was 
  actually enabled, so it caused no problem in production use.
- bugfix(minor): BSD_SO_COMPAT query function had some global vars not
  properly initialized. However, in practice the loader initializes them 
  with zero, the desired value, so there were no actual issue in almost 
  all cases.
---------------------------------------------------------------------------
Version 4.6.1  [v4-stable] (rgerhards), 2010-03-04
- re-enabled old pipe output (using new module ompipe, built-in) after
  some problems with pipes (and especially in regard to xconsole) were
  discovered. Thanks to Michael Biebl for reporting the issues.
- bugfix: potential problems with large file support could cause segfault
  ... and other weird problems. This seemed to affect 32bit-platforms
  only, but I can not totally outrule there were issues on other
  platforms as well. The previous code could cause system data types
  to be defined inconsistently, and that could lead to various 
  troubles. Special thanks go to the Mandriva team for identifying
  an initial problem, help discussing it and ultimately a fix they
  contributed.
- bugfix: fixed problem that caused compilation on FreeBSD 9.0 to fail.
  bugtracker: http://bugzilla.adiscon.com/show_bug.cgi?id=181
  Thanks to Christiano for reporting.
- bugfix: potential segfault in omfile when a dynafile open failed
  In that case, a partial cache entry was written, and some internal
  pointers (iCurrElt) not correctly updated. In the next iteration, that
  could lead to a segfault, especially if iCurrElt then points to the
  then-partial record. Not very likely, but could happen in practice.
- bugfix (theoretical): potential segfault in omfile under low memory
  condition. This is only a theoretical bug, because it would only 
  happen when strdup() fails to allocate memory - which is highly 
  unlikely and will probably lead to all other sorts of errors.
- bugfix: comment char ('#') in literal terminated script parsing
  and thus could not be used.
  but tracker: http://bugzilla.adiscon.com/show_bug.cgi?id=119
  [merged in from v3.22.2]
---------------------------------------------------------------------------
Version 4.6.0  [v4-stable] (rgerhards), 2010-02-24
***************************************************************************
* This is a new stable v4 version. It contains all fixes and enhancements *
* made during the 4.5.x phase as well as those listed below.              *
* Note: this version is scheduled to conclude the v4 development process. *
*       Do not expect any more new developments in v4. The focus is now   *
*       on v5 (what also means we have a single devel branch again).      *
*       ("development" means new feature development, bug fixes are of    *
*       course provided for v4-stable)                                    *
***************************************************************************
- improved testbench to contain samples for totally malformed messages
  which miss parts of the message content
- bugfix: some malformed messages could lead to a missing LF inside files
  or some other missing parts of the template content.
- bugfix: if a message ended immediately with a hostname, the hostname
  was mistakenly interpreted as TAG, and localhost be used as hostname
- bugfix: message without MSG part could case a segfault
  [backported from v5 commit 98d1ed504ec001728955a5bcd7916f64cd85f39f]
  This actually was a "recent" regression, but I did not realize that it
  was introduced by the performance optimization in v4-devel. Shame on
  me for having two devel versions at the same time...
---------------------------------------------------------------------------
Version 4.5.8  [v4-beta] (rgerhards), 2010-02-10
- enhanced doc for using PostgreSQL
  Thanks to Marc Schiffbauer for the new/updated doc
- bugfix: property replacer returned invalid parameters under some (unusual)
  conditions. In extreme cases, this could lead to garbled logs and/or
  a system failure.
- bugfix: invalid length returned (often) when using regular expressions
  inside the property replacer
- bugfix: submatch regex in property replacer did not honor "return 0 on
  no match" config case
- bugfix: imuxsock incorrectly stated inputname "imudp"
  Thanks to Ryan Lynch for reporting this.
- (slightly) enhanced support for FreeBSD by setting _PATH_MODDIR to
  the correct value on FreeBSD.
  Thanks to Cristiano for the patch.
- bugfix: -d did not enable display of debug messages
  regression from introduction of "debug on demand" mode
  Thanks to Michael Biebl for reporting this bug
- bugfix: blanks inside file names did not terminate file name parsing.
  This could reslult in the whole rest of a line (including comments)
  to be treated as file name in "write to file" actions.
  Thanks to Jack for reporting this issue.
- bugfix: rsyslog hang when writing to a named pipe which nobody was
  reading. Thanks to Michael Biebl for reporting this bug.
  Bugzilla entry: http://bugzilla.adiscon.com/show_bug.cgi?id=169
- bugfix: potential segfaults during queue shutdown
  (bugs require certain non-standard settings to appear)
  Thanks to varmojfekoj for the patch
---------------------------------------------------------------------------
Version 4.5.7  [v4-beta] (rgerhards), 2009-11-18
- added a so-called "On Demand Debug" mode, in which debug output can
  be generated only after the process has started, but not right from
  the beginning. This is assumed to be useful for hard-to-find bugs.
  Also improved the doc on the debug system.
- bugfix (kind of): check if TCP connection is still alive if using TLS
  Thanks to Jonathan Bond-Caron for the patch.
- bugfix: hostname accidently set to IP address for some message sources,
  for example imudp. Thanks to Anton for reporting this bug.
- bugfix [imported from 4.4.3]: $ActionExecOnlyOnceEveryInterval did
  not work.
---------------------------------------------------------------------------
Version 4.5.6  [v4-beta] (rgerhards), 2009-11-05
- bugfix: named pipes did no longer work (they always got an open error)
  this was a regression from the omfile rewrite in 4.5.0
- bugfix(minor): diag function returned wrong queue memeber count
  for the main queue if an active DA queue existed. This had no relevance
  to real deployments (assuming they are not running the debug/diagnostic
  module...), but sometimes caused grief and false alerts in the 
  testbench.
- included some important fixes from v4-stable:
  * bugfix: invalid handling of zero-sized messages
  * bugfix: zero-sized UDP messages are no longer processed
  * bugfix: random data could be appended to message
  * bugfix: reverse lookup reduction logic in imudp do DNS queries too often
- bugfix(testbench): testcase did not properly wait for rsyslod shutdown
  thus some unpredictable behavior and a false negative test result
  could occur. [BACKPORTED from v5]
- bugfix(testbench): sequence check was not always performed correctly,
  that could result in tests reporting success when they actually failed
---------------------------------------------------------------------------
Version 4.5.5  [v4-beta] (rgerhards), 2009-10-21
- added $InputTCPServerNotifyOnConnectionClose config directive
  see doc for details
- bugfix: debug string larger than 1K were improperly displayed. Max size
  is now 32K
- bugfix: invalid storage class selected for some size config parameters.
  This resulted in wrong values. The most prominent victim was the
  directory creation mode, which was set to zero in some cases. For 
  details, see related blog post:
  http://blog.gerhards.net/2009/10/another-note-on-hard-to-find-bugs.html
---------------------------------------------------------------------------
Version 4.5.4  [v4-beta] (rgerhards), 2009-09-29
- bugfix: potential segfault in stream writer on destruction
  Most severely affected omfile. The problem was that some buffers were
  freed before the asynchronous writer thread was shut down. So the
  writer thread accessed invalid data, which may even already be
  overwritten. Symptoms (with omfile) were segfaults, grabled data
  and files with random names placed around the file system (most
  prominently into the root directory). Special thanks to Aaron for
  helping to track this down.
- bugfix: potential race in object loader (obj.c) during use/release
  of object interface
- bugfixes: potential problems in out file zip writer. Problems could
  lead to abort and/or memory leak. The module is now hardened in a very
  conservative way, which is sub-optimal from a performance point of view.
  This should be improved if it has proven reliable in practice.
---------------------------------------------------------------------------
Version 4.5.3  [v4-beta] (rgerhards), 2009-09-17
- bugfix: repeated messages were incorrectly processed
  this could lead to loss of the repeated message content. As a side-
  effect, it could probably also be possible that some segfault occurs
  (quite unlikely). The root cause was that some counters introduced
  during the malloc optimizations were not properly duplicated in
  MsgDup(). Note that repeated message processing is not enabled
  by default.
- bugfix: message sanitation had some issues:
  - control character DEL was not properly escaped
  - NUL and LF characters were not properly stripped if no control
    character replacement was to be done
  - NUL characters in the message body were silently dropped (this was
    a regeression introduced by some of the recent optimizations)
- bugfix: strings improperly reused, resulting in some message properties
  be populated with strings from previous messages. This was caused by
  an improper predicate check. [backported from v5]
- fixed some minor portability issues
- bugfix: reverse lookup reduction logic in imudp do DNS queries too often
  [imported from 4.4.2]
---------------------------------------------------------------------------
Version 4.5.2  [v4-beta] (rgerhards), 2009-08-21
- legacy syslog parser changed so that it now accepts date stamps in
  wrong case. Some devices seem to create them and I do not see any harm
  in supporting that.
- added $InputTCPMaxListeners directive - permits to specify how many 
  TCP servers shall be possible (default is 20).
- bugfix: memory leak with some input modules. Those inputs that
  use parseAndSubmitMsg() leak two small memory blocks with every message.
  Typically, those process only relatively few messages, so the issue 
  does most probably not have any effect in practice.
- bugfix: if tcp listen port could not be created, no error message was
  emitted
- bugfix: potential segfault in output file writer (omfile)
  In async write mode, we use modular arithmetic to index the output
  buffer array. However, the counter variables accidently were signed,
  thus resulting in negative indizes after integer overflow. That in turn
  could lead to segfaults, but was depending on the memory layout of 
  the instance in question (which in turn depended on a number of
  variables, like compile settings but also configuration). The counters
  are now unsigned (as they always should have been) and so the dangling
  mis-indexing does no longer happen. This bug potentially affected all
  installations, even if only some may actually have seen a segfault.
- bugfix: hostnames with dashes in them were incorrectly treated as
  malformed, thus causing them to be treated as TAG (this was a regression
  introduced from the "rfc3164 strict" change in 4.5.0).
---------------------------------------------------------------------------
Version 4.5.1  [DEVEL] (rgerhards), 2009-07-15
- CONFIG CHANGE: $HUPisRestart default is now "off". We are doing this
  to support removal of restart-type HUP in v5.
- bugfix: fromhost-ip was sometimes truncated
- bugfix: potential segfault when zip-compressed syslog records were
  received (double free)
- bugfix: properties inputname, fromhost, fromhost-ip, msg were lost when
  working with disk queues
- performance enhancement: much faster, up to twice as fast (depending
  on configuration)
- bugfix: abort condition when RecvFrom was not set and message reduction
  was on. Happend e.g. with imuxsock.
- added $klogConsoleLogLevel directive which permits to set a new
  console log level while rsyslog is active
- bugfix: message could be truncated after TAG, often when forwarding
  This was a result of an internal processing error if maximum field
  sizes had been specified in the property replacer.
- added ability for the TCP output action to "rebind" its send socket after
  sending n messages (actually, it re-opens the connection, the name is 
  used because this is a concept very similiar to $ActionUDPRebindInterval).
  New config directive $ActionSendTCPRebindInterval added for the purpose.
  By default, rebinding is disabled. This is considered useful for load
  balancers.
- testbench improvements
---------------------------------------------------------------------------
Version 4.5.0  [DEVEL] (rgerhards), 2009-07-02
- activation order of inputs changed, they are now activated only after
  privileges are dropped. Thanks to Michael Terry for the patch.
- greatly improved performance
- greatly reduced memory requirements of msg object
  to around half of the previous demand. This means that more messages can
  be stored in core! Due to fewer cache misses, this also means some
  performance improvement.
- improved config error messages: now contain a copy of the config line
  that (most likely) caused the error
- reduced max value for $DynaFileCacheSize to 1,000 (the former maximum
  of 10,000 really made no sense, even 1,000 is very high, but we like
  to keep the user in control ;)).
- added capability to fsync() queue disk files for enhanced reliability
  (also add's speed, because you do no longer need to run the whole file
  system in sync mode)
- more strict parsing of the hostname in rfc3164 mode, hopefully
  removes false positives (but may cause some trouble with hostname
  parsing). For details, see this bug tracker:
  http://bugzilla.adiscon.com/show_bug.cgi?id=126
- omfile rewrite to natively support zip files (includes large extension
  of the stream class)
- added configuration commands (see doc for explanations)
  * $OMFileZipLevel
  * $OMFileIOBufferSize
  * $OMFileFlushOnTXEnd
  * $MainMsgQueueSyncQueueFiles
  * $ActionQueueSyncQueueFiles
- done some memory accesses explicitely atomic
- bugfix: subtle (and usually irrelevant) issue in timout processing
  timeout could be one second too early if nanoseconds wrapped
- set a more sensible timeout for shutdow, now 1.5 seconds to complete
  processing (this also removes those cases where the shutdown message
  was not written because the termination happened before it)
- internal bugfix: object pointer was only reset to NULL when an object
  was actually destructed. This most likely had no effect to existing code,
  but it may also have caused trouble in remote cases. Similarly, the fix
  may also cause trouble...
- bugfix: missing initialization during timestamp creation
  This could lead to timestamps written in the wrong format, but not to
  an abort
---------------------------------------------------------------------------
Version 4.4.3  [v4-stable] (rgerhards), 2009-10-??
- bugfix: several smaller bugs resolved after flexelint review
  Thanks to varmojfekoj for the patch.
- bugfix: $ActionExecOnlyOnceEveryInterval did not work.
  This was a regression from the time() optimizations done in v4.
  Bug tracker: http://bugzilla.adiscon.com/show_bug.cgi?id=143
  Thanks to Klaus Tachtler for reporting this bug.
- bugfix: potential segfault on queue shutdown
  Thanks to varmojfekoj for the patch.
- bugfix: potential hang condition on queue shutdown
  [imported from v3-stable]
- bugfix: segfault on startup when -q or -Q option was given
  [imported from v3-stable]
---------------------------------------------------------------------------
Version 4.4.2  [v4-stable] (rgerhards), 2009-10-09
- bugfix: invalid handling of zero-sized messages, could lead to mis-
  addressing and potential memory corruption/segfault
- bugfix: zero-sized UDP messages are no longer processed
  until now, they were forwarded to processing, but this makes no sense
  Also, it looks like the system seems to provide a zero return code
  on a UDP recvfrom() from time to time for some internal reasons. These
  "receives" are now silently ignored.
- bugfix: random data could be appended to message, possibly causing
  segfaults
- bugfix: reverse lookup reduction logic in imudp do DNS queries too often
  A comparison was done between the current and the former source address.
  However, this was done on the full sockaddr_storage structure and not
  on the host address only. This has now been changed for IPv4 and IPv6.
  The end result of this bug could be a higher UDP message loss rate than
  necessary (note that UDP message loss can not totally be avoided due
  to the UDP spec)
---------------------------------------------------------------------------
Version 4.4.1  [v4-stable] (rgerhards), 2009-09-02
- features requiring Java are automatically disabled if Java is not
  present (thanks to Michael Biebl for his help!)
- bugfix: invalid double-quoted PRI, among others in outgoing messages
  This causes grief with all receivers.
  Bug tracker: http://bugzilla.adiscon.com/show_bug.cgi?id=147
- bugfix: Java testing tools were required, even if testbench was disabled
  This resulted in build errors if no Java was present on the build system,
  even though none of the selected option actually required Java.
  (I forgot to backport a similar fix to newer releases).
- bugfix (backport): omfwd segfault
  Note that the orginal (higher version) patch states this happens only
  when debugging mode is turned on. That statement is wrong: if debug
  mode is turned off, the message is not being emitted, but the division
  by zero in the actual parameters still happens.
---------------------------------------------------------------------------
Version 4.4.0  [v4-stable] (rgerhards), 2009-08-21
- bugfix: stderr/stdout were not closed to be able to emit error messages,
  but this caused ssh sessions to hang. Now we close them after the 
  initial initialization. See forum thread:
  http://kb.monitorware.com/controlling-terminal-issues-t9875.html
- bugfix: sending syslog messages with zip compression did not work
---------------------------------------------------------------------------
Version 4.3.2  [v4-beta] (rgerhards), 2009-06-24
- removed long-obsoleted property UxTradMsg
- added a generic network stream server (in addition to rather specific
  syslog tcp server)
- added ability for the UDP output action to rebind its send socket after
  sending n messages. New config directive $ActionSendUDPRebindInterval
  added for the purpose. By default, rebinding is disabled. This is 
  considered useful for load balancers.
- bugfix: imdiag/imtcp had a race condition
- improved testbench (now much better code design and reuse)
- added config switch --enable-testbench=no to turn off testbench
---------------------------------------------------------------------------
Version 4.3.1  [DEVEL] (rgerhards), 2009-05-25
- added capability to run multiple tcp listeners (on different ports)
- performance enhancement: imtcp calls parser no longer on input thread
  but rather inside on of the potentially many main msg queue worker
  threads (an enhancement scheduled for all input plugins where this is
  possible)
- added $GenerateConfigGraph configuration command which can be used
  to generate nice-looking (and very informative) rsyslog configuration
  graphs.
- added $ActionName configuration directive (currently only used for
  graph generation, but may find other uses)
- improved doc
  * added (hopefully) easier to grasp queue explanation
- improved testbench
  * added tests for queue disk-only mode (checks disk queue logic)
- bugfix: light and full delay watermarks had invalid values, badly
  affecting performance for delayable inputs
- build system improvements - thanks to Michael Biebl
- added new testing module imdiag, which enables to talk to the 
  rsyslog core at runtime. The current implementation is only a 
  beginning, but can be expanded over time
---------------------------------------------------------------------------
Version 4.3.0  [DEVEL] (rgerhards), 2009-04-17
- new feature: new output plugin omprog, which permits to start program
  and feed it (via its stdin) with syslog messages. If the program
  terminates, it is restarted.
- improved internal handling of RainerScript functions, building the
  necessary plumbing to support more functions with decent runtime
  performance. This is also necessary towards the long-term goal
  of loadable library modules.
- added new RainerScript function "tolower"
- improved testbench
  * added tests for tcp-based reception
  * added tcp-load test (1000 connections, 20,000 messages)
- added $MaxOpenFiles configuration directive
- bugfix: solved potential memory leak in msg processing, could manifest
  itself in imtcp
- bugfix: ompgsql did not detect problems in sql command execution
  this could cause loss of messages. The handling was correct if the
  connection broke, but not if there was a problem with statement
  execution. The most probable case for such a case would be invalid
  sql inside the template, and this is now much easier to diagnose.
---------------------------------------------------------------------------
Version 4.2.0  [v4-stable] (rgerhards), 2009-06-23
- bugfix: light and full delay watermarks had invalid values, badly
  affecting performance for delayable inputs
- imported all patches from 3.22.1 as of today (see below)
- bugfix: compile problems in im3195
---------------------------------------------------------------------------
Version 4.1.7  [BETA] (rgerhards), 2009-04-22
- bugfix: $InputTCPMaxSessions config directive was accepted, but not
  honored. This resulted in a fixed upper limit of 200 connections.
- bugfix: the default for $DirCreateMode was 0644, and as such wrong.
  It has now been changed to 0700. For some background, please see
  http://lists.adiscon.net/pipermail/rsyslog/2009-April/001986.html
- bugfix: ompgsql did not detect problems in sql command execution
  this could cause loss of messages. The handling was correct if the
  connection broke, but not if there was a problem with statement
  execution. The most probable case for such a case would be invalid
  sql inside the template, and this is now much easier to diagnose.
---------------------------------------------------------------------------
Version 4.1.6  [DEVEL] (rgerhards), 2009-04-07
- added new "csv" property replacer options to enable simple creation
  of CSV-formatted outputs (format from RFC4180 is used)
- implemented function support in RainerScript. That means the engine
  parses and compile functions, as well as executes a few build-in
  ones. Dynamic loading and registration of functions is not yet
  supported - but we now have a good foundation to do that later on.
- implemented the strlen() RainerScript function
- added a template output module
- added -T rsyslogd command line option, enables to specify a directory
  where to chroot() into on startup. This is NOT a security feature but
  introduced to support testing. Thus, -T does not make sure chroot()
  is used in a secure way. (may be removed later)
- added omstdout module for testing purposes. Spits out all messages to
  stdout - no config option, no other features
- added a parser testing suite (still needs to be extended, but a good
  start)
- modified $ModLoad statement so that for modules whom's name starts with
  a dot, no path is prepended (this enables relative-pathes and should
  not break any valid current config)
- fixed a bug that caused action retries not to work correctly
  situation was only cleared by a restart
- bugfix: closed dynafile was potentially never written until another
  dynafile name was generated - potential loss of messages
- improved omfile so that it properly suspends itself if there is an
  i/o or file name generation error. This enables it to be used with
  the full high availability features of rsyslog's engine
- bugfix: fixed some segaults on Solaris, where vsprintf() does not
  check for NULL pointers
- improved performance of regexp-based filters
  Thanks to Arnaud Cornet for providing the idea and initial patch.
- added a new way how output plugins may be passed parameters. This is
  more effcient for some outputs. They new can receive fields not only
  as a single string but rather in an array where each string is seperated.
- added (some) developer documentation for output plugin interface
- bugfix: potential abort with DA queue after high watermark is reached
  There exists a race condition that can lead to a segfault. Thanks
  go to vbernetr, who performed the analysis and provided patch, which
  I only tweaked a very little bit.
- bugfix: imtcp did incorrectly parse hostname/tag
  Thanks to Luis Fernando Muñoz Mejías for the patch.
---------------------------------------------------------------------------
Version 4.1.5  [DEVEL] (rgerhards), 2009-03-11
- bugfix: parser did not correctly parse fields in UDP-received messages
- added ERE support in filter conditions
  new comparison operation "ereregex"
- added new config directive $RepeatedMsgContainsOriginalMsg so that the
  "last message repeated n times" messages, if generated, may
  have an alternate format that contains the message that is being repeated
---------------------------------------------------------------------------
Version 4.1.4  [DEVEL] (rgerhards), 2009-01-29
- bugfix: inconsistent use of mutex/atomic operations could cause segfault
  details are too many, for full analysis see blog post at:
  http://blog.gerhards.net/2009/01/rsyslog-data-race-analysis.html
- bugfix: unitialized mutex was used in msg.c:getPRI
  This was subtle, because getPRI is called as part of the debugging code
  (always executed) in syslogd.c:logmsg.
- bufgix: $PreserveFQDN was not properly handled for locally emitted
  messages
---------------------------------------------------------------------------
Version 4.1.3  [DEVEL] (rgerhards), 2008-12-17
- added $InputTCPServerAddtlFrameDelimiter config directive, which
  enables to specify an additional, non-standard message delimiter
  for processing plain tcp syslog. This is primarily a fix for the invalid
  framing used in Juniper's NetScreen products. Credit to forum user
  Arv for suggesting this solution.
- added $InputTCPServerInputName property, which enables a name to be
  specified that will be available during message processing in the
  inputname property. This is considered useful for logic that treats
  messages differently depending on which input received them.
- added $PreserveFQDN config file directive
  Enables to use FQDNs in sender names where the legacy default
  would have stripped the domain part.
  Thanks to BlinkMind, Inc. http://www.blinkmind.com for sponsoring this
  development.
- bugfix: imudp went into an endless loop under some circumstances
  (but could also leave it under some other circumstances...)
  Thanks to David Lang and speedfox for reporting this issue.
---------------------------------------------------------------------------
Version 4.1.2  [DEVEL] (rgerhards), 2008-12-04
- bugfix: code did not compile without zlib
- security bugfix: $AllowedSender was not honored, all senders were
  permitted instead (see http://www.rsyslog.com/Article322.phtml)
- security fix: imudp emitted a message when a non-permitted sender
  tried to send a message to it. This behaviour is operator-configurable.
  If enabled, a message was emitted each time. That way an attacker could
  effectively fill the disk via this facility. The message is now
  emitted only once in a minute (this currently is a hard-coded limit,
  if someone comes up with a good reason to make it configurable, we
  will probably do that).
- doc bugfix: typo in v3 compatibility document directive syntax
  thanks to Andrej for reporting
- imported other changes from 3.21.8 and 3.20.1 (see there)
---------------------------------------------------------------------------
Version 4.1.1  [DEVEL] (rgerhards), 2008-11-26
- added $PrivDropToGroup, $PrivDropToUser, $PrivDropToGroupID,
  $PrivDropToUserID config directives to enable dropping privileges.
  This is an effort to provide a security enhancement. For the limits of this
  approach, see http://wiki.rsyslog.com/index.php/Security
- re-enabled imklog to compile on FreeBSD (brought in from beta)
---------------------------------------------------------------------------
Version 4.1.0  [DEVEL] (rgerhards), 2008-11-18

********************************* WARNING *********************************
This version has a slightly different on-disk format for message entries.
As a consequence, old queue files being read by this version may have
an invalid output timestamp, which could result to some malfunction inside
the output driver. It is recommended to drain queues with the previous
version before switching to this one.
********************************* WARNING *********************************

- greatly enhanced performance when compared to v3.
- added configuration directive "HUPisRestart" which enables to configure
  HUP to be either a full restart or "just" a leightweight way to
  close open files.
- enhanced legacy syslog parser to detect year if part of the timestamp
  the format is based on what Cisco devices seem to emit.
- added a setting "$OptimizeForUniprocessor" to enable users to turn off
  pthread_yield calls which are counter-productive on multiprocessor 
  machines (but have been shown to be useful on uniprocessors)
- reordered imudp processing. Message parsing is now done as part of main
  message queue worker processing (was part of the input thread)
  This should also improve performance, as potentially more work is
  done in parallel.
- bugfix: compressed syslog messages could be slightly mis-uncompressed
  if the last byte of the compressed record was a NUL
- added $UDPServerTimeRequery option which enables to work with
  less acurate timestamps in favor of performance. This enables querying
  of the time only every n-th time if imudp is running in the tight
  receive loop (aka receiving messsages at a high rate)
- doc bugfix: queue doc had wrong parameter name for setting controlling
  worker thread shutdown period
- restructured rsyslog.conf documentation
- bugfix: memory leak in ompgsql
  Thanks to Ken for providing the patch
---------------------------------------------------------------------------
Version 3.22.4 [v3-stable] (rgerhards), 2010-??-??
- bugfix: action resume interval incorrectly handled, thus took longer to
  resume
- bugfix: cosmetic: proper constant used instead of number in open call
- bugfix: timestamp was incorrectly calculated for timezones with minute
  offset
  closes: http://bugzilla.adiscon.com/show_bug.cgi?id=271
- improved some code based on clang static analyzer results
- bugfix: potential misadressing in property replacer
---------------------------------------------------------------------------
Version 3.22.3 [v3-stable] (rgerhards), 2010-11-24
- bugfix(important): problem in TLS handling could cause rsyslog to loop
  in a tight loop, effectively disabling functionality and bearing the
  risk of unresponsiveness of the whole system.
  Bug tracker: http://bugzilla.adiscon.com/show_bug.cgi?id=194
---------------------------------------------------------------------------
Version 3.22.2 [v3-stable] (rgerhards), 2010-08-05
- bugfix: comment char ('#') in literal terminated script parsing
  and thus could not be used.
  but tracker: http://bugzilla.adiscon.com/show_bug.cgi?id=119
- enhance: imrelp now also provides remote peer's IP address 
  [if librelp != 1.0.0 is used]
- bugfix: sending syslog messages with zip compression did not work
- bugfix: potential hang condition on queue shutdown
- bugfix: segfault on startup when -q or -Q option was given
  bug tracker: http://bugzilla.adiscon.com/show_bug.cgi?id=157
  Thanks to Jonas Nogueira for reporting this bug.
- clarified use of $ActionsSendStreamDriver[AuthMode/PermittedPeers]
  in doc set (require TLS drivers)
- bugfix: $CreateDirs variable not properly initialized, default thus
  was random (but most often "on")
- bugfix: potential segfault when -p command line option was used
  thanks to varmojfekoj for pointing me at this bug
- bugfix: programname filter in ! configuration can not be reset
  Thanks to Kiss Gabor for the patch.
---------------------------------------------------------------------------
Version 3.22.1 [v3-stable] (rgerhards), 2009-07-02
- bugfix: invalid error message issued if $inlcudeConfig was on an empty
  set of files (e.g. *.conf, where none such files existed)
  thanks to Michael Biebl for reporting this bug
- bugfix: when run in foreground (but not in debug mode), a 
  debug message ("DoDie called") was emitted at shutdown. Removed.
  thanks to Michael Biebl for reporting this bug
- bugfix: some garbagge was emitted to stderr on shutdown. This
  garbage consisted of file names, which were written during 
  startup (key point: not a pointer error)
  thanks to Michael Biebl for reporting this bug
- bugfix: startup and shutdown message were emitted to stdout
  thanks to Michael Biebl for reporting this bug
- bugfix: error messages were not emitted to stderr in forked mode
  (stderr and stdo are now kept open across forks)
- bugfix: internal messages were emitted to whatever file had fd2 when
  rsyslogd ran in forked mode (as usual!)
  Thanks to varmojfekoj for the patch
- small enhancement: config validation run now exits with code 1 if an
  error is detected. This change is considered important but small enough
  to apply it directly to the stable version. [But it is a border case,
  the change requires more code than I had hoped. Thus I have NOT tried
  to actually catch all cases, this is left for the current devel
  releases, if necessary]
- bugfix: light and full delay watermarks had invalid values, badly
  affecting performance for delayable inputs
- bugfix: potential segfault issue when multiple $UDPServerRun directives
  are specified. Thanks to Michael Biebl for helping to debug this one.
- relaxed GnuTLS version requirement to 1.4.0 after confirmation from the
  field that this version is sufficient
- bugfix: parser did not properly handle empty structured data
- bugfix: invalid mutex release in msg.c (detected under thread debugger,
  seems not to have any impact on actual deployments)
---------------------------------------------------------------------------
Version 3.22.0 [v3-stable] (rgerhards), 2009-04-21
This is the first stable release that includes the full functionality
of the 3.21.x version tree.
- bugfix: $InputTCPMaxSessions config directive was accepted, but not
  honored. This resulted in a fixed upper limit of 200 connections.
- bugfix: the default for $DirCreateMode was 0644, and as such wrong.
  It has now been changed to 0700. For some background, please see
  http://lists.adiscon.net/pipermail/rsyslog/2009-April/001986.html
- bugfix: ompgsql did not detect problems in sql command execution
  this could cause loss of messages. The handling was correct if the
  connection broke, but not if there was a problem with statement
  execution. The most probable case for such a case would be invalid
  sql inside the template, and this is now much easier to diagnose.
---------------------------------------------------------------------------
Version 3.21.11 [BETA] (rgerhards), 2009-04-03
- build system improvements contributed by Michael Biebl - thx!
- all patches from 3.20.5 incorporated (see it's ChangeLog entry)
---------------------------------------------------------------------------
Version 3.21.10 [BETA] (rgerhards), 2009-02-02
- bugfix: inconsistent use of mutex/atomic operations could cause segfault
  details are too many, for full analysis see blog post at:
  http://blog.gerhards.net/2009/01/rsyslog-data-race-analysis.html
- the string "Do Die" was accidently emited upon exit in non-debug mode
  This has now been corrected. Thanks to varmojfekoj for the patch.
- some legacy options were not correctly processed.
  Thanks to varmojfekoj for the patch.
- doc bugfix: v3-compatiblity document had typo in config directive
  thanks to Andrej for reporting this
---------------------------------------------------------------------------
Version 3.21.9 [BETA] (rgerhards), 2008-12-04
- re-release of 3.21.8 with an additional fix, that could also lead
  to DoS; 3.21.8 has been removed from the official download archives
- security fix: imudp emitted a message when a non-permitted sender
  tried to send a message to it. This behaviour is operator-configurable.
  If enabled, a message was emitted each time. That way an attacker could
  effectively fill the disk via this facility. The message is now
  emitted only once in a minute (this currently is a hard-coded limit,
  if someone comes up with a good reason to make it configurable, we
  will probably do that).
---------------------------------------------------------------------------
Version 3.21.8  [BETA] (rgerhards), 2008-12-04
- bugfix: imklog did not compile on FreeBSD
- security bugfix: $AllowedSender was not honored, all senders were
  permitted instead (see http://www.rsyslog.com/Article322.phtml)
- merged in all other changes from 3.20.1 (see there)
---------------------------------------------------------------------------
Version 3.21.7  [BETA] (rgerhards), 2008-11-11
- this is the new beta branch, based on the former 3.21.6 devel
- new functionality: ZERO property replacer nomatch option (from v3-stable)
---------------------------------------------------------------------------
Version 3.21.6  [DEVEL] (rgerhards), 2008-10-22
- consolidated time calls during msg object creation, improves performance
  and consistency
- bugfix: solved a segfault condition
- bugfix: subsecond time properties generated by imfile, imklog and
  internal messages could be slightly inconsistent
- bugfix: (potentially big) memory leak on HUP if queues could not be
  drained before timeout - thanks to David Lang for pointing this out
- added capability to support multiple module search pathes. Thank
  to Marius Tomaschewski for providing the patch.
- bugfix: im3195 did no longer compile
- improved "make distcheck" by ensuring everything relevant is recompiled
---------------------------------------------------------------------------
Version 3.21.5  [DEVEL] (rgerhards), 2008-09-30
- performance optimization: unnecessary time() calls during message
  parsing removed - thanks to David Lang for his excellent performance
  analysis
- added new capability to property replacer: multiple immediately
  successive field delimiters are treated as a single one.
  Thanks to Zhuang Yuyao for the patch.
- added message property "inputname", which contains the name of the
  input (module) that generated it. Presence is depending on suport in
  each input module (else it is blank).
- added system property "$myhostname", which contains the name of the
  local host as it knows itself.
- imported a number of fixes and enhancements from the stable and
  devel branches, including a fix to a potential segfault on HUP
  when using UDP listners
- re-enabled gcc builtin atomic operations and added a proper
  ./configure check
- bugfix: potential race condition when adding messages to queue
  There was a wrong order of mutex lock operations. It is hard to
  believe that really caused problems, but in theory it could and with
  threading we often see that theory becomes practice if something is only
  used long enough on a fast enough machine with enough CPUs ;)
- cleaned up internal debug system code and made it behave better
  in regard to multi-threading
---------------------------------------------------------------------------
Version 3.21.4  [DEVEL] (rgerhards), 2008-09-04
- removed compile time fixed message size limit (was 2K), limit can now
  be set via $MaxMessageSize global config directive (finally gotten rid
  of MAXLINE ;))
- enhanced doc for $ActionExecOnlyEveryNthTimeTimeout
- integrated a number of patches from 3.18.4, namely
  - bugfix: order-of magnitude issue with base-10 size definitions
    in config file parser. Could lead to invalid sizes, constraints
    etc for e.g. queue files and any other object whose size was specified
    in base-10 entities. Did not apply to binary entities. Thanks to
    RB for finding this bug and providing a patch.
  - bugfix: action was not called when system time was set backwards
    (until the previous time was reached again). There are still some
    side-effects when time is rolled back (A time rollback is really a bad
    thing to do, ideally the OS should issue pseudo time (like NetWare did)
    when the user tries to roll back time). Thanks to varmojfekoj for this
    patch.
  - doc bugfix: rsyslog.conf man page improved and minor nit fixed
    thanks to Lukas Kuklinek for the patch.
---------------------------------------------------------------------------
Version 3.21.3  [DEVEL] (rgerhards), 2008-08-13
- added ability to specify flow control mode for imuxsock
- added ability to execute actions only after the n-th call of the action
  This also lead to the addition of two new config directives:
  $ActionExecOnlyEveryNthTime and $ActionExecOnlyEveryNthTimeTimeout
  This feature is useful, for example, for alerting: it permits you to
  send an alert only after at least n occurences of a specific message
  have been seen by rsyslogd. This protectes against false positives
  due to waiting for additional confirmation.
- bugfix: IPv6 addresses could not be specified in forwarding actions
  New syntax @[addr]:port introduced to enable that. Root problem was IPv6
  addresses contain colons.
- somewhat enhanced debugging messages
- imported from 3.18.3:
  - enhanced ommysql to support custom port to connect to server
    Port can be set via new $ActionOmmysqlServerPort config directive
    Note: this was a very minor change and thus deemed appropriate to be
    done in the stable release.
  - bugfix: misspelled config directive, previously was
    $MainMsgQueueWorkeTimeoutrThreadShutdown, is now
    $MainMsgQueueWorkerTimeoutThreadShutdown. Note that the misspelled
    directive is not preserved - if the misspelled directive was used
    (which I consider highly unlikely), the config file must be changed.
    Thanks to lperr for reporting the bug.
---------------------------------------------------------------------------
Version 3.21.2  [DEVEL] (rgerhards), 2008-08-04
- added $InputUnixListenSocketHostName config directive, which permits to
  override the hostname being used on a local unix socket. This is useful
  for differentiating "hosts" running in several jails. Feature was
  suggested by David Darville, thanks for the suggestion.
- enhanced ommail to support multiple email recipients. This is done by
  specifying $ActionMailTo multiple times. Note that this introduces a
  small incompatibility to previous config file syntax: the recipient
  list is now reset for each action (we honestly believe that will
  not cause any problem - apologies if it does).
- enhanced troubleshooting documentation
---------------------------------------------------------------------------
Version 3.21.1  [DEVEL] (rgerhards), 2008-07-30
- bugfix: no error was reported if the target of a $IncludeConfig
  could not be accessed.
- added testbed for common config errors
- added doc for -u option to rsyslogd man page
- enhanced config file checking - no active actions are detected
- added -N rsyslogd command line option for a config validation run
  (which does not execute actual syslogd code and does not interfere
  with a running instance)
- somewhat improved emergency configuration. It is now also selected
  if the config contains no active actions
- rsyslogd error messages are now reported to stderr by default. can be
  turned off by the new "$ErrorMessagesToStderr off" directive
 Thanks to HKS for suggesting the new features.
---------------------------------------------------------------------------
Version 3.21.0  [DEVEL] (rgerhards), 2008-07-18
- starts a new devel branch
- added a generic test driver for RainerScript plus some test cases
  to the testbench
- added a small diagnostic tool to obtain result of gethostname() API
- imported all changes from 3.18.1 until today (some quite important,
  see below)
---------------------------------------------------------------------------
Version 3.20.6 [v3-stable] (rgerhards), 2009-04-16
- this is the last v3-stable for the 3.20.x series
- bugfix: $InputTCPMaxSessions config directive was accepted, but not
  honored. This resulted in a fixed upper limit of 200 connections.
- bugfix: the default for $DirCreateMode was 0644, and as such wrong.
  It has now been changed to 0700. For some background, please see
  http://lists.adiscon.net/pipermail/rsyslog/2009-April/001986.html
---------------------------------------------------------------------------
Version 3.20.5 [v3-stable] (rgerhards), 2009-04-02
- bugfix: potential abort with DA queue after high watermark is reached
  There exists a race condition that can lead to a segfault. Thanks
  go to vbernetr, who performed the analysis and provided patch, which
  I only tweaked a very little bit.
- fixed bugs in RainerScript:
  o when converting a number and a string to a common type, both were 
    actually converted to the other variable's type.
  o the value of rsCStrConvertToNumber() was miscalculated.
  Thanks to varmojfekoj for the patch
- fixed a bug in configure.ac which resulted in problems with
  environment detection - thanks to Michael Biebl for the patch
- fixed a potential segfault problem in gssapi code
  thanks to varmojfekoj for the patch
- doc enhance: provide standard template for MySQL module and instructions
  on how to modify schema
---------------------------------------------------------------------------
Version 3.20.4 [v3-stable] (rgerhards), 2009-02-09
- bugfix: inconsistent use of mutex/atomic operations could cause segfault
  details are too many, for full analysis see blog post at:
  http://blog.gerhards.net/2009/01/rsyslog-data-race-analysis.html
- bugfix: invalid ./configure settings for RFC3195
  thanks to Michael Biebl for the patch
- bugfix: invalid mutex access in msg.c
- doc bugfix: dist tarball missed 2 files, had one extra file that no
  longer belongs into it. Thanks to Michael Biebl for pointing this out.
---------------------------------------------------------------------------
Version 3.20.3 [v3-stable] (rgerhards), 2009-01-19
- doc bugfix: v3-compatiblity document had typo in config directive
  thanks to Andrej for reporting this
- fixed a potential segfault condition with $AllowedSender directive
  On HUP, the root pointers were not properly cleaned up. Thanks to
  Michael Biebel, olgoat, and Juha Koho for reporting and analyzing
  the bug.
---------------------------------------------------------------------------
Version 3.20.2 [v3-stable] (rgerhards), 2008-12-04
- re-release of 3.20.1 with an additional fix, that could also lead
  to DoS; 3.20.1 has been removed from the official download archives
- security fix: imudp emitted a message when a non-permitted sender
  tried to send a message to it. This behaviour is operator-configurable.
  If enabled, a message was emitted each time. That way an attacker could
  effectively fill the disk via this facility. The message is now
  emitted only once in a minute (this currently is a hard-coded limit,
  if someone comes up with a good reason to make it configurable, we
  will probably do that).
---------------------------------------------------------------------------
Version 3.20.1 [v3-stable] (rgerhards), 2008-12-04
- security bugfix: $AllowedSender was not honored, all senders were
  permitted instead
- enhance: regex nomatch option "ZERO" has been added
  This allows to return the string 0 if a regular expression is
  not found. This is probably useful for storing numerical values into
  database columns.
- bugfix: memory leak in gtls netstream driver fixed
  memory was lost each time a TLS session was torn down. This could 
  result in a considerable memory leak if it happened quite frequently
  (potential system crash condition)
- doc update: documented how to specify multiple property replacer
  options + link to new online regex generator tool added
- minor bufgfix: very small memory leak in gtls netstream driver
  around a handful of bytes (< 20) for each HUP
- improved debug output for regular expressions inside property replacer
  RE's seem to be a big trouble spot and I would like to have more
  information inside the debug log. So I decided to add some additional
  debug strings permanently.
---------------------------------------------------------------------------
Version 3.20.0 [v3-stable] (rgerhards), 2008-11-05
- this is the inital release of the 3.19.x branch as a stable release
- bugfix: double-free in pctp netstream driver. Thank to varmojfeko
  for the patch
---------------------------------------------------------------------------
Version 3.19.12 [BETA] (rgerhards), 2008-10-16
- bugfix: subseconds where not correctly extracted from a timestamp
  if that timestamp did not contain any subsecond information (the
  resulting string was garbagge but should have been "0", what it
  now is).
- increased maximum size of a configuration statement to 4K (was 1K)
- imported all fixes from the stable branch (quite a lot)
- bugfix: (potentially big) memory leak on HUP if queues could not be
  drained before timeout - thanks to David Lang for pointing this out
---------------------------------------------------------------------------
Version 3.19.11 [BETA] (rgerhards), 2008-08-25
This is a refresh of the beta. No beta-specific fixes have been added.
- included fixes from v3-stable (most importantly 3.18.3)
---------------------------------------------------------------------------
Version 3.19.10 [BETA] (rgerhards), 2008-07-15
- start of a new beta branch based on former 3.19 devel branch
- bugfix: bad memory leak in disk-based queue modes
- bugfix: UDP syslog forwarding did not work on all platforms
  the ai_socktype was incorrectly set to 1. On some platforms, this
  lead to failing name resolution (e.g. FreeBSD 7). Thanks to HKS for
  reporting the bug.
- bugfix: priority was incorrectly calculated on FreeBSD 7,
  because the LOG_MAKEPRI() C macro has a different meaning there (it
  is just a simple addition of faciltity and severity). I have changed
  this to use own, consistent, code for PRI calculation. Thank to HKS
  for reporting this bug.
- bugfix (cosmetical): authorization was not checked when gtls handshake
  completed immediately. While this sounds scary, the situation can not
  happen in practice. We use non-blocking IO only for server-based gtls
  session setup. As TLS requires the exchange of multiple frames before
  the handshake completes, it simply is impossible to do this in one
  step. However, it is useful to have the code path correct even for 
  this case - otherwise, we may run into problems if the code is changed
  some time later (e.g. to use blocking sockets). Thanks to varmojfekoj
  for providing the patch.
- important queue bugfix from 3.18.1 imported (see below)
- cleanup of some debug messages
---------------------------------------------------------------------------
Version 3.19.9 (rgerhards), 2008-07-07
- added tutorial for creating a TLS-secured syslog infrastructure
- rewritten omusrmsg to no longer fork() a new process for sending messages
  this caused some problems with the threading model, e.g. zombies. Also,
  it was far less optimal than it is now.
- bugfix: machine certificate was required for client even in TLS anon mode
  Reference: http://bugzilla.adiscon.com/show_bug.cgi?id=85
  The fix also slightly improves performance by not storing certificates in
  client sessions when there is no need to do so.
- bugfix: RainerScript syntax error was not always detected
---------------------------------------------------------------------------
Version 3.19.8 (rgerhards), 2008-07-01
- bugfix: gtls module did not correctly handle EGAIN (and similar) recv()
  states. This has been fixed by introducing a new abstraction layer inside
  gtls.
- added (internal) error codes to error messages; added redirector to
  web description of error codes
  closes bug http://bugzilla.adiscon.com/show_bug.cgi?id=20
- disabled compile warnings caused by third-party libraries
- reduced number of compile warnings in gcc's -pedantic mode
- some minor documentation improvements
- included all fixes from beta 3.17.5
---------------------------------------------------------------------------
Version 3.19.7 (rgerhards), 2008-06-11
- added new property replacer option "date-subseconds" that enables
  to query just the subsecond part of a high-precision timestamp
- somewhat improved plain tcp syslog reliability by doing a connection
  check before sending. Credits to Martin Schuette for providing the
  idea. Details are available at
  http://blog.gerhards.net/2008/06/reliable-plain-tcp-syslog-once-again.html
- made rsyslog tickless in the (usual and default) case that repeated
  message reduction is turned off. More info:
  http://blog.gerhards.net/2008/06/coding-to-save-environment.html
- some build system cleanup, thanks to Michael Biebl
- bugfix: compile under (Free)BSD failed due to some invalid library
  definitions - this is fixed now. Thanks to Michael Biebl for the patch.
---------------------------------------------------------------------------
Version 3.19.6 (rgerhards), 2008-06-06
- enhanced property replacer to support multiple regex matches
- bugfix: part of permittedPeer structure was not correctly initialized
  thanks to varmojfekoj for spotting this
- bugfix: off-by-one bug during certificate check
- bugfix: removed some memory leaks in TLS code
---------------------------------------------------------------------------
Version 3.19.5 (rgerhards), 2008-05-30
- enabled Posix ERE expressions inside the property replacer
  (previously BRE was permitted only)
- provided ability to specify that a regular expression submatch shall
  be used inside the property replacer
- implemented in property replacer: if a regular expression does not match,
  it can now either return "**NO MATCH** (default, as before), a blank
  property or the full original property text
- enhanced property replacer to support multiple regex matches
---------------------------------------------------------------------------
Version 3.19.4 (rgerhards), 2008-05-27
- implemented x509/certvalid gtls auth mode
- implemented x509/name gtls auth mode (including wildcards)
- changed fingerprint gtls auth mode to new format fingerprint
- protected gtls error string function by a mutex. Without it, we
  could have a race condition in extreme cases. This was very remote,
  but now can no longer happen.
- changed config directive name to reflect different use
  $ActionSendStreamDriverCertFingerprint is now
  $ActionSendStreamDriverPermittedPeer and can be used both for
  fingerprint and name authentication (similar to the input side)
- bugfix: sender information (fromhost et al) was missing in imudp
  thanks to sandiso for reporting this bug
- this release fully inplements IETF's syslog-transport-tls-12 plus
  the latest text changes Joe Salowey provided via email. Not included
  is ipAddress subjectAltName authentication, which I think will be
  dropped from the draft. I don't think there is any real need for it.
This release also includes all bug fix up to today from the beta
and stable branches. Most importantly, this means the bugfix for
100% CPU utilization by imklog.
---------------------------------------------------------------------------
Version 3.19.3 (rgerhards), 2008-05-21
- added ability to authenticate the server against its certificate
  fingerprint
- added ability for client to provide its fingerprint
- added ability for server to obtain client cert's fingerprint
- bugfix: small mem leak in omfwd on exit (strmdriver name was not freed)
- bugfix: $ActionSendStreamDriver had no effect
- bugfix: default syslog port was no longer used if none was
  configured. Thanks to varmojfekoj for the patch
- bugfix: missing linker options caused build to fail on some
  systems. Thanks to Tiziano Mueller for the patch.
---------------------------------------------------------------------------
Version 3.19.2 (rgerhards), 2008-05-16
- bugfix: TCP input modules did incorrectly set fromhost property
  (always blank)
- bugfix: imklog did not set fromhost property
- added "fromhost-ip" property
  Note that adding this property changes the on-disk format for messages.
  However, that should not have any bad effect on existing spool files.
  But you will run into trouble if you create a spool file with this
  version and then try to process it with an older one (after a downgrade).
  Don't do that ;)
- added "RSYSLOG_DebugFormat" canned template
- bugfix: hostname and fromhost were swapped when a persisted message
  (in queued mode) was read in
- bugfix: lmtcpclt, lmtcpsrv and lmgssutil did all link to the static
  runtime library, resulting in a large size increase (and potential
  "interesting" effects). Thanks to Michael Biebel for reporting the size
  issue.
- bugfix: TLS server went into an endless loop in some situations.
  Thanks to Michael Biebl for reporting the problem.
- fixed potential segfault due to invalid call to cfsysline
  thanks to varmojfekoj for the patch
---------------------------------------------------------------------------
Version 3.19.1 (rgerhards), 2008-05-07
- configure help for --enable-gnutls wrong - said default is "yes" but
  default actually is "no" - thanks to darix for pointing this out
- file dirty.h was missing - thanks to darix for pointing this out
- bugfix: man files were not properly distributed - thanks to
  darix for reporting and to Michael Biebl for help with the fix
- some minor cleanup
---------------------------------------------------------------------------
Version 3.19.0 (rgerhards), 2008-05-06
- begins new devel branch version
- implemented TLS for plain tcp syslog (this is also the world's first
  implementation of IETF's upcoming syslog-transport-tls draft)
- partly rewritten and improved omfwd among others, now loads TCP
  code only if this is actually necessary
- split of a "runtime library" for rsyslog - this is not yet a clean
  model, because some modularization is still outstanding. In theory,
  this shall enable other utilities but rsyslogd to use the same
  runtime
- implemented im3195, the RFC3195 input as a plugin
- changed directory structure, files are now better organized
- a lot of cleanup in regard to modularization
- -c option no longer must be the first option - thanks to varmjofekoj
  for the patch
---------------------------------------------------------------------------
Version 3.18.7 (rgerhards), 2008-12-??
- bugfix: the default for $DirCreateMode was 0644, and as such wrong.
  It has now been changed to 0700. For some background, please see
  http://lists.adiscon.net/pipermail/rsyslog/2009-April/001986.html
- fixed a potential segfault condition with $AllowedSender directive
  On HUP, the root pointers were not properly cleaned up. Thanks to
  Michael Biebel, olgoat, and Juha Koho for reporting and analyzing
  the bug.
- some legacy options were not correctly processed.
  Thanks to varmojfekoj for the patch.
- doc bugfix: some spelling errors in man pages corrected. Thanks to
  Geoff Simmons for the patch.
---------------------------------------------------------------------------
Version 3.18.6 (rgerhards), 2008-12-08
- security bugfix: $AllowedSender was not honored, all senders were
  permitted instead (see http://www.rsyslog.com/Article322.phtml)
  (backport from v3-stable, v3.20.9)
- minor bugfix: dual close() call on tcp session closure
---------------------------------------------------------------------------
Version 3.18.5 (rgerhards), 2008-10-09
- bugfix: imudp input module could cause segfault on HUP
  It did not properly de-init a variable acting as a linked list head.
  That resulted in trying to access freed memory blocks after the HUP.
- bugfix:  rsyslogd could hang on HUP
  because getnameinfo() is not cancel-safe, but was not guarded against
  being cancelled. pthread_cancel() is routinely being called during
  HUP processing.
- bugfix[minor]: if queue size reached light_delay mark, enqueuing
  could potentially be blocked for a longer period of time, which
  was not the behaviour desired.
- doc bugfix: $ActionExecOnlyWhenPreviousIsSuspended was still misspelled
  as $...OnlyIfPrev... in some parts of the documentation. Thanks to 
  Lorenzo M. Catucci for reporting this bug.
- added doc on malformed messages, cause and how to work-around, to the
  doc set
- added doc on how to build from source repository
---------------------------------------------------------------------------
Version 3.18.4 (rgerhards), 2008-09-18
- bugfix: order-of magnitude issue with base-10 size definitions
  in config file parser. Could lead to invalid sizes, constraints
  etc for e.g. queue files and any other object whose size was specified
  in base-10 entities. Did not apply to binary entities. Thanks to
  RB for finding this bug and providing a patch.
- bugfix: action was not called when system time was set backwards
  (until the previous time was reached again). There are still some
  side-effects when time is rolled back (A time rollback is really a bad
  thing to do, ideally the OS should issue pseudo time (like NetWare did)
  when the user tries to roll back time). Thanks to varmojfekoj for this
  patch.
- doc bugfix: rsyslog.conf man page improved and minor nit fixed
  thanks to Lukas Kuklinek for the patch.
- bugfix: error code -2025 was used for two different errors. queue full
  is now -2074 and -2025 is unique again. (did cause no real problem
  except for troubleshooting)
- bugfix: default discard severity was incorrectly set to 4, which lead
  to discard-on-queue-full to be enabled by default. That could cause
  message loss where non was expected.  The default has now been changed
  to the correct value of 8, which disables the functionality. This
  problem applied both to the main message queue and the action queues.
  Thanks to Raoul Bhatia for pointing out this problem.
- bugfix: option value for legacy -a option could not be specified,
  resulting in strange operations. Thanks to Marius Tomaschewski
  for the patch.
- bugfix: colon after date should be ignored, but was not. This has
  now been corrected. Required change to the internal ParseTIMESTAMP3164()
  interface.
---------------------------------------------------------------------------
Version 3.18.3 (rgerhards), 2008-08-18
- bugfix: imfile could cause a segfault upon rsyslogd HUP and termination
  Thanks to lperr for an excellent bug report that helped detect this
  problem.
- enhanced ommysql to support custom port to connect to server
  Port can be set via new $ActionOmmysqlServerPort config directive
  Note: this was a very minor change and thus deemed appropriate to be
  done in the stable release.
- bugfix: misspelled config directive, previously was
  $MainMsgQueueWorkeTimeoutrThreadShutdown, is now
  $MainMsgQueueWorkerTimeoutThreadShutdown. Note that the misspelled
  directive is not preserved - if the misspelled directive was used
  (which I consider highly unlikely), the config file must be changed.
  Thanks to lperr for reporting the bug.
- disabled flow control for imuxsock, as it could cause system hangs
  under some circumstances. The devel (3.21.3 and above) will
  re-enable it and provide enhanced configurability to overcome the
  problems if they occur.
---------------------------------------------------------------------------
Version 3.18.2 (rgerhards), 2008-08-08
- merged in IPv6 forwarding address bugfix from v2-stable
---------------------------------------------------------------------------
Version 3.18.1 (rgerhards), 2008-07-21
- bugfix: potential segfault in creating message mutex in non-direct queue
  mode. rsyslogd segfaults on freeeBSD 7.0 (an potentially other platforms)
  if an action queue is running in any other mode than non-direct. The
  same problem can potentially be triggered by some main message queue
  settings. In any case, it will manifest during rsylog's startup. It is
  unlikely to happen after a successful startup (the only window of
  exposure may be a relatively seldom executed action running in queued
  mode). This has been corrected. Thank to HKS for point out the problem.
- bugfix: priority was incorrectly calculated on FreeBSD 7,
  because the LOG_MAKEPRI() C macro has a different meaning there (it
  is just a simple addition of faciltity and severity). I have changed
  this to use own, consistent, code for PRI calculation. [Backport from
  3.19.10]
- bugfix: remove PRI part from kernel message if it is present
  Thanks to Michael Biebl for reporting this bug
- bugfix: mark messages were not correctly written to text log files
  the markmessageinterval was not correctly propagated to all places
  where it was needed. This resulted in rsyslog using the default
  (20 minutes) in some code pathes, what looked to the user like mark
  messages were never written.
- added a new property replacer option "sp-if-no-1st-sp" to cover
  a problem with RFC 3164 based interpreation of tag separation. While
  it is a generic approach, it fixes a format problem introduced in
  3.18.0, where kernel messages no longer had a space after the tag.
  This is done by a modifcation of the default templates.
  Please note that this may affect some messages where there intentionally
  is no space between the tag and the first character of the message
  content. If so, this needs to be worked around via a specific
  template. However, we consider this scenario to be quite remote and,
  even if it exists, it is not expected that it will actually cause
  problems with log parsers (instead, we assume the new default template
  behaviour may fix previous problems with log parsers due to the 
  missing space).
- bugfix: imklog module was not correctly compiled for GNU/kFreeBSD.
  Thanks to Petr Salinger for the patch
- doc bugfix: property replacer options secpath-replace and
  secpath-drop were not documented
- doc bugfix: fixed some typos in rsyslog.conf man page
- fixed typo in source comment  - thanks to Rio Fujita
- some general cleanup (thanks to Michael Biebl)
---------------------------------------------------------------------------
Version 3.18.0 (rgerhards), 2008-07-11
- begun a new v3-stable based on former 3.17.4 beta plus patches to
  previous v3-stable
- bugfix in RainerScript: syntax error was not always detected
---------------------------------------------------------------------------
Version 3.17.5 (rgerhards), 2008-06-27
- added doc: howto set up a reliable connection to remote server via
  queued mode (and plain tcp protocol)
- bugfix: comments after actions were not properly treated. For some
  actions (e.g. forwarding), this could also lead to invalid configuration
---------------------------------------------------------------------------
Version 3.17.4 (rgerhards), 2008-06-16
- changed default for $KlogSymbolLookup to "off". The directive is
  also scheduled for removal in a later version. This was necessary
  because on kernels >= 2.6, the kernel does the symbol lookup itself. The
  imklog lookup logic then breaks the log message and makes it unusable.
---------------------------------------------------------------------------
Version 3.17.3 (rgerhards), 2008-05-28
- bugfix: imklog went into an endless loop if a PRI value was inside
  a kernel log message (unusual case under Linux, frequent under BSD)
---------------------------------------------------------------------------
Version 3.17.2 (rgerhards), 2008-05-04
- this version is the new beta, based on 3.17.1 devel feature set
- merged in imklog bug fix from v3-stable (3.16.1)
---------------------------------------------------------------------------
Version 3.17.1 (rgerhards), 2008-04-15
- removed dependency on MAXHOSTNAMELEN as much as it made sense.
  GNU/Hurd does not define it (because it has no limit), and we have taken
  care for cases where it is undefined now. However, some very few places
  remain where IMHO it currently is not worth fixing the code. If it is
  not defined, we have used a generous value of 1K, which is above IETF
  RFC's on hostname length at all. The memory consumption is no issue, as
  there are only a handful of this buffers allocated *per run* -- that's
  also the main reason why we consider it not worth to be fixed any further.
- enhanced legacy syslog parser to handle slightly malformed messages
  (with a space in front of the timestamp) - at least HP procurve is
  known to do that and I won't outrule that others also do it. The 
  change looks quite unintrusive and so we added it to the parser.
- implemented klogd functionality for BSD
- implemented high precision timestamps for the kernel log. Thanks to
  Michael Biebl for pointing out that the kernel log did not have them.
- provided ability to discard non-kernel messages if they are present
  in the kernel log (seems to happen on BSD)
- implemented $KLogInternalMsgFacility config directive
- implemented $KLogPermitNonKernelFacility config directive
Plus a number of bugfixes that were applied to v3-stable and beta
branches (not mentioned here in detail).
---------------------------------------------------------------------------
Version 3.17.0 (rgerhards), 2008-04-08
- added native ability to send mail messages
- removed no longer needed file relptuil.c/.h
- added $ActionExecOnlyOnceEveryInterval config directive
- bugfix: memory leaks in script engine
- bugfix: zero-length strings were not supported in object
  deserializer
- properties are now case-insensitive everywhere (script, filters,
  templates)
- added the capability to specify a processing (actually dequeue)
  timeframe with queues - so things can be configured to be done
  at off-peak hours
- We have removed the 32 character size limit (from RFC3164) on the
  tag. This had bad effects on existing envrionments, as sysklogd didn't
  obey it either (probably another bug in RFC3164...). We now receive
  the full size, but will modify the outputs so that only 32 characters
  max are used by default. If you need large tags in the output, you need
  to provide custom templates.
- changed command line processing. -v, -M, -c options are now parsed
  and processed before all other options. Inter-option dependencies
  have been relieved. Among others, permits to specify intial module
  load path via -M only (not the environment) which makes it much
  easier to work with non-standard module library locations. Thanks
  to varmojfekoj for suggesting this change. Matches bugzilla bug 55.
- bugfix: some messages were emited without hostname
Plus a number of bugfixes that were applied to v3-stable and beta
branches (not mentioned here in detail).
---------------------------------------------------------------------------
Version 3.16.3 (rgerhards), 2008-07-11
- updated information on rsyslog packages
- bugfix: memory leak in disk-based queue modes
---------------------------------------------------------------------------
Version 3.16.2 (rgerhards), 2008-06-25
- fixed potential segfault due to invalid call to cfsysline
  thanks to varmojfekoj for the patch
- bugfix: some whitespaces where incorrectly not ignored when parsing
  the config file. This is now corrected. Thanks to Michael Biebl for
  pointing out the problem.
---------------------------------------------------------------------------
Version 3.16.1 (rgerhards), 2008-05-02
- fixed a bug in imklog which lead to startup problems (including
  segfault) on some platforms under some circumsances. Thanks to
  Vieri for reporting this bug and helping to troubleshoot it.
---------------------------------------------------------------------------
Version 3.16.0 (rgerhards), 2008-04-24
- new v3-stable (3.16.x) based on beta 3.15.x (RELP support)
- bugfix: omsnmp had a too-small sized buffer for hostname+port. This
  could not lead to a segfault, as snprintf() was used, but could cause
  some trouble with extensively long hostnames.
- applied patch from Tiziano Müller to remove some compiler warnings
- added gssapi overview/howto thanks to Peter Vrabec
- changed some files to grant LGPLv3 extended persmissions on top of GPLv3
  this also is the first sign of something that will evolve into a
  well-defined "rsyslog runtime library"
---------------------------------------------------------------------------
Version 3.15.1 (rgerhards), 2008-04-11
- bugfix: some messages were emited without hostname
- disabled atomic operations for the time being because they introduce some
  cross-platform trouble - need to see how to fix this in the best 
  possible way
- bugfix: zero-length strings were not supported in object
  deserializer
- added librelp check via PKG_CHECK thanks to Michael Biebl's patch
- file relputil.c deleted, is not actually needed
- added more meaningful error messages to rsyslogd (when some errors
  happens during startup)
- bugfix: memory leaks in script engine
- bugfix: $hostname and $fromhost in RainerScript did not work
This release also includes all changes applied to the stable versions
up to today.
---------------------------------------------------------------------------
Version 3.15.0 (rgerhards), 2008-04-01
- major new feature: imrelp/omrelp support reliable delivery of syslog
  messages via the RELP protocol and librelp (http://www.librelp.com).
  Plain tcp syslog, so far the best reliability solution, can lose
  messages when something goes wrong or a peer goes down. With RELP,
  this can no longer happen. See imrelp.html for more details.
- bugfix: rsyslogd was no longer build by default; man pages are 
  only installed if corresponding option is selected. Thanks to
  Michael Biebl for pointing these problems out.
---------------------------------------------------------------------------
Version 3.14.2 (rgerhards), 2008-04-09
- bugfix: segfault with expression-based filters
- bugfix: omsnmp did not deref errmsg object on exit (no bad effects caused)
- some cleanup
- bugfix: imklog did not work well with kernel 2.6+. Thanks to Peter
  Vrabec for patching it based on the development in sysklogd - and thanks
  to the sysklogd project for upgrading klogd to support the new
  functionality
- some cleanup in imklog
- bugfix: potential segfault in imklog when kernel is compiled without
  /proc/kallsyms and the file System.map is missing. Thanks to
  Andrea Morandi for pointing it out and suggesting a fix.
- bugfixes, credits to varmojfekoj:
  * reset errno before printing a warning message
  * misspelled directive name in code processing legacy options
- bugfix: some legacy options not correctly interpreted - thanks to
  varmojfekoj for the patch
- improved detection of modules being loaded more than once
  thanks to varmojfekoj for the patch
---------------------------------------------------------------------------
Version 3.14.1 (rgerhards), 2008-04-04
- bugfix: some messages were emited without hostname
- bugfix: rsyslogd was no longer build by default; man pages are 
  only installed if corresponding option is selected. Thanks to
  Michael Biebl for pointing these problems out.
- bugfix: zero-length strings were not supported in object
  deserializer
- disabled atomic operations for this stable build as it caused
  platform problems
- bugfix: memory leaks in script engine
- bugfix: $hostname and $fromhost in RainerScript did not work
- bugfix: some memory leak when queue is runing in disk mode
- man pages improved thanks to varmofekoj and Peter Vrabec
- We have removed the 32 character size limit (from RFC3164) on the
  tag. This had bad effects on existing envrionments, as sysklogd didn't
  obey it either (probably another bug in RFC3164...). We now receive
  the full size, but will modify the outputs so that only 32 characters
  max are used by default. If you need large tags in the output, you need
  to provide custom templates.
- bugfix: some memory leak when queue is runing in disk mode
---------------------------------------------------------------------------
Version 3.14.0 (rgerhards), 2008-04-02
An interim version was accidently released to the web. It was named 3.14.0.
To avoid confusion, we have not assigned this version number to any
official release. If you happen to use 3.14.0, please update to 3.14.1.
---------------------------------------------------------------------------
Version 3.13.0-dev0 (rgerhards), 2008-03-31
- bugfix: accidently set debug option in 3.12.5 reset to production
  This option prevented dlclose() to be called. It had no real bad effects,
  as the modules were otherwise correctly deinitialized and dlopen()
  supports multiple opens of the same module without any memory footprint.
- removed --enable-mudflap, added --enable-valgrind ./configure setting
- bugfix: tcp receiver could segfault due to uninitialized variable
- docfix: queue doc had a wrong directive name that prevented max worker
  threads to be correctly set
- worked a bit on atomic memory operations to support problem-free
  threading (only at non-intrusive places)
- added a --enable/disable-rsyslogd configure option so that
  source-based packaging systems can build plugins without the need
  to compile rsyslogd
- some cleanup
- test of potential new version number scheme
---------------------------------------------------------------------------
Version 3.12.5 (rgerhards), 2008-03-28
- changed default for "last message repeated n times", which is now
  off by default
- implemented backward compatibility commandline option parsing
- automatically generated compatibility config lines are now also
  logged so that a user can diagnose problems with them
- added compatibility mode for -a, -o and -p options
- compatibility mode processing finished
- changed default file output format to include high-precision timestamps
- added a buid-in template for previous syslogd file format
- added new $ActionFileDefaultTemplate directive
- added support for high-precision timestamps when receiving legacy
  syslog messages
- added new $ActionForwardDefaultTemplate directive
- added new $ActionGSSForwardDefaultTemplate directive
- added build-in templates for easier configuration
- bugfix: fixed small memory leak in tcpclt.c
- bugfix: fixed small memory leak in template regular expressions
- bugfix: regular expressions inside property replacer did not work
  properly
- bugfix: QHOUR and HHOUR properties were wrongly calculated
- bugfix: fixed memory leaks in stream class and imfile
- bugfix: $ModDir did invalid bounds checking, potential overlow in
  dbgprintf() - thanks to varmojfekoj for the patch
- bugfix: -t and -g legacy options max number of sessions had a wrong
  and much too high value
---------------------------------------------------------------------------
Version 3.12.4 (rgerhards), 2008-03-25
- Greatly enhanced rsyslogd's file write performance by disabling
  file syncing capability of output modules by default. This
  feature is usually not required, not useful and an extreme performance
  hit (both to rsyslogd as well as the system at large). Unfortunately,
  most users enable it by default, because it was most intuitive to enable
  it in plain old sysklogd syslog.conf format. There is now the
  $ActionFileEnableSync config setting which must be enabled in order to
  support syncing. By default it is off. So even if the old-format config
  lines request syncing, it is not done unless explicitely enabled. I am
  sure this is a very useful change and not a risk at all. I need to think
  if I undo it under compatibility mode, but currently this does not
  happen (I fear a lot of lazy users will run rsyslogd in compatibility
  mode, again bringing up this performance problem...).
- added flow control options to other input sources
- added $HHOUR and $QHOUR system properties - can be used for half- and
  quarter-hour logfile rotation
- changed queue's discard severities default value to 8 (do not discard)
  to prevent unintentional message loss
- removed a no-longer needed callback from the output module 
  interface. Results in reduced code complexity.
- bugfix/doc: removed no longer supported -h option from man page
- bugfix: imklog leaked several hundered KB on each HUP. Thanks to
  varmojfekoj for the patch
- bugfix: potential segfault on module unload. Thanks to varmojfekoj for
  the patch
- bugfix: fixed some minor memory leaks
- bugfix: fixed some slightly invalid memory accesses
- bugfix: internally generated messages had "FROMHOST" property not set
---------------------------------------------------------------------------
Version 3.12.3 (rgerhards), 2008-03-18
- added advanced flow control for congestion cases (mode depending on message
  source and its capablity to be delayed without bad side effects)
- bugfix: $ModDir should not be reset on $ResetConfig - this can cause a lot
  of confusion and there is no real good reason to do so. Also conflicts with
  the new -M option and environment setting.
- bugfix: TCP and GSSAPI framing mode variable was uninitialized, leading to
  wrong framing (caused, among others, interop problems)
- bugfix: TCP (and GSSAPI) octet-counted frame did not work correctly in all
  situations. If the header was split across two packet reads, it was invalidly
  processed, causing loss or modification of messages.
- bugfix: memory leak in imfile
- bugfix: duplicate public symbol in omfwd and omgssapi could lead to
  segfault. thanks to varmojfekoj for the patch.
- bugfix: rsyslogd aborted on sigup - thanks to varmojfekoj for the patch
- some more internal cleanup ;)
- begun relp modules, but these are not functional yet
- Greatly enhanced rsyslogd's file write performance by disabling
  file syncing capability of output modules by default. This
  feature is usually not required, not useful and an extreme performance
  hit (both to rsyslogd as well as the system at large). Unfortunately,
  most users enable it by default, because it was most intuitive to enable
  it in plain old sysklogd syslog.conf format. There is now a new config
  setting which must be enabled in order to support syncing. By default it
  is off. So even if the old-format config lines request syncing, it is
  not done unless explicitely enabled. I am sure this is a very useful
  change and not a risk at all. I need to think if I undo it under
  compatibility mode, but currently this does not happen (I fear a lot of
  lazy users will run rsyslogd in compatibility mode, again bringing up
  this performance problem...).
---------------------------------------------------------------------------
Version 3.12.2 (rgerhards), 2008-03-13
- added RSYSLOGD_MODDIR environment variable
- added -M rsyslogd option (allows to specify module directory location)
- converted net.c into a loadable library plugin
- bugfix: debug module now survives unload of loadable module when
  printing out function call data
- bugfix: not properly initialized data could cause several segfaults if
  there were errors in the config file - thanks to varmojfekoj for the patch
- bugfix: rsyslogd segfaulted when imfile read an empty line - thanks
  to Johnny Tan for an excellent bug report
- implemented dynamic module unload capability (not visible to end user)
- some more internal cleanup
- bugfix: imgssapi segfaulted under some conditions; this fix is actually
  not just a fix but a change in the object model. Thanks to varmojfekoj
  for providing the bug report, an initial fix and lots of good discussion
  that lead to where we finally ended up.
- improved session recovery when outbound tcp connection breaks, reduces
  probability of message loss at the price of a highly unlikely potential
  (single) message duplication
---------------------------------------------------------------------------
Version 3.12.1 (rgerhards), 2008-03-06
- added library plugins, which can be automatically loaded
- bugfix: actions were not correctly retried; caused message loss
- changed module loader to automatically add ".so" suffix if not
  specified (over time, this shall also ease portability of config
  files)
- improved debugging support; debug runtime options can now be set via
  an environment variable
- bugfix: removed debugging code that I forgot to remove before releasing
  3.12.0 (does not cause harm and happened only during startup)
- added support for the MonitorWare syslog MIB to omsnmp
- internal code improvements (more code converted into classes)
- internal code reworking of the imtcp/imgssapi module
- added capability to ignore client-provided timestamp on unix sockets and
  made this mode the default; this was needed, as some programs (e.g. sshd)
  log with inconsistent timezone information, what messes up the local
  logs (which by default don't even contain time zone information). This
  seems to be consistent with what sysklogd did for the past four years.
  Alternate behaviour may be desirable if gateway-like processes send
  messages via the local log slot - in this case, it can be enabled
  via the $InputUnixListenSocketIgnoreMsgTimestamp and
  $SystemLogSocketIgnoreMsgTimestamp config directives
- added ability to compile on HP UX; verified that imudp worked on HP UX;
  however, we are still in need of people trying out rsyslogd on HP UX,
  so it can not yet be assumed it runs there
- improved session recovery when outbound tcp connection breaks, reduces
  probability of message loss at the price of a highly unlikely potential
  (single) message duplication
---------------------------------------------------------------------------
Version 3.12.0 (rgerhards), 2008-02-28
- added full expression support for filters; filters can now contain
  arbitrary complex boolean, string and arithmetic expressions
---------------------------------------------------------------------------
Version 3.11.6 (rgerhards), 2008-02-27
- bugfix: gssapi libraries were still linked to rsyslog core, what should
  no longer be necessary. Applied fix by Michael Biebl to solve this.
- enabled imgssapi to be loaded side-by-side with imtcp
- added InputGSSServerPermitPlainTCP config directive
- split imgssapi source code somewhat from imtcp
- bugfix: queue cancel cleanup handler could be called with
  invalid pointer if dequeue failed
- bugfix: rsyslogd segfaulted on second SIGHUP
  tracker: http://bugzilla.adiscon.com/show_bug.cgi?id=38
- improved stability of queue engine
- bugfix: queue disk file were not properly persisted when 
  immediately after closing an output file rsyslog was stopped
  or huped (the new output file open must NOT have happend at
  that point) - this lead to a sparse and invalid queue file
  which could cause several problems to the engine (unpredictable
  results). This situation should have happened only in very
  rare cases. tracker: http://bugzilla.adiscon.com/show_bug.cgi?id=40
- bugfix: during queue shutdown, an assert invalidly triggered when
  the primary queue's DA worker was terminated while the DA queue's
  regular worker was still executing. This could result in a segfault
  during shutdown.
  tracker: http://bugzilla.adiscon.com/show_bug.cgi?id=41
- bugfix: queue properties sizeOnDisk, bytesRead were persisted to 
  disk with wrong data type (long instead of int64) - could cause
  problems on 32 bit machines
- bugfix: queue aborted when it was shut down, DA-enabled, DA mode
  was just initiated but not fully initialized (a race condition)
- bugfix: imfile could abort under extreme stress conditions
  (when it was terminated before it could open all of its
  to be monitored files)
- applied patch from varmojfekoj to fix an issue with compatibility 
  mode and default module directories (many thanks!):
  I've also noticed a bug in the compatibility code; the problem is that 
  options are parsed before configuration file so options which need a 
  module to be loaded will currently ignore any $moddir directive. This 
  can be fixed by moving legacyOptsHook() after config file parsing. 
  (see the attached patch) This goes against the logical order of 
  processing, but the legacy options are only few and it doesn't seem to 
  be a problem.
- bugfix: object property deserializer did not handle negative numbers
---------------------------------------------------------------------------
Version 3.11.5 (rgerhards), 2008-02-25
- new imgssapi module, changed imtcp module - this enables to load/package
  GSSAPI support separately - thanks to varmojfekoj for the patch
- compatibility mode (the -c option series) is now at least partly
  completed - thanks to varmojfekoj for the patch
- documentation for imgssapi and imtcp added
- duplicate $ModLoad's for the same module are now detected and
  rejected -- thanks to varmojfekoj for the patch
---------------------------------------------------------------------------
Version 3.11.4 (rgerhards), 2008-02-21
- bugfix: debug.html was missing from release tarball - thanks to Michael
  Biebl for bringing this to my attention
- some internal cleanup on the stringbuf object calling interface
- general code cleanup and further modularization
- $MainMessageQueueDiscardSeverity can now also handle textual severities
  (previously only integers)
- bugfix: message object was not properly synchronized when the 
  main queue had a single thread and non-direct action queues were used
- some documentation improvements
---------------------------------------------------------------------------
Version 3.11.3 (rgerhards), 2008-02-18
- fixed a bug in imklog which lead to duplicate message content in
  kernel logs
- added support for better plugin handling in libdbi (we contributed
  a patch to do that, we just now need to wait for the next libdbi
  version)
- bugfix: fixed abort when invalid template was provided to an action
  bug http://bugzilla.adiscon.com/show_bug.cgi?id=4
- re-instantiated SIGUSR1 function; added SIGUSR2 to generate debug
  status output
- added some documentation on runtime-debug settings
- slightly improved man pages for novice users
---------------------------------------------------------------------------
Version 3.11.2 (rgerhards), 2008-02-15
- added the capability to monitor text files and process their content
  as syslog messages (including forwarding)
- added support for libdbi, a database abstraction layer. rsyslog now
  also supports the following databases via dbi drivers:
  * Firebird/Interbase
  * FreeTDS (access to MS SQL Server and Sybase)
  * SQLite/SQLite3
  * Ingres (experimental)
  * mSQL (experimental)
  * Oracle (experimental)
  Additional drivers may be provided by the libdbi-drivers project, which
  can be used by rsyslog as soon as they become available.
- removed some left-over unnecessary dbgprintf's (cluttered screen,
  cosmetic)
- doc bugfix: html documentation for omsnmp was missing
---------------------------------------------------------------------------
Version 3.11.1 (rgerhards), 2008-02-12
- SNMP trap sender added thanks to Andre Lorbach (omsnmp)
- added input-plugin interface specification in form of a (copy) template
  input module
- applied documentation fix by Michael Biebl -- many thanks!
- bugfix: immark did not have MARK flags set...
- added x-info field to rsyslogd startup/shutdown message. Hopefully
  points users to right location for further info (many don't even know
  they run rsyslog ;))
- bugfix: trailing ":" of tag was lost while parsing legacy syslog messages
  without timestamp - thanks to Anders Blomdell for providing a patch!
- fixed a bug in stringbuf.c related to STRINGBUF_TRIM_ALLOCSIZE, which
  wasn't supposed to be used with rsyslog. Put a warning message up that
  tells this feature is not tested and probably not worth the effort.
  Thanks to Anders Blomdell fro bringing this to our attention
- somewhat improved performance of string buffers
- fixed bug that caused invalid treatment of tabs (HT) in rsyslog.conf
- bugfix: setting for $EscapeCopntrolCharactersOnReceive was not 
  properly initialized
- clarified usage of space-cc property replacer option
- improved abort diagnostic handler
- some initial effort for malloc/free runtime debugging support
- bugfix: using dynafile actions caused rsyslogd abort
- fixed minor man errors thanks to Michael Biebl
---------------------------------------------------------------------------
Version 3.11.0 (rgerhards), 2008-01-31
- implemented queued actions
- implemented simple rate limiting for actions
- implemented deliberate discarding of lower priority messages over higher
  priority ones when a queue runs out of space
- implemented disk quotas for disk queues
- implemented the $ActionResumeRetryCount config directive
- added $ActionQueueFilename config directive
- added $ActionQueueSize config directive
- added $ActionQueueHighWaterMark config directive
- added $ActionQueueLowWaterMark config directive
- added $ActionQueueDiscardMark config directive
- added $ActionQueueDiscardSeverity config directive
- added $ActionQueueCheckpointInterval config directive
- added $ActionQueueType config directive
- added $ActionQueueWorkerThreads config directive
- added $ActionQueueTimeoutshutdown config directive
- added $ActionQueueTimeoutActionCompletion config directive
- added $ActionQueueTimeoutenQueue config directive
- added $ActionQueueTimeoutworkerThreadShutdown config directive
- added $ActionQueueWorkerThreadMinimumMessages config directive
- added $ActionQueueMaxFileSize config directive
- added $ActionQueueSaveonShutdown config directive
- addded $ActionQueueDequeueSlowdown config directive
- addded $MainMsgQueueDequeueSlowdown config directive
- bugfix: added forgotten docs to package
- improved debugging support
- fixed a bug that caused $MainMsgQueueCheckpointInterval to work incorrectly
- when a long-running action needs to be cancelled on shutdown, the message
  that was processed by it is now preserved. This finishes support for
  guaranteed delivery of messages (if the output supports it, of course)
- fixed bug in output module interface, see
  http://sourceforge.net/tracker/index.php?func=detail&aid=1881008&group_id=123448&atid=696552
- changed the ommysql output plugin so that the (lengthy) connection
  initialization now takes place in message processing. This works much
  better with the new queued action mode (fast startup)
- fixed a bug that caused a potential hang in file and fwd output module
  varmojfekoj provided the patch - many thanks!
- bugfixed stream class offset handling on 32bit platforms
---------------------------------------------------------------------------
Version 3.10.3 (rgerhards), 2008-01-28
- fixed a bug with standard template definitions (not a big deal) - thanks
  to varmojfekoj for spotting it
- run-time instrumentation added
- implemented disk-assisted queue mode, which enables on-demand disk
  spooling if the queue's in-memory queue is exhausted
- implemented a dynamic worker thread pool for processing incoming
  messages; workers are started and shut down as need arises
- implemented a run-time instrumentation debug package
- implemented the $MainMsgQueueSaveOnShutdown config directive
- implemented the $MainMsgQueueWorkerThreadMinimumMessages config directive
- implemented the $MainMsgQueueTimeoutWorkerThreadShutdown config directive
---------------------------------------------------------------------------
Version 3.10.2 (rgerhards), 2008-01-14
- added the ability to keep stop rsyslogd without the need to drain
  the main message queue. In disk queue mode, rsyslog continues to
  run from the point where it stopped. In case of a system failure, it
  continues to process messages from the last checkpoint.
- fixed a bug that caused a segfault on startup when no $WorkDir directive
  was specified in rsyslog.conf
- provided more fine-grain control over shutdown timeouts and added a
  way to specify the enqueue timeout when the main message queue is full
- implemented $MainMsgQueueCheckpointInterval config directive
- implemented $MainMsgQueueTimeoutActionCompletion config directive
- implemented $MainMsgQueueTimeoutEnqueue config directive
- implemented $MainMsgQueueTimeoutShutdown config directive
---------------------------------------------------------------------------
Version 3.10.1 (rgerhards), 2008-01-10
- implemented the "disk" queue mode. However, it currently is of very
  limited use, because it does not support persistence over rsyslogd
  runs. So when rsyslogd is stopped, the queue is drained just as with
  the in-memory queue modes. Persistent queues will be a feature of
  the next release.
- performance-optimized string class, should bring an overall improvement
- fixed a memory leak in imudp -- thanks to varmojfekoj for the patch
- fixed a race condition that could lead to a rsyslogd hang when during
  HUP or termination
- done some doc updates
- added $WorkDirectory config directive
- added $MainMsgQueueFileName config directive
- added $MainMsgQueueMaxFileSize config directive
---------------------------------------------------------------------------
Version 3.10.0 (rgerhards), 2008-01-07
- implemented input module interface and initial input modules
- enhanced threading for input modules (each on its own thread now)
- ability to bind UDP listeners to specific local interfaces/ports and
  ability to run multiple of them concurrently
- added ability to specify listen IP address for UDP syslog server
- license changed to GPLv3
- mark messages are now provided by loadble module immark
- rklogd is no longer provided. Its functionality has now been taken over
  by imklog, a loadable input module. This offers a much better integration
  into rsyslogd and makes sure that the kernel logger process is brought
  up and down at the appropriate times
- enhanced $IncludeConfig directive to support wildcard characters
  (thanks to Michael Biebl)
- all inputs are now implemented as loadable plugins
- enhanced threading model: each input module now runs on its own thread
- enhanced message queue which now supports different queueing methods
  (among others, this can be used for performance fine-tuning)
- added a large number of new configuration directives for the new
  input modules
- enhanced multi-threading utilizing a worker thread pool for the
  main message queue
- compilation without pthreads is no longer supported
- much cleaner code due to new objects and removal of single-threading
  mode
---------------------------------------------------------------------------
Version 2.0.8 V2-STABLE (rgerhards), 2008-??-??
- bugfix: ompgsql did not detect problems in sql command execution
  this could cause loss of messages. The handling was correct if the
  connection broke, but not if there was a problem with statement
  execution. The most probable case for such a case would be invalid
  sql inside the template, and this is now much easier to diagnose.
- doc bugfix: default for $DirCreateMode incorrectly stated
---------------------------------------------------------------------------
Version 2.0.7 V2-STABLE (rgerhards), 2008-04-14
- bugfix: the default for $DirCreateMode was 0644, and as such wrong.
  It has now been changed to 0700. For some background, please see
  http://lists.adiscon.net/pipermail/rsyslog/2009-April/001986.html
- bugfix: "$CreateDirs off" also disabled file creation
  Thanks to William Tisater for analyzing this bug and providing a patch.
  The actual code change is heavily based on William's patch.
- bugfix: memory leak in ompgsql
  Thanks to Ken for providing the patch
- bugfix: potential memory leak in msg.c
  This one did not surface yet and the issue was actually found due to
  a problem in v4 - but better fix it here, too
---------------------------------------------------------------------------
Version 2.0.6 V2-STABLE (rgerhards), 2008-08-07
- bugfix: memory leaks in rsyslogd, primarily in singlethread mode
  Thanks to Frederico Nunez for providing the fix
- bugfix: copy&paste error lead to dangling if - this caused a very minor
  issue with re-formatting a RFC3164 date when the message was invalidly
  formatted and had a colon immediately after the date. This was in the
  code for some years (even v1 had it) and I think it never had any
  effect at all in practice. Though, it should be fixed - but definitely
  nothing to worry about.
---------------------------------------------------------------------------
Version 2.0.6 V2-STABLE (rgerhards), 2008-08-07
- bugfix: IPv6 addresses could not be specified in forwarding actions
  New syntax @[addr]:port introduced to enable that. Root problem was IPv6
  addresses contain colons. (backport from 3.21.3)
---------------------------------------------------------------------------
Version 2.0.5 STABLE (rgerhards), 2008-05-15
- bugfix: regular expressions inside property replacer did not work
  properly
- adapted to liblogging 0.7.1+
---------------------------------------------------------------------------
Version 2.0.4 STABLE (rgerhards), 2008-03-27
- bugfix: internally generated messages had "FROMHOST" property not set
- bugfix: continue parsing if tag is oversize (discard oversize part) - thanks
  to mclaughlin77@gmail.com for the patch
- added $HHOUR and $QHOUR system properties - can be used for half- and
  quarter-hour logfile rotation
---------------------------------------------------------------------------
Version 2.0.3 STABLE (rgerhards), 2008-03-12
- bugfix: setting for $EscapeCopntrolCharactersOnReceive was not 
  properly initialized
- bugfix: resolved potential segfault condition on HUP (extremely
  unlikely to happen in practice), for details see tracker:
  http://bugzilla.adiscon.com/show_bug.cgi?id=38
- improved the man pages a bit - thanks to Michael Biebl for the patch
- bugfix: not properly initialized data could cause several segfaults if
  there were errors in the config file - thanks to varmojfekoj for the patch
---------------------------------------------------------------------------
Version 2.0.2 STABLE (rgerhards), 2008-02-12
- fixed a bug that could cause invalid string handling via strerror_r
  varmojfekoj provided the patch - many thanks!
- added x-info field to rsyslogd startup/shutdown message. Hopefully
  points users to right location for further info (many don't even know
  they run rsyslog ;))
- bugfix: suspended actions were not always properly resumed
  varmojfekoj provided the patch - many thanks!
- bugfix: errno could be changed during mark processing, leading to
  invalid error messages when processing inputs. Thank to varmojfekoj for
  pointing out this problem.
- bugfix: trailing ":" of tag was lost while parsing legacy syslog messages
  without timestamp - thanks to Anders Blomdell for providing a patch!
- bugfix (doc): misspelled config directive, invalid signal info
- applied some doc fixes from Michel Biebl and cleaned up some no longer
  needed files suggested by him
- cleaned up stringbuf.c to fix an annoyance reported by Anders Blomdell
- fixed bug that caused invalid treatment of tabs (HT) in rsyslog.conf
---------------------------------------------------------------------------
Version 2.0.1 STABLE (rgerhards), 2008-01-24
- fixed a bug in integer conversion - but this function was never called,
  so it is not really a useful bug fix ;)
- fixed a bug with standard template definitions (not a big deal) - thanks
  to varmojfekoj for spotting it
- fixed a bug that caused a potential hang in file and fwd output module
  varmojfekoj provided the patch - many thanks!
---------------------------------------------------------------------------
Version 2.0.0 STABLE (rgerhards), 2008-01-02
- re-release of 1.21.2 as STABLE with no modifications except some
  doc updates
---------------------------------------------------------------------------
Version 1.21.2 (rgerhards), 2007-12-28
- created a gss-api output module. This keeps GSS-API code and
  TCP/UDP code separated. It is also important for forward-
  compatibility with v3. Please note that this change breaks compatibility
  with config files created for 1.21.0 and 1.21.1 - this was considered
  acceptable.
- fixed an error in forwarding retry code (could lead to message corruption
  but surfaced very seldom)
- increased portability for older platforms (AI_NUMERICSERV moved)
- removed socket leak in omfwd.c
- cross-platform patch for GSS-API compile problem on some platforms
  thanks to darix for the patch!
---------------------------------------------------------------------------
Version 1.21.1 (rgerhards), 2007-12-23
- small doc fix for $IncludeConfig
- fixed a bug in llDestroy()
- bugfix: fixing memory leak when message queue is full and during
  parsing. Thanks to varmojfekoj for the patch.
- bugfix: when compiled without network support, unix sockets were
  not properply closed
- bugfix: memory leak in cfsysline.c/doGetWord() fixed
---------------------------------------------------------------------------
Version 1.21.0 (rgerhards), 2007-12-19
- GSS-API support for syslog/TCP connections was added. Thanks to
  varmojfekoj for providing the patch with this functionality
- code cleanup
- enhanced $IncludeConfig directive to support wildcard filenames
- changed some multithreading synchronization
---------------------------------------------------------------------------
Version 1.20.1 (rgerhards), 2007-12-12
- corrected a debug setting that survived release. Caused TCP connections
  to be retried unnecessarily often.
- When a hostname ACL was provided and DNS resolution for that name failed,
  ACL processing was stopped at that point. Thanks to mildew for the patch.
  Fedora Bugzilla: http://bugzilla.redhat.com/show_bug.cgi?id=395911
- fixed a potential race condition, see link for details:
  http://rgerhards.blogspot.com/2007/12/rsyslog-race-condition.html
  Note that the probability of problems from this bug was very remote
- fixed a memory leak that happend when PostgreSQL date formats were
  used
---------------------------------------------------------------------------
Version 1.20.0 (rgerhards), 2007-12-07
- an output module for postgres databases has been added. Thanks to
  sur5r for contributing this code
- unloading dynamic modules has been cleaned up, we now have a
  real implementation and not just a dummy "good enough for the time
  being".
- enhanced platform independence - thanks to Bartosz Kuzma and Michael
  Biebl for their very useful contributions
- some general code cleanup (including warnings on 64 platforms, only)
---------------------------------------------------------------------------
Version 1.19.12 (rgerhards), 2007-12-03
- cleaned up the build system (thanks to Michael Biebl for the patch)
- fixed a bug where ommysql was still not compiled with -pthread option
---------------------------------------------------------------------------
Version 1.19.11 (rgerhards), 2007-11-29
- applied -pthread option to build when building for multi-threading mode
  hopefully solves an issue with segfaulting
---------------------------------------------------------------------------
Version 1.19.10 (rgerhards), 2007-10-19
- introdcued the new ":modulename:" syntax for calling module actions
  in selector lines; modified ommysql to support it. This is primarily
  an aid for further modules and a prequisite to actually allow third
  party modules to be created.
- minor fix in slackware startup script, "-r 0" is now "-r0"
- updated rsyslogd doc set man page; now in html format
- undid creation of a separate thread for the main loop -- this did not
  turn out to be needed or useful, so reduce complexity once again.
- added doc fixes provided by Michael Biebl - thanks
---------------------------------------------------------------------------
Version 1.19.9 (rgerhards), 2007-10-12
- now packaging system which again contains all components in a single
  tarball
- modularized main() a bit more, resulting in less complex code
- experimentally added an additional thread - will see if that affects
  the segfault bug we experience on some platforms. Note that this change
  is scheduled to be removed again later.
---------------------------------------------------------------------------
Version 1.19.8 (rgerhards), 2007-09-27
- improved repeated message processing
- applied patch provided by varmojfekoj to support building ommysql
  in its own way (now also resides in a plugin subdirectory);
  ommysql is now a separate package
- fixed a bug in cvthname() that lead to message loss if part
  of the source hostname would have been dropped
- created some support for distributing ommysql together with the
  main rsyslog package. I need to re-think it in the future, but
  for the time being the current mode is best. I now simply include
  one additional tarball for ommysql inside the main distribution.
  I look forward to user feedback on how this should be done best. In the
  long term, a separate project should be spawend for ommysql, but I'd
  like to do that only after the plugin interface is fully stable (what
  it is not yet).
---------------------------------------------------------------------------
Version 1.19.7 (rgerhards), 2007-09-25
- added code to handle situations where senders send us messages ending with
  a NUL character. It is now simply removed. This also caused trailing LF
  reduction to fail, when it was followed by such a NUL. This is now also
  handled.
- replaced some non-thread-safe function calls by their thread-safe
  counterparts
- fixed a minor memory leak that occured when the %APPNAME% property was
  used (I think nobody used that in practice)
- fixed a bug that caused signal handlers in cvthname() not to be restored when
  a malicious pointer record was detected and processing of the message been
  stopped for that reason (this should be really rare and can not be related
  to the segfault bug we are hunting).
- fixed a bug in cvthname that lead to passing a wrong parameter - in
  practice, this had no impact.
- general code cleanup (e.g. compiler warnings, comments)
---------------------------------------------------------------------------
Version 1.19.6 (rgerhards), 2007-09-11
- applied patch by varmojfekoj to change signal handling to the new
  sigaction API set (replacing the depreciated signal() calls and its
  friends.
- fixed a bug that in --enable-debug mode caused an assertion when the
  discard action was used
- cleaned up compiler warnings
- applied patch by varmojfekoj to FIX a bug that could cause 
  segfaults if empty properties were processed using modifying
  options (e.g. space-cc, drop-cc)
- fixed man bug: rsyslogd supports -l option
---------------------------------------------------------------------------
Version 1.19.5 (rgerhards), 2007-09-07
- changed part of the CStr interface so that better error tracking
  is provided and the calling sequence is more intuitive (there were
  invalid calls based on a too-weired interface)
- (hopefully) fixed some remaining bugs rooted in wrong use of 
  the CStr class. These could lead to program abort.
- applied patch by varmojfekoj two fix two potential segfault situations
- added $ModDir config directive
- modified $ModLoad so that an absolute path may be specified as
  module name (e.g. /rsyslog/ommysql.so)
---------------------------------------------------------------------------
Version 1.19.4 (rgerhards/varmojfekoj), 2007-09-04
- fixed a number of small memory leaks - thanks varmojfekoj for patching
- fixed an issue with CString class that could lead to rsyslog abort
  in tplToString() - thanks varmojfekoj for patching
- added a man-version of the config file documenation - thanks to Michel
  Samia for providing the man file
- fixed bug: a template like this causes an infinite loop:
  $template opts,"%programname:::a,b%"
  thanks varmojfekoj for the patch
- fixed bug: case changing options crash freeing the string pointer
  because they modify it: $template opts2,"%programname::1:lowercase%"
  thanks varmojfekoj for the patch
---------------------------------------------------------------------------
Version 1.19.3 (mmeckelein/varmojfekoj), 2007-08-31
- small mem leak fixed (after calling parseSelectorAct) - Thx varmojkekoj
- documentation section "Regular File" und "Blocks" updated
- solved an issue with dynamic file generation - Once again many thanks
  to varmojfekoj
- the negative selector for program name filter (Blocks) does not work as
  expected - Thanks varmojfekoj for patching
- added forwarding information to sysklogd (requires special template)
  to config doc
---------------------------------------------------------------------------
Version 1.19.2 (mmeckelein/varmojfekoj), 2007-08-28
- a specifically formed message caused a segfault - Many thanks varmojfekoj
  for providing a patch
- a typo and a weird condition are fixed in msg.c - Thanks again
  varmojfekoj 
- on file creation the file was always owned by root:root. This is fixed
  now - Thanks ypsa for solving this issue
---------------------------------------------------------------------------
Version 1.19.1 (mmeckelein), 2007-08-22
- a bug that caused a high load when a TCP/UDP connection was closed is 
  fixed now - Thanks mildew for solving this issue
- fixed a bug which caused a segfault on reinit - Thx varmojfekoj for the
  patch
- changed the hardcoded module path "/lib/rsyslog" to $(pkglibdir) in order
  to avoid trouble e.g. on 64 bit platforms (/lib64) - many thanks Peter
  Vrabec and darix, both provided a patch for solving this issue
- enhanced the unloading of modules - thanks again varmojfekoj
- applied a patch from varmojfekoj which fixes various little things in
  MySQL output module
---------------------------------------------------------------------------
Version 1.19.0 (varmojfekoj/rgerhards), 2007-08-16
- integrated patch from varmojfekoj to make the mysql module a loadable one
  many thanks for the patch, MUCH appreciated
---------------------------------------------------------------------------
Version 1.18.2 (rgerhards), 2007-08-13
- fixed a bug in outchannel code that caused templates to be incorrectly
  parsed
- fixed a bug in ommysql that caused a wrong ";template" missing message
- added some code for unloading modules; not yet fully complete (and we do
  not yet have loadable modules, so this is no problem)
- removed debian subdirectory by request of a debian packager (this is a special
  subdir for debian and there is also no point in maintaining it when there
  is a debian package available - so I gladly did this) in some cases
- improved overall doc quality (some pages were quite old) and linked to
  more of the online resources.
- improved /contrib/delete_mysql script by adding a host option and some
  other minor modifications
---------------------------------------------------------------------------
Version 1.18.1 (rgerhards), 2007-08-08
- applied a patch from varmojfekoj which solved a potential segfault
  of rsyslogd on HUP
- applied patch from Michel Samia to fix compilation when the pthreads
  feature is disabled
- some code cleanup (moved action object to its own file set)
- add config directive $MainMsgQueueSize, which now allows to configure the
  queue size dynamically
- all compile-time settings are now shown in rsyslogd -v, not just the
  active ones
- enhanced performance a little bit more
- added config file directive $ActionResumeInterval
- fixed a bug that prevented compilation under debian sid
- added a contrib directory for user-contributed useful things
---------------------------------------------------------------------------
Version 1.18.0 (rgerhards), 2007-08-03
- rsyslog now supports fallback actions when an action did not work. This
  is a great feature e.g. for backup database servers or backup syslog
  servers
- modified rklogd to only change the console log level if -c is specified
- added feature to use multiple actions inside a single selector
- implemented $ActionExecOnlyWhenPreviousIsSuspended config directive
- error messages during startup are now spit out to the configured log
  destinations
---------------------------------------------------------------------------
Version 1.17.6 (rgerhards), 2007-08-01
- continued to work on output module modularization - basic stage of
  this work is now FINISHED
- fixed bug in OMSRcreate() - always returned SR_RET_OK
- fixed a bug that caused ommysql to always complain about missing
  templates
- fixed a mem leak in OMSRdestruct - freeing the object itself was
  forgotten - thanks to varmojfekoj for the patch
- fixed a memory leak in syslogd/init() that happend when the config
  file could not be read - thanks to varmojfekoj for the patch
- fixed insufficient memory allocation in addAction() and its helpers.
  The initial fix and idea was developed by mildew, I fine-tuned
  it a bit. Thanks a lot for the fix, I'd probably had pulled out my
  hair to find the bug...
- added output of config file line number when a parsing error occured
- fixed bug in objomsr.c that caused program to abort in debug mode with
  an invalid assertion (in some cases)
- fixed a typo that caused the default template for MySQL to be wrong.
  thanks to mildew for catching this.
- added configuration file command $DebugPrintModuleList and
  $DebugPrintCfSysLineHandlerList
- fixed an invalid value for the MARK timer - unfortunately, there was
  a testing aid left in place. This resulted in quite frequent MARK messages
- added $IncludeConfig config directive
- applied a patch from mildew to prevent rsyslogd from freezing under heavy
  load. This could happen when the queue was full. Now, we drop messages
  but rsyslogd remains active.
---------------------------------------------------------------------------
Version 1.17.5 (rgerhards), 2007-07-30
- continued to work on output module modularization
- fixed a missing file bug - thanks to Andrea Montanari for reporting
  this problem
- fixed a problem with shutting down the worker thread and freeing the
  selector_t list - this caused messages to be lost, because the
  message queue was not properly drained before the selectors got
  destroyed.
---------------------------------------------------------------------------
Version 1.17.4 (rgerhards), 2007-07-27
- continued to work on output module modularization
- fixed a situation where rsyslogd could create zombie processes
  thanks to mildew for the patch
- applied patch from Michel Samia to fix compilation when NOT
  compiled for pthreads
---------------------------------------------------------------------------
Version 1.17.3 (rgerhards), 2007-07-25
- continued working on output module modularization
- fixed a bug that caused rsyslogd to segfault on exit (and
  probably also on HUP), when there was an unsent message in a selector
  that required forwarding and the dns lookup failed for that selector
  (yes, it was pretty unlikely to happen;))
  thanks to varmojfekoj <varmojfekoj@gmail.com> for the patch
- fixed a memory leak in config file parsing and die()
  thanks to varmojfekoj <varmojfekoj@gmail.com> for the patch
- rsyslogd now checks on startup if it is capable to performa any work
  at all. If it cant, it complains and terminates
  thanks to Michel Samia for providing the patch!
- fixed a small memory leak when HUPing syslogd. The allowed sender
  list now gets freed. thanks to mildew for the patch.
- changed the way error messages in early startup are logged. They
  now do no longer use the syslogd code directly but are rather
  send to stderr.
---------------------------------------------------------------------------
Version 1.17.2 (rgerhards), 2007-07-23
- made the port part of the -r option optional. Needed for backward
  compatibility with sysklogd
- replaced system() calls with something more reasonable. Please note that
  this might break compatibility with some existing configuration files.
  We accept this in favour of the gained security.
- removed a memory leak that could occur if timegenerated was used in
  RFC 3164 format in templates
- did some preparation in msg.c for advanced multithreading - placed the
  hooks, but not yet any active code
- worked further on modularization
- added $ModLoad MySQL (dummy) config directive
- added DropTrailingLFOnReception config directive
---------------------------------------------------------------------------
Version 1.17.1 (rgerhards), 2007-07-20
- fixed a bug that caused make install to install rsyslogd and rklogd under
  the wrong names
- fixed bug that caused $AllowedSenders to handle IPv6 scopes incorrectly;
  also fixed but that could grabble $AllowedSender wildcards. Thanks to
  mildew@gmail.com for the patch
- minor code cleanup - thanks to Peter Vrabec for the patch
- fixed minimal memory leak on HUP (caused by templates)
  thanks to varmojfekoj <varmojfekoj@gmail.com> for the patch
- fixed another memory leak on HUPing and on exiting rsyslogd
  again thanks to varmojfekoj <varmojfekoj@gmail.com> for the patch
- code cleanup (removed compiler warnings)
- fixed portability bug in configure.ac - thanks to Bartosz Kuźma for patch
- moved msg object into its own file set
- added the capability to continue trying to write log files when the
  file system is full. Functionality based on patch by Martin Schulze
  to sysklogd package.
---------------------------------------------------------------------------
Version 1.17.0 (RGer), 2007-07-17
- added $RepeatedLineReduction config parameter
- added $EscapeControlCharactersOnReceive config parameter
- added $ControlCharacterEscapePrefix config parameter
- added $DirCreateMode config parameter
- added $CreateDirs config parameter
- added $DebugPrintTemplateList config parameter
- added $ResetConfigVariables config parameter
- added $FileOwner config parameter
- added $FileGroup config parameter
- added $DirOwner config parameter
- added $DirGroup config parameter
- added $FailOnChownFailure config parameter
- added regular expression support to the filter engine
  thanks to Michel Samia for providing the patch!
- enhanced $AllowedSender functionality. Credits to mildew@gmail.com for
  the patch doing that
  - added IPv6 support
  - allowed DNS hostnames
  - allowed DNS wildcard names
- added new option $DropMsgsWithMaliciousDnsPTRRecords
- added autoconf so that rfc3195d, rsyslogd and klogd are stored to /sbin
- added capability to auto-create directories with dynaFiles
---------------------------------------------------------------------------
Version 1.16.0 (RGer/Peter Vrabec), 2007-07-13 - The Friday, 13th Release ;)
- build system switched to autotools
- removed SYSV preprocessor macro use, replaced with autotools equivalents
- fixed a bug that caused rsyslogd to segfault when TCP listening was
  disabled and it terminated
- added new properties "syslogfacility-text" and "syslogseverity-text"
  thanks to varmojfekoj <varmojfekoj@gmail.com> for the patch
- added the -x option to disable hostname dns reslution
  thanks to varmojfekoj <varmojfekoj@gmail.com> for the patch
- begun to better modularize syslogd.c - this is an ongoing project; moved
  type definitions to a separate file
- removed some now-unused fields from struct filed
- move file size limit fields in struct field to the "right spot" (the file
  writing part of the union - f_un.f_file)
- subdirectories linux and solaris are no longer part of the distribution
  package. This is not because we cease support for them, but there are no
  longer any files in them after the move to autotools
---------------------------------------------------------------------------
Version 1.15.1 (RGer), 2007-07-10
- fixed a bug that caused a dynaFile selector to stall when there was
  an open error with one file 
- improved template processing for dynaFiles; templates are now only
  looked up during initialization - speeds up processing
- optimized memory layout in struct filed when compiled with MySQL
  support
- fixed a bug that caused compilation without SYSLOG_INET to fail
- re-enabled the "last message repeated n times" feature. This
  feature was not taken care of while rsyslogd evolved from sysklogd
  and it was more or less defunct. Now it is fully functional again.
- added system properties: $NOW, $YEAR, $MONTH, $DAY, $HOUR, $MINUTE
- fixed a bug in iovAsString() that caused a memory leak under stress
  conditions (most probably memory shortage). This was unlikely to
  ever happen, but it doesn't hurt doing it right
- cosmetic: defined type "uchar", change all unsigned chars to uchar
---------------------------------------------------------------------------
Version 1.15.0 (RGer), 2007-07-05
- added ability to dynamically generate file names based on templates
  and thus properties. This was a much-requested feature. It makes
  life easy when it e.g. comes to splitting files based on the sender
  address.
- added $umask and $FileCreateMode config file directives
- applied a patch from Bartosz Kuzma to compile cleanly under NetBSD
- checks for extra (unexpected) characters in system config file lines
  have been added
- added IPv6 documentation - was accidently missing from CVS
- begun to change char to unsigned char
---------------------------------------------------------------------------
Version 1.14.2 (RGer), 2007-07-03
** this release fixes all known nits with IPv6 **
- restored capability to do /etc/service lookup for "syslog"
  service when -r 0 was given
- documented IPv6 handling of syslog messages
- integrate patch from Bartosz Kuźma to make rsyslog compile under
  Solaris again (the patch replaced a strndup() call, which is not
  available under Solaris
- improved debug logging when waiting on select
- updated rsyslogd man page with new options (-46A)
---------------------------------------------------------------------------
Version 1.14.1 (RGer/Peter Vrabec), 2007-06-29
- added Peter Vrabec's patch for IPv6 TCP
- prefixed all messages send to stderr in rsyslogd with "rsyslogd: "
---------------------------------------------------------------------------
Version 1.14.0 (RGer/Peter Vrabec), 2007-06-28
- Peter Vrabec provided IPv6 for rsyslog, so we are now IPv6 enabled
  IPv6 Support is currently for UDP only, TCP is to come soon.
  AllowedSender configuration does not yet work for IPv6.
- fixed code in iovCreate() that broke C's strict aliasing rules 
- fixed some char/unsigned char differences that forced the compiler
  to spit out warning messages
- updated the Red Hat init script to fix a known issue (thanks to
  Peter Vrabec)
---------------------------------------------------------------------------
Version 1.13.5 (RGer), 2007-06-22
- made the TCP session limit configurable via command line switch
  now -t <port>,<max sessions>
- added man page for rklogd(8) (basically a copy from klogd, but now
  there is one...)
- fixed a bug that caused internal messages (e.g. rsyslogd startup) to
  appear without a tag.
- removed a minor memory leak that occurred when TAG processing requalified
  a HOSTNAME to be a TAG (and a TAG already was set).
- removed potential small memory leaks in MsgSet***() functions. There
  would be a leak if a property was re-set, something that happened
  extremely seldom.
---------------------------------------------------------------------------
Version 1.13.4 (RGer), 2007-06-18
- added a new property "PRI-text", which holds the PRI field in
  textual form (e.g. "syslog.info")
- added alias "syslogseverity" for "syslogpriority", which is a
  misleading property name that needs to stay for historical
  reasons (and backward-compatility)
- added doc on how to record PRI value in log file
- enhanced signal handling in klogd, including removal of an unsafe
  call to the logging system during signal handling
---------------------------------------------------------------------------
Version 1.13.3 (RGer), 2007-06-15
- create a version of syslog.c from scratch. This is now
  - highly optimized for rsyslog
  - removes an incompatible license problem as the original
    version had a BSD license with advertising clause
  - fixed in the regard that rklogd will continue to work when
    rsysogd has been restarted (the original version, as well
    as sysklogd, will remain silent then)
  - solved an issue with an extra NUL char at message end that the
    original version had
- applied some changes to klogd to care for the new interface
- fixed a bug in syslogd.c which prevented compiling under debian
---------------------------------------------------------------------------
Version 1.13.2 (RGer), 2007-06-13
- lib order in makefile patched to facilitate static linking - thanks
  to Bennett Todd for providing the patch
- Integrated a patch from Peter Vrabec (pvrabec@redheat.com):
  - added klogd under the name of rklogd (remove dependency on
    original sysklogd package
  - createDB.sql now in UTF
  - added additional config files for use on Red Hat
---------------------------------------------------------------------------
Version 1.13.1 (RGer), 2007-02-05
- changed the listen backlog limit to a more reasonable value based on
  the maximum number of TCP connections configurd (10% + 5) - thanks to Guy
  Standen for the hint (actually, the limit was 5 and that was a 
  left-over from early testing).
- fixed a bug in makefile which caused DB-support to be disabled when
  NETZIP support was enabled
- added the -e option to allow transmission of every message to remote
  hosts (effectively turns off duplicate message suppression)
- (somewhat) improved memory consumption when compiled with MySQL support
- looks like we fixed an incompatibility with MySQL 5.x and above software
  At least in one case, the remote server name was destroyed, leading to 
  a connection failure. The new, improved code does not have this issue and
  so we see this as solved (the new code is generally somewhat better, so
  there is a good chance we fixed this incompatibility).
---------------------------------------------------------------------------
Version 1.13.0 (RGer), 2006-12-19
- added '$' as ToPos proptery replacer specifier - means "up to the
  end of the string"
- property replacer option "escape-cc", "drop-cc" and "space-cc"  added
- changed the handling of \0 characters inside syslog messages. We now
  consistently escape them to "#000". This is somewhat recommended in
  the draft-ietf-syslog-protocol-19 draft. While the real recomendation
  is to not escape any characters at all, we can not do this without
  considerable modification of the code. So we escape it to "#000", which
  is consistent with a sample found in the Internet-draft.
- removed message glue logic (see printchopped() comment for details)
  Also caused removal of parts table and thus some improvements in
  memory usage.
- changed the default MAXLINE to 2048 to take care of recent syslog
  standardization efforts (can easily be changed in syslogd.c)
- added support for byte-counted TCP syslog messages (much like
  syslog-transport-tls-05 Internet Draft). This was necessary to
  support compression over TCP.
- added support for receiving compressed syslog messages
- added support for sending compressed syslog messages
- fixed a bug where the last message in a syslog/tcp stream was
  lost if it was not properly terminated by a LF character
---------------------------------------------------------------------------
Version 1.12.3 (RGer), 2006-10-04
- implemented some changes to support Solaris (but support is not
  yet complete)
- commented out (via #if 0) some methods that are currently not being use
  but should be kept for further us
- added (interim) -u 1 option to turn off hostname and tag parsing
- done some modifications to better support Fedora
- made the field delimiter inside property replace configurable via
  template
- fixed a bug in property replacer: if fields were used, the delimitor
  became part of the field. Up until now, this was barely noticable as 
  the delimiter as TAB only and thus invisible to a human. With other
  delimiters available now, it quickly showed up. This bug fix might cause
  some grief to existing installations if they used the extra TAB for
  whatever reasons - sorry folks... Anyhow, a solution is easy: just add
  a TAB character contstant into your template. Thus, there has no attempt
  been made to do this in a backwards-compatible way.
---------------------------------------------------------------------------
Version 1.12.2 (RGer), 2006-02-15
- fixed a bug in the RFC 3339 date formatter. An extra space was added
  after the actual timestamp
- added support for providing high-precision RFC3339 timestamps for
  (rsyslogd-)internally-generated messages
- very (!) experimental support for syslog-protocol internet draft
  added (the draft is experimental, the code is solid ;))
- added support for field-extracting in the property replacer
- enhanced the legacy-syslog parser so that it can interpret messages
  that do not contain a TIMESTAMP
- fixed a bug that caused the default socket (usually /dev/log) to be
  opened even when -o command line option was given
- fixed a bug in the Debian sample startup script - it caused rsyslogd
  to listen to remote requests, which it shouldn't by default
---------------------------------------------------------------------------
Version 1.12.1 (RGer), 2005-11-23
- made multithreading work with BSD. Some signal-handling needed to be
  restructured. Also, there might be a slight delay of up to 10 seconds
  when huping and terminating rsyslogd under BSD
- fixed a bug where a NULL-pointer was passed to printf() in logmsg().
- fixed a bug during "make install" where rc3195d was not installed
  Thanks to Bennett Todd for spotting this.
- fixed a bug where rsyslogd dumped core when no TAG was found in the
  received message
- enhanced message parser so that it can deal with missing hostnames
  in many cases (may not be totally fail-safe)
- fixed a bug where internally-generated messages did not have the correct
  TAG
---------------------------------------------------------------------------
Version 1.12.0 (RGer), 2005-10-26
- moved to a multi-threaded design. single-threading is still optionally
  available. Multi-threading is experimental!
- fixed a potential race condition. In the original code, marking was done
  by an alarm handler, which could lead to all sorts of bad things. This
  has been changed now. See comments in syslogd.c/domark() for details.
- improved debug output for property-based filters
- not a code change, but: I have checked all exit()s to make sure that
  none occurs once rsyslogd has started up. Even in unusual conditions
  (like low-memory conditions) rsyslogd somehow remains active. Of course,
  it might loose a message or two, but at least it does not abort and it
  can also recover when the condition no longer persists.
- fixed a bug that could cause loss of the last message received
  immediately before rsyslogd was terminated.
- added comments on thread-safety of global variables in syslogd.c
- fixed a small bug: spurios printf() when TCP syslog was used
- fixed a bug that causes rsyslogd to dump core on termination when one
  of the selector lines did not receive a message during the run (very
  unlikely)
- fixed an one-too-low memory allocation in the TCP sender. Could result
  in rsyslogd dumping core.
- fixed a bug with regular expression support (thanks to Andres Riancho)
- a little bit of code restructuring (especially main(), which was
  horribly large)
---------------------------------------------------------------------------
Version 1.11.1 (RGer), 2005-10-19
- support for BSD-style program name and host blocks
- added a new property "programname" that can be used in templates
- added ability to specify listen port for rfc3195d
- fixed a bug that rendered the "startswith" comparison operation
  unusable.
- changed more functions to "static" storage class to help compiler
  optimize (should have been static in the first place...)
- fixed a potential memory leak in the string buffer class destructor.
  As the destructur was previously never called, the leak did not actually
  appear.
- some internal restructuring in anticipation/preparation of minimal
  multi-threading support
- rsyslogd still shares some code with the sysklogd project. Some patches
  for this shared code have been brought over from the sysklogd CVS.
---------------------------------------------------------------------------
Version 1.11.0 (RGer), 2005-10-12
- support for receiving messages via RFC 3195; added rfc3195d for that
  purpose
- added an additional guard to prevent rsyslogd from aborting when the
  2gb file size limit is hit. While a user can configure rsyslogd to
  handle such situations, it would abort if that was not done AND large
  file support was not enabled (ok, this is hopefully an unlikely scenario)
- fixed a bug that caused additional Unix domain sockets to be incorrectly
  processed - could lead to message loss in extreme cases
---------------------------------------------------------------------------
Version 1.10.2 (RGer), 2005-09-27
- added comparison operations in property-based filters:
  * isequal
  * startswith
- added ability to negate all property-based filter comparison operations
  by adding a !-sign right in front of the operation name
- added the ability to specify remote senders for UDP and TCP
  received messages. Allows to block all but well-known hosts
- changed the $-config line directives to be case-INsensitive
- new command line option -w added: "do not display warnings if messages
  from disallowed senders are received"
- fixed a bug that caused rsyslogd to dump core when the compare value
  was not quoted in property-based filters
- fixed a bug in the new CStr compare function which lead to invalid
  results (fortunately, this function was not yet used widely)
- added better support for "debugging" rsyslog.conf property filters
  (only if -d switch is given)
- changed some function definitions to static, which eventually enables
  some compiler optimizations
- fixed a bug in MySQL code; when a SQL error occured, rsyslogd could
  run in a tight loop. This was due to invalid sequence of error reporting
  and is now fixed.
---------------------------------------------------------------------------
Version 1.10.1 (RGer), 2005-09-23
- added the ability to execute a shell script as an action.
  Thanks to Bjoern Kalkbrenner for providing the code!
- fixed a bug in the MySQL code; due to the bug the automatic one-time
  retry after an error did not happen - this lead to error message in
  cases where none should be seen (e.g. after a MySQL restart)
- fixed a security issue with SQL-escaping in conjunction with
  non-(SQL-)standard MySQL features.
---------------------------------------------------------------------------
Version 1.10.0 (RGer), 2005-09-20
  REMINDER: 1.10 is the first unstable version if the 1.x series!
- added the capability to filter on any property in selector lines
  (not just facility and priority)
- changed stringbuf into a new counted string class
- added support for a "discard" action. If a selector line with
  discard (~ character) is found, no selector lines *after* that
  line will be processed.
- thanks to Andres Riancho, regular expression support has been
  added to the template engine
- added the FROMHOST property in the template processor, which could
  previously not be obtained. Thanks to Cristian Testa for pointing
  this out and even providing a fix.
- added display of compile-time options to -v output
- performance improvement for production build - made some checks
  to happen only during debug mode
- fixed a problem with compiling on SUSE and - while doing so - removed
  the socket call to set SO_BSDCOMPAT in cases where it is obsolete.
---------------------------------------------------------------------------
Version 1.0.4 (RGer), 2006-02-01
- a small but important fix: the tcp receiver had two forgotten printf's
  in it that caused a lot of unnecessary output to stdout. This was
  important enough to justify a new release
---------------------------------------------------------------------------
Version 1.0.3 (RGer), 2005-11-14
- added an additional guard to prevent rsyslogd from aborting when the
  2gb file size limit is hit. While a user can configure rsyslogd to
  handle such situations, it would abort if that was not done AND large
  file support was not enabled (ok, this is hopefully an unlikely scenario)
- fixed a bug that caused additional Unix domain sockets to be incorrectly
  processed - could lead to message loss in extreme cases
- applied some patches available from the sysklogd project to code
  shared from there
- fixed a bug that causes rsyslogd to dump core on termination when one
  of the selector lines did not receive a message during the run (very
  unlikely)
- fixed an one-too-low memory allocation in the TCP sender. Could result
  in rsyslogd dumping core.
- fixed a bug in the TCP sender that caused the retry logic to fail
  after an error or receiver overrun
- fixed a bug in init() that could lead to dumping core
- fixed a bug that could lead to dumping core when no HOSTNAME or no TAG
  was present in the syslog message
---------------------------------------------------------------------------
Version 1.0.2 (RGer), 2005-10-05
- fixed an issue with MySQL error reporting. When an error occured,
  the MySQL driver went into an endless loop (at least in most cases).
---------------------------------------------------------------------------
Version 1.0.1 (RGer), 2005-09-23
- fixed a security issue with SQL-escaping in conjunction with
  non-(SQL-)standard MySQL features.
---------------------------------------------------------------------------
Version 1.0.0 (RGer), 2005-09-12
- changed install doc to cover daily cron scripts - a trouble source
- added rc script for slackware (provided by Chris Elvidge - thanks!) 
- fixed a really minor bug in usage() - the -r option was still
  reported as without the port parameter
---------------------------------------------------------------------------
Version 0.9.8 (RGer), 2005-09-05
- made startup and shutdown message more consistent and included the
  pid, so that they can be easier correlated. Used syslog-protocol
  structured data format for this purpose.
- improved config info in startup message, now tells not only
  if it is listening remote on udp, but also for tcp. Also includes
  the port numbers. The previous startup message was misleading, because
  it did not say "remote reception" if rsyslogd was only listening via
  tcp (but not via udp).
- added a "how can you help" document to the doc set
---------------------------------------------------------------------------
Version 0.9.7 (RGer), 2005-08-15
- some of the previous doc files (like INSTALL) did not properly
  reflect the changes to the build process and the new doc. Fixed
  that.
- changed syslogd.c so that when compiled without database support,
  an error message is displayed when a database action is detected
  in the config file (previously this was used as an user rule ;))
- fixed a bug in the os-specific Makefiles which caused MySQL
  support to not be compiled, even if selected
---------------------------------------------------------------------------
Version 0.9.6 (RGer), 2005-08-09
- greatly enhanced documentation. Now available in html format in
  the "doc" folder and FreeBSD. Finally includes an install howto.
- improved MySQL error messages a little - they now show up as log
  messages, too (formerly only in debug mode)
- added the ability to specify the listen port for udp syslog.
  WARNING: This introduces an incompatibility. Formerly, udp
  syslog was enabled by the -r command line option. Now, it is
  "-r [port]", which is consistent with the tcp listener. However,
  just -r will now return an error message.
- added sample startup scripts for Debian and FreeBSD
- added support for easy feature selection in the makefile. Un-
  fortunately, this also means I needed to spilt the make file
  for different OS and distros. There are some really bad syntax
  differences between FreeBSD and Linux make.
---------------------------------------------------------------------------
Version 0.9.5 (RGer), 2005-08-01
- the "semicolon bug" was actually not (fully) solved in 0.9.4. One
  part of the bug was solved, but another still existed. This one
  is fixed now, too.
- the "semicolon bug" actually turned out to be a more generic bug.
  It appeared whenever an invalid template name was given. With some
  selector actions, rsyslogd dumped core, with other it "just" had
  a small ressource leak with others all worked well. These anomalies
  are now fixed. Note that they only appeared during system initaliziation
  once the system was running, nothing bad happened.
- improved error reporting for template errors on startup. They are now
  shown on the console and the start-up tty. Formerly, they were only
  visible in debug mode.
- support for multiple instances of rsyslogd on a single machine added
- added new option "-o" --> omit local unix domain socket. This option
  enables rsyslogd NOT to listen to the local socket. This is most
  helpful when multiple instances of rsyslogd (or rsyslogd and another
  syslogd) shall run on a single system.
- added new option "-i <pidfile>" which allows to specify the pidfile.
  This is needed when multiple instances of rsyslogd are to be run.
- the new project home page is now online at www.rsyslog.com
---------------------------------------------------------------------------
Version 0.9.4 (RGer), 2005-07-25
- finally added the TCP sender. It now supports non-blocking mode, no
  longer disabling message reception during connect. As it is now, it
  is usable in production. The code could be more sophisticated, but
  I've kept it short in anticipation of the move to liblogging, which
  will lead to the removal of the code just written ;)
- the "exiting on signal..." message still had the "syslogd" name in 
  it. Changed this to "rsyslogd", as we do not have a large user base
  yet, this should pose no problem.
- fixed "the semiconlon" bug. rsyslogd dumped core if a write-db action
  was specified but no semicolon was given after the password (an empty
  template was ok, but the semicolon needed to be present).
- changed a default for traditional output format. During testing, it
  was seen that the timestamp written to file in default format was
  the time of message reception, not the time specified in the TIMESTAMP
  field of the message itself. Traditionally, the message TIMESTAMP is
  used and this has been changed now.
---------------------------------------------------------------------------
Version 0.9.3 (RGer), 2005-07-19
- fixed a bug in the message parser. In June, the RFC 3164 timestamp
  was not correctly parsed (yes, only in June and some other months,
  see the code comment to learn why...)
- added the ability to specify the destination port when forwarding
  syslog messages (both for TCP and UDP)
- added an very experimental TCP sender (activated by
  @@machine:port in config). This is not yet for production use. If
  the receiver is not alive, rsyslogd will wait quite some time until
  the connection request times out, which most probably leads to
  loss of incoming messages.

---------------------------------------------------------------------------
Version 0.9.2 (RGer), around 2005-07-06
- I intended to change the maxsupported message size to 32k to
  support IHE - but given the memory inefficiency in the usual use
  cases, I have not done this. I have, however, included very
  specific instructions on how to do this in the source code. I have
  also done some testing with 32k messages, so you can change the
  max size without taking too much risk.
- added a syslog/tcp receiver; we now can receive messages via
  plain tcp, but we can still send only via UDP. The syslog/tcp
  receiver is the primary enhancement of this release.
- slightly changed some error messages that contained a spurios \n at
  the end of the line (which gives empty lines in your log...)

---------------------------------------------------------------------------
Version 0.9.1 (RGer)
- fixed code so that it compiles without errors under FreeBSD
- removed now unused function "allocate_log()" from syslogd.c
- changed the make file so that it contains more defines for
  different environments (in the long term, we need a better
  system for disabling/enabling features...)
- changed some printf's printing off_t types to %lld and
  explicit (long long) casts. I tried to figure out the exact type,
  but did not succeed in this. In the worst case, ultra-large peta-
  byte files will now display funny informational messages on rollover,
  something I think we can live with for the neersion 3.11.2 (rgerhards), 2008-02-??
---------------------------------------------------------------------------
Version 3.11.1 (rgerhards), 2008-02-12
- SNMP trap sender added thanks to Andre Lorbach (omsnmp)
- added input-plugin interface specification in form of a (copy) template
  input module
- applied documentation fix by Michael Biebl -- many thanks!
- bugfix: immark did not have MARK flags set...
- added x-info field to rsyslogd startup/shutdown message. Hopefully
  points users to right location for further info (many don't even know
  they run rsyslog ;))
- bugfix: trailing ":" of tag was lost while parsing legacy syslog messages
  without timestamp - thanks to Anders Blomdell for providing a patch!
- fixed a bug in stringbuf.c related to STRINGBUF_TRIM_ALLOCSIZE, which
  wasn't supposed to be used with rsyslog. Put a warning message up that
  tells this feature is not tested and probably not worth the effort.
  Thanks to Anders Blomdell fro bringing this to our attention
- somewhat improved performance of string buffers
- fixed bug that caused invalid treatment of tabs (HT) in rsyslog.conf
- bugfix: setting for $EscapeCopntrolCharactersOnReceive was not 
  properly initialized
- clarified usage of space-cc property replacer option
- improved abort diagnostic handler
- some initial effort for malloc/free runtime debugging support
- bugfix: using dynafile actions caused rsyslogd abort
- fixed minor man errors thanks to Michael Biebl
---------------------------------------------------------------------------
Version 3.11.0 (rgerhards), 2008-01-31
- implemented queued actions
- implemented simple rate limiting for actions
- implemented deliberate discarding of lower priority messages over higher
  priority ones when a queue runs out of space
- implemented disk quotas for disk queues
- implemented the $ActionResumeRetryCount config directive
- added $ActionQueueFilename config directive
- added $ActionQueueSize config directive
- added $ActionQueueHighWaterMark config directive
- added $ActionQueueLowWaterMark config directive
- added $ActionQueueDiscardMark config directive
- added $ActionQueueDiscardSeverity config directive
- added $ActionQueueCheckpointInterval config directive
- added $ActionQueueType config directive
- added $ActionQueueWorkerThreads config directive
- added $ActionQueueTimeoutshutdown config directive
- added $ActionQueueTimeoutActionCompletion config directive
- added $ActionQueueTimeoutenQueue config directive
- added $ActionQueueTimeoutworkerThreadShutdown config directive
- added $ActionQueueWorkerThreadMinimumMessages config directive
- added $ActionQueueMaxFileSize config directive
- added $ActionQueueSaveonShutdown config directive
- addded $ActionQueueDequeueSlowdown config directive
- addded $MainMsgQueueDequeueSlowdown config directive
- bugfix: added forgotten docs to package
- improved debugging support
- fixed a bug that caused $MainMsgQueueCheckpointInterval to work incorrectly
- when a long-running action needs to be cancelled on shutdown, the message
  that was processed by it is now preserved. This finishes support for
  guaranteed delivery of messages (if the output supports it, of course)
- fixed bug in output module interface, see
  http://sourceforge.net/tracker/index.php?func=detail&aid=1881008&group_id=123448&atid=696552
- changed the ommysql output plugin so that the (lengthy) connection
  initialization now takes place in message processing. This works much
  better with the new queued action mode (fast startup)
- fixed a bug that caused a potential hang in file and fwd output module
  varmojfekoj provided the patch - many thanks!
- bugfixed stream class offset handling on 32bit platforms
---------------------------------------------------------------------------
Version 3.10.3 (rgerhards), 2008-01-28
- fixed a bug with standard template definitions (not a big deal) - thanks
  to varmojfekoj for spotting it
- run-time instrumentation added
- implemented disk-assisted queue mode, which enables on-demand disk
  spooling if the queue's in-memory queue is exhausted
- implemented a dynamic worker thread pool for processing incoming
  messages; workers are started and shut down as need arises
- implemented a run-time instrumentation debug package
- implemented the $MainMsgQueueSaveOnShutdown config directive
- implemented the $MainMsgQueueWorkerThreadMinimumMessages config directive
- implemented the $MainMsgQueueTimeoutWorkerThreadShutdown config directive
---------------------------------------------------------------------------
Version 3.10.2 (rgerhards), 2008-01-14
- added the ability to keep stop rsyslogd without the need to drain
  the main message queue. In disk queue mode, rsyslog continues to
  run from the point where it stopped. In case of a system failure, it
  continues to process messages from the last checkpoint.
- fixed a bug that caused a segfault on startup when no $WorkDir directive
  was specified in rsyslog.conf
- provided more fine-grain control over shutdown timeouts and added a
  way to specify the enqueue timeout when the main message queue is full
- implemented $MainMsgQueueCheckpointInterval config directive
- implemented $MainMsgQueueTimeoutActionCompletion config directive
- implemented $MainMsgQueueTimeoutEnqueue config directive
- implemented $MainMsgQueueTimeoutShutdown config directive
---------------------------------------------------------------------------
Version 3.10.1 (rgerhards), 2008-01-10
- implemented the "disk" queue mode. However, it currently is of very
  limited use, because it does not support persistence over rsyslogd
  runs. So when rsyslogd is stopped, the queue is drained just as with
  the in-memory queue modes. Persistent queues will be a feature of
  the next release.
- performance-optimized string class, should bring an overall improvement
- fixed a memory leak in imudp -- thanks to varmojfekoj for the patch
- fixed a race condition that could lead to a rsyslogd hang when during
  HUP or termination
- done some doc updates
- added $WorkDirectory config directive
- added $MainMsgQueueFileName config directive
- added $MainMsgQueueMaxFileSize config directive
---------------------------------------------------------------------------
Version 3.10.0 (rgerhards), 2008-01-07
- implemented input module interface and initial input modules
- enhanced threading for input modules (each on its own thread now)
- ability to bind UDP listeners to specific local interfaces/ports and
  ability to run multiple of them concurrently
- added ability to specify listen IP address for UDP syslog server
- license changed to GPLv3
- mark messages are now provided by loadble module immark
- rklogd is no longer provided. Its functionality has now been taken over
  by imklog, a loadable input module. This offers a much better integration
  into rsyslogd and makes sure that the kernel logger process is brought
  up and down at the appropriate times
- enhanced $IncludeConfig directive to support wildcard characters
  (thanks to Michael Biebl)
- all inputs are now implemented as loadable plugins
- enhanced threading model: each input module now runs on its own thread
- enhanced message queue which now supports different queueing methods
  (among others, this can be used for performance fine-tuning)
- added a large number of new configuration directives for the new
  input modules
- enhanced multi-threading utilizing a worker thread pool for the
  main message queue
- compilation without pthreads is no longer supported
- much cleaner code due to new objects and removal of single-threading
  mode
---------------------------------------------------------------------------
Version 2.0.1 STABLE (rgerhards), 2008-01-24
- fixed a bug in integer conversion - but this function was never called,
  so it is not really a useful bug fix ;)
- fixed a bug with standard template definitions (not a big deal) - thanks
  to varmojfekoj for spotting it
- fixed a bug that caused a potential hang in file and fwd output module
  varmojfekoj provided the patch - many thanks!
---------------------------------------------------------------------------
Version 2.0.0 STABLE (rgerhards), 2008-01-02
- re-release of 1.21.2 as STABLE with no modifications except some
  doc updates
---------------------------------------------------------------------------
Version 1.21.2 (rgerhards), 2007-12-28
- created a gss-api output module. This keeps GSS-API code and
  TCP/UDP code separated. It is also important for forward-
  compatibility with v3. Please note that this change breaks compatibility
  with config files created for 1.21.0 and 1.21.1 - this was considered
  acceptable.
- fixed an error in forwarding retry code (could lead to message corruption
  but surfaced very seldom)
- increased portability for older platforms (AI_NUMERICSERV moved)
- removed socket leak in omfwd.c
- cross-platform patch for GSS-API compile problem on some platforms
  thanks to darix for the patch!
---------------------------------------------------------------------------
Version 1.21.1 (rgerhards), 2007-12-23
- small doc fix for $IncludeConfig
- fixed a bug in llDestroy()
- bugfix: fixing memory leak when message queue is full and during
  parsing. Thanks to varmojfekoj for the patch.
- bugfix: when compiled without network support, unix sockets were
  not properply closed
- bugfix: memory leak in cfsysline.c/doGetWord() fixed
---------------------------------------------------------------------------
Version 1.21.0 (rgerhards), 2007-12-19
- GSS-API support for syslog/TCP connections was added. Thanks to
  varmojfekoj for providing the patch with this functionality
- code cleanup
- enhanced $IncludeConfig directive to support wildcard filenames
- changed some multithreading synchronization
---------------------------------------------------------------------------
Version 1.20.1 (rgerhards), 2007-12-12
- corrected a debug setting that survived release. Caused TCP connections
  to be retried unnecessarily often.
- When a hostname ACL was provided and DNS resolution for that name failed,
  ACL processing was stopped at that point. Thanks to mildew for the patch.
  Fedora Bugzilla: http://bugzilla.redhat.com/show_bug.cgi?id=395911
- fixed a potential race condition, see link for details:
  http://rgerhards.blogspot.com/2007/12/rsyslog-race-condition.html
  Note that the probability of problems from this bug was very remote
- fixed a memory leak that happend when PostgreSQL date formats were
  used
---------------------------------------------------------------------------
Version 1.20.0 (rgerhards), 2007-12-07
- an output module for postgres databases has been added. Thanks to
  sur5r for contributing this code
- unloading dynamic modules has been cleaned up, we now have a
  real implementation and not just a dummy "good enough for the time
  being".
- enhanced platform independence - thanks to Bartosz Kuzma and Michael
  Biebl for their very useful contributions
- some general code cleanup (including warnings on 64 platforms, only)
---------------------------------------------------------------------------
Version 1.19.12 (rgerhards), 2007-12-03
- cleaned up the build system (thanks to Michael Biebl for the patch)
- fixed a bug where ommysql was still not compiled with -pthread option
---------------------------------------------------------------------------
Version 1.19.11 (rgerhards), 2007-11-29
- applied -pthread option to build when building for multi-threading mode
  hopefully solves an issue with segfaulting
---------------------------------------------------------------------------
Version 1.19.10 (rgerhards), 2007-10-19
- introdcued the new ":modulename:" syntax for calling module actions
  in selector lines; modified ommysql to support it. This is primarily
  an aid for further modules and a prequisite to actually allow third
  party modules to be created.
- minor fix in slackware startup script, "-r 0" is now "-r0"
- updated rsyslogd doc set man page; now in html format
- undid creation of a separate thread for the main loop -- this did not
  turn out to be needed or useful, so reduce complexity once again.
- added doc fixes provided by Michael Biebl - thanks
---------------------------------------------------------------------------
Version 1.19.9 (rgerhards), 2007-10-12
- now packaging system which again contains all components in a single
  tarball
- modularized main() a bit more, resulting in less complex code
- experimentally added an additional thread - will see if that affects
  the segfault bug we experience on some platforms. Note that this change
  is scheduled to be removed again later.
---------------------------------------------------------------------------
Version 1.19.8 (rgerhards), 2007-09-27
- improved repeated message processing
- applied patch provided by varmojfekoj to support building ommysql
  in its own way (now also resides in a plugin subdirectory);
  ommysql is now a separate package
- fixed a bug in cvthname() that lead to message loss if part
  of the source hostname would have been dropped
- created some support for distributing ommysql together with the
  main rsyslog package. I need to re-think it in the future, but
  for the time being the current mode is best. I now simply include
  one additional tarball for ommysql inside the main distribution.
  I look forward to user feedback on how this should be done best. In the
  long term, a separate project should be spawend for ommysql, but I'd
  like to do that only after the plugin interface is fully stable (what
  it is not yet).
---------------------------------------------------------------------------
Version 1.19.7 (rgerhards), 2007-09-25
- added code to handle situations where senders send us messages ending with
  a NUL character. It is now simply removed. This also caused trailing LF
  reduction to fail, when it was followed by such a NUL. This is now also
  handled.
- replaced some non-thread-safe function calls by their thread-safe
  counterparts
- fixed a minor memory leak that occured when the %APPNAME% property was
  used (I think nobody used that in practice)
- fixed a bug that caused signal handlers in cvthname() not to be restored when
  a malicious pointer record was detected and processing of the message been
  stopped for that reason (this should be really rare and can not be related
  to the segfault bug we are hunting).
- fixed a bug in cvthname that lead to passing a wrong parameter - in
  practice, this had no impact.
- general code cleanup (e.g. compiler warnings, comments)
---------------------------------------------------------------------------
Version 1.19.6 (rgerhards), 2007-09-11
- applied patch by varmojfekoj to change signal handling to the new
  sigaction API set (replacing the depreciated signal() calls and its
  friends.
- fixed a bug that in --enable-debug mode caused an assertion when the
  discard action was used
- cleaned up compiler warnings
- applied patch by varmojfekoj to FIX a bug that could cause 
  segfaults if empty properties were processed using modifying
  options (e.g. space-cc, drop-cc)
- fixed man bug: rsyslogd supports -l option
---------------------------------------------------------------------------
Version 1.19.5 (rgerhards), 2007-09-07
- changed part of the CStr interface so that better error tracking
  is provided and the calling sequence is more intuitive (there were
  invalid calls based on a too-weired interface)
- (hopefully) fixed some remaining bugs rooted in wrong use of 
  the CStr class. These could lead to program abort.
- applied patch by varmojfekoj two fix two potential segfault situations
- added $ModDir config directive
- modified $ModLoad so that an absolute path may be specified as
  module name (e.g. /rsyslog/ommysql.so)
---------------------------------------------------------------------------
Version 1.19.4 (rgerhards/varmojfekoj), 2007-09-04
- fixed a number of small memory leaks - thanks varmojfekoj for patching
- fixed an issue with CString class that could lead to rsyslog abort
  in tplToString() - thanks varmojfekoj for patching
- added a man-version of the config file documenation - thanks to Michel
  Samia for providing the man file
- fixed bug: a template like this causes an infinite loop:
  $template opts,"%programname:::a,b%"
  thanks varmojfekoj for the patch
- fixed bug: case changing options crash freeing the string pointer
  because they modify it: $template opts2,"%programname::1:lowercase%"
  thanks varmojfekoj for the patch
---------------------------------------------------------------------------
Version 1.19.3 (mmeckelein/varmojfekoj), 2007-08-31
- small mem leak fixed (after calling parseSelectorAct) - Thx varmojkekoj
- documentation section "Regular File" und "Blocks" updated
- solved an issue with dynamic file generation - Once again many thanks
  to varmojfekoj
- the negative selector for program name filter (Blocks) does not work as
  expected - Thanks varmojfekoj for patching
- added forwarding information to sysklogd (requires special template)
  to config doc
---------------------------------------------------------------------------
Version 1.19.2 (mmeckelein/varmojfekoj), 2007-08-28
- a specifically formed message caused a segfault - Many thanks varmojfekoj
  for providing a patch
- a typo and a weird condition are fixed in msg.c - Thanks again
  varmojfekoj 
- on file creation the file was always owned by root:root. This is fixed
  now - Thanks ypsa for solving this issue
---------------------------------------------------------------------------
Version 1.19.1 (mmeckelein), 2007-08-22
- a bug that caused a high load when a TCP/UDP connection was closed is 
  fixed now - Thanks mildew for solving this issue
- fixed a bug which caused a segfault on reinit - Thx varmojfekoj for the
  patch
- changed the hardcoded module path "/lib/rsyslog" to $(pkglibdir) in order
  to avoid trouble e.g. on 64 bit platforms (/lib64) - many thanks Peter
  Vrabec and darix, both provided a patch for solving this issue
- enhanced the unloading of modules - thanks again varmojfekoj
- applied a patch from varmojfekoj which fixes various little things in
  MySQL output module
---------------------------------------------------------------------------
Version 1.19.0 (varmojfekoj/rgerhards), 2007-08-16
- integrated patch from varmojfekoj to make the mysql module a loadable one
  many thanks for the patch, MUCH appreciated
---------------------------------------------------------------------------
Version 1.18.2 (rgerhards), 2007-08-13
- fixed a bug in outchannel code that caused templates to be incorrectly
  parsed
- fixed a bug in ommysql that caused a wrong ";template" missing message
- added some code for unloading modules; not yet fully complete (and we do
  not yet have loadable modules, so this is no problem)
- removed debian subdirectory by request of a debian packager (this is a special
  subdir for debian and there is also no point in maintaining it when there
  is a debian package available - so I gladly did this) in some cases
- improved overall doc quality (some pages were quite old) and linked to
  more of the online resources.
- improved /contrib/delete_mysql script by adding a host option and some
  other minor modifications
---------------------------------------------------------------------------
Version 1.18.1 (rgerhards), 2007-08-08
- applied a patch from varmojfekoj which solved a potential segfault
  of rsyslogd on HUP
- applied patch from Michel Samia to fix compilation when the pthreads
  feature is disabled
- some code cleanup (moved action object to its own file set)
- add config directive $MainMsgQueueSize, which now allows to configure the
  queue size dynamically
- all compile-time settings are now shown in rsyslogd -v, not just the
  active ones
- enhanced performance a little bit more
- added config file directive $ActionResumeInterval
- fixed a bug that prevented compilation under debian sid
- added a contrib directory for user-contributed useful things
---------------------------------------------------------------------------
Version 1.18.0 (rgerhards), 2007-08-03
- rsyslog now supports fallback actions when an action did not work. This
  is a great feature e.g. for backup database servers or backup syslog
  servers
- modified rklogd to only change the console log level if -c is specified
- added feature to use multiple actions inside a single selector
- implemented $ActionExecOnlyWhenPreviousIsSuspended config directive
- error messages during startup are now spit out to the configured log
  destinations
---------------------------------------------------------------------------
Version 1.17.6 (rgerhards), 2007-08-01
- continued to work on output module modularization - basic stage of
  this work is now FINISHED
- fixed bug in OMSRcreate() - always returned SR_RET_OK
- fixed a bug that caused ommysql to always complain about missing
  templates
- fixed a mem leak in OMSRdestruct - freeing the object itself was
  forgotten - thanks to varmojfekoj for the patch
- fixed a memory leak in syslogd/init() that happend when the config
  file could not be read - thanks to varmojfekoj for the patch
- fixed insufficient memory allocation in addAction() and its helpers.
  The initial fix and idea was developed by mildew, I fine-tuned
  it a bit. Thanks a lot for the fix, I'd probably had pulled out my
  hair to find the bug...
- added output of config file line number when a parsing error occured
- fixed bug in objomsr.c that caused program to abort in debug mode with
  an invalid assertion (in some cases)
- fixed a typo that caused the default template for MySQL to be wrong.
  thanks to mildew for catching this.
- added configuration file command $DebugPrintModuleList and
  $DebugPrintCfSysLineHandlerList
- fixed an invalid value for the MARK timer - unfortunately, there was
  a testing aid left in place. This resulted in quite frequent MARK messages
- added $IncludeConfig config directive
- applied a patch from mildew to prevent rsyslogd from freezing under heavy
  load. This could happen when the queue was full. Now, we drop messages
  but rsyslogd remains active.
---------------------------------------------------------------------------
Version 1.17.5 (rgerhards), 2007-07-30
- continued to work on output module modularization
- fixed a missing file bug - thanks to Andrea Montanari for reporting
  this problem
- fixed a problem with shutting down the worker thread and freeing the
  selector_t list - this caused messages to be lost, because the
  message queue was not properly drained before the selectors got
  destroyed.
---------------------------------------------------------------------------
Version 1.17.4 (rgerhards), 2007-07-27
- continued to work on output module modularization
- fixed a situation where rsyslogd could create zombie processes
  thanks to mildew for the patch
- applied patch from Michel Samia to fix compilation when NOT
  compiled for pthreads
---------------------------------------------------------------------------
Version 1.17.3 (rgerhards), 2007-07-25
- continued working on output module modularization
- fixed a bug that caused rsyslogd to segfault on exit (and
  probably also on HUP), when there was an unsent message in a selector
  that required forwarding and the dns lookup failed for that selector
  (yes, it was pretty unlikely to happen;))
  thanks to varmojfekoj <varmojfekoj@gmail.com> for the patch
- fixed a memory leak in config file parsing and die()
  thanks to varmojfekoj <varmojfekoj@gmail.com> for the patch
- rsyslogd now checks on startup if it is capable to performa any work
  at all. If it cant, it complains and terminates
  thanks to Michel Samia for providing the patch!
- fixed a small memory leak when HUPing syslogd. The allowed sender
  list now gets freed. thanks to mildew for the patch.
- changed the way error messages in early startup are logged. They
  now do no longer use the syslogd code directly but are rather
  send to stderr.
---------------------------------------------------------------------------
Version 1.17.2 (rgerhards), 2007-07-23
- made the port part of the -r option optional. Needed for backward
  compatibility with sysklogd
- replaced system() calls with something more reasonable. Please note that
  this might break compatibility with some existing configuration files.
  We accept this in favour of the gained security.
- removed a memory leak that could occur if timegenerated was used in
  RFC 3164 format in templates
- did some preparation in msg.c for advanced multithreading - placed the
  hooks, but not yet any active code
- worked further on modularization
- added $ModLoad MySQL (dummy) config directive
- added DropTrailingLFOnReception config directive
---------------------------------------------------------------------------
Version 1.17.1 (rgerhards), 2007-07-20
- fixed a bug that caused make install to install rsyslogd and rklogd under
  the wrong names
- fixed bug that caused $AllowedSenders to handle IPv6 scopes incorrectly;
  also fixed but that could grabble $AllowedSender wildcards. Thanks to
  mildew@gmail.com for the patch
- minor code cleanup - thanks to Peter Vrabec for the patch
- fixed minimal memory leak on HUP (caused by templates)
  thanks to varmojfekoj <varmojfekoj@gmail.com> for the patch
- fixed another memory leak on HUPing and on exiting rsyslogd
  again thanks to varmojfekoj <varmojfekoj@gmail.com> for the patch
- code cleanup (removed compiler warnings)
- fixed portability bug in configure.ac - thanks to Bartosz Kuźma for patch
- moved msg object into its own file set
- added the capability to continue trying to write log files when the
  file system is full. Functionality based on patch by Martin Schulze
  to sysklogd package.
---------------------------------------------------------------------------
Version 1.17.0 (RGer), 2007-07-17
- added $RepeatedLineReduction config parameter
- added $EscapeControlCharactersOnReceive config parameter
- added $ControlCharacterEscapePrefix config parameter
- added $DirCreateMode config parameter
- added $CreateDirs config parameter
- added $DebugPrintTemplateList config parameter
- added $ResetConfigVariables config parameter
- added $FileOwner config parameter
- added $FileGroup config parameter
- added $DirOwner config parameter
- added $DirGroup config parameter
- added $FailOnChownFailure config parameter
- added regular expression support to the filter engine
  thanks to Michel Samia for providing the patch!
- enhanced $AllowedSender functionality. Credits to mildew@gmail.com for
  the patch doing that
  - added IPv6 support
  - allowed DNS hostnames
  - allowed DNS wildcard names
- added new option $DropMsgsWithMaliciousDnsPTRRecords
- added autoconf so that rfc3195d, rsyslogd and klogd are stored to /sbin
- added capability to auto-create directories with dynaFiles
---------------------------------------------------------------------------
Version 1.16.0 (RGer/Peter Vrabec), 2007-07-13 - The Friday, 13th Release ;)
- build system switched to autotools
- removed SYSV preprocessor macro use, replaced with autotools equivalents
- fixed a bug that caused rsyslogd to segfault when TCP listening was
  disabled and it terminated
- added new properties "syslogfacility-text" and "syslogseverity-text"
  thanks to varmojfekoj <varmojfekoj@gmail.com> for the patch
- added the -x option to disable hostname dns reslution
  thanks to varmojfekoj <varmojfekoj@gmail.com> for the patch
- begun to better modularize syslogd.c - this is an ongoing project; moved
  type definitions to a separate file
- removed some now-unused fields from struct filed
- move file size limit fields in struct field to the "right spot" (the file
  writing part of the union - f_un.f_file)
- subdirectories linux and solaris are no longer part of the distribution
  package. This is not because we cease support for them, but there are no
  longer any files in them after the move to autotools
---------------------------------------------------------------------------
Version 1.15.1 (RGer), 2007-07-10
- fixed a bug that caused a dynaFile selector to stall when there was
  an open error with one file 
- improved template processing for dynaFiles; templates are now only
  looked up during initialization - speeds up processing
- optimized memory layout in struct filed when compiled with MySQL
  support
- fixed a bug that caused compilation without SYSLOG_INET to fail
- re-enabled the "last message repeated n times" feature. This
  feature was not taken care of while rsyslogd evolved from sysklogd
  and it was more or less defunct. Now it is fully functional again.
- added system properties: $NOW, $YEAR, $MONTH, $DAY, $HOUR, $MINUTE
- fixed a bug in iovAsString() that caused a memory leak under stress
  conditions (most probably memory shortage). This was unlikely to
  ever happen, but it doesn't hurt doing it right
- cosmetic: defined type "uchar", change all unsigned chars to uchar
---------------------------------------------------------------------------
Version 1.15.0 (RGer), 2007-07-05
- added ability to dynamically generate file names based on templates
  and thus properties. This was a much-requested feature. It makes
  life easy when it e.g. comes to splitting files based on the sender
  address.
- added $umask and $FileCreateMode config file directives
- applied a patch from Bartosz Kuzma to compile cleanly under NetBSD
- checks for extra (unexpected) characters in system config file lines
  have been added
- added IPv6 documentation - was accidently missing from CVS
- begun to change char to unsigned char
---------------------------------------------------------------------------
Version 1.14.2 (RGer), 2007-07-03
** this release fixes all known nits with IPv6 **
- restored capability to do /etc/service lookup for "syslog"
  service when -r 0 was given
- documented IPv6 handling of syslog messages
- integrate patch from Bartosz Kuźma to make rsyslog compile under
  Solaris again (the patch replaced a strndup() call, which is not
  available under Solaris
- improved debug logging when waiting on select
- updated rsyslogd man page with new options (-46A)
---------------------------------------------------------------------------
Version 1.14.1 (RGer/Peter Vrabec), 2007-06-29
- added Peter Vrabec's patch for IPv6 TCP
- prefixed all messages send to stderr in rsyslogd with "rsyslogd: "
---------------------------------------------------------------------------
Version 1.14.0 (RGer/Peter Vrabec), 2007-06-28
- Peter Vrabec provided IPv6 for rsyslog, so we are now IPv6 enabled
  IPv6 Support is currently for UDP only, TCP is to come soon.
  AllowedSender configuration does not yet work for IPv6.
- fixed code in iovCreate() that broke C's strict aliasing rules 
- fixed some char/unsigned char differences that forced the compiler
  to spit out warning messages
- updated the Red Hat init script to fix a known issue (thanks to
  Peter Vrabec)
---------------------------------------------------------------------------
Version 1.13.5 (RGer), 2007-06-22
- made the TCP session limit configurable via command line switch
  now -t <port>,<max sessions>
- added man page for rklogd(8) (basically a copy from klogd, but now
  there is one...)
- fixed a bug that caused internal messages (e.g. rsyslogd startup) to
  appear without a tag.
- removed a minor memory leak that occurred when TAG processing requalified
  a HOSTNAME to be a TAG (and a TAG already was set).
- removed potential small memory leaks in MsgSet***() functions. There
  would be a leak if a property was re-set, something that happened
  extremely seldom.
---------------------------------------------------------------------------
Version 1.13.4 (RGer), 2007-06-18
- added a new property "PRI-text", which holds the PRI field in
  textual form (e.g. "syslog.info")
- added alias "syslogseverity" for "syslogpriority", which is a
  misleading property name that needs to stay for historical
  reasons (and backward-compatility)
- added doc on how to record PRI value in log file
- enhanced signal handling in klogd, including removal of an unsafe
  call to the logging system during signal handling
---------------------------------------------------------------------------
Version 1.13.3 (RGer), 2007-06-15
- create a version of syslog.c from scratch. This is now
  - highly optimized for rsyslog
  - removes an incompatible license problem as the original
    version had a BSD license with advertising clause
  - fixed in the regard that rklogd will continue to work when
    rsysogd has been restarted (the original version, as well
    as sysklogd, will remain silent then)
  - solved an issue with an extra NUL char at message end that the
    original version had
- applied some changes to klogd to care for the new interface
- fixed a bug in syslogd.c which prevented compiling under debian
---------------------------------------------------------------------------
Version 1.13.2 (RGer), 2007-06-13
- lib order in makefile patched to facilitate static linking - thanks
  to Bennett Todd for providing the patch
- Integrated a patch from Peter Vrabec (pvrabec@redheat.com):
  - added klogd under the name of rklogd (remove dependency on
    original sysklogd package
  - createDB.sql now in UTF
  - added additional config files for use on Red Hat
---------------------------------------------------------------------------
Version 1.13.1 (RGer), 2007-02-05
- changed the listen backlog limit to a more reasonable value based on
  the maximum number of TCP connections configurd (10% + 5) - thanks to Guy
  Standen for the hint (actually, the limit was 5 and that was a 
  left-over from early testing).
- fixed a bug in makefile which caused DB-support to be disabled when
  NETZIP support was enabled
- added the -e option to allow transmission of every message to remote
  hosts (effectively turns off duplicate message suppression)
- (somewhat) improved memory consumption when compiled with MySQL support
- looks like we fixed an incompatibility with MySQL 5.x and above software
  At least in one case, the remote server name was destroyed, leading to 
  a connection failure. The new, improved code does not have this issue and
  so we see this as solved (the new code is generally somewhat better, so
  there is a good chance we fixed this incompatibility).
---------------------------------------------------------------------------
Version 1.13.0 (RGer), 2006-12-19
- added '$' as ToPos proptery replacer specifier - means "up to the
  end of the string"
- property replacer option "escape-cc", "drop-cc" and "space-cc"  added
- changed the handling of \0 characters inside syslog messages. We now
  consistently escape them to "#000". This is somewhat recommended in
  the draft-ietf-syslog-protocol-19 draft. While the real recomendation
  is to not escape any characters at all, we can not do this without
  considerable modification of the code. So we escape it to "#000", which
  is consistent with a sample found in the Internet-draft.
- removed message glue logic (see printchopped() comment for details)
  Also caused removal of parts table and thus some improvements in
  memory usage.
- changed the default MAXLINE to 2048 to take care of recent syslog
  standardization efforts (can easily be changed in syslogd.c)
- added support for byte-counted TCP syslog messages (much like
  syslog-transport-tls-05 Internet Draft). This was necessary to
  support compression over TCP.
- added support for receiving compressed syslog messages
- added support for sending compressed syslog messages
- fixed a bug where the last message in a syslog/tcp stream was
  lost if it was not properly terminated by a LF character
---------------------------------------------------------------------------
Version 1.12.3 (RGer), 2006-10-04
- implemented some changes to support Solaris (but support is not
  yet complete)
- commented out (via #if 0) some methods that are currently not being use
  but should be kept for further us
- added (interim) -u 1 option to turn off hostname and tag parsing
- done some modifications to better support Fedora
- made the field delimiter inside property replace configurable via
  template
- fixed a bug in property replacer: if fields were used, the delimitor
  became part of the field. Up until now, this was barely noticable as 
  the delimiter as TAB only and thus invisible to a human. With other
  delimiters available now, it quickly showed up. This bug fix might cause
  some grief to existing installations if they used the extra TAB for
  whatever reasons - sorry folks... Anyhow, a solution is easy: just add
  a TAB character contstant into your template. Thus, there has no attempt
  been made to do this in a backwards-compatible way.
---------------------------------------------------------------------------
Version 1.12.2 (RGer), 2006-02-15
- fixed a bug in the RFC 3339 date formatter. An extra space was added
  after the actual timestamp
- added support for providing high-precision RFC3339 timestamps for
  (rsyslogd-)internally-generated messages
- very (!) experimental support for syslog-protocol internet draft
  added (the draft is experimental, the code is solid ;))
- added support for field-extracting in the property replacer
- enhanced the legacy-syslog parser so that it can interpret messages
  that do not contain a TIMESTAMP
- fixed a bug that caused the default socket (usually /dev/log) to be
  opened even when -o command line option was given
- fixed a bug in the Debian sample startup script - it caused rsyslogd
  to listen to remote requests, which it shouldn't by default
---------------------------------------------------------------------------
Version 1.12.1 (RGer), 2005-11-23
- made multithreading work with BSD. Some signal-handling needed to be
  restructured. Also, there might be a slight delay of up to 10 seconds
  when huping and terminating rsyslogd under BSD
- fixed a bug where a NULL-pointer was passed to printf() in logmsg().
- fixed a bug during "make install" where rc3195d was not installed
  Thanks to Bennett Todd for spotting this.
- fixed a bug where rsyslogd dumped core when no TAG was found in the
  received message
- enhanced message parser so that it can deal with missing hostnames
  in many cases (may not be totally fail-safe)
- fixed a bug where internally-generated messages did not have the correct
  TAG
---------------------------------------------------------------------------
Version 1.12.0 (RGer), 2005-10-26
- moved to a multi-threaded design. single-threading is still optionally
  available. Multi-threading is experimental!
- fixed a potential race condition. In the original code, marking was done
  by an alarm handler, which could lead to all sorts of bad things. This
  has been changed now. See comments in syslogd.c/domark() for details.
- improved debug output for property-based filters
- not a code change, but: I have checked all exit()s to make sure that
  none occurs once rsyslogd has started up. Even in unusual conditions
  (like low-memory conditions) rsyslogd somehow remains active. Of course,
  it might loose a message or two, but at least it does not abort and it
  can also recover when the condition no longer persists.
- fixed a bug that could cause loss of the last message received
  immediately before rsyslogd was terminated.
- added comments on thread-safety of global variables in syslogd.c
- fixed a small bug: spurios printf() when TCP syslog was used
- fixed a bug that causes rsyslogd to dump core on termination when one
  of the selector lines did not receive a message during the run (very
  unlikely)
- fixed an one-too-low memory allocation in the TCP sender. Could result
  in rsyslogd dumping core.
- fixed a bug with regular expression support (thanks to Andres Riancho)
- a little bit of code restructuring (especially main(), which was
  horribly large)
---------------------------------------------------------------------------
Version 1.11.1 (RGer), 2005-10-19
- support for BSD-style program name and host blocks
- added a new property "programname" that can be used in templates
- added ability to specify listen port for rfc3195d
- fixed a bug that rendered the "startswith" comparison operation
  unusable.
- changed more functions to "static" storage class to help compiler
  optimize (should have been static in the first place...)
- fixed a potential memory leak in the string buffer class destructor.
  As the destructur was previously never called, the leak did not actually
  appear.
- some internal restructuring in anticipation/preparation of minimal
  multi-threading support
- rsyslogd still shares some code with the sysklogd project. Some patches
  for this shared code have been brought over from the sysklogd CVS.
---------------------------------------------------------------------------
Version 1.11.0 (RGer), 2005-10-12
- support for receiving messages via RFC 3195; added rfc3195d for that
  purpose
- added an additional guard to prevent rsyslogd from aborting when the
  2gb file size limit is hit. While a user can configure rsyslogd to
  handle such situations, it would abort if that was not done AND large
  file support was not enabled (ok, this is hopefully an unlikely scenario)
- fixed a bug that caused additional Unix domain sockets to be incorrectly
  processed - could lead to message loss in extreme cases
---------------------------------------------------------------------------
Version 1.10.2 (RGer), 2005-09-27
- added comparison operations in property-based filters:
  * isequal
  * startswith
- added ability to negate all property-based filter comparison operations
  by adding a !-sign right in front of the operation name
- added the ability to specify remote senders for UDP and TCP
  received messages. Allows to block all but well-known hosts
- changed the $-config line directives to be case-INsensitive
- new command line option -w added: "do not display warnings if messages
  from disallowed senders are received"
- fixed a bug that caused rsyslogd to dump core when the compare value
  was not quoted in property-based filters
- fixed a bug in the new CStr compare function which lead to invalid
  results (fortunately, this function was not yet used widely)
- added better support for "debugging" rsyslog.conf property filters
  (only if -d switch is given)
- changed some function definitions to static, which eventually enables
  some compiler optimizations
- fixed a bug in MySQL code; when a SQL error occured, rsyslogd could
  run in a tight loop. This was due to invalid sequence of error reporting
  and is now fixed.
---------------------------------------------------------------------------
Version 1.10.1 (RGer), 2005-09-23
- added the ability to execute a shell script as an action.
  Thanks to Bjoern Kalkbrenner for providing the code!
- fixed a bug in the MySQL code; due to the bug the automatic one-time
  retry after an error did not happen - this lead to error message in
  cases where none should be seen (e.g. after a MySQL restart)
- fixed a security issue with SQL-escaping in conjunction with
  non-(SQL-)standard MySQL features.
---------------------------------------------------------------------------
Version 1.10.0 (RGer), 2005-09-20
  REMINDER: 1.10 is the first unstable version if the 1.x series!
- added the capability to filter on any property in selector lines
  (not just facility and priority)
- changed stringbuf into a new counted string class
- added support for a "discard" action. If a selector line with
  discard (~ character) is found, no selector lines *after* that
  line will be processed.
- thanks to Andres Riancho, regular expression support has been
  added to the template engine
- added the FROMHOST property in the template processor, which could
  previously not be obtained. Thanks to Cristian Testa for pointing
  this out and even providing a fix.
- added display of compile-time options to -v output
- performance improvement for production build - made some checks
  to happen only during debug mode
- fixed a problem with compiling on SUSE and - while doing so - removed
  the socket call to set SO_BSDCOMPAT in cases where it is obsolete.
---------------------------------------------------------------------------
Version 1.0.4 (RGer), 2006-02-01
- a small but important fix: the tcp receiver had two forgotten printf's
  in it that caused a lot of unnecessary output to stdout. This was
  important enough to justify a new release
---------------------------------------------------------------------------
Version 1.0.3 (RGer), 2005-11-14
- added an additional guard to prevent rsyslogd from aborting when the
  2gb file size limit is hit. While a user can configure rsyslogd to
  handle such situations, it would abort if that was not done AND large
  file support was not enabled (ok, this is hopefully an unlikely scenario)
- fixed a bug that caused additional Unix domain sockets to be incorrectly
  processed - could lead to message loss in extreme cases
- applied some patches available from the sysklogd project to code
  shared from there
- fixed a bug that causes rsyslogd to dump core on termination when one
  of the selector lines did not receive a message during the run (very
  unlikely)
- fixed an one-too-low memory allocation in the TCP sender. Could result
  in rsyslogd dumping core.
- fixed a bug in the TCP sender that caused the retry logic to fail
  after an error or receiver overrun
- fixed a bug in init() that could lead to dumping core
- fixed a bug that could lead to dumping core when no HOSTNAME or no TAG
  was present in the syslog message
---------------------------------------------------------------------------
Version 1.0.2 (RGer), 2005-10-05
- fixed an issue with MySQL error reporting. When an error occured,
  the MySQL driver went into an endless loop (at least in most cases).
---------------------------------------------------------------------------
Version 1.0.1 (RGer), 2005-09-23
- fixed a security issue with SQL-escaping in conjunction with
  non-(SQL-)standard MySQL features.
---------------------------------------------------------------------------
Version 1.0.0 (RGer), 2005-09-12
- changed install doc to cover daily cron scripts - a trouble source
- added rc script for slackware (provided by Chris Elvidge - thanks!) 
- fixed a really minor bug in usage() - the -r option was still
  reported as without the port parameter
---------------------------------------------------------------------------
Version 0.9.8 (RGer), 2005-09-05
- made startup and shutdown message more consistent and included the
  pid, so that they can be easier correlated. Used syslog-protocol
  structured data format for this purpose.
- improved config info in startup message, now tells not only
  if it is listening remote on udp, but also for tcp. Also includes
  the port numbers. The previous startup message was misleading, because
  it did not say "remote reception" if rsyslogd was only listening via
  tcp (but not via udp).
- added a "how can you help" document to the doc set
---------------------------------------------------------------------------
Version 0.9.7 (RGer), 2005-08-15
- some of the previous doc files (like INSTALL) did not properly
  reflect the changes to the build process and the new doc. Fixed
  that.
- changed syslogd.c so that when compiled without database support,
  an error message is displayed when a database action is detected
  in the config file (previously this was used as an user rule ;))
- fixed a bug in the os-specific Makefiles which caused MySQL
  support to not be compiled, even if selected
---------------------------------------------------------------------------
Version 0.9.6 (RGer), 2005-08-09
- greatly enhanced documentation. Now available in html format in
  the "doc" folder and FreeBSD. Finally includes an install howto.
- improved MySQL error messages a little - they now show up as log
  messages, too (formerly only in debug mode)
- added the ability to specify the listen port for udp syslog.
  WARNING: This introduces an incompatibility. Formerly, udp
  syslog was enabled by the -r command line option. Now, it is
  "-r [port]", which is consistent with the tcp listener. However,
  just -r will now return an error message.
- added sample startup scripts for Debian and FreeBSD
- added support for easy feature selection in the makefile. Un-
  fortunately, this also means I needed to spilt the make file
  for different OS and distros. There are some really bad syntax
  differences between FreeBSD and Linux make.
---------------------------------------------------------------------------
Version 0.9.5 (RGer), 2005-08-01
- the "semicolon bug" was actually not (fully) solved in 0.9.4. One
  part of the bug was solved, but another still existed. This one
  is fixed now, too.
- the "semicolon bug" actually turned out to be a more generic bug.
  It appeared whenever an invalid template name was given. With some
  selector actions, rsyslogd dumped core, with other it "just" had
  a small ressource leak with others all worked well. These anomalies
  are now fixed. Note that they only appeared during system initaliziation
  once the system was running, nothing bad happened.
- improved error reporting for template errors on startup. They are now
  shown on the console and the start-up tty. Formerly, they were only
  visible in debug mode.
- support for multiple instances of rsyslogd on a single machine added
- added new option "-o" --> omit local unix domain socket. This option
  enables rsyslogd NOT to listen to the local socket. This is most
  helpful when multiple instances of rsyslogd (or rsyslogd and another
  syslogd) shall run on a single system.
- added new option "-i <pidfile>" which allows to specify the pidfile.
  This is needed when multiple instances of rsyslogd are to be run.
- the new project home page is now online at www.rsyslog.com
---------------------------------------------------------------------------
Version 0.9.4 (RGer), 2005-07-25
- finally added the TCP sender. It now supports non-blocking mode, no
  longer disabling message reception during connect. As it is now, it
  is usable in production. The code could be more sophisticated, but
  I've kept it short in anticipation of the move to liblogging, which
  will lead to the removal of the code just written ;)
- the "exiting on signal..." message still had the "syslogd" name in 
  it. Changed this to "rsyslogd", as we do not have a large user base
  yet, this should pose no problem.
- fixed "the semiconlon" bug. rsyslogd dumped core if a write-db action
  was specified but no semicolon was given after the password (an empty
  template was ok, but the semicolon needed to be present).
- changed a default for traditional output format. During testing, it
  was seen that the timestamp written to file in default format was
  the time of message reception, not the time specified in the TIMESTAMP
  field of the message itself. Traditionally, the message TIMESTAMP is
  used and this has been changed now.
---------------------------------------------------------------------------
Version 0.9.3 (RGer), 2005-07-19
- fixed a bug in the message parser. In June, the RFC 3164 timestamp
  was not correctly parsed (yes, only in June and some other months,
  see the code comment to learn why...)
- added the ability to specify the destination port when forwarding
  syslog messages (both for TCP and UDP)
- added an very experimental TCP sender (activated by
  @@machine:port in config). This is not yet for production use. If
  the receiver is not alive, rsyslogd will wait quite some time until
  the connection request times out, which most probably leads to
  loss of incoming messages.

---------------------------------------------------------------------------
Version 0.9.2 (RGer), around 2005-07-06
- I intended to change the maxsupported message size to 32k to
  support IHE - but given the memory inefficiency in the usual use
  cases, I have not done this. I have, however, included very
  specific instructions on how to do this in the source code. I have
  also done some testing with 32k messages, so you can change the
  max size without taking too much risk.
- added a syslog/tcp receiver; we now can receive messages via
  plain tcp, but we can still send only via UDP. The syslog/tcp
  receiver is the primary enhancement of this release.
- slightly changed some error messages that contained a spurios \n at
  the end of the line (which gives empty lines in your log...)

---------------------------------------------------------------------------
Version 0.9.1 (RGer)
- fixed code so that it compiles without errors under FreeBSD
- removed now unused function "allocate_log()" from syslogd.c
- changed the make file so that it contains more defines for
  different environments (in the long term, we need a better
  system for disabling/enabling features...)
- changed some printf's printing off_t types to %lld and
  explicit (long long) casts. I tried to figure out the exact type,
  but did not succeed in this. In the worst case, ultra-large peta-
  byte files will now display funny informational messages on rollover,
  something I think we can live with for the neersion 3.11.2 (rgerhards), 2008-02-??
---------------------------------------------------------------------------
Version 3.11.1 (rgerhards), 2008-02-12
- SNMP trap sender added thanks to Andre Lorbach (omsnmp)
- added input-plugin interface specification in form of a (copy) template
  input module
- applied documentation fix by Michael Biebl -- many thanks!
- bugfix: immark did not have MARK flags set...
- added x-info field to rsyslogd startup/shutdown message. Hopefully
  points users to right location for further info (many don't even know
  they run rsyslog ;))
- bugfix: trailing ":" of tag was lost while parsing legacy syslog messages
  without timestamp - thanks to Anders Blomdell for providing a patch!
- fixed a bug in stringbuf.c related to STRINGBUF_TRIM_ALLOCSIZE, which
  wasn't supposed to be used with rsyslog. Put a warning message up that
  tells this feature is not tested and probably not worth the effort.
  Thanks to Anders Blomdell fro bringing this to our attention
- somewhat improved performance of string buffers
- fixed bug that caused invalid treatment of tabs (HT) in rsyslog.conf
- bugfix: setting for $EscapeCopntrolCharactersOnReceive was not 
  properly initialized
- clarified usage of space-cc property replacer option
- improved abort diagnostic handler
- some initial effort for malloc/free runtime debugging support
- bugfix: using dynafile actions caused rsyslogd abort
- fixed minor man errors thanks to Michael Biebl
---------------------------------------------------------------------------
Version 3.11.0 (rgerhards), 2008-01-31
- implemented queued actions
- implemented simple rate limiting for actions
- implemented deliberate discarding of lower priority messages over higher
  priority ones when a queue runs out of space
- implemented disk quotas for disk queues
- implemented the $ActionResumeRetryCount config directive
- added $ActionQueueFilename config directive
- added $ActionQueueSize config directive
- added $ActionQueueHighWaterMark config directive
- added $ActionQueueLowWaterMark config directive
- added $ActionQueueDiscardMark config directive
- added $ActionQueueDiscardSeverity config directive
- added $ActionQueueCheckpointInterval config directive
- added $ActionQueueType config directive
- added $ActionQueueWorkerThreads config directive
- added $ActionQueueTimeoutshutdown config directive
- added $ActionQueueTimeoutActionCompletion config directive
- added $ActionQueueTimeoutenQueue config directive
- added $ActionQueueTimeoutworkerThreadShutdown config directive
- added $ActionQueueWorkerThreadMinimumMessages config directive
- added $ActionQueueMaxFileSize config directive
- added $ActionQueueSaveonShutdown config directive
- addded $ActionQueueDequeueSlowdown config directive
- addded $MainMsgQueueDequeueSlowdown config directive
- bugfix: added forgotten docs to package
- improved debugging support
- fixed a bug that caused $MainMsgQueueCheckpointInterval to work incorrectly
- when a long-running action needs to be cancelled on shutdown, the message
  that was processed by it is now preserved. This finishes support for
  guaranteed delivery of messages (if the output supports it, of course)
- fixed bug in output module interface, see
  http://sourceforge.net/tracker/index.php?func=detail&aid=1881008&group_id=123448&atid=696552
- changed the ommysql output plugin so that the (lengthy) connection
  initialization now takes place in message processing. This works much
  better with the new queued action mode (fast startup)
- fixed a bug that caused a potential hang in file and fwd output module
  varmojfekoj provided the patch - many thanks!
- bugfixed stream class offset handling on 32bit platforms
---------------------------------------------------------------------------
Version 3.10.3 (rgerhards), 2008-01-28
- fixed a bug with standard template definitions (not a big deal) - thanks
  to varmojfekoj for spotting it
- run-time instrumentation added
- implemented disk-assisted queue mode, which enables on-demand disk
  spooling if the queue's in-memory queue is exhausted
- implemented a dynamic worker thread pool for processing incoming
  messages; workers are started and shut down as need arises
- implemented a run-time instrumentation debug package
- implemented the $MainMsgQueueSaveOnShutdown config directive
- implemented the $MainMsgQueueWorkerThreadMinimumMessages config directive
- implemented the $MainMsgQueueTimeoutWorkerThreadShutdown config directive
---------------------------------------------------------------------------
Version 3.10.2 (rgerhards), 2008-01-14
- added the ability to keep stop rsyslogd without the need to drain
  the main message queue. In disk queue mode, rsyslog continues to
  run from the point where it stopped. In case of a system failure, it
  continues to process messages from the last checkpoint.
- fixed a bug that caused a segfault on startup when no $WorkDir directive
  was specified in rsyslog.conf
- provided more fine-grain control over shutdown timeouts and added a
  way to specify the enqueue timeout when the main message queue is full
- implemented $MainMsgQueueCheckpointInterval config directive
- implemented $MainMsgQueueTimeoutActionCompletion config directive
- implemented $MainMsgQueueTimeoutEnqueue config directive
- implemented $MainMsgQueueTimeoutShutdown config directive
---------------------------------------------------------------------------
Version 3.10.1 (rgerhards), 2008-01-10
- implemented the "disk" queue mode. However, it currently is of very
  limited use, because it does not support persistence over rsyslogd
  runs. So when rsyslogd is stopped, the queue is drained just as with
  the in-memory queue modes. Persistent queues will be a feature of
  the next release.
- performance-optimized string class, should bring an overall improvement
- fixed a memory leak in imudp -- thanks to varmojfekoj for the patch
- fixed a race condition that could lead to a rsyslogd hang when during
  HUP or termination
- done some doc updates
- added $WorkDirectory config directive
- added $MainMsgQueueFileName config directive
- added $MainMsgQueueMaxFileSize config directive
---------------------------------------------------------------------------
Version 3.10.0 (rgerhards), 2008-01-07
- implemented input module interface and initial input modules
- enhanced threading for input modules (each on its own thread now)
- ability to bind UDP listeners to specific local interfaces/ports and
  ability to run multiple of them concurrently
- added ability to specify listen IP address for UDP syslog server
- license changed to GPLv3
- mark messages are now provided by loadble module immark
- rklogd is no longer provided. Its functionality has now been taken over
  by imklog, a loadable input module. This offers a much better integration
  into rsyslogd and makes sure that the kernel logger process is brought
  up and down at the appropriate times
- enhanced $IncludeConfig directive to support wildcard characters
  (thanks to Michael Biebl)
- all inputs are now implemented as loadable plugins
- enhanced threading model: each input module now runs on its own thread
- enhanced message queue which now supports different queueing methods
  (among others, this can be used for performance fine-tuning)
- added a large number of new configuration directives for the new
  input modules
- enhanced multi-threading utilizing a worker thread pool for the
  main message queue
- compilation without pthreads is no longer supported
- much cleaner code due to new objects and removal of single-threading
  mode
---------------------------------------------------------------------------
Version 2.0.1 STABLE (rgerhards), 2008-01-24
- fixed a bug in integer conversion - but this function was never called,
  so it is not really a useful bug fix ;)
- fixed a bug with standard template definitions (not a big deal) - thanks
  to varmojfekoj for spotting it
- fixed a bug that caused a potential hang in file and fwd output module
  varmojfekoj provided the patch - many thanks!
---------------------------------------------------------------------------
Version 2.0.0 STABLE (rgerhards), 2008-01-02
- re-release of 1.21.2 as STABLE with no modifications except some
  doc updates
---------------------------------------------------------------------------
Version 1.21.2 (rgerhards), 2007-12-28
- created a gss-api output module. This keeps GSS-API code and
  TCP/UDP code separated. It is also important for forward-
  compatibility with v3. Please note that this change breaks compatibility
  with config files created for 1.21.0 and 1.21.1 - this was considered
  acceptable.
- fixed an error in forwarding retry code (could lead to message corruption
  but surfaced very seldom)
- increased portability for older platforms (AI_NUMERICSERV moved)
- removed socket leak in omfwd.c
- cross-platform patch for GSS-API compile problem on some platforms
  thanks to darix for the patch!
---------------------------------------------------------------------------
Version 1.21.1 (rgerhards), 2007-12-23
- small doc fix for $IncludeConfig
- fixed a bug in llDestroy()
- bugfix: fixing memory leak when message queue is full and during
  parsing. Thanks to varmojfekoj for the patch.
- bugfix: when compiled without network support, unix sockets were
  not properply closed
- bugfix: memory leak in cfsysline.c/doGetWord() fixed
---------------------------------------------------------------------------
Version 1.21.0 (rgerhards), 2007-12-19
- GSS-API support for syslog/TCP connections was added. Thanks to
  varmojfekoj for providing the patch with this functionality
- code cleanup
- enhanced $IncludeConfig directive to support wildcard filenames
- changed some multithreading synchronization
---------------------------------------------------------------------------
Version 1.20.1 (rgerhards), 2007-12-12
- corrected a debug setting that survived release. Caused TCP connections
  to be retried unnecessarily often.
- When a hostname ACL was provided and DNS resolution for that name failed,
  ACL processing was stopped at that point. Thanks to mildew for the patch.
  Fedora Bugzilla: http://bugzilla.redhat.com/show_bug.cgi?id=395911
- fixed a potential race condition, see link for details:
  http://rgerhards.blogspot.com/2007/12/rsyslog-race-condition.html
  Note that the probability of problems from this bug was very remote
- fixed a memory leak that happend when PostgreSQL date formats were
  used
---------------------------------------------------------------------------
Version 1.20.0 (rgerhards), 2007-12-07
- an output module for postgres databases has been added. Thanks to
  sur5r for contributing this code
- unloading dynamic modules has been cleaned up, we now have a
  real implementation and not just a dummy "good enough for the time
  being".
- enhanced platform independence - thanks to Bartosz Kuzma and Michael
  Biebl for their very useful contributions
- some general code cleanup (including warnings on 64 platforms, only)
---------------------------------------------------------------------------
Version 1.19.12 (rgerhards), 2007-12-03
- cleaned up the build system (thanks to Michael Biebl for the patch)
- fixed a bug where ommysql was still not compiled with -pthread option
---------------------------------------------------------------------------
Version 1.19.11 (rgerhards), 2007-11-29
- applied -pthread option to build when building for multi-threading mode
  hopefully solves an issue with segfaulting
---------------------------------------------------------------------------
Version 1.19.10 (rgerhards), 2007-10-19
- introdcued the new ":modulename:" syntax for calling module actions
  in selector lines; modified ommysql to support it. This is primarily
  an aid for further modules and a prequisite to actually allow third
  party modules to be created.
- minor fix in slackware startup script, "-r 0" is now "-r0"
- updated rsyslogd doc set man page; now in html format
- undid creation of a separate thread for the main loop -- this did not
  turn out to be needed or useful, so reduce complexity once again.
- added doc fixes provided by Michael Biebl - thanks
---------------------------------------------------------------------------
Version 1.19.9 (rgerhards), 2007-10-12
- now packaging system which again contains all components in a single
  tarball
- modularized main() a bit more, resulting in less complex code
- experimentally added an additional thread - will see if that affects
  the segfault bug we experience on some platforms. Note that this change
  is scheduled to be removed again later.
---------------------------------------------------------------------------
Version 1.19.8 (rgerhards), 2007-09-27
- improved repeated message processing
- applied patch provided by varmojfekoj to support building ommysql
  in its own way (now also resides in a plugin subdirectory);
  ommysql is now a separate package
- fixed a bug in cvthname() that lead to message loss if part
  of the source hostname would have been dropped
- created some support for distributing ommysql together with the
  main rsyslog package. I need to re-think it in the future, but
  for the time being the current mode is best. I now simply include
  one additional tarball for ommysql inside the main distribution.
  I look forward to user feedback on how this should be done best. In the
  long term, a separate project should be spawend for ommysql, but I'd
  like to do that only after the plugin interface is fully stable (what
  it is not yet).
---------------------------------------------------------------------------
Version 1.19.7 (rgerhards), 2007-09-25
- added code to handle situations where senders send us messages ending with
  a NUL character. It is now simply removed. This also caused trailing LF
  reduction to fail, when it was followed by such a NUL. This is now also
  handled.
- replaced some non-thread-safe function calls by their thread-safe
  counterparts
- fixed a minor memory leak that occured when the %APPNAME% property was
  used (I think nobody used that in practice)
- fixed a bug that caused signal handlers in cvthname() not to be restored when
  a malicious pointer record was detected and processing of the message been
  stopped for that reason (this should be really rare and can not be related
  to the segfault bug we are hunting).
- fixed a bug in cvthname that lead to passing a wrong parameter - in
  practice, this had no impact.
- general code cleanup (e.g. compiler warnings, comments)
---------------------------------------------------------------------------
Version 1.19.6 (rgerhards), 2007-09-11
- applied patch by varmojfekoj to change signal handling to the new
  sigaction API set (replacing the depreciated signal() calls and its
  friends.
- fixed a bug that in --enable-debug mode caused an assertion when the
  discard action was used
- cleaned up compiler warnings
- applied patch by varmojfekoj to FIX a bug that could cause 
  segfaults if empty properties were processed using modifying
  options (e.g. space-cc, drop-cc)
- fixed man bug: rsyslogd supports -l option
---------------------------------------------------------------------------
Version 1.19.5 (rgerhards), 2007-09-07
- changed part of the CStr interface so that better error tracking
  is provided and the calling sequence is more intuitive (there were
  invalid calls based on a too-weired interface)
- (hopefully) fixed some remaining bugs rooted in wrong use of 
  the CStr class. These could lead to program abort.
- applied patch by varmojfekoj two fix two potential segfault situations
- added $ModDir config directive
- modified $ModLoad so that an absolute path may be specified as
  module name (e.g. /rsyslog/ommysql.so)
---------------------------------------------------------------------------
Version 1.19.4 (rgerhards/varmojfekoj), 2007-09-04
- fixed a number of small memory leaks - thanks varmojfekoj for patching
- fixed an issue with CString class that could lead to rsyslog abort
  in tplToString() - thanks varmojfekoj for patching
- added a man-version of the config file documenation - thanks to Michel
  Samia for providing the man file
- fixed bug: a template like this causes an infinite loop:
  $template opts,"%programname:::a,b%"
  thanks varmojfekoj for the patch
- fixed bug: case changing options crash freeing the string pointer
  because they modify it: $template opts2,"%programname::1:lowercase%"
  thanks varmojfekoj for the patch
---------------------------------------------------------------------------
Version 1.19.3 (mmeckelein/varmojfekoj), 2007-08-31
- small mem leak fixed (after calling parseSelectorAct) - Thx varmojkekoj
- documentation section "Regular File" und "Blocks" updated
- solved an issue with dynamic file generation - Once again many thanks
  to varmojfekoj
- the negative selector for program name filter (Blocks) does not work as
  expected - Thanks varmojfekoj for patching
- added forwarding information to sysklogd (requires special template)
  to config doc
---------------------------------------------------------------------------
Version 1.19.2 (mmeckelein/varmojfekoj), 2007-08-28
- a specifically formed message caused a segfault - Many thanks varmojfekoj
  for providing a patch
- a typo and a weird condition are fixed in msg.c - Thanks again
  varmojfekoj 
- on file creation the file was always owned by root:root. This is fixed
  now - Thanks ypsa for solving this issue
---------------------------------------------------------------------------
Version 1.19.1 (mmeckelein), 2007-08-22
- a bug that caused a high load when a TCP/UDP connection was closed is 
  fixed now - Thanks mildew for solving this issue
- fixed a bug which caused a segfault on reinit - Thx varmojfekoj for the
  patch
- changed the hardcoded module path "/lib/rsyslog" to $(pkglibdir) in order
  to avoid trouble e.g. on 64 bit platforms (/lib64) - many thanks Peter
  Vrabec and darix, both provided a patch for solving this issue
- enhanced the unloading of modules - thanks again varmojfekoj
- applied a patch from varmojfekoj which fixes various little things in
  MySQL output module
---------------------------------------------------------------------------
Version 1.19.0 (varmojfekoj/rgerhards), 2007-08-16
- integrated patch from varmojfekoj to make the mysql module a loadable one
  many thanks for the patch, MUCH appreciated
---------------------------------------------------------------------------
Version 1.18.2 (rgerhards), 2007-08-13
- fixed a bug in outchannel code that caused templates to be incorrectly
  parsed
- fixed a bug in ommysql that caused a wrong ";template" missing message
- added some code for unloading modules; not yet fully complete (and we do
  not yet have loadable modules, so this is no problem)
- removed debian subdirectory by request of a debian packager (this is a special
  subdir for debian and there is also no point in maintaining it when there
  is a debian package available - so I gladly did this) in some cases
- improved overall doc quality (some pages were quite old) and linked to
  more of the online resources.
- improved /contrib/delete_mysql script by adding a host option and some
  other minor modifications
---------------------------------------------------------------------------
Version 1.18.1 (rgerhards), 2007-08-08
- applied a patch from varmojfekoj which solved a potential segfault
  of rsyslogd on HUP
- applied patch from Michel Samia to fix compilation when the pthreads
  feature is disabled
- some code cleanup (moved action object to its own file set)
- add config directive $MainMsgQueueSize, which now allows to configure the
  queue size dynamically
- all compile-time settings are now shown in rsyslogd -v, not just the
  active ones
- enhanced performance a little bit more
- added config file directive $ActionResumeInterval
- fixed a bug that prevented compilation under debian sid
- added a contrib directory for user-contributed useful things
---------------------------------------------------------------------------
Version 1.18.0 (rgerhards), 2007-08-03
- rsyslog now supports fallback actions when an action did not work. This
  is a great feature e.g. for backup database servers or backup syslog
  servers
- modified rklogd to only change the console log level if -c is specified
- added feature to use multiple actions inside a single selector
- implemented $ActionExecOnlyWhenPreviousIsSuspended config directive
- error messages during startup are now spit out to the configured log
  destinations
---------------------------------------------------------------------------
Version 1.17.6 (rgerhards), 2007-08-01
- continued to work on output module modularization - basic stage of
  this work is now FINISHED
- fixed bug in OMSRcreate() - always returned SR_RET_OK
- fixed a bug that caused ommysql to always complain about missing
  templates
- fixed a mem leak in OMSRdestruct - freeing the object itself was
  forgotten - thanks to varmojfekoj for the patch
- fixed a memory leak in syslogd/init() that happend when the config
  file could not be read - thanks to varmojfekoj for the patch
- fixed insufficient memory allocation in addAction() and its helpers.
  The initial fix and idea was developed by mildew, I fine-tuned
  it a bit. Thanks a lot for the fix, I'd probably had pulled out my
  hair to find the bug...
- added output of config file line number when a parsing error occured
- fixed bug in objomsr.c that caused program to abort in debug mode with
  an invalid assertion (in some cases)
- fixed a typo that caused the default template for MySQL to be wrong.
  thanks to mildew for catching this.
- added configuration file command $DebugPrintModuleList and
  $DebugPrintCfSysLineHandlerList
- fixed an invalid value for the MARK timer - unfortunately, there was
  a testing aid left in place. This resulted in quite frequent MARK messages
- added $IncludeConfig config directive
- applied a patch from mildew to prevent rsyslogd from freezing under heavy
  load. This could happen when the queue was full. Now, we drop messages
  but rsyslogd remains active.
---------------------------------------------------------------------------
Version 1.17.5 (rgerhards), 2007-07-30
- continued to work on output module modularization
- fixed a missing file bug - thanks to Andrea Montanari for reporting
  this problem
- fixed a problem with shutting down the worker thread and freeing the
  selector_t list - this caused messages to be lost, because the
  message queue was not properly drained before the selectors got
  destroyed.
---------------------------------------------------------------------------
Version 1.17.4 (rgerhards), 2007-07-27
- continued to work on output module modularization
- fixed a situation where rsyslogd could create zombie processes
  thanks to mildew for the patch
- applied patch from Michel Samia to fix compilation when NOT
  compiled for pthreads
---------------------------------------------------------------------------
Version 1.17.3 (rgerhards), 2007-07-25
- continued working on output module modularization
- fixed a bug that caused rsyslogd to segfault on exit (and
  probably also on HUP), when there was an unsent message in a selector
  that required forwarding and the dns lookup failed for that selector
  (yes, it was pretty unlikely to happen;))
  thanks to varmojfekoj <varmojfekoj@gmail.com> for the patch
- fixed a memory leak in config file parsing and die()
  thanks to varmojfekoj <varmojfekoj@gmail.com> for the patch
- rsyslogd now checks on startup if it is capable to performa any work
  at all. If it cant, it complains and terminates
  thanks to Michel Samia for providing the patch!
- fixed a small memory leak when HUPing syslogd. The allowed sender
  list now gets freed. thanks to mildew for the patch.
- changed the way error messages in early startup are logged. They
  now do no longer use the syslogd code directly but are rather
  send to stderr.
---------------------------------------------------------------------------
Version 1.17.2 (rgerhards), 2007-07-23
- made the port part of the -r option optional. Needed for backward
  compatibility with sysklogd
- replaced system() calls with something more reasonable. Please note that
  this might break compatibility with some existing configuration files.
  We accept this in favour of the gained security.
- removed a memory leak that could occur if timegenerated was used in
  RFC 3164 format in templates
- did some preparation in msg.c for advanced multithreading - placed the
  hooks, but not yet any active code
- worked further on modularization
- added $ModLoad MySQL (dummy) config directive
- added DropTrailingLFOnReception config directive
---------------------------------------------------------------------------
Version 1.17.1 (rgerhards), 2007-07-20
- fixed a bug that caused make install to install rsyslogd and rklogd under
  the wrong names
- fixed bug that caused $AllowedSenders to handle IPv6 scopes incorrectly;
  also fixed but that could grabble $AllowedSender wildcards. Thanks to
  mildew@gmail.com for the patch
- minor code cleanup - thanks to Peter Vrabec for the patch
- fixed minimal memory leak on HUP (caused by templates)
  thanks to varmojfekoj <varmojfekoj@gmail.com> for the patch
- fixed another memory leak on HUPing and on exiting rsyslogd
  again thanks to varmojfekoj <varmojfekoj@gmail.com> for the patch
- code cleanup (removed compiler warnings)
- fixed portability bug in configure.ac - thanks to Bartosz Kuźma for patch
- moved msg object into its own file set
- added the capability to continue trying to write log files when the
  file system is full. Functionality based on patch by Martin Schulze
  to sysklogd package.
---------------------------------------------------------------------------
Version 1.17.0 (RGer), 2007-07-17
- added $RepeatedLineReduction config parameter
- added $EscapeControlCharactersOnReceive config parameter
- added $ControlCharacterEscapePrefix config parameter
- added $DirCreateMode config parameter
- added $CreateDirs config parameter
- added $DebugPrintTemplateList config parameter
- added $ResetConfigVariables config parameter
- added $FileOwner config parameter
- added $FileGroup config parameter
- added $DirOwner config parameter
- added $DirGroup config parameter
- added $FailOnChownFailure config parameter
- added regular expression support to the filter engine
  thanks to Michel Samia for providing the patch!
- enhanced $AllowedSender functionality. Credits to mildew@gmail.com for
  the patch doing that
  - added IPv6 support
  - allowed DNS hostnames
  - allowed DNS wildcard names
- added new option $DropMsgsWithMaliciousDnsPTRRecords
- added autoconf so that rfc3195d, rsyslogd and klogd are stored to /sbin
- added capability to auto-create directories with dynaFiles
---------------------------------------------------------------------------
Version 1.16.0 (RGer/Peter Vrabec), 2007-07-13 - The Friday, 13th Release ;)
- build system switched to autotools
- removed SYSV preprocessor macro use, replaced with autotools equivalents
- fixed a bug that caused rsyslogd to segfault when TCP listening was
  disabled and it terminated
- added new properties "syslogfacility-text" and "syslogseverity-text"
  thanks to varmojfekoj <varmojfekoj@gmail.com> for the patch
- added the -x option to disable hostname dns reslution
  thanks to varmojfekoj <varmojfekoj@gmail.com> for the patch
- begun to better modularize syslogd.c - this is an ongoing project; moved
  type definitions to a separate file
- removed some now-unused fields from struct filed
- move file size limit fields in struct field to the "right spot" (the file
  writing part of the union - f_un.f_file)
- subdirectories linux and solaris are no longer part of the distribution
  package. This is not because we cease support for them, but there are no
  longer any files in them after the move to autotools
---------------------------------------------------------------------------
Version 1.15.1 (RGer), 2007-07-10
- fixed a bug that caused a dynaFile selector to stall when there was
  an open error with one file 
- improved template processing for dynaFiles; templates are now only
  looked up during initialization - speeds up processing
- optimized memory layout in struct filed when compiled with MySQL
  support
- fixed a bug that caused compilation without SYSLOG_INET to fail
- re-enabled the "last message repeated n times" feature. This
  feature was not taken care of while rsyslogd evolved from sysklogd
  and it was more or less defunct. Now it is fully functional again.
- added system properties: $NOW, $YEAR, $MONTH, $DAY, $HOUR, $MINUTE
- fixed a bug in iovAsString() that caused a memory leak under stress
  conditions (most probably memory shortage). This was unlikely to
  ever happen, but it doesn't hurt doing it right
- cosmetic: defined type "uchar", change all unsigned chars to uchar
---------------------------------------------------------------------------
Version 1.15.0 (RGer), 2007-07-05
- added ability to dynamically generate file names based on templates
  and thus properties. This was a much-requested feature. It makes
  life easy when it e.g. comes to splitting files based on the sender
  address.
- added $umask and $FileCreateMode config file directives
- applied a patch from Bartosz Kuzma to compile cleanly under NetBSD
- checks for extra (unexpected) characters in system config file lines
  have been added
- added IPv6 documentation - was accidently missing from CVS
- begun to change char to unsigned char
---------------------------------------------------------------------------
Version 1.14.2 (RGer), 2007-07-03
** this release fixes all known nits with IPv6 **
- restored capability to do /etc/service lookup for "syslog"
  service when -r 0 was given
- documented IPv6 handling of syslog messages
- integrate patch from Bartosz Kuźma to make rsyslog compile under
  Solaris again (the patch replaced a strndup() call, which is not
  available under Solaris
- improved debug logging when waiting on select
- updated rsyslogd man page with new options (-46A)
---------------------------------------------------------------------------
Version 1.14.1 (RGer/Peter Vrabec), 2007-06-29
- added Peter Vrabec's patch for IPv6 TCP
- prefixed all messages send to stderr in rsyslogd with "rsyslogd: "
---------------------------------------------------------------------------
Version 1.14.0 (RGer/Peter Vrabec), 2007-06-28
- Peter Vrabec provided IPv6 for rsyslog, so we are now IPv6 enabled
  IPv6 Support is currently for UDP only, TCP is to come soon.
  AllowedSender configuration does not yet work for IPv6.
- fixed code in iovCreate() that broke C's strict aliasing rules 
- fixed some char/unsigned char differences that forced the compiler
  to spit out warning messages
- updated the Red Hat init script to fix a known issue (thanks to
  Peter Vrabec)
---------------------------------------------------------------------------
Version 1.13.5 (RGer), 2007-06-22
- made the TCP session limit configurable via command line switch
  now -t <port>,<max sessions>
- added man page for rklogd(8) (basically a copy from klogd, but now
  there is one...)
- fixed a bug that caused internal messages (e.g. rsyslogd startup) to
  appear without a tag.
- removed a minor memory leak that occurred when TAG processing requalified
  a HOSTNAME to be a TAG (and a TAG already was set).
- removed potential small memory leaks in MsgSet***() functions. There
  would be a leak if a property was re-set, something that happened
  extremely seldom.
---------------------------------------------------------------------------
Version 1.13.4 (RGer), 2007-06-18
- added a new property "PRI-text", which holds the PRI field in
  textual form (e.g. "syslog.info")
- added alias "syslogseverity" for "syslogpriority", which is a
  misleading property name that needs to stay for historical
  reasons (and backward-compatility)
- added doc on how to record PRI value in log file
- enhanced signal handling in klogd, including removal of an unsafe
  call to the logging system during signal handling
---------------------------------------------------------------------------
Version 1.13.3 (RGer), 2007-06-15
- create a version of syslog.c from scratch. This is now
  - highly optimized for rsyslog
  - removes an incompatible license problem as the original
    version had a BSD license with advertising clause
  - fixed in the regard that rklogd will continue to work when
    rsysogd has been restarted (the original version, as well
    as sysklogd, will remain silent then)
  - solved an issue with an extra NUL char at message end that the
    original version had
- applied some changes to klogd to care for the new interface
- fixed a bug in syslogd.c which prevented compiling under debian
---------------------------------------------------------------------------
Version 1.13.2 (RGer), 2007-06-13
- lib order in makefile patched to facilitate static linking - thanks
  to Bennett Todd for providing the patch
- Integrated a patch from Peter Vrabec (pvrabec@redheat.com):
  - added klogd under the name of rklogd (remove dependency on
    original sysklogd package
  - createDB.sql now in UTF
  - added additional config files for use on Red Hat
---------------------------------------------------------------------------
Version 1.13.1 (RGer), 2007-02-05
- changed the listen backlog limit to a more reasonable value based on
  the maximum number of TCP connections configurd (10% + 5) - thanks to Guy
  Standen for the hint (actually, the limit was 5 and that was a 
  left-over from early testing).
- fixed a bug in makefile which caused DB-support to be disabled when
  NETZIP support was enabled
- added the -e option to allow transmission of every message to remote
  hosts (effectively turns off duplicate message suppression)
- (somewhat) improved memory consumption when compiled with MySQL support
- looks like we fixed an incompatibility with MySQL 5.x and above software
  At least in one case, the remote server name was destroyed, leading to 
  a connection failure. The new, improved code does not have this issue and
  so we see this as solved (the new code is generally somewhat better, so
  there is a good chance we fixed this incompatibility).
---------------------------------------------------------------------------
Version 1.13.0 (RGer), 2006-12-19
- added '$' as ToPos proptery replacer specifier - means "up to the
  end of the string"
- property replacer option "escape-cc", "drop-cc" and "space-cc"  added
- changed the handling of \0 characters inside syslog messages. We now
  consistently escape them to "#000". This is somewhat recommended in
  the draft-ietf-syslog-protocol-19 draft. While the real recomendation
  is to not escape any characters at all, we can not do this without
  considerable modification of the code. So we escape it to "#000", which
  is consistent with a sample found in the Internet-draft.
- removed message glue logic (see printchopped() comment for details)
  Also caused removal of parts table and thus some improvements in
  memory usage.
- changed the default MAXLINE to 2048 to take care of recent syslog
  standardization efforts (can easily be changed in syslogd.c)
- added support for byte-counted TCP syslog messages (much like
  syslog-transport-tls-05 Internet Draft). This was necessary to
  support compression over TCP.
- added support for receiving compressed syslog messages
- added support for sending compressed syslog messages
- fixed a bug where the last message in a syslog/tcp stream was
  lost if it was not properly terminated by a LF character
---------------------------------------------------------------------------
Version 1.12.3 (RGer), 2006-10-04
- implemented some changes to support Solaris (but support is not
  yet complete)
- commented out (via #if 0) some methods that are currently not being use
  but should be kept for further us
- added (interim) -u 1 option to turn off hostname and tag parsing
- done some modifications to better support Fedora
- made the field delimiter inside property replace configurable via
  template
- fixed a bug in property replacer: if fields were used, the delimitor
  became part of the field. Up until now, this was barely noticable as 
  the delimiter as TAB only and thus invisible to a human. With other
  delimiters available now, it quickly showed up. This bug fix might cause
  some grief to existing installations if they used the extra TAB for
  whatever reasons - sorry folks... Anyhow, a solution is easy: just add
  a TAB character contstant into your template. Thus, there has no attempt
  been made to do this in a backwards-compatible way.
---------------------------------------------------------------------------
Version 1.12.2 (RGer), 2006-02-15
- fixed a bug in the RFC 3339 date formatter. An extra space was added
  after the actual timestamp
- added support for providing high-precision RFC3339 timestamps for
  (rsyslogd-)internally-generated messages
- very (!) experimental support for syslog-protocol internet draft
  added (the draft is experimental, the code is solid ;))
- added support for field-extracting in the property replacer
- enhanced the legacy-syslog parser so that it can interpret messages
  that do not contain a TIMESTAMP
- fixed a bug that caused the default socket (usually /dev/log) to be
  opened even when -o command line option was given
- fixed a bug in the Debian sample startup script - it caused rsyslogd
  to listen to remote requests, which it shouldn't by default
---------------------------------------------------------------------------
Version 1.12.1 (RGer), 2005-11-23
- made multithreading work with BSD. Some signal-handling needed to be
  restructured. Also, there might be a slight delay of up to 10 seconds
  when huping and terminating rsyslogd under BSD
- fixed a bug where a NULL-pointer was passed to printf() in logmsg().
- fixed a bug during "make install" where rc3195d was not installed
  Thanks to Bennett Todd for spotting this.
- fixed a bug where rsyslogd dumped core when no TAG was found in the
  received message
- enhanced message parser so that it can deal with missing hostnames
  in many cases (may not be totally fail-safe)
- fixed a bug where internally-generated messages did not have the correct
  TAG
---------------------------------------------------------------------------
Version 1.12.0 (RGer), 2005-10-26
- moved to a multi-threaded design. single-threading is still optionally
  available. Multi-threading is experimental!
- fixed a potential race condition. In the original code, marking was done
  by an alarm handler, which could lead to all sorts of bad things. This
  has been changed now. See comments in syslogd.c/domark() for details.
- improved debug output for property-based filters
- not a code change, but: I have checked all exit()s to make sure that
  none occurs once rsyslogd has started up. Even in unusual conditions
  (like low-memory conditions) rsyslogd somehow remains active. Of course,
  it might loose a message or two, but at least it does not abort and it
  can also recover when the condition no longer persists.
- fixed a bug that could cause loss of the last message received
  immediately before rsyslogd was terminated.
- added comments on thread-safety of global variables in syslogd.c
- fixed a small bug: spurios printf() when TCP syslog was used
- fixed a bug that causes rsyslogd to dump core on termination when one
  of the selector lines did not receive a message during the run (very
  unlikely)
- fixed an one-too-low memory allocation in the TCP sender. Could result
  in rsyslogd dumping core.
- fixed a bug with regular expression support (thanks to Andres Riancho)
- a little bit of code restructuring (especially main(), which was
  horribly large)
---------------------------------------------------------------------------
Version 1.11.1 (RGer), 2005-10-19
- support for BSD-style program name and host blocks
- added a new property "programname" that can be used in templates
- added ability to specify listen port for rfc3195d
- fixed a bug that rendered the "startswith" comparison operation
  unusable.
- changed more functions to "static" storage class to help compiler
  optimize (should have been static in the first place...)
- fixed a potential memory leak in the string buffer class destructor.
  As the destructur was previously never called, the leak did not actually
  appear.
- some internal restructuring in anticipation/preparation of minimal
  multi-threading support
- rsyslogd still shares some code with the sysklogd project. Some patches
  for this shared code have been brought over from the sysklogd CVS.
---------------------------------------------------------------------------
Version 1.11.0 (RGer), 2005-10-12
- support for receiving messages via RFC 3195; added rfc3195d for that
  purpose
- added an additional guard to prevent rsyslogd from aborting when the
  2gb file size limit is hit. While a user can configure rsyslogd to
  handle such situations, it would abort if that was not done AND large
  file support was not enabled (ok, this is hopefully an unlikely scenario)
- fixed a bug that caused additional Unix domain sockets to be incorrectly
  processed - could lead to message loss in extreme cases
---------------------------------------------------------------------------
Version 1.10.2 (RGer), 2005-09-27
- added comparison operations in property-based filters:
  * isequal
  * startswith
- added ability to negate all property-based filter comparison operations
  by adding a !-sign right in front of the operation name
- added the ability to specify remote senders for UDP and TCP
  received messages. Allows to block all but well-known hosts
- changed the $-config line directives to be case-INsensitive
- new command line option -w added: "do not display warnings if messages
  from disallowed senders are received"
- fixed a bug that caused rsyslogd to dump core when the compare value
  was not quoted in property-based filters
- fixed a bug in the new CStr compare function which lead to invalid
  results (fortunately, this function was not yet used widely)
- added better support for "debugging" rsyslog.conf property filters
  (only if -d switch is given)
- changed some function definitions to static, which eventually enables
  some compiler optimizations
- fixed a bug in MySQL code; when a SQL error occured, rsyslogd could
  run in a tight loop. This was due to invalid sequence of error reporting
  and is now fixed.
---------------------------------------------------------------------------
Version 1.10.1 (RGer), 2005-09-23
- added the ability to execute a shell script as an action.
  Thanks to Bjoern Kalkbrenner for providing the code!
- fixed a bug in the MySQL code; due to the bug the automatic one-time
  retry after an error did not happen - this lead to error message in
  cases where none should be seen (e.g. after a MySQL restart)
- fixed a security issue with SQL-escaping in conjunction with
  non-(SQL-)standard MySQL features.
---------------------------------------------------------------------------
Version 1.10.0 (RGer), 2005-09-20
  REMINDER: 1.10 is the first unstable version if the 1.x series!
- added the capability to filter on any property in selector lines
  (not just facility and priority)
- changed stringbuf into a new counted string class
- added support for a "discard" action. If a selector line with
  discard (~ character) is found, no selector lines *after* that
  line will be processed.
- thanks to Andres Riancho, regular expression support has been
  added to the template engine
- added the FROMHOST property in the template processor, which could
  previously not be obtained. Thanks to Cristian Testa for pointing
  this out and even providing a fix.
- added display of compile-time options to -v output
- performance improvement for production build - made some checks
  to happen only during debug mode
- fixed a problem with compiling on SUSE and - while doing so - removed
  the socket call to set SO_BSDCOMPAT in cases where it is obsolete.
---------------------------------------------------------------------------
Version 1.0.4 (RGer), 2006-02-01
- a small but important fix: the tcp receiver had two forgotten printf's
  in it that caused a lot of unnecessary output to stdout. This was
  important enough to justify a new release
---------------------------------------------------------------------------
Version 1.0.3 (RGer), 2005-11-14
- added an additional guard to prevent rsyslogd from aborting when the
  2gb file size limit is hit. While a user can configure rsyslogd to
  handle such situations, it would abort if that was not done AND large
  file support was not enabled (ok, this is hopefully an unlikely scenario)
- fixed a bug that caused additional Unix domain sockets to be incorrectly
  processed - could lead to message loss in extreme cases
- applied some patches available from the sysklogd project to code
  shared from there
- fixed a bug that causes rsyslogd to dump core on termination when one
  of the selector lines did not receive a message during the run (very
  unlikely)
- fixed an one-too-low memory allocation in the TCP sender. Could result
  in rsyslogd dumping core.
- fixed a bug in the TCP sender that caused the retry logic to fail
  after an error or receiver overrun
- fixed a bug in init() that could lead to dumping core
- fixed a bug that could lead to dumping core when no HOSTNAME or no TAG
  was present in the syslog message
---------------------------------------------------------------------------
Version 1.0.2 (RGer), 2005-10-05
- fixed an issue with MySQL error reporting. When an error occured,
  the MySQL driver went into an endless loop (at least in most cases).
---------------------------------------------------------------------------
Version 1.0.1 (RGer), 2005-09-23
- fixed a security issue with SQL-escaping in conjunction with
  non-(SQL-)standard MySQL features.
---------------------------------------------------------------------------
Version 1.0.0 (RGer), 2005-09-12
- changed install doc to cover daily cron scripts - a trouble source
- added rc script for slackware (provided by Chris Elvidge - thanks!) 
- fixed a really minor bug in usage() - the -r option was still
  reported as without the port parameter
---------------------------------------------------------------------------
Version 0.9.8 (RGer), 2005-09-05
- made startup and shutdown message more consistent and included the
  pid, so that they can be easier correlated. Used syslog-protocol
  structured data format for this purpose.
- improved config info in startup message, now tells not only
  if it is listening remote on udp, but also for tcp. Also includes
  the port numbers. The previous startup message was misleading, because
  it did not say "remote reception" if rsyslogd was only listening via
  tcp (but not via udp).
- added a "how can you help" document to the doc set
---------------------------------------------------------------------------
Version 0.9.7 (RGer), 2005-08-15
- some of the previous doc files (like INSTALL) did not properly
  reflect the changes to the build process and the new doc. Fixed
  that.
- changed syslogd.c so that when compiled without database support,
  an error message is displayed when a database action is detected
  in the config file (previously this was used as an user rule ;))
- fixed a bug in the os-specific Makefiles which caused MySQL
  support to not be compiled, even if selected
---------------------------------------------------------------------------
Version 0.9.6 (RGer), 2005-08-09
- greatly enhanced documentation. Now available in html format in
  the "doc" folder and FreeBSD. Finally includes an install howto.
- improved MySQL error messages a little - they now show up as log
  messages, too (formerly only in debug mode)
- added the ability to specify the listen port for udp syslog.
  WARNING: This introduces an incompatibility. Formerly, udp
  syslog was enabled by the -r command line option. Now, it is
  "-r [port]", which is consistent with the tcp listener. However,
  just -r will now return an error message.
- added sample startup scripts for Debian and FreeBSD
- added support for easy feature selection in the makefile. Un-
  fortunately, this also means I needed to spilt the make file
  for different OS and distros. There are some really bad syntax
  differences between FreeBSD and Linux make.
---------------------------------------------------------------------------
Version 0.9.5 (RGer), 2005-08-01
- the "semicolon bug" was actually not (fully) solved in 0.9.4. One
  part of the bug was solved, but another still existed. This one
  is fixed now, too.
- the "semicolon bug" actually turned out to be a more generic bug.
  It appeared whenever an invalid template name was given. With some
  selector actions, rsyslogd dumped core, with other it "just" had
  a small ressource leak with others all worked well. These anomalies
  are now fixed. Note that they only appeared during system initaliziation
  once the system was running, nothing bad happened.
- improved error reporting for template errors on startup. They are now
  shown on the console and the start-up tty. Formerly, they were only
  visible in debug mode.
- support for multiple instances of rsyslogd on a single machine added
- added new option "-o" --> omit local unix domain socket. This option
  enables rsyslogd NOT to listen to the local socket. This is most
  helpful when multiple instances of rsyslogd (or rsyslogd and another
  syslogd) shall run on a single system.
- added new option "-i <pidfile>" which allows to specify the pidfile.
  This is needed when multiple instances of rsyslogd are to be run.
- the new project home page is now online at www.rsyslog.com
---------------------------------------------------------------------------
Version 0.9.4 (RGer), 2005-07-25
- finally added the TCP sender. It now supports non-blocking mode, no
  longer disabling message reception during connect. As it is now, it
  is usable in production. The code could be more sophisticated, but
  I've kept it short in anticipation of the move to liblogging, which
  will lead to the removal of the code just written ;)
- the "exiting on signal..." message still had the "syslogd" name in 
  it. Changed this to "rsyslogd", as we do not have a large user base
  yet, this should pose no problem.
- fixed "the semiconlon" bug. rsyslogd dumped core if a write-db action
  was specified but no semicolon was given after the password (an empty
  template was ok, but the semicolon needed to be present).
- changed a default for traditional output format. During testing, it
  was seen that the timestamp written to file in default format was
  the time of message reception, not the time specified in the TIMESTAMP
  field of the message itself. Traditionally, the message TIMESTAMP is
  used and this has been changed now.
---------------------------------------------------------------------------
Version 0.9.3 (RGer), 2005-07-19
- fixed a bug in the message parser. In June, the RFC 3164 timestamp
  was not correctly parsed (yes, only in June and some other months,
  see the code comment to learn why...)
- added the ability to specify the destination port when forwarding
  syslog messages (both for TCP and UDP)
- added an very experimental TCP sender (activated by
  @@machine:port in config). This is not yet for production use. If
  the receiver is not alive, rsyslogd will wait quite some time until
  the connection request times out, which most probably leads to
  loss of incoming messages.

---------------------------------------------------------------------------
Version 0.9.2 (RGer), around 2005-07-06
- I intended to change the maxsupported message size to 32k to
  support IHE - but given the memory inefficiency in the usual use
  cases, I have not done this. I have, however, included very
  specific instructions on how to do this in the source code. I have
  also done some testing with 32k messages, so you can change the
  max size without taking too much risk.
- added a syslog/tcp receiver; we now can receive messages via
  plain tcp, but we can still send only via UDP. The syslog/tcp
  receiver is the primary enhancement of this release.
- slightly changed some error messages that contained a spurios \n at
  the end of the line (which gives empty lines in your log...)

---------------------------------------------------------------------------
Version 0.9.1 (RGer)
- fixed code so that it compiles without errors under FreeBSD
- removed now unused function "allocate_log()" from syslogd.c
- changed the make file so that it contains more defines for
  different environments (in the long term, we need a better
  system for disabling/enabling features...)
- changed some printf's printing off_t types to %lld and
  explicit (long long) casts. I tried to figure out the exact type,
  but did not succeed in this. In the worst case, ultra-large peta-
  byte files will now display funny informational messages on rollover,
  something I think we can live with for the next 10 years or so...

---------------------------------------------------------------------------
Version 0.9.0 (RGer)
- changed the filed structure to be a linked list. Previously, it
  was a table - well, for non-SYSV it was defined as linked list,
  but from what I see that code did no longer work after my
  modifications. I am now using a linked list in general because
  that is needed for other upcoming modifications.
- fixed a bug that caused rsyslogd not to listen to anything if
  the configuration file could not be read
- pervious versions disabled network logging (send/receive) if
  syslog/udp port was not in /etc/services. Now defaulting to
  port 514 in this case.
- internal error messages are now supported up to 256 bytes
- error message seen during config file read are now also displayed
  to the attached tty and not only the console
- changed some error messages during init to be sent to the console
  and/or emergency log. Previously, they were only seen if the
  -d (debug) option was present on the command line.
- fixed the "2gb file issue on 32bit systems". If a file grew to
  more than 2gb, the syslogd was aborted with "file size exceeded". 
  Now, defines have been added according to
  http://www.daimi.au.dk/~kasperd/comp.os.linux.development.faq.html#LARGEFILE
  Testing revealed that they work ;)
  HOWEVER, if your file system, glibc, kernel, whatever does not
  support files larger 2gb, you need to set a file size limit with
  the new output channel mechanism.
- updated man pages to reflect the changes

---------------------------------------------------------------------------
Version 0.8.4

- improved -d debug output (removed developer-only content)
- now compiles under FreeBSD and NetBSD (only quick testing done on NetBSD)
---------------------------------------------------------------------------
Version 0.8.3

- security model in "make install" changed
- minor doc updates
---------------------------------------------------------------------------
Version 0.8.2

- added man page for rsyslog.conf and rsyslogd
- gave up on the concept of rsyslog being a "drop in" replacement
  for syslogd. Now, the user installs rsyslogd and also needs to
  adjust his system settings to this specifically. This also lead
  to these changes:
  * changed Makefile so that install now installs rsyslogd instead
    of dealing with syslogd
  * changed the default config file name to rsyslog.conf
---------------------------------------------------------------------------
Version 0.8.1

- fixed a nasty memory leak (probably not the last one with this release)
- some enhancements to Makefile as suggested by Bennett Todd
- syslogd-internal messages (like restart) were missing the hostname
  this has been corrected
---------------------------------------------------------------------------
Version 0.8.0

Initial testing release. Based on the sysklogd package. Thanks to the
sysklogd maintainers for all their good work!
---------------------------------------------------------------------------

----------------------------------------------------------------------
The following comments were left in the syslogd source. While they provide
not too much detail, the help to date when Rainer started work on the
project (which was 2003, now even surprising for Rainer himself ;)).
 * \author Rainer Gerhards <rgerhards@adiscon.com>
 * \date 2003-10-17
 *       Some initial modifications on the sysklogd package to support
 *       liblogging. These have actually not yet been merged to the
 *       source you see currently (but they hopefully will)
 *
 * \date 2004-10-28
 *       Restarted the modifications of sysklogd. This time, we
 *       focus on a simpler approach first. The initial goal is to
 *       provide MySQL database support (so that syslogd can log
 *       to the database).
----------------------------------------------------------------------
The following comments are from the stock syslogd.c source. They provide
some insight into what happened to the source before we forked
rsyslogd. However, much of the code already has been replaced and more
is to be replaced. So over time, these comments become less valuable.
I have moved them out of the syslogd.c file to shrink it, especially
as a lot of them do no longer apply. For historical reasons and
understanding of how the daemon evolved, they are probably still
helpful.
 * Author: Eric Allman
 * extensive changes by Ralph Campbell
 * more extensive changes by Eric Allman (again)
 *
 * Steve Lord:	Fix UNIX domain socket code, added linux kernel logging
 *		change defines to
 *		SYSLOG_INET	- listen on a UDP socket
 *		SYSLOG_UNIXAF	- listen on unix domain socket
 *		SYSLOG_KERNEL	- listen to linux kernel
 *
 * Mon Feb 22 09:55:42 CST 1993:  Dr. Wettstein
 * 	Additional modifications to the source.  Changed priority scheme
 *	to increase the level of configurability.  In its stock configuration
 *	syslogd no longer logs all messages of a certain priority and above
 *	to a log file.  The * wildcard is supported to specify all priorities.
 *	Note that this is a departure from the BSD standard.
 *
 *	Syslogd will now listen to both the inetd and the unixd socket.  The
 *	strategy is to allow all local programs to direct their output to
 *	syslogd through the unixd socket while the program listens to the
 *	inetd socket to get messages forwarded from other hosts.
 *
 * Fri Mar 12 16:55:33 CST 1993:  Dr. Wettstein
 *	Thanks to Stephen Tweedie (dcs.ed.ac.uk!sct) for helpful bug-fixes
 *	and an enlightened commentary on the prioritization problem.
 *
 *	Changed the priority scheme so that the default behavior mimics the
 *	standard BSD.  In this scenario all messages of a specified priority
 *	and above are logged.
 *
 *	Add the ability to specify a wildcard (=) as the first character
 *	of the priority name.  Doing this specifies that ONLY messages with
 *	this level of priority are to be logged.  For example:
 *
 *		*.=debug			/usr/adm/debug
 *
 *	Would log only messages with a priority of debug to the /usr/adm/debug
 *	file.
 *
 *	Providing an * as the priority specifies that all messages are to be
 *	logged.  Note that this case is degenerate with specifying a priority
 *	level of debug.  The wildcard * was retained because I believe that
 *	this is more intuitive.
 *
 * Thu Jun 24 11:34:13 CDT 1993:  Dr. Wettstein
 *	Modified sources to incorporate changes in libc4.4.  Messages from
 *	syslog are now null-terminated, syslogd code now parses messages
 *	based on this termination scheme.  Linux as of libc4.4 supports the
 *	fsync system call.  Modified code to fsync after all writes to
 *	log files.
 *
 * Sat Dec 11 11:59:43 CST 1993:  Dr. Wettstein
 *	Extensive changes to the source code to allow compilation with no
 *	complaints with -Wall.
 *
 *	Reorganized the facility and priority name arrays so that they
 *	compatible with the syslog.h source found in /usr/include/syslog.h.
 *	NOTE that this should really be changed.  The reason I do not
 *	allow the use of the values defined in syslog.h is on account of
 *	the extensions made to allow the wildcard character in the
 *	priority field.  To fix this properly one should malloc an array,
 *	copy the contents of the array defined by syslog.h and then
 *	make whatever modifications that are desired.  Next round.
 *
 * Thu Jan  6 12:07:36 CST 1994:  Dr. Wettstein
 *	Added support for proper decomposition and re-assembly of
 *	fragment messages on UNIX domain sockets.  Lack of this capability
 *	was causing 'partial' messages to be output.  Since facility and
 *	priority information is encoded as a leader on the messages this
 *	was causing lines to be placed in erroneous files.
 *
 *	Also added a patch from Shane Alderton (shane@ion.apana.org.au) to
 *	correct a problem with syslogd dumping core when an attempt was made
 *	to write log messages to a logged-on user.  Thank you.
 *
 *	Many thanks to Juha Virtanen (jiivee@hut.fi) for a series of
 *	interchanges which lead to the fixing of problems with messages set
 *	to priorities of none and emerg.  Also thanks to Juha for a patch
 *	to exclude users with a class of LOGIN from receiving messages.
 *
 *	Shane Alderton provided an additional patch to fix zombies which
 *	were conceived when messages were written to multiple users.
 *
 * Mon Feb  6 09:57:10 CST 1995:  Dr. Wettstein
 *	Patch to properly reset the single priority message flag.  Thanks
 *	to Christopher Gori for spotting this bug and forwarding a patch.
 *
 * Wed Feb 22 15:38:31 CST 1995:  Dr. Wettstein
 *	Added version information to startup messages.
 *
 *	Added defines so that paths to important files are taken from
 *	the definitions in paths.h.  Hopefully this will insure that
 *	everything follows the FSSTND standards.  Thanks to Chris Metcalf
 *	for a set of patches to provide this functionality.  Also thanks
 *	Elias Levy for prompting me to get these into the sources.
 *
 * Wed Jul 26 18:57:23 MET DST 1995:  Martin Schulze
 *	Linux' gethostname only returns the hostname and not the fqdn as
 *	expected in the code. But if you call hostname with an fqdn then
 *	gethostname will return an fqdn, so we have to mention that. This
 *	has been changed.
 *
 *	The 'LocalDomain' and the hostname of a remote machine is
 *	converted to lower case, because the original caused some
 *	inconsistency, because the (at least my) nameserver did respond an
 *	fqdn containing of upper- _and_ lowercase letters while
 *	'LocalDomain' consisted only of lowercase letters and that didn't
 *	match.
 *
 * Sat Aug  5 18:59:15 MET DST 1995:  Martin Schulze
 *	Now no messages that were received from any remote host are sent
 *	out to another. At my domain this missing feature caused ugly
 *	syslog-loops, sometimes.
 *
 *	Remember that no message is sent out. I can't figure out any
 *	scenario where it might be useful to change this behavior and to
 *	send out messages to other hosts than the one from which we
 *	received the message, but I might be shortsighted. :-/
 *
 * Thu Aug 10 19:01:08 MET DST 1995:  Martin Schulze
 *	Added my pidfile.[ch] to it to perform a better handling with
 *	pidfiles. Now both, syslogd and klogd, can only be started
 *	once. They check the pidfile.
 *
 * Sun Aug 13 19:01:41 MET DST 1995:  Martin Schulze
 *	Add an addition to syslog.conf's interpretation. If a priority
 *	begins with an exclamation mark ('!') the normal interpretation
 *	of the priority is inverted: ".!*" is the same as ".none", ".!=info"
 *	don't logs the info priority, ".!crit" won't log any message with
 *	the priority crit or higher. For example:
 *
 *		mail.*;mail.!=info		/usr/adm/mail
 *
 *	Would log all messages of the facility mail except those with
 *	the priority info to /usr/adm/mail. This makes the syslogd
 *	much more flexible.
 *
 *	Defined TABLE_ALLPRI=255 and changed some occurrences.
 *
 * Sat Aug 19 21:40:13 MET DST 1995:  Martin Schulze
 *	Making the table of facilities and priorities while in debug
 *	mode more readable.
 *
 *	If debugging is turned on, printing the whole table of
 *	facilities and priorities every hexadecimal or 'X' entry is
 *	now 2 characters wide.
 *
 *	The number of the entry is prepended to each line of
 *	facilities and priorities, and F_UNUSED lines are not shown
 *	anymore.
 *
 *	Corrected some #ifdef SYSV's.
 *
 * Mon Aug 21 22:10:35 MET DST 1995:  Martin Schulze
 *	Corrected a strange behavior during parsing of configuration
 *	file. The original BSD syslogd doesn't understand spaces as
 *	separators between specifier and action. This syslogd now
 *	understands them. The old behavior caused some confusion over
 *	the Linux community.
 *
 * Thu Oct 19 00:02:07 MET 1995:  Martin Schulze
 *	The default behavior has changed for security reasons. The
 *	syslogd will not receive any remote message unless you turn
 *	reception on with the "-r" option.
 *
 *	Not defining SYSLOG_INET will result in not doing any network
 *	activity, i.e. not sending or receiving messages.  I changed
 *	this because the old idea is implemented with the "-r" option
 *	and the old thing didn't work anyway.
 *
 * Thu Oct 26 13:14:06 MET 1995:  Martin Schulze
 *	Added another logfile type F_FORW_UNKN.  The problem I ran into
 *	was a name server that runs on my machine and a forwarder of
 *	kern.crit to another host.  The hosts address can only be
 *	fetched using the nameserver.  But named is started after
 *	syslogd, so syslogd complained.
 *
 *	This logfile type will retry to get the address of the
 *	hostname ten times and then complain.  This should be enough to
 *	get the named up and running during boot sequence.
 *
 * Fri Oct 27 14:08:15 1995:  Dr. Wettstein
 *	Changed static array of logfiles to a dynamic array. This
 *	can grow during process.
 *
 * Fri Nov 10 23:08:18 1995:  Martin Schulze
 *	Inserted a new tabular sys_h_errlist that contains plain text
 *	for error codes that are returned from the net subsystem and
 *	stored in h_errno. I have also changed some wrong lookups to
 *	sys_errlist.
 *
 * Wed Nov 22 22:32:55 1995:  Martin Schulze
 *	Added the fabulous strip-domain feature that allows us to
 *	strip off (several) domain names from the fqdn and only log
 *	the simple hostname. This is useful if you're in a LAN that
 *	has a central log server and also different domains.
 *
 *	I have also also added the -l switch do define hosts as
 *	local. These will get logged with their simple hostname, too.
 *
 * Thu Nov 23 19:02:56 MET DST 1995:  Martin Schulze
 *	Added the possibility to omit fsyncing of logfiles after every
 *	write. This will give some performance back if you have
 *	programs that log in a very verbose manner (like innd or
 *	smartlist). Thanks to Stephen R. van den Berg <srb@cuci.nl>
 *	for the idea.
 *
 * Thu Jan 18 11:14:36 CST 1996:  Dr. Wettstein
 *	Added patche from beta-testers to stop compile error.  Also
 *	added removal of pid file as part of termination cleanup.
 *
 * Wed Feb 14 12:42:09 CST 1996:  Dr. Wettstein
 *	Allowed forwarding of messages received from remote hosts to
 *	be controlled by a command-line switch.  Specifying -h allows
 *	forwarding.  The default behavior is to disable forwarding of
 *	messages which were received from a remote host.
 *
 *	Parent process of syslogd does not exit until child process has
 *	finished initialization process.  This allows rc.* startup to
 *	pause until syslogd facility is up and operating.
 *
 *	Re-arranged the select code to move UNIX domain socket accepts
 *	to be processed later.  This was a contributed change which
 *	has been proposed to correct the delays sometimes encountered
 *	when syslogd starts up.
 *
 *	Minor code cleanups.
 *
 * Thu May  2 15:15:33 CDT 1996:  Dr. Wettstein
 *	Fixed bug in init function which resulted in file descripters
 *	being orphaned when syslogd process was re-initialized with SIGHUP
 *	signal.  Thanks to Edvard Tuinder
 *	(Edvard.Tuinder@praseodymium.cistron.nl) for putting me on the
 *	trail of this bug.  I am amazed that we didn't catch this one
 *	before now.
 *
 * Tue May 14 00:03:35 MET DST 1996:  Martin Schulze
 *	Corrected a mistake that causes the syslogd to stop logging at
 *	some virtual consoles under Linux. This was caused by checking
 *	the wrong error code. Thanks to Michael Nonweiler
 *	<mrn20@hermes.cam.ac.uk> for sending me a patch.
 *
 * Mon May 20 13:29:32 MET DST 1996:  Miquel van Smoorenburg <miquels@cistron.nl>
 *	Added continuation line supported and fixed a bug in
 *	the init() code.
 *
 * Tue May 28 00:58:45 MET DST 1996:  Martin Schulze
 *	Corrected behaviour of blocking pipes - i.e. the whole system
 *	hung.  Michael Nonweiler <mrn20@hermes.cam.ac.uk> has sent us
 *	a patch to correct this.  A new logfile type F_PIPE has been
 *	introduced.
 *
 * Mon Feb 3 10:12:15 MET DST 1997:  Martin Schulze
 *	Corrected behaviour of logfiles if the file can't be opened.
 *	There was a bug that causes syslogd to try to log into non
 *	existing files which ate cpu power.
 *
 * Sun Feb 9 03:22:12 MET DST 1997:  Martin Schulze
 *	Modified syslogd.c to not kill itself which confuses bash 2.0.
 *
 * Mon Feb 10 00:09:11 MET DST 1997:  Martin Schulze
 *	Improved debug code to decode the numeric facility/priority
 *	pair into textual information.
 *
 * Tue Jun 10 12:35:10 MET DST 1997:  Martin Schulze
 *	Corrected freeing of logfiles.  Thanks to Jos Vos <jos@xos.nl>
 *	for reporting the bug and sending an idea to fix the problem.
 *
 * Tue Jun 10 12:51:41 MET DST 1997:  Martin Schulze
 *	Removed sleep(10) from parent process.  This has caused a slow
 *	startup in former times - and I don't see any reason for this.
 *
 * Sun Jun 15 16:23:29 MET DST 1997: Michael Alan Dorman
 *	Some more glibc patches made by <mdorman@debian.org>.
 *
 * Thu Jan  1 16:04:52 CET 1998: Martin Schulze <joey@infodrom.north.de
 *	Applied patch from Herbert Thielen <Herbert.Thielen@lpr.e-technik.tu-muenchen.de>.
 *	This included some balance parentheses for emacs and a bug in
 *	the exclamation mark handling.
 *
 *	Fixed small bug which caused syslogd to write messages to the
 *	wrong logfile under some very rare conditions.  Thanks to
 *	Herbert Xu <herbert@gondor.apana.org.au> for fiddling this out.
 *
 * Thu Jan  8 22:46:35 CET 1998: Martin Schulze <joey@infodrom.north.de>
 *	Reworked one line of the above patch as it prevented syslogd
 *	from binding the socket with the result that no messages were
 *	forwarded to other hosts.
 *
 * Sat Jan 10 01:33:06 CET 1998: Martin Schulze <joey@infodrom.north.de>
 *	Fixed small bugs in F_FORW_UNKN meachanism.  Thanks to Torsten
 *	Neumann <torsten@londo.rhein-main.de> for pointing me to it.
 *
 * Mon Jan 12 19:50:58 CET 1998: Martin Schulze <joey@infodrom.north.de>
 *	Modified debug output concerning remote receiption.
 *
 * Mon Feb 23 23:32:35 CET 1998: Topi Miettinen <Topi.Miettinen@ml.tele.fi>
 *	Re-worked handling of Unix and UDP sockets to support closing /
 *	opening of them in order to have it open only if it is needed
 *	either for forwarding to a remote host or by receiption from
 *	the network.
 *
 * Wed Feb 25 10:54:09 CET 1998: Martin Schulze <joey@infodrom.north.de>
 *	Fixed little comparison mistake that prevented the MARK
 *	feature to work properly.
 *
 * Wed Feb 25 13:21:44 CET 1998: Martin Schulze <joey@infodrom.north.de>
 *	Corrected Topi's patch as it prevented forwarding during
 *	startup due to an unknown LogPort.
 *
 * Sat Oct 10 20:01:48 CEST 1998: Martin Schulze <joey@infodrom.north.de>
 *	Added support for TESTING define which will turn syslogd into
 *	stdio-mode used for debugging.
 *
 * Sun Oct 11 20:16:59 CEST 1998: Martin Schulze <joey@infodrom.north.de>
 *	Reworked the initialization/fork code.  Now the parent
 *	process activates a signal handler which the daughter process
 *	will raise if it is initialized.  Only after that one the
 *	parent process may exit.  Otherwise klogd might try to flush
 *	its log cache while syslogd can't receive the messages yet.
 *
 * Mon Oct 12 13:30:35 CEST 1998: Martin Schulze <joey@infodrom.north.de>
 *	Redirected some error output with regard to argument parsing to
 *	stderr.
 *
 * Mon Oct 12 14:02:51 CEST 1998: Martin Schulze <joey@infodrom.north.de>
 *	Applied patch provided vom Topi Miettinen with regard to the
 *	people from OpenBSD.  This provides the additional '-a'
 *	argument used for specifying additional UNIX domain sockets to
 *	listen to.  This is been used with chroot()'ed named's for
 *	example.  See for http://www.psionic.com/papers/dns.html
 *
 * Mon Oct 12 18:29:44 CEST 1998: Martin Schulze <joey@infodrom.north.de>
 *	Added `ftp' facility which was introduced in glibc version 2.
 *	It's #ifdef'ed so won't harm with older libraries.
 *
 * Mon Oct 12 19:59:21 MET DST 1998: Martin Schulze <joey@infodrom.north.de>
 *	Code cleanups with regard to bsd -> posix transition and
 *	stronger security (buffer length checking).  Thanks to Topi
 *	Miettinen <tom@medialab.sonera.net>
 *	. index() --> strchr()
 *	. sprintf() --> snprintf()
 *	. bcopy() --> memcpy()
 *	. bzero() --> memset()
 *	. UNAMESZ --> UT_NAMESIZE
 *	. sys_errlist --> strerror()
 *
 * Mon Oct 12 20:22:59 CEST 1998: Martin Schulze <joey@infodrom.north.de>
 *	Added support for setutent()/getutent()/endutend() instead of
 *	binary reading the UTMP file.  This is the the most portable
 *	way.  This allows /var/run/utmp format to change, even to a
 *	real database or utmp daemon. Also if utmp file locking is
 *	implemented in libc, syslog will use it immediately.  Thanks
 *	to Topi Miettinen <tom@medialab.sonera.net>.
 *
 * Mon Oct 12 20:49:18 MET DST 1998: Martin Schulze <joey@infodrom.north.de>
 *	Avoid logging of SIGCHLD when syslogd is in the process of
 *	exiting and closing its files.  Again thanks to Topi.
 *
 * Mon Oct 12 22:18:34 CEST 1998: Martin Schulze <joey@infodrom.north.de>
 *	Modified printline() to support 8bit characters - such as
 *	russion letters.  Thanks to Vladas Lapinskas <lapinskas@mail.iae.lt>.
 *
 * Sat Nov 14 02:29:37 CET 1998: Martin Schulze <joey@infodrom.north.de>
 *	``-m 0'' now turns of MARK logging entirely.
 *
 * Tue Jan 19 01:04:18 MET 1999: Martin Schulze <joey@infodrom.north.de>
 *	Finally fixed an error with `-a' processing, thanks to Topi
 *	Miettinen <tom@medialab.sonera.net>.
 *
 * Sun May 23 10:08:53 CEST 1999: Martin Schulze <joey@infodrom.north.de>
 *	Removed superflous call to utmpname().  The path to the utmp
 *	file is defined in the used libc and should not be hardcoded
 *	into the syslogd binary referring the system it was compiled on.
 *
 * Sun Sep 17 20:45:33 CEST 2000: Martin Schulze <joey@infodrom.ffis.de>
 *	Fixed some bugs in printline() code that did not escape
 *	control characters '\177' through '\237' and contained a
 *	single-byte buffer overflow.  Thanks to Solar Designer
 *	<solar@false.com>.
 *
 * Sun Sep 17 21:26:16 CEST 2000: Martin Schulze <joey@infodrom.ffis.de>
 *	Don't close open sockets upon reload.  Thanks to Bill
 *	Nottingham.
 *
 * Mon Sep 18 09:10:47 CEST 2000: Martin Schulze <joey@infodrom.ffis.de>
 *	Fixed bug in printchopped() that caused syslogd to emit
 *	kern.emerg messages when splitting long lines.  Thanks to
 *	Daniel Jacobowitz <dan@debian.org> for the fix.
 *
 * Mon Sep 18 15:33:26 CEST 2000: Martin Schulze <joey@infodrom.ffis.de>
 *	Removed unixm/unix domain sockets and switch to Datagram Unix
 *	Sockets.  This should remove one possibility to play DoS with
 *	syslogd.  Thanks to Olaf Kirch <okir@caldera.de> for the patch.
 *
 * Sun Mar 11 20:23:44 CET 2001: Martin Schulze <joey@infodrom.ffis.de>
 *	Don't return a closed fd if `-a' is called with a wrong path.
 *	Thanks to Bill Nottingham <notting@redhat.com> for providing
 *	a patch.<|MERGE_RESOLUTION|>--- conflicted
+++ resolved
@@ -1,5 +1,4 @@
 ---------------------------------------------------------------------------
-<<<<<<< HEAD
 Version 7.5.9 [v7-release candidate] 2014-01-??
 - bugfix: imuxsock input parameters were not accepted
   due to copy&paste error. Thanks to Andy Goldstein for the fix.
@@ -7,6 +6,18 @@
   This permits to inject rsyslog status messages into *another* main
   syslogd or the journal.
 - new dependency: liblogging-stdlog (for submitting to external logger)
+- bugfix: json templates are improperly created
+  Strings miss the terminating NUL character, which obviously can lead
+  to all sorts of problems.
+  See also: https://github.com/rsyslog/rsyslog/issues/27
+  Thanks to Alain for the analysis and the patch.
+- ompgsql bugfix: improper handling of auto-backgrounding mode 
+  If rsyslog was set to auto-background itself (default code behaviour, but
+  many distros now turn it off for good reason), ompgsql could not
+  properly connect. This could even lead to a segfault. The core reason
+  was that a PG session handle was kept open over a fork, something that
+  is explicitely forbidden in the PG API.
+  Thanks to Alain for the analysis and the patch.
 ---------------------------------------------------------------------------
 Version 7.5.8 [v7-release candidate] 2014-01-09
 - add exec_template() RainerScript function
@@ -264,7 +275,7 @@
 - add -S command line option to specify IP address to use for RELP client
   connections
   Thanks to Axel Rau for the patch.
-=======
+---------------------------------------------------------------------------
 Version 7.4.10  [v7.4-stable] 2014-02-12
 - bugfix: json templates are improperly created
   Strings miss the terminating NUL character, which obviously can lead
@@ -278,7 +289,6 @@
   was that a PG session handle was kept open over a fork, something that
   is explicitely forbidden in the PG API.
   Thanks to Alain for the analysis and the patch.
->>>>>>> bd5d77f2
 ---------------------------------------------------------------------------
 Version 7.4.9  [v7.4-stable] 2014-01-22
 - added ProcessInternalMessages global system parameter
