--- conflicted
+++ resolved
@@ -1,5 +1,14 @@
 ---------------------------------------------------------------------------
-<<<<<<< HEAD
+Version 6.3.7  [DEVEL] 2011-0?-??
+- bugfix: imuxsock did no longer ignore message-provided timestamp, if
+  so configured (the *default*). Lead to no longer sub-second timestamps.
+  closes: http://bugzilla.adiscon.com/show_bug.cgi?id=281
+- bugfix: omfile returns fatal error code for things that go really wrong
+  previously, RS_RET_RESUME was returned, which lead to a loop inside the
+  rule engine as omfile could not really recover.
+- bugfix: rsyslogd -v always said 64 atomics were not present
+  thanks to mono_matsuko for the patch
+---------------------------------------------------------------------------
 Version 6.3.6  [DEVEL] 2011-09-19
 - added $InputRELPServerBindRuleset directive to specify rulesets for RELP
 - bugfix: config parser did not support properties with dashes in them
@@ -286,7 +295,7 @@
 - added imptcp, a simplified, Linux-specific and potentielly fast
   syslog plain tcp input plugin (NOT supporting TLS!)
   [ported from v4]
-=======
+---------------------------------------------------------------------------
 Version 5.9.4  [V5-DEVEL], 2011-0?-??
 - bugfix: imuxsock did no longer ignore message-provided timestamp, if
   so configured (the *default*). Lead to no longer sub-second timestamps.
@@ -307,16 +316,11 @@
 - bugfix: MSGID corruption in RFC5424 parser under some circumstances
   closes: http://bugzilla.adiscon.com/show_bug.cgi?id=275
 - bugfix: The NUL-Byte for the syslogtag was not copied in MsgDup (msg.c)
->>>>>>> 0c7604dc
 ---------------------------------------------------------------------------
 Version 5.9.2  [V5-DEVEL] (rgerhards), 2011-07-11
 - systemd support: set stdout/stderr to null - thx to Lennart for the patch
 - added support for the ":omusrmsg:" syntax in configuring user messages
-<<<<<<< HEAD
 - added support for the ":omfile:" syntax for actions
-=======
-- added support for the ":omfile:" syntax in configuring user messages
->>>>>>> 0c7604dc
 ---------------------------------------------------------------------------
 Version 5.9.1  [V5-DEVEL] (rgerhards), 2011-06-30
 - added support for obtaining timestamp for kernel message from message
@@ -385,8 +389,6 @@
   affected directive was: $ActionExecOnlyWhenPreviousIsSuspended on
   closes: http://bugzilla.adiscon.com/show_bug.cgi?id=236
 ---------------------------------------------------------------------------
-<<<<<<< HEAD
-=======
 Version 5.8.6  [V5-stable] (rgerhards/al), 2011-??-??
 - bugfix: imuxsock did no longer ignore message-provided timestamp, if
   so configured (the *default*). Lead to no longer sub-second timestamps.
@@ -397,7 +399,6 @@
 - bugfix: rsyslogd -v always said 64 atomics were not present
   thanks to mono_matsuko for the patch
 ---------------------------------------------------------------------------
->>>>>>> 0c7604dc
 Version 5.8.5  [V5-stable] (rgerhards/al), 2011-09-01
 - bugfix/security: off-by-two bug in legacy syslog parser, CVE-2011-3200
 - bugfix: mark message processing did not work correctly
