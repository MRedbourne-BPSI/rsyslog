--- conflicted
+++ resolved
@@ -1,5 +1,3 @@
----------------------------------------------------------------------------
-<<<<<<< HEAD
 Version 7.5.1 [devel] 2013-06-??
 - add mmfields, which among others supports easy parsing of CEF messages
 - omrelp:
@@ -20,6 +18,7 @@
   * "bsd_security" - this is called "security" under BSD, but that name
     was unfortunately already taken by some standard facility. So I 
     did the (hopefully) second-best thing and renamed it a little.
+- imported fixes from 7.4.2 (especially build problems on FreeBSD)
 ---------------------------------------------------------------------------
 Version 7.5.0 [devel] 2013-06-11
 - imrelp: implement "ruleset" module parameter
@@ -28,14 +27,13 @@
 - add -S command line option to specify IP address to use for RELP client
   connections
   Thanks to Axel Rau for the patch.
-=======
+---------------------------------------------------------------------------
 Version 7.4.2  [v7.4-stable] 2013-06-??
 - bugfix: small memory leak when $uptime property was used
 - solved build problems on FreeBSD
   closes: http://bugzilla.adiscon.com/show_bug.cgi?id=457
   closes: http://bugzilla.adiscon.com/show_bug.cgi?id=458
   Thanks to Christiano for reproting and suggesting patches
->>>>>>> aa2408f8
 ---------------------------------------------------------------------------
 Version 7.4.1  [v7.4-stable] 2013-06-17
 - imjournal: add ratelimiting capability
