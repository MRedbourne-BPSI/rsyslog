---------------------------------------------------------------------------
Version 4.6.2  [v4-stable] (rgerhards), 2010-03-??
- new feature: "." action type added to support writing files to relative
  pathes (this is primarily meant as a debug aid)
<<<<<<< HEAD
- added replacements for atomic instructions on systems that do not
  support them. [backport of Stefen Sledz' patch for v5)
=======
- new feature: $OMFileAsyncWriting directive added
  it permits to specifiy if asynchronous writing should be done or not
>>>>>>> 93de3028
- bugfix(temporary): message-induced off-by-one error (potential segfault)
  Some types of malformed messages could trigger an off-by-one error
  (for example, \0 or \n as the last character, and generally control
  character escaption is questionable). This is due to not strictly
  following a the \0 or string counted string paradigm (during the last
  optimization on the cstring class). As a temporary fix, we have 
  introduced a proper recalculation of the size. However, a final
  patch is expected in the future. See bug tracker for further details
  and when the final patch will be available:
  http://bugzilla.adiscon.com/show_bug.cgi?id=184
  Note that the current patch is considered sufficient to solve the
  situation, but it requires a bit more runtime than desirable.
- bugfix: potential segfault in dynafile cache
  This bug was triggered by an open failure. The the cache was full and
  a new entry needed to be placed inside it, a victim for eviction was
  selected. That victim was freed, then the open of the new file tried. If
  the open failed, the victim entry was still freed, and the function
  exited. However, on next invocation and cache search, the victim entry
  was used as if it were populated, most probably resulting in a segfault.
- bugfix: race condition during directory creation
  If multiple files try to create a directory at (almost) the same time,
  some of them may fail. This is a data race and also exists with other
  processes that may create the same directory. We do now check for this
  condition and gracefully handle it.
- bugfix: potential re-use of free()ed file stream object in omfile
  when dynaCache is enabled, the cache is full, a new entry needs to
  be allocated, thus the LRU discarded, then a new entry is opend and that
  fails. In that case, it looks like the discarded stream may be reused
  improperly (based on code analysis, test case and confirmation pending)
- added new property replacer option "date-rfc3164-buggyday" primarily
  to ease migration from syslog-ng. See property replacer doc for
  details. [backport from 5.5.3 because urgently needed by some]
- improved testbench
- bugfix: invalid buffer write in (file) stream class
  currently being accessed buffer could be overwritten with new data.
  While this probably did not cause access violations, it could case loss
  and/or duplication of some data (definitely a race with no deterministic
  outcome)
- bugfix: potential hang condition during filestream close
  predicate was not properly checked when waiting for the background file
  writer
- bugfix: improper synchronization when "$OMFileFlushOnTXEnd on" was used
  Internal data structures were not properly protected due to missing
  mutex calls.
- bugfix: potential data loss during file stream shutdown
- bugfix: potential problems during file stream shutdown
  The shutdown/close sequence was not clean, what potentially (but
  unlikely) could lead to some issues. We have not been able to describe
  any fatal cases, but there was some bug potential. Sequence has now
  been straighted out.
- bugfix: potential problem (loop, abort) when file write error occured
  When a write error occured in stream.c, variable iWritten had the error
  code but this was handled as if it were the actual number of bytes
  written. That was used in pointer arithmetic later on, and thus could
  lead to all sorts of problems. However, this could only happen if the
  error was EINTR or the file in question was a tty. All other cases were
  handled properly. Now, iWritten is reset to zero in such cases, resulting
  in proper retries.
- bugfix: $omfileFlushOnTXEnd was turned on when set to off and vice
  versa due to an invalid check
- bugfix: recent patch to fix small memory leak could cause invalid free.
  This could only happen during config file parsing.
- bugfix(minor): handling of extremely large strings in dbgprintf() fixed
  Previously, it could lead to garbagge output and, in extreme cases, also
  to segfaults. Note: this was a problem only when debug output was 
  actually enabled, so it caused no problem in production use.
- bugfix(minor): BSD_SO_COMPAT query function had some global vars not
  properly initialized. However, in practice the loader initializes them 
  with zero, the desired value, so there were no actual issue in almost 
  all cases.
---------------------------------------------------------------------------
Version 4.6.1  [v4-stable] (rgerhards), 2010-03-04
- re-enabled old pipe output (using new module ompipe, built-in) after
  some problems with pipes (and especially in regard to xconsole) were
  discovered. Thanks to Michael Biebl for reporting the issues.
- bugfix: potential problems with large file support could cause segfault
  ... and other weird problems. This seemed to affect 32bit-platforms
  only, but I can not totally outrule there were issues on other
  platforms as well. The previous code could cause system data types
  to be defined inconsistently, and that could lead to various 
  troubles. Special thanks go to the Mandriva team for identifying
  an initial problem, help discussing it and ultimately a fix they
  contributed.
- bugfix: fixed problem that caused compilation on FreeBSD 9.0 to fail.
  bugtracker: http://bugzilla.adiscon.com/show_bug.cgi?id=181
  Thanks to Christiano for reporting.
- bugfix: potential segfault in omfile when a dynafile open failed
  In that case, a partial cache entry was written, and some internal
  pointers (iCurrElt) not correctly updated. In the next iteration, that
  could lead to a segfault, especially if iCurrElt then points to the
  then-partial record. Not very likely, but could happen in practice.
- bugfix (theoretical): potential segfault in omfile under low memory
  condition. This is only a theoretical bug, because it would only 
  happen when strdup() fails to allocate memory - which is highly 
  unlikely and will probably lead to all other sorts of errors.
- bugfix: comment char ('#') in literal terminated script parsing
  and thus could not be used.
  but tracker: http://bugzilla.adiscon.com/show_bug.cgi?id=119
  [merged in from v3.22.2]
---------------------------------------------------------------------------
Version 4.6.0  [v4-stable] (rgerhards), 2010-02-24
***************************************************************************
* This is a new stable v4 version. It contains all fixes and enhancements *
* made during the 4.5.x phase as well as those listed below.              *
* Note: this version is scheduled to conclude the v4 development process. *
*       Do not expect any more new developments in v4. The focus is now   *
*       on v5 (what also means we have a single devel branch again).      *
*       ("development" means new feature development, bug fixes are of    *
*       course provided for v4-stable)                                    *
***************************************************************************
- improved testbench to contain samples for totally malformed messages
  which miss parts of the message content
- bugfix: some malformed messages could lead to a missing LF inside files
  or some other missing parts of the template content.
- bugfix: if a message ended immediately with a hostname, the hostname
  was mistakenly interpreted as TAG, and localhost be used as hostname
- bugfix: message without MSG part could case a segfault
  [backported from v5 commit 98d1ed504ec001728955a5bcd7916f64cd85f39f]
  This actually was a "recent" regression, but I did not realize that it
  was introduced by the performance optimization in v4-devel. Shame on
  me for having two devel versions at the same time...
---------------------------------------------------------------------------
Version 4.5.8  [v4-beta] (rgerhards), 2010-02-10
- enhanced doc for using PostgreSQL
  Thanks to Marc Schiffbauer for the new/updated doc
- bugfix: property replacer returned invalid parameters under some (unusual)
  conditions. In extreme cases, this could lead to garbled logs and/or
  a system failure.
- bugfix: invalid length returned (often) when using regular expressions
  inside the property replacer
- bugfix: submatch regex in property replacer did not honor "return 0 on
  no match" config case
- bugfix: imuxsock incorrectly stated inputname "imudp"
  Thanks to Ryan Lynch for reporting this.
- (slightly) enhanced support for FreeBSD by setting _PATH_MODDIR to
  the correct value on FreeBSD.
  Thanks to Cristiano for the patch.
- bugfix: -d did not enable display of debug messages
  regression from introduction of "debug on demand" mode
  Thanks to Michael Biebl for reporting this bug
- bugfix: blanks inside file names did not terminate file name parsing.
  This could reslult in the whole rest of a line (including comments)
  to be treated as file name in "write to file" actions.
  Thanks to Jack for reporting this issue.
- bugfix: rsyslog hang when writing to a named pipe which nobody was
  reading. Thanks to Michael Biebl for reporting this bug.
- bugfix: memory leak when sending messages in zip-compressed format
  Thanks to Naoya Nakazawa for analyzing this issue and providing a patch.
- bugfix: potential segfaults during queue shutdown
  (bugs require certain non-standard settings to appear)
  Thanks to varmojfekoj for the patch
---------------------------------------------------------------------------
Version 4.5.7  [v4-beta] (rgerhards), 2009-11-18
- added a so-called "On Demand Debug" mode, in which debug output can
  be generated only after the process has started, but not right from
  the beginning. This is assumed to be useful for hard-to-find bugs.
  Also improved the doc on the debug system.
- bugfix (kind of): check if TCP connection is still alive if using TLS
  Thanks to Jonathan Bond-Caron for the patch.
- bugfix: hostname accidently set to IP address for some message sources,
  for example imudp. Thanks to Anton for reporting this bug.
- bugfix [imported from 4.4.3]: $ActionExecOnlyOnceEveryInterval did
  not work.
---------------------------------------------------------------------------
Version 4.5.6  [v4-beta] (rgerhards), 2009-11-05
- bugfix: named pipes did no longer work (they always got an open error)
  this was a regression from the omfile rewrite in 4.5.0
- bugfix(minor): diag function returned wrong queue memeber count
  for the main queue if an active DA queue existed. This had no relevance
  to real deployments (assuming they are not running the debug/diagnostic
  module...), but sometimes caused grief and false alerts in the 
  testbench.
- included some important fixes from v4-stable:
  * bugfix: invalid handling of zero-sized messages
  * bugfix: zero-sized UDP messages are no longer processed
  * bugfix: random data could be appended to message
  * bugfix: reverse lookup reduction logic in imudp do DNS queries too often
- bugfix(testbench): testcase did not properly wait for rsyslod shutdown
  thus some unpredictable behavior and a false negative test result
  could occur. [BACKPORTED from v5]
- bugfix(testbench): sequence check was not always performed correctly,
  that could result in tests reporting success when they actually failed
---------------------------------------------------------------------------
Version 4.5.5  [v4-beta] (rgerhards), 2009-10-21
- added $InputTCPServerNotifyOnConnectionClose config directive
  see doc for details
- bugfix: debug string larger than 1K were improperly displayed. Max size
  is now 32K
- bugfix: invalid storage class selected for some size config parameters.
  This resulted in wrong values. The most prominent victim was the
  directory creation mode, which was set to zero in some cases. For 
  details, see related blog post:
  http://blog.gerhards.net/2009/10/another-note-on-hard-to-find-bugs.html
---------------------------------------------------------------------------
Version 4.5.4  [v4-beta] (rgerhards), 2009-09-29
- bugfix: potential segfault in stream writer on destruction
  Most severely affected omfile. The problem was that some buffers were
  freed before the asynchronous writer thread was shut down. So the
  writer thread accessed invalid data, which may even already be
  overwritten. Symptoms (with omfile) were segfaults, grabled data
  and files with random names placed around the file system (most
  prominently into the root directory). Special thanks to Aaron for
  helping to track this down.
- bugfix: potential race in object loader (obj.c) during use/release
  of object interface
- bugfixes: potential problems in out file zip writer. Problems could
  lead to abort and/or memory leak. The module is now hardened in a very
  conservative way, which is sub-optimal from a performance point of view.
  This should be improved if it has proven reliable in practice.
---------------------------------------------------------------------------
Version 4.5.3  [v4-beta] (rgerhards), 2009-09-17
- bugfix: repeated messages were incorrectly processed
  this could lead to loss of the repeated message content. As a side-
  effect, it could probably also be possible that some segfault occurs
  (quite unlikely). The root cause was that some counters introduced
  during the malloc optimizations were not properly duplicated in
  MsgDup(). Note that repeated message processing is not enabled
  by default.
- bugfix: message sanitation had some issues:
  - control character DEL was not properly escaped
  - NUL and LF characters were not properly stripped if no control
    character replacement was to be done
  - NUL characters in the message body were silently dropped (this was
    a regeression introduced by some of the recent optimizations)
- bugfix: strings improperly reused, resulting in some message properties
  be populated with strings from previous messages. This was caused by
  an improper predicate check. [backported from v5]
- fixed some minor portability issues
- bugfix: reverse lookup reduction logic in imudp do DNS queries too often
  [imported from 4.4.2]
---------------------------------------------------------------------------
Version 4.5.2  [v4-beta] (rgerhards), 2009-08-21
- legacy syslog parser changed so that it now accepts date stamps in
  wrong case. Some devices seem to create them and I do not see any harm
  in supporting that.
- added $InputTCPMaxListeners directive - permits to specify how many 
  TCP servers shall be possible (default is 20).
- bugfix: memory leak with some input modules. Those inputs that
  use parseAndSubmitMsg() leak two small memory blocks with every message.
  Typically, those process only relatively few messages, so the issue 
  does most probably not have any effect in practice.
- bugfix: if tcp listen port could not be created, no error message was
  emitted
- bugfix: potential segfault in output file writer (omfile)
  In async write mode, we use modular arithmetic to index the output
  buffer array. However, the counter variables accidently were signed,
  thus resulting in negative indizes after integer overflow. That in turn
  could lead to segfaults, but was depending on the memory layout of 
  the instance in question (which in turn depended on a number of
  variables, like compile settings but also configuration). The counters
  are now unsigned (as they always should have been) and so the dangling
  mis-indexing does no longer happen. This bug potentially affected all
  installations, even if only some may actually have seen a segfault.
- bugfix: hostnames with dashes in them were incorrectly treated as
  malformed, thus causing them to be treated as TAG (this was a regression
  introduced from the "rfc3164 strict" change in 4.5.0).
---------------------------------------------------------------------------
Version 4.5.1  [DEVEL] (rgerhards), 2009-07-15
- CONFIG CHANGE: $HUPisRestart default is now "off". We are doing this
  to support removal of restart-type HUP in v5.
- bugfix: fromhost-ip was sometimes truncated
- bugfix: potential segfault when zip-compressed syslog records were
  received (double free)
- bugfix: properties inputname, fromhost, fromhost-ip, msg were lost when
  working with disk queues
- performance enhancement: much faster, up to twice as fast (depending
  on configuration)
- bugfix: abort condition when RecvFrom was not set and message reduction
  was on. Happend e.g. with imuxsock.
- added $klogConsoleLogLevel directive which permits to set a new
  console log level while rsyslog is active
- bugfix: message could be truncated after TAG, often when forwarding
  This was a result of an internal processing error if maximum field
  sizes had been specified in the property replacer.
- added ability for the TCP output action to "rebind" its send socket after
  sending n messages (actually, it re-opens the connection, the name is 
  used because this is a concept very similiar to $ActionUDPRebindInterval).
  New config directive $ActionSendTCPRebindInterval added for the purpose.
  By default, rebinding is disabled. This is considered useful for load
  balancers.
- testbench improvements
---------------------------------------------------------------------------
Version 4.5.0  [DEVEL] (rgerhards), 2009-07-02
- activation order of inputs changed, they are now activated only after
  privileges are dropped. Thanks to Michael Terry for the patch.
- greatly improved performance
- greatly reduced memory requirements of msg object
  to around half of the previous demand. This means that more messages can
  be stored in core! Due to fewer cache misses, this also means some
  performance improvement.
- improved config error messages: now contain a copy of the config line
  that (most likely) caused the error
- reduced max value for $DynaFileCacheSize to 1,000 (the former maximum
  of 10,000 really made no sense, even 1,000 is very high, but we like
  to keep the user in control ;)).
- added capability to fsync() queue disk files for enhanced reliability
  (also add's speed, because you do no longer need to run the whole file
  system in sync mode)
- more strict parsing of the hostname in rfc3164 mode, hopefully
  removes false positives (but may cause some trouble with hostname
  parsing). For details, see this bug tracker:
  http://bugzilla.adiscon.com/show_bug.cgi?id=126
- omfile rewrite to natively support zip files (includes large extension
  of the stream class)
- added configuration commands (see doc for explanations)
  * $OMFileZipLevel
  * $OMFileIOBufferSize
  * $OMFileFlushOnTXEnd
  * $MainMsgQueueSyncQueueFiles
  * $ActionQueueSyncQueueFiles
- done some memory accesses explicitely atomic
- bugfix: subtle (and usually irrelevant) issue in timout processing
  timeout could be one second too early if nanoseconds wrapped
- set a more sensible timeout for shutdow, now 1.5 seconds to complete
  processing (this also removes those cases where the shutdown message
  was not written because the termination happened before it)
- internal bugfix: object pointer was only reset to NULL when an object
  was actually destructed. This most likely had no effect to existing code,
  but it may also have caused trouble in remote cases. Similarly, the fix
  may also cause trouble...
- bugfix: missing initialization during timestamp creation
  This could lead to timestamps written in the wrong format, but not to
  an abort
---------------------------------------------------------------------------
Version 4.4.3  [v4-stable] (rgerhards), 2009-10-??
- bugfix: several smaller bugs resolved after flexelint review
  Thanks to varmojfekoj for the patch.
- bugfix: $ActionExecOnlyOnceEveryInterval did not work.
  This was a regression from the time() optimizations done in v4.
  Bug tracker: http://bugzilla.adiscon.com/show_bug.cgi?id=143
  Thanks to Klaus Tachtler for reporting this bug.
- bugfix: potential segfault on queue shutdown
  Thanks to varmojfekoj for the patch.
- bugfix: potential hang condition on queue shutdown
  [imported from v3-stable]
- bugfix: segfault on startup when -q or -Q option was given
  [imported from v3-stable]
---------------------------------------------------------------------------
Version 4.4.2  [v4-stable] (rgerhards), 2009-10-09
- bugfix: invalid handling of zero-sized messages, could lead to mis-
  addressing and potential memory corruption/segfault
- bugfix: zero-sized UDP messages are no longer processed
  until now, they were forwarded to processing, but this makes no sense
  Also, it looks like the system seems to provide a zero return code
  on a UDP recvfrom() from time to time for some internal reasons. These
  "receives" are now silently ignored.
- bugfix: random data could be appended to message, possibly causing
  segfaults
- bugfix: reverse lookup reduction logic in imudp do DNS queries too often
  A comparison was done between the current and the former source address.
  However, this was done on the full sockaddr_storage structure and not
  on the host address only. This has now been changed for IPv4 and IPv6.
  The end result of this bug could be a higher UDP message loss rate than
  necessary (note that UDP message loss can not totally be avoided due
  to the UDP spec)
---------------------------------------------------------------------------
Version 4.4.1  [v4-stable] (rgerhards), 2009-09-02
- features requiring Java are automatically disabled if Java is not
  present (thanks to Michael Biebl for his help!)
- bugfix: invalid double-quoted PRI, among others in outgoing messages
  This causes grief with all receivers.
  Bug tracker: http://bugzilla.adiscon.com/show_bug.cgi?id=147
- bugfix: Java testing tools were required, even if testbench was disabled
  This resulted in build errors if no Java was present on the build system,
  even though none of the selected option actually required Java.
  (I forgot to backport a similar fix to newer releases).
- bugfix (backport): omfwd segfault
  Note that the orginal (higher version) patch states this happens only
  when debugging mode is turned on. That statement is wrong: if debug
  mode is turned off, the message is not being emitted, but the division
  by zero in the actual parameters still happens.
---------------------------------------------------------------------------
Version 4.4.0  [v4-stable] (rgerhards), 2009-08-21
- bugfix: stderr/stdout were not closed to be able to emit error messages,
  but this caused ssh sessions to hang. Now we close them after the 
  initial initialization. See forum thread:
  http://kb.monitorware.com/controlling-terminal-issues-t9875.html
- bugfix: sending syslog messages with zip compression did not work
---------------------------------------------------------------------------
Version 4.3.2  [v4-beta] (rgerhards), 2009-06-24
- removed long-obsoleted property UxTradMsg
- added a generic network stream server (in addition to rather specific
  syslog tcp server)
- added ability for the UDP output action to rebind its send socket after
  sending n messages. New config directive $ActionSendUDPRebindInterval
  added for the purpose. By default, rebinding is disabled. This is 
  considered useful for load balancers.
- bugfix: imdiag/imtcp had a race condition
- improved testbench (now much better code design and reuse)
- added config switch --enable-testbench=no to turn off testbench
---------------------------------------------------------------------------
Version 4.3.1  [DEVEL] (rgerhards), 2009-05-25
- added capability to run multiple tcp listeners (on different ports)
- performance enhancement: imtcp calls parser no longer on input thread
  but rather inside on of the potentially many main msg queue worker
  threads (an enhancement scheduled for all input plugins where this is
  possible)
- added $GenerateConfigGraph configuration command which can be used
  to generate nice-looking (and very informative) rsyslog configuration
  graphs.
- added $ActionName configuration directive (currently only used for
  graph generation, but may find other uses)
- improved doc
  * added (hopefully) easier to grasp queue explanation
- improved testbench
  * added tests for queue disk-only mode (checks disk queue logic)
- bugfix: light and full delay watermarks had invalid values, badly
  affecting performance for delayable inputs
- build system improvements - thanks to Michael Biebl
- added new testing module imdiag, which enables to talk to the 
  rsyslog core at runtime. The current implementation is only a 
  beginning, but can be expanded over time
---------------------------------------------------------------------------
Version 4.3.0  [DEVEL] (rgerhards), 2009-04-17
- new feature: new output plugin omprog, which permits to start program
  and feed it (via its stdin) with syslog messages. If the program
  terminates, it is restarted.
- improved internal handling of RainerScript functions, building the
  necessary plumbing to support more functions with decent runtime
  performance. This is also necessary towards the long-term goal
  of loadable library modules.
- added new RainerScript function "tolower"
- improved testbench
  * added tests for tcp-based reception
  * added tcp-load test (1000 connections, 20,000 messages)
- added $MaxOpenFiles configuration directive
- bugfix: solved potential memory leak in msg processing, could manifest
  itself in imtcp
- bugfix: ompgsql did not detect problems in sql command execution
  this could cause loss of messages. The handling was correct if the
  connection broke, but not if there was a problem with statement
  execution. The most probable case for such a case would be invalid
  sql inside the template, and this is now much easier to diagnose.
---------------------------------------------------------------------------
Version 4.2.0  [v4-stable] (rgerhards), 2009-06-23
- bugfix: light and full delay watermarks had invalid values, badly
  affecting performance for delayable inputs
- imported all patches from 3.22.1 as of today (see below)
- bugfix: compile problems in im3195
---------------------------------------------------------------------------
Version 4.1.7  [BETA] (rgerhards), 2009-04-22
- bugfix: $InputTCPMaxSessions config directive was accepted, but not
  honored. This resulted in a fixed upper limit of 200 connections.
- bugfix: the default for $DirCreateMode was 0644, and as such wrong.
  It has now been changed to 0700. For some background, please see
  http://lists.adiscon.net/pipermail/rsyslog/2009-April/001986.html
- bugfix: ompgsql did not detect problems in sql command execution
  this could cause loss of messages. The handling was correct if the
  connection broke, but not if there was a problem with statement
  execution. The most probable case for such a case would be invalid
  sql inside the template, and this is now much easier to diagnose.
---------------------------------------------------------------------------
Version 4.1.6  [DEVEL] (rgerhards), 2009-04-07
- added new "csv" property replacer options to enable simple creation
  of CSV-formatted outputs (format from RFC4180 is used)
- implemented function support in RainerScript. That means the engine
  parses and compile functions, as well as executes a few build-in
  ones. Dynamic loading and registration of functions is not yet
  supported - but we now have a good foundation to do that later on.
- implemented the strlen() RainerScript function
- added a template output module
- added -T rsyslogd command line option, enables to specify a directory
  where to chroot() into on startup. This is NOT a security feature but
  introduced to support testing. Thus, -T does not make sure chroot()
  is used in a secure way. (may be removed later)
- added omstdout module for testing purposes. Spits out all messages to
  stdout - no config option, no other features
- added a parser testing suite (still needs to be extended, but a good
  start)
- modified $ModLoad statement so that for modules whom's name starts with
  a dot, no path is prepended (this enables relative-pathes and should
  not break any valid current config)
- fixed a bug that caused action retries not to work correctly
  situation was only cleared by a restart
- bugfix: closed dynafile was potentially never written until another
  dynafile name was generated - potential loss of messages
- improved omfile so that it properly suspends itself if there is an
  i/o or file name generation error. This enables it to be used with
  the full high availability features of rsyslog's engine
- bugfix: fixed some segaults on Solaris, where vsprintf() does not
  check for NULL pointers
- improved performance of regexp-based filters
  Thanks to Arnaud Cornet for providing the idea and initial patch.
- added a new way how output plugins may be passed parameters. This is
  more effcient for some outputs. They new can receive fields not only
  as a single string but rather in an array where each string is seperated.
- added (some) developer documentation for output plugin interface
- bugfix: potential abort with DA queue after high watermark is reached
  There exists a race condition that can lead to a segfault. Thanks
  go to vbernetr, who performed the analysis and provided patch, which
  I only tweaked a very little bit.
- bugfix: imtcp did incorrectly parse hostname/tag
  Thanks to Luis Fernando Muñoz Mejías for the patch.
---------------------------------------------------------------------------
Version 4.1.5  [DEVEL] (rgerhards), 2009-03-11
- bugfix: parser did not correctly parse fields in UDP-received messages
- added ERE support in filter conditions
  new comparison operation "ereregex"
- added new config directive $RepeatedMsgContainsOriginalMsg so that the
  "last message repeated n times" messages, if generated, may
  have an alternate format that contains the message that is being repeated
---------------------------------------------------------------------------
Version 4.1.4  [DEVEL] (rgerhards), 2009-01-29
- bugfix: inconsistent use of mutex/atomic operations could cause segfault
  details are too many, for full analysis see blog post at:
  http://blog.gerhards.net/2009/01/rsyslog-data-race-analysis.html
- bugfix: unitialized mutex was used in msg.c:getPRI
  This was subtle, because getPRI is called as part of the debugging code
  (always executed) in syslogd.c:logmsg.
- bufgix: $PreserveFQDN was not properly handled for locally emitted
  messages
---------------------------------------------------------------------------
Version 4.1.3  [DEVEL] (rgerhards), 2008-12-17
- added $InputTCPServerAddtlFrameDelimiter config directive, which
  enables to specify an additional, non-standard message delimiter
  for processing plain tcp syslog. This is primarily a fix for the invalid
  framing used in Juniper's NetScreen products. Credit to forum user
  Arv for suggesting this solution.
- added $InputTCPServerInputName property, which enables a name to be
  specified that will be available during message processing in the
  inputname property. This is considered useful for logic that treats
  messages differently depending on which input received them.
- added $PreserveFQDN config file directive
  Enables to use FQDNs in sender names where the legacy default
  would have stripped the domain part.
  Thanks to BlinkMind, Inc. http://www.blinkmind.com for sponsoring this
  development.
- bugfix: imudp went into an endless loop under some circumstances
  (but could also leave it under some other circumstances...)
  Thanks to David Lang and speedfox for reporting this issue.
---------------------------------------------------------------------------
Version 4.1.2  [DEVEL] (rgerhards), 2008-12-04
- bugfix: code did not compile without zlib
- security bugfix: $AllowedSender was not honored, all senders were
  permitted instead (see http://www.rsyslog.com/Article322.phtml)
- security fix: imudp emitted a message when a non-permitted sender
  tried to send a message to it. This behaviour is operator-configurable.
  If enabled, a message was emitted each time. That way an attacker could
  effectively fill the disk via this facility. The message is now
  emitted only once in a minute (this currently is a hard-coded limit,
  if someone comes up with a good reason to make it configurable, we
  will probably do that).
- doc bugfix: typo in v3 compatibility document directive syntax
  thanks to Andrej for reporting
- imported other changes from 3.21.8 and 3.20.1 (see there)
---------------------------------------------------------------------------
Version 4.1.1  [DEVEL] (rgerhards), 2008-11-26
- added $PrivDropToGroup, $PrivDropToUser, $PrivDropToGroupID,
  $PrivDropToUserID config directives to enable dropping privileges.
  This is an effort to provide a security enhancement. For the limits of this
  approach, see http://wiki.rsyslog.com/index.php/Security
- re-enabled imklog to compile on FreeBSD (brought in from beta)
---------------------------------------------------------------------------
Version 4.1.0  [DEVEL] (rgerhards), 2008-11-18

********************************* WARNING *********************************
This version has a slightly different on-disk format for message entries.
As a consequence, old queue files being read by this version may have
an invalid output timestamp, which could result to some malfunction inside
the output driver. It is recommended to drain queues with the previous
version before switching to this one.
********************************* WARNING *********************************

- greatly enhanced performance when compared to v3.
- added configuration directive "HUPisRestart" which enables to configure
  HUP to be either a full restart or "just" a leightweight way to
  close open files.
- enhanced legacy syslog parser to detect year if part of the timestamp
  the format is based on what Cisco devices seem to emit.
- added a setting "$OptimizeForUniprocessor" to enable users to turn off
  pthread_yield calls which are counter-productive on multiprocessor 
  machines (but have been shown to be useful on uniprocessors)
- reordered imudp processing. Message parsing is now done as part of main
  message queue worker processing (was part of the input thread)
  This should also improve performance, as potentially more work is
  done in parallel.
- bugfix: compressed syslog messages could be slightly mis-uncompressed
  if the last byte of the compressed record was a NUL
- added $UDPServerTimeRequery option which enables to work with
  less acurate timestamps in favor of performance. This enables querying
  of the time only every n-th time if imudp is running in the tight
  receive loop (aka receiving messsages at a high rate)
- doc bugfix: queue doc had wrong parameter name for setting controlling
  worker thread shutdown period
- restructured rsyslog.conf documentation
- bugfix: memory leak in ompgsql
  Thanks to Ken for providing the patch
---------------------------------------------------------------------------
Version 3.22.2 [v3-stable] (rgerhards), 2009-07-??
- bugfix: comment char ('#') in literal terminated script parsing
  and thus could not be used.
  but tracker: http://bugzilla.adiscon.com/show_bug.cgi?id=119
- enhance: imrelp now also provides remote peer's IP address 
  [if librelp != 1.0.0 is used]
- bugfix: sending syslog messages with zip compression did not work
- bugfix: potential hang condition on queue shutdown
- bugfix: segfault on startup when -q or -Q option was given
  bug tracker: http://bugzilla.adiscon.com/show_bug.cgi?id=157
  Thanks to Jonas Nogueira for reporting this bug.
- clarified use of $ActionsSendStreamDriver[AuthMode/PermittedPeers]
  in doc set (require TLS drivers)
- bugfix: $CreateDirs variable not properly initialized, default thus
  was random (but most often "on")
- bugfix: potential segfault when -p command line option was used
  thanks to varmojfekoj for pointing me at this bug
---------------------------------------------------------------------------
Version 3.22.1 [v3-stable] (rgerhards), 2009-07-02
- bugfix: invalid error message issued if $inlcudeConfig was on an empty
  set of files (e.g. *.conf, where none such files existed)
  thanks to Michael Biebl for reporting this bug
- bugfix: when run in foreground (but not in debug mode), a 
  debug message ("DoDie called") was emitted at shutdown. Removed.
  thanks to Michael Biebl for reporting this bug
- bugfix: some garbagge was emitted to stderr on shutdown. This
  garbage consisted of file names, which were written during 
  startup (key point: not a pointer error)
  thanks to Michael Biebl for reporting this bug
- bugfix: startup and shutdown message were emitted to stdout
  thanks to Michael Biebl for reporting this bug
- bugfix: error messages were not emitted to stderr in forked mode
  (stderr and stdo are now kept open across forks)
- bugfix: internal messages were emitted to whatever file had fd2 when
  rsyslogd ran in forked mode (as usual!)
  Thanks to varmojfekoj for the patch
- small enhancement: config validation run now exits with code 1 if an
  error is detected. This change is considered important but small enough
  to apply it directly to the stable version. [But it is a border case,
  the change requires more code than I had hoped. Thus I have NOT tried
  to actually catch all cases, this is left for the current devel
  releases, if necessary]
- bugfix: light and full delay watermarks had invalid values, badly
  affecting performance for delayable inputs
- bugfix: potential segfault issue when multiple $UDPServerRun directives
  are specified. Thanks to Michael Biebl for helping to debug this one.
- relaxed GnuTLS version requirement to 1.4.0 after confirmation from the
  field that this version is sufficient
- bugfix: parser did not properly handle empty structured data
- bugfix: invalid mutex release in msg.c (detected under thread debugger,
  seems not to have any impact on actual deployments)
---------------------------------------------------------------------------
Version 3.22.0 [v3-stable] (rgerhards), 2009-04-21
This is the first stable release that includes the full functionality
of the 3.21.x version tree.
- bugfix: $InputTCPMaxSessions config directive was accepted, but not
  honored. This resulted in a fixed upper limit of 200 connections.
- bugfix: the default for $DirCreateMode was 0644, and as such wrong.
  It has now been changed to 0700. For some background, please see
  http://lists.adiscon.net/pipermail/rsyslog/2009-April/001986.html
- bugfix: ompgsql did not detect problems in sql command execution
  this could cause loss of messages. The handling was correct if the
  connection broke, but not if there was a problem with statement
  execution. The most probable case for such a case would be invalid
  sql inside the template, and this is now much easier to diagnose.
---------------------------------------------------------------------------
Version 3.21.11 [BETA] (rgerhards), 2009-04-03
- build system improvements contributed by Michael Biebl - thx!
- all patches from 3.20.5 incorporated (see it's ChangeLog entry)
---------------------------------------------------------------------------
Version 3.21.10 [BETA] (rgerhards), 2009-02-02
- bugfix: inconsistent use of mutex/atomic operations could cause segfault
  details are too many, for full analysis see blog post at:
  http://blog.gerhards.net/2009/01/rsyslog-data-race-analysis.html
- the string "Do Die" was accidently emited upon exit in non-debug mode
  This has now been corrected. Thanks to varmojfekoj for the patch.
- some legacy options were not correctly processed.
  Thanks to varmojfekoj for the patch.
- doc bugfix: v3-compatiblity document had typo in config directive
  thanks to Andrej for reporting this
---------------------------------------------------------------------------
Version 3.21.9 [BETA] (rgerhards), 2008-12-04
- re-release of 3.21.8 with an additional fix, that could also lead
  to DoS; 3.21.8 has been removed from the official download archives
- security fix: imudp emitted a message when a non-permitted sender
  tried to send a message to it. This behaviour is operator-configurable.
  If enabled, a message was emitted each time. That way an attacker could
  effectively fill the disk via this facility. The message is now
  emitted only once in a minute (this currently is a hard-coded limit,
  if someone comes up with a good reason to make it configurable, we
  will probably do that).
---------------------------------------------------------------------------
Version 3.21.8  [BETA] (rgerhards), 2008-12-04
- bugfix: imklog did not compile on FreeBSD
- security bugfix: $AllowedSender was not honored, all senders were
  permitted instead (see http://www.rsyslog.com/Article322.phtml)
- merged in all other changes from 3.20.1 (see there)
---------------------------------------------------------------------------
Version 3.21.7  [BETA] (rgerhards), 2008-11-11
- this is the new beta branch, based on the former 3.21.6 devel
- new functionality: ZERO property replacer nomatch option (from v3-stable)
---------------------------------------------------------------------------
Version 3.21.6  [DEVEL] (rgerhards), 2008-10-22
- consolidated time calls during msg object creation, improves performance
  and consistency
- bugfix: solved a segfault condition
- bugfix: subsecond time properties generated by imfile, imklog and
  internal messages could be slightly inconsistent
- bugfix: (potentially big) memory leak on HUP if queues could not be
  drained before timeout - thanks to David Lang for pointing this out
- added capability to support multiple module search pathes. Thank
  to Marius Tomaschewski for providing the patch.
- bugfix: im3195 did no longer compile
- improved "make distcheck" by ensuring everything relevant is recompiled
---------------------------------------------------------------------------
Version 3.21.5  [DEVEL] (rgerhards), 2008-09-30
- performance optimization: unnecessary time() calls during message
  parsing removed - thanks to David Lang for his excellent performance
  analysis
- added new capability to property replacer: multiple immediately
  successive field delimiters are treated as a single one.
  Thanks to Zhuang Yuyao for the patch.
- added message property "inputname", which contains the name of the
  input (module) that generated it. Presence is depending on suport in
  each input module (else it is blank).
- added system property "$myhostname", which contains the name of the
  local host as it knows itself.
- imported a number of fixes and enhancements from the stable and
  devel branches, including a fix to a potential segfault on HUP
  when using UDP listners
- re-enabled gcc builtin atomic operations and added a proper
  ./configure check
- bugfix: potential race condition when adding messages to queue
  There was a wrong order of mutex lock operations. It is hard to
  believe that really caused problems, but in theory it could and with
  threading we often see that theory becomes practice if something is only
  used long enough on a fast enough machine with enough CPUs ;)
- cleaned up internal debug system code and made it behave better
  in regard to multi-threading
---------------------------------------------------------------------------
Version 3.21.4  [DEVEL] (rgerhards), 2008-09-04
- removed compile time fixed message size limit (was 2K), limit can now
  be set via $MaxMessageSize global config directive (finally gotten rid
  of MAXLINE ;))
- enhanced doc for $ActionExecOnlyEveryNthTimeTimeout
- integrated a number of patches from 3.18.4, namely
  - bugfix: order-of magnitude issue with base-10 size definitions
    in config file parser. Could lead to invalid sizes, constraints
    etc for e.g. queue files and any other object whose size was specified
    in base-10 entities. Did not apply to binary entities. Thanks to
    RB for finding this bug and providing a patch.
  - bugfix: action was not called when system time was set backwards
    (until the previous time was reached again). There are still some
    side-effects when time is rolled back (A time rollback is really a bad
    thing to do, ideally the OS should issue pseudo time (like NetWare did)
    when the user tries to roll back time). Thanks to varmojfekoj for this
    patch.
  - doc bugfix: rsyslog.conf man page improved and minor nit fixed
    thanks to Lukas Kuklinek for the patch.
---------------------------------------------------------------------------
Version 3.21.3  [DEVEL] (rgerhards), 2008-08-13
- added ability to specify flow control mode for imuxsock
- added ability to execute actions only after the n-th call of the action
  This also lead to the addition of two new config directives:
  $ActionExecOnlyEveryNthTime and $ActionExecOnlyEveryNthTimeTimeout
  This feature is useful, for example, for alerting: it permits you to
  send an alert only after at least n occurences of a specific message
  have been seen by rsyslogd. This protectes against false positives
  due to waiting for additional confirmation.
- bugfix: IPv6 addresses could not be specified in forwarding actions
  New syntax @[addr]:port introduced to enable that. Root problem was IPv6
  addresses contain colons.
- somewhat enhanced debugging messages
- imported from 3.18.3:
  - enhanced ommysql to support custom port to connect to server
    Port can be set via new $ActionOmmysqlServerPort config directive
    Note: this was a very minor change and thus deemed appropriate to be
    done in the stable release.
  - bugfix: misspelled config directive, previously was
    $MainMsgQueueWorkeTimeoutrThreadShutdown, is now
    $MainMsgQueueWorkerTimeoutThreadShutdown. Note that the misspelled
    directive is not preserved - if the misspelled directive was used
    (which I consider highly unlikely), the config file must be changed.
    Thanks to lperr for reporting the bug.
---------------------------------------------------------------------------
Version 3.21.2  [DEVEL] (rgerhards), 2008-08-04
- added $InputUnixListenSocketHostName config directive, which permits to
  override the hostname being used on a local unix socket. This is useful
  for differentiating "hosts" running in several jails. Feature was
  suggested by David Darville, thanks for the suggestion.
- enhanced ommail to support multiple email recipients. This is done by
  specifying $ActionMailTo multiple times. Note that this introduces a
  small incompatibility to previous config file syntax: the recipient
  list is now reset for each action (we honestly believe that will
  not cause any problem - apologies if it does).
- enhanced troubleshooting documentation
---------------------------------------------------------------------------
Version 3.21.1  [DEVEL] (rgerhards), 2008-07-30
- bugfix: no error was reported if the target of a $IncludeConfig
  could not be accessed.
- added testbed for common config errors
- added doc for -u option to rsyslogd man page
- enhanced config file checking - no active actions are detected
- added -N rsyslogd command line option for a config validation run
  (which does not execute actual syslogd code and does not interfere
  with a running instance)
- somewhat improved emergency configuration. It is now also selected
  if the config contains no active actions
- rsyslogd error messages are now reported to stderr by default. can be
  turned off by the new "$ErrorMessagesToStderr off" directive
 Thanks to HKS for suggesting the new features.
---------------------------------------------------------------------------
Version 3.21.0  [DEVEL] (rgerhards), 2008-07-18
- starts a new devel branch
- added a generic test driver for RainerScript plus some test cases
  to the testbench
- added a small diagnostic tool to obtain result of gethostname() API
- imported all changes from 3.18.1 until today (some quite important,
  see below)
---------------------------------------------------------------------------
Version 3.20.6 [v3-stable] (rgerhards), 2009-04-16
- this is the last v3-stable for the 3.20.x series
- bugfix: $InputTCPMaxSessions config directive was accepted, but not
  honored. This resulted in a fixed upper limit of 200 connections.
- bugfix: the default for $DirCreateMode was 0644, and as such wrong.
  It has now been changed to 0700. For some background, please see
  http://lists.adiscon.net/pipermail/rsyslog/2009-April/001986.html
---------------------------------------------------------------------------
Version 3.20.5 [v3-stable] (rgerhards), 2009-04-02
- bugfix: potential abort with DA queue after high watermark is reached
  There exists a race condition that can lead to a segfault. Thanks
  go to vbernetr, who performed the analysis and provided patch, which
  I only tweaked a very little bit.
- fixed bugs in RainerScript:
  o when converting a number and a string to a common type, both were 
    actually converted to the other variable's type.
  o the value of rsCStrConvertToNumber() was miscalculated.
  Thanks to varmojfekoj for the patch
- fixed a bug in configure.ac which resulted in problems with
  environment detection - thanks to Michael Biebl for the patch
- fixed a potential segfault problem in gssapi code
  thanks to varmojfekoj for the patch
- doc enhance: provide standard template for MySQL module and instructions
  on how to modify schema
---------------------------------------------------------------------------
Version 3.20.4 [v3-stable] (rgerhards), 2009-02-09
- bugfix: inconsistent use of mutex/atomic operations could cause segfault
  details are too many, for full analysis see blog post at:
  http://blog.gerhards.net/2009/01/rsyslog-data-race-analysis.html
- bugfix: invalid ./configure settings for RFC3195
  thanks to Michael Biebl for the patch
- bugfix: invalid mutex access in msg.c
- doc bugfix: dist tarball missed 2 files, had one extra file that no
  longer belongs into it. Thanks to Michael Biebl for pointing this out.
---------------------------------------------------------------------------
Version 3.20.3 [v3-stable] (rgerhards), 2009-01-19
- doc bugfix: v3-compatiblity document had typo in config directive
  thanks to Andrej for reporting this
- fixed a potential segfault condition with $AllowedSender directive
  On HUP, the root pointers were not properly cleaned up. Thanks to
  Michael Biebel, olgoat, and Juha Koho for reporting and analyzing
  the bug.
---------------------------------------------------------------------------
Version 3.20.2 [v3-stable] (rgerhards), 2008-12-04
- re-release of 3.20.1 with an additional fix, that could also lead
  to DoS; 3.20.1 has been removed from the official download archives
- security fix: imudp emitted a message when a non-permitted sender
  tried to send a message to it. This behaviour is operator-configurable.
  If enabled, a message was emitted each time. That way an attacker could
  effectively fill the disk via this facility. The message is now
  emitted only once in a minute (this currently is a hard-coded limit,
  if someone comes up with a good reason to make it configurable, we
  will probably do that).
---------------------------------------------------------------------------
Version 3.20.1 [v3-stable] (rgerhards), 2008-12-04
- security bugfix: $AllowedSender was not honored, all senders were
  permitted instead
- enhance: regex nomatch option "ZERO" has been added
  This allows to return the string 0 if a regular expression is
  not found. This is probably useful for storing numerical values into
  database columns.
- bugfix: memory leak in gtls netstream driver fixed
  memory was lost each time a TLS session was torn down. This could 
  result in a considerable memory leak if it happened quite frequently
  (potential system crash condition)
- doc update: documented how to specify multiple property replacer
  options + link to new online regex generator tool added
- minor bufgfix: very small memory leak in gtls netstream driver
  around a handful of bytes (< 20) for each HUP
- improved debug output for regular expressions inside property replacer
  RE's seem to be a big trouble spot and I would like to have more
  information inside the debug log. So I decided to add some additional
  debug strings permanently.
---------------------------------------------------------------------------
Version 3.20.0 [v3-stable] (rgerhards), 2008-11-05
- this is the inital release of the 3.19.x branch as a stable release
- bugfix: double-free in pctp netstream driver. Thank to varmojfeko
  for the patch
---------------------------------------------------------------------------
Version 3.19.12 [BETA] (rgerhards), 2008-10-16
- bugfix: subseconds where not correctly extracted from a timestamp
  if that timestamp did not contain any subsecond information (the
  resulting string was garbagge but should have been "0", what it
  now is).
- increased maximum size of a configuration statement to 4K (was 1K)
- imported all fixes from the stable branch (quite a lot)
- bugfix: (potentially big) memory leak on HUP if queues could not be
  drained before timeout - thanks to David Lang for pointing this out
---------------------------------------------------------------------------
Version 3.19.11 [BETA] (rgerhards), 2008-08-25
This is a refresh of the beta. No beta-specific fixes have been added.
- included fixes from v3-stable (most importantly 3.18.3)
---------------------------------------------------------------------------
Version 3.19.10 [BETA] (rgerhards), 2008-07-15
- start of a new beta branch based on former 3.19 devel branch
- bugfix: bad memory leak in disk-based queue modes
- bugfix: UDP syslog forwarding did not work on all platforms
  the ai_socktype was incorrectly set to 1. On some platforms, this
  lead to failing name resolution (e.g. FreeBSD 7). Thanks to HKS for
  reporting the bug.
- bugfix: priority was incorrectly calculated on FreeBSD 7,
  because the LOG_MAKEPRI() C macro has a different meaning there (it
  is just a simple addition of faciltity and severity). I have changed
  this to use own, consistent, code for PRI calculation. Thank to HKS
  for reporting this bug.
- bugfix (cosmetical): authorization was not checked when gtls handshake
  completed immediately. While this sounds scary, the situation can not
  happen in practice. We use non-blocking IO only for server-based gtls
  session setup. As TLS requires the exchange of multiple frames before
  the handshake completes, it simply is impossible to do this in one
  step. However, it is useful to have the code path correct even for 
  this case - otherwise, we may run into problems if the code is changed
  some time later (e.g. to use blocking sockets). Thanks to varmojfekoj
  for providing the patch.
- important queue bugfix from 3.18.1 imported (see below)
- cleanup of some debug messages
---------------------------------------------------------------------------
Version 3.19.9 (rgerhards), 2008-07-07
- added tutorial for creating a TLS-secured syslog infrastructure
- rewritten omusrmsg to no longer fork() a new process for sending messages
  this caused some problems with the threading model, e.g. zombies. Also,
  it was far less optimal than it is now.
- bugfix: machine certificate was required for client even in TLS anon mode
  Reference: http://bugzilla.adiscon.com/show_bug.cgi?id=85
  The fix also slightly improves performance by not storing certificates in
  client sessions when there is no need to do so.
- bugfix: RainerScript syntax error was not always detected
---------------------------------------------------------------------------
Version 3.19.8 (rgerhards), 2008-07-01
- bugfix: gtls module did not correctly handle EGAIN (and similar) recv()
  states. This has been fixed by introducing a new abstraction layer inside
  gtls.
- added (internal) error codes to error messages; added redirector to
  web description of error codes
  closes bug http://bugzilla.adiscon.com/show_bug.cgi?id=20
- disabled compile warnings caused by third-party libraries
- reduced number of compile warnings in gcc's -pedantic mode
- some minor documentation improvements
- included all fixes from beta 3.17.5
---------------------------------------------------------------------------
Version 3.19.7 (rgerhards), 2008-06-11
- added new property replacer option "date-subseconds" that enables
  to query just the subsecond part of a high-precision timestamp
- somewhat improved plain tcp syslog reliability by doing a connection
  check before sending. Credits to Martin Schuette for providing the
  idea. Details are available at
  http://blog.gerhards.net/2008/06/reliable-plain-tcp-syslog-once-again.html
- made rsyslog tickless in the (usual and default) case that repeated
  message reduction is turned off. More info:
  http://blog.gerhards.net/2008/06/coding-to-save-environment.html
- some build system cleanup, thanks to Michael Biebl
- bugfix: compile under (Free)BSD failed due to some invalid library
  definitions - this is fixed now. Thanks to Michael Biebl for the patch.
---------------------------------------------------------------------------
Version 3.19.6 (rgerhards), 2008-06-06
- enhanced property replacer to support multiple regex matches
- bugfix: part of permittedPeer structure was not correctly initialized
  thanks to varmojfekoj for spotting this
- bugfix: off-by-one bug during certificate check
- bugfix: removed some memory leaks in TLS code
---------------------------------------------------------------------------
Version 3.19.5 (rgerhards), 2008-05-30
- enabled Posix ERE expressions inside the property replacer
  (previously BRE was permitted only)
- provided ability to specify that a regular expression submatch shall
  be used inside the property replacer
- implemented in property replacer: if a regular expression does not match,
  it can now either return "**NO MATCH** (default, as before), a blank
  property or the full original property text
- enhanced property replacer to support multiple regex matches
---------------------------------------------------------------------------
Version 3.19.4 (rgerhards), 2008-05-27
- implemented x509/certvalid gtls auth mode
- implemented x509/name gtls auth mode (including wildcards)
- changed fingerprint gtls auth mode to new format fingerprint
- protected gtls error string function by a mutex. Without it, we
  could have a race condition in extreme cases. This was very remote,
  but now can no longer happen.
- changed config directive name to reflect different use
  $ActionSendStreamDriverCertFingerprint is now
  $ActionSendStreamDriverPermittedPeer and can be used both for
  fingerprint and name authentication (similar to the input side)
- bugfix: sender information (fromhost et al) was missing in imudp
  thanks to sandiso for reporting this bug
- this release fully inplements IETF's syslog-transport-tls-12 plus
  the latest text changes Joe Salowey provided via email. Not included
  is ipAddress subjectAltName authentication, which I think will be
  dropped from the draft. I don't think there is any real need for it.
This release also includes all bug fix up to today from the beta
and stable branches. Most importantly, this means the bugfix for
100% CPU utilization by imklog.
---------------------------------------------------------------------------
Version 3.19.3 (rgerhards), 2008-05-21
- added ability to authenticate the server against its certificate
  fingerprint
- added ability for client to provide its fingerprint
- added ability for server to obtain client cert's fingerprint
- bugfix: small mem leak in omfwd on exit (strmdriver name was not freed)
- bugfix: $ActionSendStreamDriver had no effect
- bugfix: default syslog port was no longer used if none was
  configured. Thanks to varmojfekoj for the patch
- bugfix: missing linker options caused build to fail on some
  systems. Thanks to Tiziano Mueller for the patch.
---------------------------------------------------------------------------
Version 3.19.2 (rgerhards), 2008-05-16
- bugfix: TCP input modules did incorrectly set fromhost property
  (always blank)
- bugfix: imklog did not set fromhost property
- added "fromhost-ip" property
  Note that adding this property changes the on-disk format for messages.
  However, that should not have any bad effect on existing spool files.
  But you will run into trouble if you create a spool file with this
  version and then try to process it with an older one (after a downgrade).
  Don't do that ;)
- added "RSYSLOG_DebugFormat" canned template
- bugfix: hostname and fromhost were swapped when a persisted message
  (in queued mode) was read in
- bugfix: lmtcpclt, lmtcpsrv and lmgssutil did all link to the static
  runtime library, resulting in a large size increase (and potential
  "interesting" effects). Thanks to Michael Biebel for reporting the size
  issue.
- bugfix: TLS server went into an endless loop in some situations.
  Thanks to Michael Biebl for reporting the problem.
- fixed potential segfault due to invalid call to cfsysline
  thanks to varmojfekoj for the patch
---------------------------------------------------------------------------
Version 3.19.1 (rgerhards), 2008-05-07
- configure help for --enable-gnutls wrong - said default is "yes" but
  default actually is "no" - thanks to darix for pointing this out
- file dirty.h was missing - thanks to darix for pointing this out
- bugfix: man files were not properly distributed - thanks to
  darix for reporting and to Michael Biebl for help with the fix
- some minor cleanup
---------------------------------------------------------------------------
Version 3.19.0 (rgerhards), 2008-05-06
- begins new devel branch version
- implemented TLS for plain tcp syslog (this is also the world's first
  implementation of IETF's upcoming syslog-transport-tls draft)
- partly rewritten and improved omfwd among others, now loads TCP
  code only if this is actually necessary
- split of a "runtime library" for rsyslog - this is not yet a clean
  model, because some modularization is still outstanding. In theory,
  this shall enable other utilities but rsyslogd to use the same
  runtime
- implemented im3195, the RFC3195 input as a plugin
- changed directory structure, files are now better organized
- a lot of cleanup in regard to modularization
- -c option no longer must be the first option - thanks to varmjofekoj
  for the patch
---------------------------------------------------------------------------
Version 3.18.7 (rgerhards), 2008-12-??
- bugfix: the default for $DirCreateMode was 0644, and as such wrong.
  It has now been changed to 0700. For some background, please see
  http://lists.adiscon.net/pipermail/rsyslog/2009-April/001986.html
- fixed a potential segfault condition with $AllowedSender directive
  On HUP, the root pointers were not properly cleaned up. Thanks to
  Michael Biebel, olgoat, and Juha Koho for reporting and analyzing
  the bug.
- some legacy options were not correctly processed.
  Thanks to varmojfekoj for the patch.
- doc bugfix: some spelling errors in man pages corrected. Thanks to
  Geoff Simmons for the patch.
---------------------------------------------------------------------------
Version 3.18.6 (rgerhards), 2008-12-08
- security bugfix: $AllowedSender was not honored, all senders were
  permitted instead (see http://www.rsyslog.com/Article322.phtml)
  (backport from v3-stable, v3.20.9)
- minor bugfix: dual close() call on tcp session closure
---------------------------------------------------------------------------
Version 3.18.5 (rgerhards), 2008-10-09
- bugfix: imudp input module could cause segfault on HUP
  It did not properly de-init a variable acting as a linked list head.
  That resulted in trying to access freed memory blocks after the HUP.
- bugfix:  rsyslogd could hang on HUP
  because getnameinfo() is not cancel-safe, but was not guarded against
  being cancelled. pthread_cancel() is routinely being called during
  HUP processing.
- bugfix[minor]: if queue size reached light_delay mark, enqueuing
  could potentially be blocked for a longer period of time, which
  was not the behaviour desired.
- doc bugfix: $ActionExecOnlyWhenPreviousIsSuspended was still misspelled
  as $...OnlyIfPrev... in some parts of the documentation. Thanks to 
  Lorenzo M. Catucci for reporting this bug.
- added doc on malformed messages, cause and how to work-around, to the
  doc set
- added doc on how to build from source repository
---------------------------------------------------------------------------
Version 3.18.4 (rgerhards), 2008-09-18
- bugfix: order-of magnitude issue with base-10 size definitions
  in config file parser. Could lead to invalid sizes, constraints
  etc for e.g. queue files and any other object whose size was specified
  in base-10 entities. Did not apply to binary entities. Thanks to
  RB for finding this bug and providing a patch.
- bugfix: action was not called when system time was set backwards
  (until the previous time was reached again). There are still some
  side-effects when time is rolled back (A time rollback is really a bad
  thing to do, ideally the OS should issue pseudo time (like NetWare did)
  when the user tries to roll back time). Thanks to varmojfekoj for this
  patch.
- doc bugfix: rsyslog.conf man page improved and minor nit fixed
  thanks to Lukas Kuklinek for the patch.
- bugfix: error code -2025 was used for two different errors. queue full
  is now -2074 and -2025 is unique again. (did cause no real problem
  except for troubleshooting)
- bugfix: default discard severity was incorrectly set to 4, which lead
  to discard-on-queue-full to be enabled by default. That could cause
  message loss where non was expected.  The default has now been changed
  to the correct value of 8, which disables the functionality. This
  problem applied both to the main message queue and the action queues.
  Thanks to Raoul Bhatia for pointing out this problem.
- bugfix: option value for legacy -a option could not be specified,
  resulting in strange operations. Thanks to Marius Tomaschewski
  for the patch.
- bugfix: colon after date should be ignored, but was not. This has
  now been corrected. Required change to the internal ParseTIMESTAMP3164()
  interface.
---------------------------------------------------------------------------
Version 3.18.3 (rgerhards), 2008-08-18
- bugfix: imfile could cause a segfault upon rsyslogd HUP and termination
  Thanks to lperr for an excellent bug report that helped detect this
  problem.
- enhanced ommysql to support custom port to connect to server
  Port can be set via new $ActionOmmysqlServerPort config directive
  Note: this was a very minor change and thus deemed appropriate to be
  done in the stable release.
- bugfix: misspelled config directive, previously was
  $MainMsgQueueWorkeTimeoutrThreadShutdown, is now
  $MainMsgQueueWorkerTimeoutThreadShutdown. Note that the misspelled
  directive is not preserved - if the misspelled directive was used
  (which I consider highly unlikely), the config file must be changed.
  Thanks to lperr for reporting the bug.
- disabled flow control for imuxsock, as it could cause system hangs
  under some circumstances. The devel (3.21.3 and above) will
  re-enable it and provide enhanced configurability to overcome the
  problems if they occur.
---------------------------------------------------------------------------
Version 3.18.2 (rgerhards), 2008-08-08
- merged in IPv6 forwarding address bugfix from v2-stable
---------------------------------------------------------------------------
Version 3.18.1 (rgerhards), 2008-07-21
- bugfix: potential segfault in creating message mutex in non-direct queue
  mode. rsyslogd segfaults on freeeBSD 7.0 (an potentially other platforms)
  if an action queue is running in any other mode than non-direct. The
  same problem can potentially be triggered by some main message queue
  settings. In any case, it will manifest during rsylog's startup. It is
  unlikely to happen after a successful startup (the only window of
  exposure may be a relatively seldom executed action running in queued
  mode). This has been corrected. Thank to HKS for point out the problem.
- bugfix: priority was incorrectly calculated on FreeBSD 7,
  because the LOG_MAKEPRI() C macro has a different meaning there (it
  is just a simple addition of faciltity and severity). I have changed
  this to use own, consistent, code for PRI calculation. [Backport from
  3.19.10]
- bugfix: remove PRI part from kernel message if it is present
  Thanks to Michael Biebl for reporting this bug
- bugfix: mark messages were not correctly written to text log files
  the markmessageinterval was not correctly propagated to all places
  where it was needed. This resulted in rsyslog using the default
  (20 minutes) in some code pathes, what looked to the user like mark
  messages were never written.
- added a new property replacer option "sp-if-no-1st-sp" to cover
  a problem with RFC 3164 based interpreation of tag separation. While
  it is a generic approach, it fixes a format problem introduced in
  3.18.0, where kernel messages no longer had a space after the tag.
  This is done by a modifcation of the default templates.
  Please note that this may affect some messages where there intentionally
  is no space between the tag and the first character of the message
  content. If so, this needs to be worked around via a specific
  template. However, we consider this scenario to be quite remote and,
  even if it exists, it is not expected that it will actually cause
  problems with log parsers (instead, we assume the new default template
  behaviour may fix previous problems with log parsers due to the 
  missing space).
- bugfix: imklog module was not correctly compiled for GNU/kFreeBSD.
  Thanks to Petr Salinger for the patch
- doc bugfix: property replacer options secpath-replace and
  secpath-drop were not documented
- doc bugfix: fixed some typos in rsyslog.conf man page
- fixed typo in source comment  - thanks to Rio Fujita
- some general cleanup (thanks to Michael Biebl)
---------------------------------------------------------------------------
Version 3.18.0 (rgerhards), 2008-07-11
- begun a new v3-stable based on former 3.17.4 beta plus patches to
  previous v3-stable
- bugfix in RainerScript: syntax error was not always detected
---------------------------------------------------------------------------
Version 3.17.5 (rgerhards), 2008-06-27
- added doc: howto set up a reliable connection to remote server via
  queued mode (and plain tcp protocol)
- bugfix: comments after actions were not properly treated. For some
  actions (e.g. forwarding), this could also lead to invalid configuration
---------------------------------------------------------------------------
Version 3.17.4 (rgerhards), 2008-06-16
- changed default for $KlogSymbolLookup to "off". The directive is
  also scheduled for removal in a later version. This was necessary
  because on kernels >= 2.6, the kernel does the symbol lookup itself. The
  imklog lookup logic then breaks the log message and makes it unusable.
---------------------------------------------------------------------------
Version 3.17.3 (rgerhards), 2008-05-28
- bugfix: imklog went into an endless loop if a PRI value was inside
  a kernel log message (unusual case under Linux, frequent under BSD)
---------------------------------------------------------------------------
Version 3.17.2 (rgerhards), 2008-05-04
- this version is the new beta, based on 3.17.1 devel feature set
- merged in imklog bug fix from v3-stable (3.16.1)
---------------------------------------------------------------------------
Version 3.17.1 (rgerhards), 2008-04-15
- removed dependency on MAXHOSTNAMELEN as much as it made sense.
  GNU/Hurd does not define it (because it has no limit), and we have taken
  care for cases where it is undefined now. However, some very few places
  remain where IMHO it currently is not worth fixing the code. If it is
  not defined, we have used a generous value of 1K, which is above IETF
  RFC's on hostname length at all. The memory consumption is no issue, as
  there are only a handful of this buffers allocated *per run* -- that's
  also the main reason why we consider it not worth to be fixed any further.
- enhanced legacy syslog parser to handle slightly malformed messages
  (with a space in front of the timestamp) - at least HP procurve is
  known to do that and I won't outrule that others also do it. The 
  change looks quite unintrusive and so we added it to the parser.
- implemented klogd functionality for BSD
- implemented high precision timestamps for the kernel log. Thanks to
  Michael Biebl for pointing out that the kernel log did not have them.
- provided ability to discard non-kernel messages if they are present
  in the kernel log (seems to happen on BSD)
- implemented $KLogInternalMsgFacility config directive
- implemented $KLogPermitNonKernelFacility config directive
Plus a number of bugfixes that were applied to v3-stable and beta
branches (not mentioned here in detail).
---------------------------------------------------------------------------
Version 3.17.0 (rgerhards), 2008-04-08
- added native ability to send mail messages
- removed no longer needed file relptuil.c/.h
- added $ActionExecOnlyOnceEveryInterval config directive
- bugfix: memory leaks in script engine
- bugfix: zero-length strings were not supported in object
  deserializer
- properties are now case-insensitive everywhere (script, filters,
  templates)
- added the capability to specify a processing (actually dequeue)
  timeframe with queues - so things can be configured to be done
  at off-peak hours
- We have removed the 32 character size limit (from RFC3164) on the
  tag. This had bad effects on existing envrionments, as sysklogd didn't
  obey it either (probably another bug in RFC3164...). We now receive
  the full size, but will modify the outputs so that only 32 characters
  max are used by default. If you need large tags in the output, you need
  to provide custom templates.
- changed command line processing. -v, -M, -c options are now parsed
  and processed before all other options. Inter-option dependencies
  have been relieved. Among others, permits to specify intial module
  load path via -M only (not the environment) which makes it much
  easier to work with non-standard module library locations. Thanks
  to varmojfekoj for suggesting this change. Matches bugzilla bug 55.
- bugfix: some messages were emited without hostname
Plus a number of bugfixes that were applied to v3-stable and beta
branches (not mentioned here in detail).
---------------------------------------------------------------------------
Version 3.16.3 (rgerhards), 2008-07-11
- updated information on rsyslog packages
- bugfix: memory leak in disk-based queue modes
---------------------------------------------------------------------------
Version 3.16.2 (rgerhards), 2008-06-25
- fixed potential segfault due to invalid call to cfsysline
  thanks to varmojfekoj for the patch
- bugfix: some whitespaces where incorrectly not ignored when parsing
  the config file. This is now corrected. Thanks to Michael Biebl for
  pointing out the problem.
---------------------------------------------------------------------------
Version 3.16.1 (rgerhards), 2008-05-02
- fixed a bug in imklog which lead to startup problems (including
  segfault) on some platforms under some circumsances. Thanks to
  Vieri for reporting this bug and helping to troubleshoot it.
---------------------------------------------------------------------------
Version 3.16.0 (rgerhards), 2008-04-24
- new v3-stable (3.16.x) based on beta 3.15.x (RELP support)
- bugfix: omsnmp had a too-small sized buffer for hostname+port. This
  could not lead to a segfault, as snprintf() was used, but could cause
  some trouble with extensively long hostnames.
- applied patch from Tiziano Müller to remove some compiler warnings
- added gssapi overview/howto thanks to Peter Vrabec
- changed some files to grant LGPLv3 extended persmissions on top of GPLv3
  this also is the first sign of something that will evolve into a
  well-defined "rsyslog runtime library"
---------------------------------------------------------------------------
Version 3.15.1 (rgerhards), 2008-04-11
- bugfix: some messages were emited without hostname
- disabled atomic operations for the time being because they introduce some
  cross-platform trouble - need to see how to fix this in the best 
  possible way
- bugfix: zero-length strings were not supported in object
  deserializer
- added librelp check via PKG_CHECK thanks to Michael Biebl's patch
- file relputil.c deleted, is not actually needed
- added more meaningful error messages to rsyslogd (when some errors
  happens during startup)
- bugfix: memory leaks in script engine
- bugfix: $hostname and $fromhost in RainerScript did not work
This release also includes all changes applied to the stable versions
up to today.
---------------------------------------------------------------------------
Version 3.15.0 (rgerhards), 2008-04-01
- major new feature: imrelp/omrelp support reliable delivery of syslog
  messages via the RELP protocol and librelp (http://www.librelp.com).
  Plain tcp syslog, so far the best reliability solution, can lose
  messages when something goes wrong or a peer goes down. With RELP,
  this can no longer happen. See imrelp.html for more details.
- bugfix: rsyslogd was no longer build by default; man pages are 
  only installed if corresponding option is selected. Thanks to
  Michael Biebl for pointing these problems out.
---------------------------------------------------------------------------
Version 3.14.2 (rgerhards), 2008-04-09
- bugfix: segfault with expression-based filters
- bugfix: omsnmp did not deref errmsg object on exit (no bad effects caused)
- some cleanup
- bugfix: imklog did not work well with kernel 2.6+. Thanks to Peter
  Vrabec for patching it based on the development in sysklogd - and thanks
  to the sysklogd project for upgrading klogd to support the new
  functionality
- some cleanup in imklog
- bugfix: potential segfault in imklog when kernel is compiled without
  /proc/kallsyms and the file System.map is missing. Thanks to
  Andrea Morandi for pointing it out and suggesting a fix.
- bugfixes, credits to varmojfekoj:
  * reset errno before printing a warning message
  * misspelled directive name in code processing legacy options
- bugfix: some legacy options not correctly interpreted - thanks to
  varmojfekoj for the patch
- improved detection of modules being loaded more than once
  thanks to varmojfekoj for the patch
---------------------------------------------------------------------------
Version 3.14.1 (rgerhards), 2008-04-04
- bugfix: some messages were emited without hostname
- bugfix: rsyslogd was no longer build by default; man pages are 
  only installed if corresponding option is selected. Thanks to
  Michael Biebl for pointing these problems out.
- bugfix: zero-length strings were not supported in object
  deserializer
- disabled atomic operations for this stable build as it caused
  platform problems
- bugfix: memory leaks in script engine
- bugfix: $hostname and $fromhost in RainerScript did not work
- bugfix: some memory leak when queue is runing in disk mode
- man pages improved thanks to varmofekoj and Peter Vrabec
- We have removed the 32 character size limit (from RFC3164) on the
  tag. This had bad effects on existing envrionments, as sysklogd didn't
  obey it either (probably another bug in RFC3164...). We now receive
  the full size, but will modify the outputs so that only 32 characters
  max are used by default. If you need large tags in the output, you need
  to provide custom templates.
- bugfix: some memory leak when queue is runing in disk mode
---------------------------------------------------------------------------
Version 3.14.0 (rgerhards), 2008-04-02
An interim version was accidently released to the web. It was named 3.14.0.
To avoid confusion, we have not assigned this version number to any
official release. If you happen to use 3.14.0, please update to 3.14.1.
---------------------------------------------------------------------------
Version 3.13.0-dev0 (rgerhards), 2008-03-31
- bugfix: accidently set debug option in 3.12.5 reset to production
  This option prevented dlclose() to be called. It had no real bad effects,
  as the modules were otherwise correctly deinitialized and dlopen()
  supports multiple opens of the same module without any memory footprint.
- removed --enable-mudflap, added --enable-valgrind ./configure setting
- bugfix: tcp receiver could segfault due to uninitialized variable
- docfix: queue doc had a wrong directive name that prevented max worker
  threads to be correctly set
- worked a bit on atomic memory operations to support problem-free
  threading (only at non-intrusive places)
- added a --enable/disable-rsyslogd configure option so that
  source-based packaging systems can build plugins without the need
  to compile rsyslogd
- some cleanup
- test of potential new version number scheme
---------------------------------------------------------------------------
Version 3.12.5 (rgerhards), 2008-03-28
- changed default for "last message repeated n times", which is now
  off by default
- implemented backward compatibility commandline option parsing
- automatically generated compatibility config lines are now also
  logged so that a user can diagnose problems with them
- added compatibility mode for -a, -o and -p options
- compatibility mode processing finished
- changed default file output format to include high-precision timestamps
- added a buid-in template for previous syslogd file format
- added new $ActionFileDefaultTemplate directive
- added support for high-precision timestamps when receiving legacy
  syslog messages
- added new $ActionForwardDefaultTemplate directive
- added new $ActionGSSForwardDefaultTemplate directive
- added build-in templates for easier configuration
- bugfix: fixed small memory leak in tcpclt.c
- bugfix: fixed small memory leak in template regular expressions
- bugfix: regular expressions inside property replacer did not work
  properly
- bugfix: QHOUR and HHOUR properties were wrongly calculated
- bugfix: fixed memory leaks in stream class and imfile
- bugfix: $ModDir did invalid bounds checking, potential overlow in
  dbgprintf() - thanks to varmojfekoj for the patch
- bugfix: -t and -g legacy options max number of sessions had a wrong
  and much too high value
---------------------------------------------------------------------------
Version 3.12.4 (rgerhards), 2008-03-25
- Greatly enhanced rsyslogd's file write performance by disabling
  file syncing capability of output modules by default. This
  feature is usually not required, not useful and an extreme performance
  hit (both to rsyslogd as well as the system at large). Unfortunately,
  most users enable it by default, because it was most intuitive to enable
  it in plain old sysklogd syslog.conf format. There is now the
  $ActionFileEnableSync config setting which must be enabled in order to
  support syncing. By default it is off. So even if the old-format config
  lines request syncing, it is not done unless explicitely enabled. I am
  sure this is a very useful change and not a risk at all. I need to think
  if I undo it under compatibility mode, but currently this does not
  happen (I fear a lot of lazy users will run rsyslogd in compatibility
  mode, again bringing up this performance problem...).
- added flow control options to other input sources
- added $HHOUR and $QHOUR system properties - can be used for half- and
  quarter-hour logfile rotation
- changed queue's discard severities default value to 8 (do not discard)
  to prevent unintentional message loss
- removed a no-longer needed callback from the output module 
  interface. Results in reduced code complexity.
- bugfix/doc: removed no longer supported -h option from man page
- bugfix: imklog leaked several hundered KB on each HUP. Thanks to
  varmojfekoj for the patch
- bugfix: potential segfault on module unload. Thanks to varmojfekoj for
  the patch
- bugfix: fixed some minor memory leaks
- bugfix: fixed some slightly invalid memory accesses
- bugfix: internally generated messages had "FROMHOST" property not set
---------------------------------------------------------------------------
Version 3.12.3 (rgerhards), 2008-03-18
- added advanced flow control for congestion cases (mode depending on message
  source and its capablity to be delayed without bad side effects)
- bugfix: $ModDir should not be reset on $ResetConfig - this can cause a lot
  of confusion and there is no real good reason to do so. Also conflicts with
  the new -M option and environment setting.
- bugfix: TCP and GSSAPI framing mode variable was uninitialized, leading to
  wrong framing (caused, among others, interop problems)
- bugfix: TCP (and GSSAPI) octet-counted frame did not work correctly in all
  situations. If the header was split across two packet reads, it was invalidly
  processed, causing loss or modification of messages.
- bugfix: memory leak in imfile
- bugfix: duplicate public symbol in omfwd and omgssapi could lead to
  segfault. thanks to varmojfekoj for the patch.
- bugfix: rsyslogd aborted on sigup - thanks to varmojfekoj for the patch
- some more internal cleanup ;)
- begun relp modules, but these are not functional yet
- Greatly enhanced rsyslogd's file write performance by disabling
  file syncing capability of output modules by default. This
  feature is usually not required, not useful and an extreme performance
  hit (both to rsyslogd as well as the system at large). Unfortunately,
  most users enable it by default, because it was most intuitive to enable
  it in plain old sysklogd syslog.conf format. There is now a new config
  setting which must be enabled in order to support syncing. By default it
  is off. So even if the old-format config lines request syncing, it is
  not done unless explicitely enabled. I am sure this is a very useful
  change and not a risk at all. I need to think if I undo it under
  compatibility mode, but currently this does not happen (I fear a lot of
  lazy users will run rsyslogd in compatibility mode, again bringing up
  this performance problem...).
---------------------------------------------------------------------------
Version 3.12.2 (rgerhards), 2008-03-13
- added RSYSLOGD_MODDIR environment variable
- added -M rsyslogd option (allows to specify module directory location)
- converted net.c into a loadable library plugin
- bugfix: debug module now survives unload of loadable module when
  printing out function call data
- bugfix: not properly initialized data could cause several segfaults if
  there were errors in the config file - thanks to varmojfekoj for the patch
- bugfix: rsyslogd segfaulted when imfile read an empty line - thanks
  to Johnny Tan for an excellent bug report
- implemented dynamic module unload capability (not visible to end user)
- some more internal cleanup
- bugfix: imgssapi segfaulted under some conditions; this fix is actually
  not just a fix but a change in the object model. Thanks to varmojfekoj
  for providing the bug report, an initial fix and lots of good discussion
  that lead to where we finally ended up.
- improved session recovery when outbound tcp connection breaks, reduces
  probability of message loss at the price of a highly unlikely potential
  (single) message duplication
---------------------------------------------------------------------------
Version 3.12.1 (rgerhards), 2008-03-06
- added library plugins, which can be automatically loaded
- bugfix: actions were not correctly retried; caused message loss
- changed module loader to automatically add ".so" suffix if not
  specified (over time, this shall also ease portability of config
  files)
- improved debugging support; debug runtime options can now be set via
  an environment variable
- bugfix: removed debugging code that I forgot to remove before releasing
  3.12.0 (does not cause harm and happened only during startup)
- added support for the MonitorWare syslog MIB to omsnmp
- internal code improvements (more code converted into classes)
- internal code reworking of the imtcp/imgssapi module
- added capability to ignore client-provided timestamp on unix sockets and
  made this mode the default; this was needed, as some programs (e.g. sshd)
  log with inconsistent timezone information, what messes up the local
  logs (which by default don't even contain time zone information). This
  seems to be consistent with what sysklogd did for the past four years.
  Alternate behaviour may be desirable if gateway-like processes send
  messages via the local log slot - in this case, it can be enabled
  via the $InputUnixListenSocketIgnoreMsgTimestamp and
  $SystemLogSocketIgnoreMsgTimestamp config directives
- added ability to compile on HP UX; verified that imudp worked on HP UX;
  however, we are still in need of people trying out rsyslogd on HP UX,
  so it can not yet be assumed it runs there
- improved session recovery when outbound tcp connection breaks, reduces
  probability of message loss at the price of a highly unlikely potential
  (single) message duplication
---------------------------------------------------------------------------
Version 3.12.0 (rgerhards), 2008-02-28
- added full expression support for filters; filters can now contain
  arbitrary complex boolean, string and arithmetic expressions
---------------------------------------------------------------------------
Version 3.11.6 (rgerhards), 2008-02-27
- bugfix: gssapi libraries were still linked to rsyslog core, what should
  no longer be necessary. Applied fix by Michael Biebl to solve this.
- enabled imgssapi to be loaded side-by-side with imtcp
- added InputGSSServerPermitPlainTCP config directive
- split imgssapi source code somewhat from imtcp
- bugfix: queue cancel cleanup handler could be called with
  invalid pointer if dequeue failed
- bugfix: rsyslogd segfaulted on second SIGHUP
  tracker: http://bugzilla.adiscon.com/show_bug.cgi?id=38
- improved stability of queue engine
- bugfix: queue disk file were not properly persisted when 
  immediately after closing an output file rsyslog was stopped
  or huped (the new output file open must NOT have happend at
  that point) - this lead to a sparse and invalid queue file
  which could cause several problems to the engine (unpredictable
  results). This situation should have happened only in very
  rare cases. tracker: http://bugzilla.adiscon.com/show_bug.cgi?id=40
- bugfix: during queue shutdown, an assert invalidly triggered when
  the primary queue's DA worker was terminated while the DA queue's
  regular worker was still executing. This could result in a segfault
  during shutdown.
  tracker: http://bugzilla.adiscon.com/show_bug.cgi?id=41
- bugfix: queue properties sizeOnDisk, bytesRead were persisted to 
  disk with wrong data type (long instead of int64) - could cause
  problems on 32 bit machines
- bugfix: queue aborted when it was shut down, DA-enabled, DA mode
  was just initiated but not fully initialized (a race condition)
- bugfix: imfile could abort under extreme stress conditions
  (when it was terminated before it could open all of its
  to be monitored files)
- applied patch from varmojfekoj to fix an issue with compatibility 
  mode and default module directories (many thanks!):
  I've also noticed a bug in the compatibility code; the problem is that 
  options are parsed before configuration file so options which need a 
  module to be loaded will currently ignore any $moddir directive. This 
  can be fixed by moving legacyOptsHook() after config file parsing. 
  (see the attached patch) This goes against the logical order of 
  processing, but the legacy options are only few and it doesn't seem to 
  be a problem.
- bugfix: object property deserializer did not handle negative numbers
---------------------------------------------------------------------------
Version 3.11.5 (rgerhards), 2008-02-25
- new imgssapi module, changed imtcp module - this enables to load/package
  GSSAPI support separately - thanks to varmojfekoj for the patch
- compatibility mode (the -c option series) is now at least partly
  completed - thanks to varmojfekoj for the patch
- documentation for imgssapi and imtcp added
- duplicate $ModLoad's for the same module are now detected and
  rejected -- thanks to varmojfekoj for the patch
---------------------------------------------------------------------------
Version 3.11.4 (rgerhards), 2008-02-21
- bugfix: debug.html was missing from release tarball - thanks to Michael
  Biebl for bringing this to my attention
- some internal cleanup on the stringbuf object calling interface
- general code cleanup and further modularization
- $MainMessageQueueDiscardSeverity can now also handle textual severities
  (previously only integers)
- bugfix: message object was not properly synchronized when the 
  main queue had a single thread and non-direct action queues were used
- some documentation improvements
---------------------------------------------------------------------------
Version 3.11.3 (rgerhards), 2008-02-18
- fixed a bug in imklog which lead to duplicate message content in
  kernel logs
- added support for better plugin handling in libdbi (we contributed
  a patch to do that, we just now need to wait for the next libdbi
  version)
- bugfix: fixed abort when invalid template was provided to an action
  bug http://bugzilla.adiscon.com/show_bug.cgi?id=4
- re-instantiated SIGUSR1 function; added SIGUSR2 to generate debug
  status output
- added some documentation on runtime-debug settings
- slightly improved man pages for novice users
---------------------------------------------------------------------------
Version 3.11.2 (rgerhards), 2008-02-15
- added the capability to monitor text files and process their content
  as syslog messages (including forwarding)
- added support for libdbi, a database abstraction layer. rsyslog now
  also supports the following databases via dbi drivers:
  * Firebird/Interbase
  * FreeTDS (access to MS SQL Server and Sybase)
  * SQLite/SQLite3
  * Ingres (experimental)
  * mSQL (experimental)
  * Oracle (experimental)
  Additional drivers may be provided by the libdbi-drivers project, which
  can be used by rsyslog as soon as they become available.
- removed some left-over unnecessary dbgprintf's (cluttered screen,
  cosmetic)
- doc bugfix: html documentation for omsnmp was missing
---------------------------------------------------------------------------
Version 3.11.1 (rgerhards), 2008-02-12
- SNMP trap sender added thanks to Andre Lorbach (omsnmp)
- added input-plugin interface specification in form of a (copy) template
  input module
- applied documentation fix by Michael Biebl -- many thanks!
- bugfix: immark did not have MARK flags set...
- added x-info field to rsyslogd startup/shutdown message. Hopefully
  points users to right location for further info (many don't even know
  they run rsyslog ;))
- bugfix: trailing ":" of tag was lost while parsing legacy syslog messages
  without timestamp - thanks to Anders Blomdell for providing a patch!
- fixed a bug in stringbuf.c related to STRINGBUF_TRIM_ALLOCSIZE, which
  wasn't supposed to be used with rsyslog. Put a warning message up that
  tells this feature is not tested and probably not worth the effort.
  Thanks to Anders Blomdell fro bringing this to our attention
- somewhat improved performance of string buffers
- fixed bug that caused invalid treatment of tabs (HT) in rsyslog.conf
- bugfix: setting for $EscapeCopntrolCharactersOnReceive was not 
  properly initialized
- clarified usage of space-cc property replacer option
- improved abort diagnostic handler
- some initial effort for malloc/free runtime debugging support
- bugfix: using dynafile actions caused rsyslogd abort
- fixed minor man errors thanks to Michael Biebl
---------------------------------------------------------------------------
Version 3.11.0 (rgerhards), 2008-01-31
- implemented queued actions
- implemented simple rate limiting for actions
- implemented deliberate discarding of lower priority messages over higher
  priority ones when a queue runs out of space
- implemented disk quotas for disk queues
- implemented the $ActionResumeRetryCount config directive
- added $ActionQueueFilename config directive
- added $ActionQueueSize config directive
- added $ActionQueueHighWaterMark config directive
- added $ActionQueueLowWaterMark config directive
- added $ActionQueueDiscardMark config directive
- added $ActionQueueDiscardSeverity config directive
- added $ActionQueueCheckpointInterval config directive
- added $ActionQueueType config directive
- added $ActionQueueWorkerThreads config directive
- added $ActionQueueTimeoutshutdown config directive
- added $ActionQueueTimeoutActionCompletion config directive
- added $ActionQueueTimeoutenQueue config directive
- added $ActionQueueTimeoutworkerThreadShutdown config directive
- added $ActionQueueWorkerThreadMinimumMessages config directive
- added $ActionQueueMaxFileSize config directive
- added $ActionQueueSaveonShutdown config directive
- addded $ActionQueueDequeueSlowdown config directive
- addded $MainMsgQueueDequeueSlowdown config directive
- bugfix: added forgotten docs to package
- improved debugging support
- fixed a bug that caused $MainMsgQueueCheckpointInterval to work incorrectly
- when a long-running action needs to be cancelled on shutdown, the message
  that was processed by it is now preserved. This finishes support for
  guaranteed delivery of messages (if the output supports it, of course)
- fixed bug in output module interface, see
  http://sourceforge.net/tracker/index.php?func=detail&aid=1881008&group_id=123448&atid=696552
- changed the ommysql output plugin so that the (lengthy) connection
  initialization now takes place in message processing. This works much
  better with the new queued action mode (fast startup)
- fixed a bug that caused a potential hang in file and fwd output module
  varmojfekoj provided the patch - many thanks!
- bugfixed stream class offset handling on 32bit platforms
---------------------------------------------------------------------------
Version 3.10.3 (rgerhards), 2008-01-28
- fixed a bug with standard template definitions (not a big deal) - thanks
  to varmojfekoj for spotting it
- run-time instrumentation added
- implemented disk-assisted queue mode, which enables on-demand disk
  spooling if the queue's in-memory queue is exhausted
- implemented a dynamic worker thread pool for processing incoming
  messages; workers are started and shut down as need arises
- implemented a run-time instrumentation debug package
- implemented the $MainMsgQueueSaveOnShutdown config directive
- implemented the $MainMsgQueueWorkerThreadMinimumMessages config directive
- implemented the $MainMsgQueueTimeoutWorkerThreadShutdown config directive
---------------------------------------------------------------------------
Version 3.10.2 (rgerhards), 2008-01-14
- added the ability to keep stop rsyslogd without the need to drain
  the main message queue. In disk queue mode, rsyslog continues to
  run from the point where it stopped. In case of a system failure, it
  continues to process messages from the last checkpoint.
- fixed a bug that caused a segfault on startup when no $WorkDir directive
  was specified in rsyslog.conf
- provided more fine-grain control over shutdown timeouts and added a
  way to specify the enqueue timeout when the main message queue is full
- implemented $MainMsgQueueCheckpointInterval config directive
- implemented $MainMsgQueueTimeoutActionCompletion config directive
- implemented $MainMsgQueueTimeoutEnqueue config directive
- implemented $MainMsgQueueTimeoutShutdown config directive
---------------------------------------------------------------------------
Version 3.10.1 (rgerhards), 2008-01-10
- implemented the "disk" queue mode. However, it currently is of very
  limited use, because it does not support persistence over rsyslogd
  runs. So when rsyslogd is stopped, the queue is drained just as with
  the in-memory queue modes. Persistent queues will be a feature of
  the next release.
- performance-optimized string class, should bring an overall improvement
- fixed a memory leak in imudp -- thanks to varmojfekoj for the patch
- fixed a race condition that could lead to a rsyslogd hang when during
  HUP or termination
- done some doc updates
- added $WorkDirectory config directive
- added $MainMsgQueueFileName config directive
- added $MainMsgQueueMaxFileSize config directive
---------------------------------------------------------------------------
Version 3.10.0 (rgerhards), 2008-01-07
- implemented input module interface and initial input modules
- enhanced threading for input modules (each on its own thread now)
- ability to bind UDP listeners to specific local interfaces/ports and
  ability to run multiple of them concurrently
- added ability to specify listen IP address for UDP syslog server
- license changed to GPLv3
- mark messages are now provided by loadble module immark
- rklogd is no longer provided. Its functionality has now been taken over
  by imklog, a loadable input module. This offers a much better integration
  into rsyslogd and makes sure that the kernel logger process is brought
  up and down at the appropriate times
- enhanced $IncludeConfig directive to support wildcard characters
  (thanks to Michael Biebl)
- all inputs are now implemented as loadable plugins
- enhanced threading model: each input module now runs on its own thread
- enhanced message queue which now supports different queueing methods
  (among others, this can be used for performance fine-tuning)
- added a large number of new configuration directives for the new
  input modules
- enhanced multi-threading utilizing a worker thread pool for the
  main message queue
- compilation without pthreads is no longer supported
- much cleaner code due to new objects and removal of single-threading
  mode
---------------------------------------------------------------------------
Version 2.0.8 V2-STABLE (rgerhards), 2008-??-??
- bugfix: ompgsql did not detect problems in sql command execution
  this could cause loss of messages. The handling was correct if the
  connection broke, but not if there was a problem with statement
  execution. The most probable case for such a case would be invalid
  sql inside the template, and this is now much easier to diagnose.
- doc bugfix: default for $DirCreateMode incorrectly stated
---------------------------------------------------------------------------
Version 2.0.7 V2-STABLE (rgerhards), 2008-04-14
- bugfix: the default for $DirCreateMode was 0644, and as such wrong.
  It has now been changed to 0700. For some background, please see
  http://lists.adiscon.net/pipermail/rsyslog/2009-April/001986.html
- bugfix: "$CreateDirs off" also disabled file creation
  Thanks to William Tisater for analyzing this bug and providing a patch.
  The actual code change is heavily based on William's patch.
- bugfix: memory leak in ompgsql
  Thanks to Ken for providing the patch
- bugfix: potential memory leak in msg.c
  This one did not surface yet and the issue was actually found due to
  a problem in v4 - but better fix it here, too
---------------------------------------------------------------------------
Version 2.0.6 V2-STABLE (rgerhards), 2008-08-07
- bugfix: memory leaks in rsyslogd, primarily in singlethread mode
  Thanks to Frederico Nunez for providing the fix
- bugfix: copy&paste error lead to dangling if - this caused a very minor
  issue with re-formatting a RFC3164 date when the message was invalidly
  formatted and had a colon immediately after the date. This was in the
  code for some years (even v1 had it) and I think it never had any
  effect at all in practice. Though, it should be fixed - but definitely
  nothing to worry about.
---------------------------------------------------------------------------
Version 2.0.6 V2-STABLE (rgerhards), 2008-08-07
- bugfix: IPv6 addresses could not be specified in forwarding actions
  New syntax @[addr]:port introduced to enable that. Root problem was IPv6
  addresses contain colons. (backport from 3.21.3)
---------------------------------------------------------------------------
Version 2.0.5 STABLE (rgerhards), 2008-05-15
- bugfix: regular expressions inside property replacer did not work
  properly
- adapted to liblogging 0.7.1+
---------------------------------------------------------------------------
Version 2.0.4 STABLE (rgerhards), 2008-03-27
- bugfix: internally generated messages had "FROMHOST" property not set
- bugfix: continue parsing if tag is oversize (discard oversize part) - thanks
  to mclaughlin77@gmail.com for the patch
- added $HHOUR and $QHOUR system properties - can be used for half- and
  quarter-hour logfile rotation
---------------------------------------------------------------------------
Version 2.0.3 STABLE (rgerhards), 2008-03-12
- bugfix: setting for $EscapeCopntrolCharactersOnReceive was not 
  properly initialized
- bugfix: resolved potential segfault condition on HUP (extremely
  unlikely to happen in practice), for details see tracker:
  http://bugzilla.adiscon.com/show_bug.cgi?id=38
- improved the man pages a bit - thanks to Michael Biebl for the patch
- bugfix: not properly initialized data could cause several segfaults if
  there were errors in the config file - thanks to varmojfekoj for the patch
---------------------------------------------------------------------------
Version 2.0.2 STABLE (rgerhards), 2008-02-12
- fixed a bug that could cause invalid string handling via strerror_r
  varmojfekoj provided the patch - many thanks!
- added x-info field to rsyslogd startup/shutdown message. Hopefully
  points users to right location for further info (many don't even know
  they run rsyslog ;))
- bugfix: suspended actions were not always properly resumed
  varmojfekoj provided the patch - many thanks!
- bugfix: errno could be changed during mark processing, leading to
  invalid error messages when processing inputs. Thank to varmojfekoj for
  pointing out this problem.
- bugfix: trailing ":" of tag was lost while parsing legacy syslog messages
  without timestamp - thanks to Anders Blomdell for providing a patch!
- bugfix (doc): misspelled config directive, invalid signal info
- applied some doc fixes from Michel Biebl and cleaned up some no longer
  needed files suggested by him
- cleaned up stringbuf.c to fix an annoyance reported by Anders Blomdell
- fixed bug that caused invalid treatment of tabs (HT) in rsyslog.conf
---------------------------------------------------------------------------
Version 2.0.1 STABLE (rgerhards), 2008-01-24
- fixed a bug in integer conversion - but this function was never called,
  so it is not really a useful bug fix ;)
- fixed a bug with standard template definitions (not a big deal) - thanks
  to varmojfekoj for spotting it
- fixed a bug that caused a potential hang in file and fwd output module
  varmojfekoj provided the patch - many thanks!
---------------------------------------------------------------------------
Version 2.0.0 STABLE (rgerhards), 2008-01-02
- re-release of 1.21.2 as STABLE with no modifications except some
  doc updates
---------------------------------------------------------------------------
Version 1.21.2 (rgerhards), 2007-12-28
- created a gss-api output module. This keeps GSS-API code and
  TCP/UDP code separated. It is also important for forward-
  compatibility with v3. Please note that this change breaks compatibility
  with config files created for 1.21.0 and 1.21.1 - this was considered
  acceptable.
- fixed an error in forwarding retry code (could lead to message corruption
  but surfaced very seldom)
- increased portability for older platforms (AI_NUMERICSERV moved)
- removed socket leak in omfwd.c
- cross-platform patch for GSS-API compile problem on some platforms
  thanks to darix for the patch!
---------------------------------------------------------------------------
Version 1.21.1 (rgerhards), 2007-12-23
- small doc fix for $IncludeConfig
- fixed a bug in llDestroy()
- bugfix: fixing memory leak when message queue is full and during
  parsing. Thanks to varmojfekoj for the patch.
- bugfix: when compiled without network support, unix sockets were
  not properply closed
- bugfix: memory leak in cfsysline.c/doGetWord() fixed
---------------------------------------------------------------------------
Version 1.21.0 (rgerhards), 2007-12-19
- GSS-API support for syslog/TCP connections was added. Thanks to
  varmojfekoj for providing the patch with this functionality
- code cleanup
- enhanced $IncludeConfig directive to support wildcard filenames
- changed some multithreading synchronization
---------------------------------------------------------------------------
Version 1.20.1 (rgerhards), 2007-12-12
- corrected a debug setting that survived release. Caused TCP connections
  to be retried unnecessarily often.
- When a hostname ACL was provided and DNS resolution for that name failed,
  ACL processing was stopped at that point. Thanks to mildew for the patch.
  Fedora Bugzilla: http://bugzilla.redhat.com/show_bug.cgi?id=395911
- fixed a potential race condition, see link for details:
  http://rgerhards.blogspot.com/2007/12/rsyslog-race-condition.html
  Note that the probability of problems from this bug was very remote
- fixed a memory leak that happend when PostgreSQL date formats were
  used
---------------------------------------------------------------------------
Version 1.20.0 (rgerhards), 2007-12-07
- an output module for postgres databases has been added. Thanks to
  sur5r for contributing this code
- unloading dynamic modules has been cleaned up, we now have a
  real implementation and not just a dummy "good enough for the time
  being".
- enhanced platform independence - thanks to Bartosz Kuzma and Michael
  Biebl for their very useful contributions
- some general code cleanup (including warnings on 64 platforms, only)
---------------------------------------------------------------------------
Version 1.19.12 (rgerhards), 2007-12-03
- cleaned up the build system (thanks to Michael Biebl for the patch)
- fixed a bug where ommysql was still not compiled with -pthread option
---------------------------------------------------------------------------
Version 1.19.11 (rgerhards), 2007-11-29
- applied -pthread option to build when building for multi-threading mode
  hopefully solves an issue with segfaulting
---------------------------------------------------------------------------
Version 1.19.10 (rgerhards), 2007-10-19
- introdcued the new ":modulename:" syntax for calling module actions
  in selector lines; modified ommysql to support it. This is primarily
  an aid for further modules and a prequisite to actually allow third
  party modules to be created.
- minor fix in slackware startup script, "-r 0" is now "-r0"
- updated rsyslogd doc set man page; now in html format
- undid creation of a separate thread for the main loop -- this did not
  turn out to be needed or useful, so reduce complexity once again.
- added doc fixes provided by Michael Biebl - thanks
---------------------------------------------------------------------------
Version 1.19.9 (rgerhards), 2007-10-12
- now packaging system which again contains all components in a single
  tarball
- modularized main() a bit more, resulting in less complex code
- experimentally added an additional thread - will see if that affects
  the segfault bug we experience on some platforms. Note that this change
  is scheduled to be removed again later.
---------------------------------------------------------------------------
Version 1.19.8 (rgerhards), 2007-09-27
- improved repeated message processing
- applied patch provided by varmojfekoj to support building ommysql
  in its own way (now also resides in a plugin subdirectory);
  ommysql is now a separate package
- fixed a bug in cvthname() that lead to message loss if part
  of the source hostname would have been dropped
- created some support for distributing ommysql together with the
  main rsyslog package. I need to re-think it in the future, but
  for the time being the current mode is best. I now simply include
  one additional tarball for ommysql inside the main distribution.
  I look forward to user feedback on how this should be done best. In the
  long term, a separate project should be spawend for ommysql, but I'd
  like to do that only after the plugin interface is fully stable (what
  it is not yet).
---------------------------------------------------------------------------
Version 1.19.7 (rgerhards), 2007-09-25
- added code to handle situations where senders send us messages ending with
  a NUL character. It is now simply removed. This also caused trailing LF
  reduction to fail, when it was followed by such a NUL. This is now also
  handled.
- replaced some non-thread-safe function calls by their thread-safe
  counterparts
- fixed a minor memory leak that occured when the %APPNAME% property was
  used (I think nobody used that in practice)
- fixed a bug that caused signal handlers in cvthname() not to be restored when
  a malicious pointer record was detected and processing of the message been
  stopped for that reason (this should be really rare and can not be related
  to the segfault bug we are hunting).
- fixed a bug in cvthname that lead to passing a wrong parameter - in
  practice, this had no impact.
- general code cleanup (e.g. compiler warnings, comments)
---------------------------------------------------------------------------
Version 1.19.6 (rgerhards), 2007-09-11
- applied patch by varmojfekoj to change signal handling to the new
  sigaction API set (replacing the depreciated signal() calls and its
  friends.
- fixed a bug that in --enable-debug mode caused an assertion when the
  discard action was used
- cleaned up compiler warnings
- applied patch by varmojfekoj to FIX a bug that could cause 
  segfaults if empty properties were processed using modifying
  options (e.g. space-cc, drop-cc)
- fixed man bug: rsyslogd supports -l option
---------------------------------------------------------------------------
Version 1.19.5 (rgerhards), 2007-09-07
- changed part of the CStr interface so that better error tracking
  is provided and the calling sequence is more intuitive (there were
  invalid calls based on a too-weired interface)
- (hopefully) fixed some remaining bugs rooted in wrong use of 
  the CStr class. These could lead to program abort.
- applied patch by varmojfekoj two fix two potential segfault situations
- added $ModDir config directive
- modified $ModLoad so that an absolute path may be specified as
  module name (e.g. /rsyslog/ommysql.so)
---------------------------------------------------------------------------
Version 1.19.4 (rgerhards/varmojfekoj), 2007-09-04
- fixed a number of small memory leaks - thanks varmojfekoj for patching
- fixed an issue with CString class that could lead to rsyslog abort
  in tplToString() - thanks varmojfekoj for patching
- added a man-version of the config file documenation - thanks to Michel
  Samia for providing the man file
- fixed bug: a template like this causes an infinite loop:
  $template opts,"%programname:::a,b%"
  thanks varmojfekoj for the patch
- fixed bug: case changing options crash freeing the string pointer
  because they modify it: $template opts2,"%programname::1:lowercase%"
  thanks varmojfekoj for the patch
---------------------------------------------------------------------------
Version 1.19.3 (mmeckelein/varmojfekoj), 2007-08-31
- small mem leak fixed (after calling parseSelectorAct) - Thx varmojkekoj
- documentation section "Regular File" und "Blocks" updated
- solved an issue with dynamic file generation - Once again many thanks
  to varmojfekoj
- the negative selector for program name filter (Blocks) does not work as
  expected - Thanks varmojfekoj for patching
- added forwarding information to sysklogd (requires special template)
  to config doc
---------------------------------------------------------------------------
Version 1.19.2 (mmeckelein/varmojfekoj), 2007-08-28
- a specifically formed message caused a segfault - Many thanks varmojfekoj
  for providing a patch
- a typo and a weird condition are fixed in msg.c - Thanks again
  varmojfekoj 
- on file creation the file was always owned by root:root. This is fixed
  now - Thanks ypsa for solving this issue
---------------------------------------------------------------------------
Version 1.19.1 (mmeckelein), 2007-08-22
- a bug that caused a high load when a TCP/UDP connection was closed is 
  fixed now - Thanks mildew for solving this issue
- fixed a bug which caused a segfault on reinit - Thx varmojfekoj for the
  patch
- changed the hardcoded module path "/lib/rsyslog" to $(pkglibdir) in order
  to avoid trouble e.g. on 64 bit platforms (/lib64) - many thanks Peter
  Vrabec and darix, both provided a patch for solving this issue
- enhanced the unloading of modules - thanks again varmojfekoj
- applied a patch from varmojfekoj which fixes various little things in
  MySQL output module
---------------------------------------------------------------------------
Version 1.19.0 (varmojfekoj/rgerhards), 2007-08-16
- integrated patch from varmojfekoj to make the mysql module a loadable one
  many thanks for the patch, MUCH appreciated
---------------------------------------------------------------------------
Version 1.18.2 (rgerhards), 2007-08-13
- fixed a bug in outchannel code that caused templates to be incorrectly
  parsed
- fixed a bug in ommysql that caused a wrong ";template" missing message
- added some code for unloading modules; not yet fully complete (and we do
  not yet have loadable modules, so this is no problem)
- removed debian subdirectory by request of a debian packager (this is a special
  subdir for debian and there is also no point in maintaining it when there
  is a debian package available - so I gladly did this) in some cases
- improved overall doc quality (some pages were quite old) and linked to
  more of the online resources.
- improved /contrib/delete_mysql script by adding a host option and some
  other minor modifications
---------------------------------------------------------------------------
Version 1.18.1 (rgerhards), 2007-08-08
- applied a patch from varmojfekoj which solved a potential segfault
  of rsyslogd on HUP
- applied patch from Michel Samia to fix compilation when the pthreads
  feature is disabled
- some code cleanup (moved action object to its own file set)
- add config directive $MainMsgQueueSize, which now allows to configure the
  queue size dynamically
- all compile-time settings are now shown in rsyslogd -v, not just the
  active ones
- enhanced performance a little bit more
- added config file directive $ActionResumeInterval
- fixed a bug that prevented compilation under debian sid
- added a contrib directory for user-contributed useful things
---------------------------------------------------------------------------
Version 1.18.0 (rgerhards), 2007-08-03
- rsyslog now supports fallback actions when an action did not work. This
  is a great feature e.g. for backup database servers or backup syslog
  servers
- modified rklogd to only change the console log level if -c is specified
- added feature to use multiple actions inside a single selector
- implemented $ActionExecOnlyWhenPreviousIsSuspended config directive
- error messages during startup are now spit out to the configured log
  destinations
---------------------------------------------------------------------------
Version 1.17.6 (rgerhards), 2007-08-01
- continued to work on output module modularization - basic stage of
  this work is now FINISHED
- fixed bug in OMSRcreate() - always returned SR_RET_OK
- fixed a bug that caused ommysql to always complain about missing
  templates
- fixed a mem leak in OMSRdestruct - freeing the object itself was
  forgotten - thanks to varmojfekoj for the patch
- fixed a memory leak in syslogd/init() that happend when the config
  file could not be read - thanks to varmojfekoj for the patch
- fixed insufficient memory allocation in addAction() and its helpers.
  The initial fix and idea was developed by mildew, I fine-tuned
  it a bit. Thanks a lot for the fix, I'd probably had pulled out my
  hair to find the bug...
- added output of config file line number when a parsing error occured
- fixed bug in objomsr.c that caused program to abort in debug mode with
  an invalid assertion (in some cases)
- fixed a typo that caused the default template for MySQL to be wrong.
  thanks to mildew for catching this.
- added configuration file command $DebugPrintModuleList and
  $DebugPrintCfSysLineHandlerList
- fixed an invalid value for the MARK timer - unfortunately, there was
  a testing aid left in place. This resulted in quite frequent MARK messages
- added $IncludeConfig config directive
- applied a patch from mildew to prevent rsyslogd from freezing under heavy
  load. This could happen when the queue was full. Now, we drop messages
  but rsyslogd remains active.
---------------------------------------------------------------------------
Version 1.17.5 (rgerhards), 2007-07-30
- continued to work on output module modularization
- fixed a missing file bug - thanks to Andrea Montanari for reporting
  this problem
- fixed a problem with shutting down the worker thread and freeing the
  selector_t list - this caused messages to be lost, because the
  message queue was not properly drained before the selectors got
  destroyed.
---------------------------------------------------------------------------
Version 1.17.4 (rgerhards), 2007-07-27
- continued to work on output module modularization
- fixed a situation where rsyslogd could create zombie processes
  thanks to mildew for the patch
- applied patch from Michel Samia to fix compilation when NOT
  compiled for pthreads
---------------------------------------------------------------------------
Version 1.17.3 (rgerhards), 2007-07-25
- continued working on output module modularization
- fixed a bug that caused rsyslogd to segfault on exit (and
  probably also on HUP), when there was an unsent message in a selector
  that required forwarding and the dns lookup failed for that selector
  (yes, it was pretty unlikely to happen;))
  thanks to varmojfekoj <varmojfekoj@gmail.com> for the patch
- fixed a memory leak in config file parsing and die()
  thanks to varmojfekoj <varmojfekoj@gmail.com> for the patch
- rsyslogd now checks on startup if it is capable to performa any work
  at all. If it cant, it complains and terminates
  thanks to Michel Samia for providing the patch!
- fixed a small memory leak when HUPing syslogd. The allowed sender
  list now gets freed. thanks to mildew for the patch.
- changed the way error messages in early startup are logged. They
  now do no longer use the syslogd code directly but are rather
  send to stderr.
---------------------------------------------------------------------------
Version 1.17.2 (rgerhards), 2007-07-23
- made the port part of the -r option optional. Needed for backward
  compatibility with sysklogd
- replaced system() calls with something more reasonable. Please note that
  this might break compatibility with some existing configuration files.
  We accept this in favour of the gained security.
- removed a memory leak that could occur if timegenerated was used in
  RFC 3164 format in templates
- did some preparation in msg.c for advanced multithreading - placed the
  hooks, but not yet any active code
- worked further on modularization
- added $ModLoad MySQL (dummy) config directive
- added DropTrailingLFOnReception config directive
---------------------------------------------------------------------------
Version 1.17.1 (rgerhards), 2007-07-20
- fixed a bug that caused make install to install rsyslogd and rklogd under
  the wrong names
- fixed bug that caused $AllowedSenders to handle IPv6 scopes incorrectly;
  also fixed but that could grabble $AllowedSender wildcards. Thanks to
  mildew@gmail.com for the patch
- minor code cleanup - thanks to Peter Vrabec for the patch
- fixed minimal memory leak on HUP (caused by templates)
  thanks to varmojfekoj <varmojfekoj@gmail.com> for the patch
- fixed another memory leak on HUPing and on exiting rsyslogd
  again thanks to varmojfekoj <varmojfekoj@gmail.com> for the patch
- code cleanup (removed compiler warnings)
- fixed portability bug in configure.ac - thanks to Bartosz Kuźma for patch
- moved msg object into its own file set
- added the capability to continue trying to write log files when the
  file system is full. Functionality based on patch by Martin Schulze
  to sysklogd package.
---------------------------------------------------------------------------
Version 1.17.0 (RGer), 2007-07-17
- added $RepeatedLineReduction config parameter
- added $EscapeControlCharactersOnReceive config parameter
- added $ControlCharacterEscapePrefix config parameter
- added $DirCreateMode config parameter
- added $CreateDirs config parameter
- added $DebugPrintTemplateList config parameter
- added $ResetConfigVariables config parameter
- added $FileOwner config parameter
- added $FileGroup config parameter
- added $DirOwner config parameter
- added $DirGroup config parameter
- added $FailOnChownFailure config parameter
- added regular expression support to the filter engine
  thanks to Michel Samia for providing the patch!
- enhanced $AllowedSender functionality. Credits to mildew@gmail.com for
  the patch doing that
  - added IPv6 support
  - allowed DNS hostnames
  - allowed DNS wildcard names
- added new option $DropMsgsWithMaliciousDnsPTRRecords
- added autoconf so that rfc3195d, rsyslogd and klogd are stored to /sbin
- added capability to auto-create directories with dynaFiles
---------------------------------------------------------------------------
Version 1.16.0 (RGer/Peter Vrabec), 2007-07-13 - The Friday, 13th Release ;)
- build system switched to autotools
- removed SYSV preprocessor macro use, replaced with autotools equivalents
- fixed a bug that caused rsyslogd to segfault when TCP listening was
  disabled and it terminated
- added new properties "syslogfacility-text" and "syslogseverity-text"
  thanks to varmojfekoj <varmojfekoj@gmail.com> for the patch
- added the -x option to disable hostname dns reslution
  thanks to varmojfekoj <varmojfekoj@gmail.com> for the patch
- begun to better modularize syslogd.c - this is an ongoing project; moved
  type definitions to a separate file
- removed some now-unused fields from struct filed
- move file size limit fields in struct field to the "right spot" (the file
  writing part of the union - f_un.f_file)
- subdirectories linux and solaris are no longer part of the distribution
  package. This is not because we cease support for them, but there are no
  longer any files in them after the move to autotools
---------------------------------------------------------------------------
Version 1.15.1 (RGer), 2007-07-10
- fixed a bug that caused a dynaFile selector to stall when there was
  an open error with one file 
- improved template processing for dynaFiles; templates are now only
  looked up during initialization - speeds up processing
- optimized memory layout in struct filed when compiled with MySQL
  support
- fixed a bug that caused compilation without SYSLOG_INET to fail
- re-enabled the "last message repeated n times" feature. This
  feature was not taken care of while rsyslogd evolved from sysklogd
  and it was more or less defunct. Now it is fully functional again.
- added system properties: $NOW, $YEAR, $MONTH, $DAY, $HOUR, $MINUTE
- fixed a bug in iovAsString() that caused a memory leak under stress
  conditions (most probably memory shortage). This was unlikely to
  ever happen, but it doesn't hurt doing it right
- cosmetic: defined type "uchar", change all unsigned chars to uchar
---------------------------------------------------------------------------
Version 1.15.0 (RGer), 2007-07-05
- added ability to dynamically generate file names based on templates
  and thus properties. This was a much-requested feature. It makes
  life easy when it e.g. comes to splitting files based on the sender
  address.
- added $umask and $FileCreateMode config file directives
- applied a patch from Bartosz Kuzma to compile cleanly under NetBSD
- checks for extra (unexpected) characters in system config file lines
  have been added
- added IPv6 documentation - was accidently missing from CVS
- begun to change char to unsigned char
---------------------------------------------------------------------------
Version 1.14.2 (RGer), 2007-07-03
** this release fixes all known nits with IPv6 **
- restored capability to do /etc/service lookup for "syslog"
  service when -r 0 was given
- documented IPv6 handling of syslog messages
- integrate patch from Bartosz Kuźma to make rsyslog compile under
  Solaris again (the patch replaced a strndup() call, which is not
  available under Solaris
- improved debug logging when waiting on select
- updated rsyslogd man page with new options (-46A)
---------------------------------------------------------------------------
Version 1.14.1 (RGer/Peter Vrabec), 2007-06-29
- added Peter Vrabec's patch for IPv6 TCP
- prefixed all messages send to stderr in rsyslogd with "rsyslogd: "
---------------------------------------------------------------------------
Version 1.14.0 (RGer/Peter Vrabec), 2007-06-28
- Peter Vrabec provided IPv6 for rsyslog, so we are now IPv6 enabled
  IPv6 Support is currently for UDP only, TCP is to come soon.
  AllowedSender configuration does not yet work for IPv6.
- fixed code in iovCreate() that broke C's strict aliasing rules 
- fixed some char/unsigned char differences that forced the compiler
  to spit out warning messages
- updated the Red Hat init script to fix a known issue (thanks to
  Peter Vrabec)
---------------------------------------------------------------------------
Version 1.13.5 (RGer), 2007-06-22
- made the TCP session limit configurable via command line switch
  now -t <port>,<max sessions>
- added man page for rklogd(8) (basically a copy from klogd, but now
  there is one...)
- fixed a bug that caused internal messages (e.g. rsyslogd startup) to
  appear without a tag.
- removed a minor memory leak that occurred when TAG processing requalified
  a HOSTNAME to be a TAG (and a TAG already was set).
- removed potential small memory leaks in MsgSet***() functions. There
  would be a leak if a property was re-set, something that happened
  extremely seldom.
---------------------------------------------------------------------------
Version 1.13.4 (RGer), 2007-06-18
- added a new property "PRI-text", which holds the PRI field in
  textual form (e.g. "syslog.info")
- added alias "syslogseverity" for "syslogpriority", which is a
  misleading property name that needs to stay for historical
  reasons (and backward-compatility)
- added doc on how to record PRI value in log file
- enhanced signal handling in klogd, including removal of an unsafe
  call to the logging system during signal handling
---------------------------------------------------------------------------
Version 1.13.3 (RGer), 2007-06-15
- create a version of syslog.c from scratch. This is now
  - highly optimized for rsyslog
  - removes an incompatible license problem as the original
    version had a BSD license with advertising clause
  - fixed in the regard that rklogd will continue to work when
    rsysogd has been restarted (the original version, as well
    as sysklogd, will remain silent then)
  - solved an issue with an extra NUL char at message end that the
    original version had
- applied some changes to klogd to care for the new interface
- fixed a bug in syslogd.c which prevented compiling under debian
---------------------------------------------------------------------------
Version 1.13.2 (RGer), 2007-06-13
- lib order in makefile patched to facilitate static linking - thanks
  to Bennett Todd for providing the patch
- Integrated a patch from Peter Vrabec (pvrabec@redheat.com):
  - added klogd under the name of rklogd (remove dependency on
    original sysklogd package
  - createDB.sql now in UTF
  - added additional config files for use on Red Hat
---------------------------------------------------------------------------
Version 1.13.1 (RGer), 2007-02-05
- changed the listen backlog limit to a more reasonable value based on
  the maximum number of TCP connections configurd (10% + 5) - thanks to Guy
  Standen for the hint (actually, the limit was 5 and that was a 
  left-over from early testing).
- fixed a bug in makefile which caused DB-support to be disabled when
  NETZIP support was enabled
- added the -e option to allow transmission of every message to remote
  hosts (effectively turns off duplicate message suppression)
- (somewhat) improved memory consumption when compiled with MySQL support
- looks like we fixed an incompatibility with MySQL 5.x and above software
  At least in one case, the remote server name was destroyed, leading to 
  a connection failure. The new, improved code does not have this issue and
  so we see this as solved (the new code is generally somewhat better, so
  there is a good chance we fixed this incompatibility).
---------------------------------------------------------------------------
Version 1.13.0 (RGer), 2006-12-19
- added '$' as ToPos proptery replacer specifier - means "up to the
  end of the string"
- property replacer option "escape-cc", "drop-cc" and "space-cc"  added
- changed the handling of \0 characters inside syslog messages. We now
  consistently escape them to "#000". This is somewhat recommended in
  the draft-ietf-syslog-protocol-19 draft. While the real recomendation
  is to not escape any characters at all, we can not do this without
  considerable modification of the code. So we escape it to "#000", which
  is consistent with a sample found in the Internet-draft.
- removed message glue logic (see printchopped() comment for details)
  Also caused removal of parts table and thus some improvements in
  memory usage.
- changed the default MAXLINE to 2048 to take care of recent syslog
  standardization efforts (can easily be changed in syslogd.c)
- added support for byte-counted TCP syslog messages (much like
  syslog-transport-tls-05 Internet Draft). This was necessary to
  support compression over TCP.
- added support for receiving compressed syslog messages
- added support for sending compressed syslog messages
- fixed a bug where the last message in a syslog/tcp stream was
  lost if it was not properly terminated by a LF character
---------------------------------------------------------------------------
Version 1.12.3 (RGer), 2006-10-04
- implemented some changes to support Solaris (but support is not
  yet complete)
- commented out (via #if 0) some methods that are currently not being use
  but should be kept for further us
- added (interim) -u 1 option to turn off hostname and tag parsing
- done some modifications to better support Fedora
- made the field delimiter inside property replace configurable via
  template
- fixed a bug in property replacer: if fields were used, the delimitor
  became part of the field. Up until now, this was barely noticable as 
  the delimiter as TAB only and thus invisible to a human. With other
  delimiters available now, it quickly showed up. This bug fix might cause
  some grief to existing installations if they used the extra TAB for
  whatever reasons - sorry folks... Anyhow, a solution is easy: just add
  a TAB character contstant into your template. Thus, there has no attempt
  been made to do this in a backwards-compatible way.
---------------------------------------------------------------------------
Version 1.12.2 (RGer), 2006-02-15
- fixed a bug in the RFC 3339 date formatter. An extra space was added
  after the actual timestamp
- added support for providing high-precision RFC3339 timestamps for
  (rsyslogd-)internally-generated messages
- very (!) experimental support for syslog-protocol internet draft
  added (the draft is experimental, the code is solid ;))
- added support for field-extracting in the property replacer
- enhanced the legacy-syslog parser so that it can interpret messages
  that do not contain a TIMESTAMP
- fixed a bug that caused the default socket (usually /dev/log) to be
  opened even when -o command line option was given
- fixed a bug in the Debian sample startup script - it caused rsyslogd
  to listen to remote requests, which it shouldn't by default
---------------------------------------------------------------------------
Version 1.12.1 (RGer), 2005-11-23
- made multithreading work with BSD. Some signal-handling needed to be
  restructured. Also, there might be a slight delay of up to 10 seconds
  when huping and terminating rsyslogd under BSD
- fixed a bug where a NULL-pointer was passed to printf() in logmsg().
- fixed a bug during "make install" where rc3195d was not installed
  Thanks to Bennett Todd for spotting this.
- fixed a bug where rsyslogd dumped core when no TAG was found in the
  received message
- enhanced message parser so that it can deal with missing hostnames
  in many cases (may not be totally fail-safe)
- fixed a bug where internally-generated messages did not have the correct
  TAG
---------------------------------------------------------------------------
Version 1.12.0 (RGer), 2005-10-26
- moved to a multi-threaded design. single-threading is still optionally
  available. Multi-threading is experimental!
- fixed a potential race condition. In the original code, marking was done
  by an alarm handler, which could lead to all sorts of bad things. This
  has been changed now. See comments in syslogd.c/domark() for details.
- improved debug output for property-based filters
- not a code change, but: I have checked all exit()s to make sure that
  none occurs once rsyslogd has started up. Even in unusual conditions
  (like low-memory conditions) rsyslogd somehow remains active. Of course,
  it might loose a message or two, but at least it does not abort and it
  can also recover when the condition no longer persists.
- fixed a bug that could cause loss of the last message received
  immediately before rsyslogd was terminated.
- added comments on thread-safety of global variables in syslogd.c
- fixed a small bug: spurios printf() when TCP syslog was used
- fixed a bug that causes rsyslogd to dump core on termination when one
  of the selector lines did not receive a message during the run (very
  unlikely)
- fixed an one-too-low memory allocation in the TCP sender. Could result
  in rsyslogd dumping core.
- fixed a bug with regular expression support (thanks to Andres Riancho)
- a little bit of code restructuring (especially main(), which was
  horribly large)
---------------------------------------------------------------------------
Version 1.11.1 (RGer), 2005-10-19
- support for BSD-style program name and host blocks
- added a new property "programname" that can be used in templates
- added ability to specify listen port for rfc3195d
- fixed a bug that rendered the "startswith" comparison operation
  unusable.
- changed more functions to "static" storage class to help compiler
  optimize (should have been static in the first place...)
- fixed a potential memory leak in the string buffer class destructor.
  As the destructur was previously never called, the leak did not actually
  appear.
- some internal restructuring in anticipation/preparation of minimal
  multi-threading support
- rsyslogd still shares some code with the sysklogd project. Some patches
  for this shared code have been brought over from the sysklogd CVS.
---------------------------------------------------------------------------
Version 1.11.0 (RGer), 2005-10-12
- support for receiving messages via RFC 3195; added rfc3195d for that
  purpose
- added an additional guard to prevent rsyslogd from aborting when the
  2gb file size limit is hit. While a user can configure rsyslogd to
  handle such situations, it would abort if that was not done AND large
  file support was not enabled (ok, this is hopefully an unlikely scenario)
- fixed a bug that caused additional Unix domain sockets to be incorrectly
  processed - could lead to message loss in extreme cases
---------------------------------------------------------------------------
Version 1.10.2 (RGer), 2005-09-27
- added comparison operations in property-based filters:
  * isequal
  * startswith
- added ability to negate all property-based filter comparison operations
  by adding a !-sign right in front of the operation name
- added the ability to specify remote senders for UDP and TCP
  received messages. Allows to block all but well-known hosts
- changed the $-config line directives to be case-INsensitive
- new command line option -w added: "do not display warnings if messages
  from disallowed senders are received"
- fixed a bug that caused rsyslogd to dump core when the compare value
  was not quoted in property-based filters
- fixed a bug in the new CStr compare function which lead to invalid
  results (fortunately, this function was not yet used widely)
- added better support for "debugging" rsyslog.conf property filters
  (only if -d switch is given)
- changed some function definitions to static, which eventually enables
  some compiler optimizations
- fixed a bug in MySQL code; when a SQL error occured, rsyslogd could
  run in a tight loop. This was due to invalid sequence of error reporting
  and is now fixed.
---------------------------------------------------------------------------
Version 1.10.1 (RGer), 2005-09-23
- added the ability to execute a shell script as an action.
  Thanks to Bjoern Kalkbrenner for providing the code!
- fixed a bug in the MySQL code; due to the bug the automatic one-time
  retry after an error did not happen - this lead to error message in
  cases where none should be seen (e.g. after a MySQL restart)
- fixed a security issue with SQL-escaping in conjunction with
  non-(SQL-)standard MySQL features.
---------------------------------------------------------------------------
Version 1.10.0 (RGer), 2005-09-20
  REMINDER: 1.10 is the first unstable version if the 1.x series!
- added the capability to filter on any property in selector lines
  (not just facility and priority)
- changed stringbuf into a new counted string class
- added support for a "discard" action. If a selector line with
  discard (~ character) is found, no selector lines *after* that
  line will be processed.
- thanks to Andres Riancho, regular expression support has been
  added to the template engine
- added the FROMHOST property in the template processor, which could
  previously not be obtained. Thanks to Cristian Testa for pointing
  this out and even providing a fix.
- added display of compile-time options to -v output
- performance improvement for production build - made some checks
  to happen only during debug mode
- fixed a problem with compiling on SUSE and - while doing so - removed
  the socket call to set SO_BSDCOMPAT in cases where it is obsolete.
---------------------------------------------------------------------------
Version 1.0.4 (RGer), 2006-02-01
- a small but important fix: the tcp receiver had two forgotten printf's
  in it that caused a lot of unnecessary output to stdout. This was
  important enough to justify a new release
---------------------------------------------------------------------------
Version 1.0.3 (RGer), 2005-11-14
- added an additional guard to prevent rsyslogd from aborting when the
  2gb file size limit is hit. While a user can configure rsyslogd to
  handle such situations, it would abort if that was not done AND large
  file support was not enabled (ok, this is hopefully an unlikely scenario)
- fixed a bug that caused additional Unix domain sockets to be incorrectly
  processed - could lead to message loss in extreme cases
- applied some patches available from the sysklogd project to code
  shared from there
- fixed a bug that causes rsyslogd to dump core on termination when one
  of the selector lines did not receive a message during the run (very
  unlikely)
- fixed an one-too-low memory allocation in the TCP sender. Could result
  in rsyslogd dumping core.
- fixed a bug in the TCP sender that caused the retry logic to fail
  after an error or receiver overrun
- fixed a bug in init() that could lead to dumping core
- fixed a bug that could lead to dumping core when no HOSTNAME or no TAG
  was present in the syslog message
---------------------------------------------------------------------------
Version 1.0.2 (RGer), 2005-10-05
- fixed an issue with MySQL error reporting. When an error occured,
  the MySQL driver went into an endless loop (at least in most cases).
---------------------------------------------------------------------------
Version 1.0.1 (RGer), 2005-09-23
- fixed a security issue with SQL-escaping in conjunction with
  non-(SQL-)standard MySQL features.
---------------------------------------------------------------------------
Version 1.0.0 (RGer), 2005-09-12
- changed install doc to cover daily cron scripts - a trouble source
- added rc script for slackware (provided by Chris Elvidge - thanks!) 
- fixed a really minor bug in usage() - the -r option was still
  reported as without the port parameter
---------------------------------------------------------------------------
Version 0.9.8 (RGer), 2005-09-05
- made startup and shutdown message more consistent and included the
  pid, so that they can be easier correlated. Used syslog-protocol
  structured data format for this purpose.
- improved config info in startup message, now tells not only
  if it is listening remote on udp, but also for tcp. Also includes
  the port numbers. The previous startup message was misleading, because
  it did not say "remote reception" if rsyslogd was only listening via
  tcp (but not via udp).
- added a "how can you help" document to the doc set
---------------------------------------------------------------------------
Version 0.9.7 (RGer), 2005-08-15
- some of the previous doc files (like INSTALL) did not properly
  reflect the changes to the build process and the new doc. Fixed
  that.
- changed syslogd.c so that when compiled without database support,
  an error message is displayed when a database action is detected
  in the config file (previously this was used as an user rule ;))
- fixed a bug in the os-specific Makefiles which caused MySQL
  support to not be compiled, even if selected
---------------------------------------------------------------------------
Version 0.9.6 (RGer), 2005-08-09
- greatly enhanced documentation. Now available in html format in
  the "doc" folder and FreeBSD. Finally includes an install howto.
- improved MySQL error messages a little - they now show up as log
  messages, too (formerly only in debug mode)
- added the ability to specify the listen port for udp syslog.
  WARNING: This introduces an incompatibility. Formerly, udp
  syslog was enabled by the -r command line option. Now, it is
  "-r [port]", which is consistent with the tcp listener. However,
  just -r will now return an error message.
- added sample startup scripts for Debian and FreeBSD
- added support for easy feature selection in the makefile. Un-
  fortunately, this also means I needed to spilt the make file
  for different OS and distros. There are some really bad syntax
  differences between FreeBSD and Linux make.
---------------------------------------------------------------------------
Version 0.9.5 (RGer), 2005-08-01
- the "semicolon bug" was actually not (fully) solved in 0.9.4. One
  part of the bug was solved, but another still existed. This one
  is fixed now, too.
- the "semicolon bug" actually turned out to be a more generic bug.
  It appeared whenever an invalid template name was given. With some
  selector actions, rsyslogd dumped core, with other it "just" had
  a small ressource leak with others all worked well. These anomalies
  are now fixed. Note that they only appeared during system initaliziation
  once the system was running, nothing bad happened.
- improved error reporting for template errors on startup. They are now
  shown on the console and the start-up tty. Formerly, they were only
  visible in debug mode.
- support for multiple instances of rsyslogd on a single machine added
- added new option "-o" --> omit local unix domain socket. This option
  enables rsyslogd NOT to listen to the local socket. This is most
  helpful when multiple instances of rsyslogd (or rsyslogd and another
  syslogd) shall run on a single system.
- added new option "-i <pidfile>" which allows to specify the pidfile.
  This is needed when multiple instances of rsyslogd are to be run.
- the new project home page is now online at www.rsyslog.com
---------------------------------------------------------------------------
Version 0.9.4 (RGer), 2005-07-25
- finally added the TCP sender. It now supports non-blocking mode, no
  longer disabling message reception during connect. As it is now, it
  is usable in production. The code could be more sophisticated, but
  I've kept it short in anticipation of the move to liblogging, which
  will lead to the removal of the code just written ;)
- the "exiting on signal..." message still had the "syslogd" name in 
  it. Changed this to "rsyslogd", as we do not have a large user base
  yet, this should pose no problem.
- fixed "the semiconlon" bug. rsyslogd dumped core if a write-db action
  was specified but no semicolon was given after the password (an empty
  template was ok, but the semicolon needed to be present).
- changed a default for traditional output format. During testing, it
  was seen that the timestamp written to file in default format was
  the time of message reception, not the time specified in the TIMESTAMP
  field of the message itself. Traditionally, the message TIMESTAMP is
  used and this has been changed now.
---------------------------------------------------------------------------
Version 0.9.3 (RGer), 2005-07-19
- fixed a bug in the message parser. In June, the RFC 3164 timestamp
  was not correctly parsed (yes, only in June and some other months,
  see the code comment to learn why...)
- added the ability to specify the destination port when forwarding
  syslog messages (both for TCP and UDP)
- added an very experimental TCP sender (activated by
  @@machine:port in config). This is not yet for production use. If
  the receiver is not alive, rsyslogd will wait quite some time until
  the connection request times out, which most probably leads to
  loss of incoming messages.

---------------------------------------------------------------------------
Version 0.9.2 (RGer), around 2005-07-06
- I intended to change the maxsupported message size to 32k to
  support IHE - but given the memory inefficiency in the usual use
  cases, I have not done this. I have, however, included very
  specific instructions on how to do this in the source code. I have
  also done some testing with 32k messages, so you can change the
  max size without taking too much risk.
- added a syslog/tcp receiver; we now can receive messages via
  plain tcp, but we can still send only via UDP. The syslog/tcp
  receiver is the primary enhancement of this release.
- slightly changed some error messages that contained a spurios \n at
  the end of the line (which gives empty lines in your log...)

---------------------------------------------------------------------------
Version 0.9.1 (RGer)
- fixed code so that it compiles without errors under FreeBSD
- removed now unused function "allocate_log()" from syslogd.c
- changed the make file so that it contains more defines for
  different environments (in the long term, we need a better
  system for disabling/enabling features...)
- changed some printf's printing off_t types to %lld and
  explicit (long long) casts. I tried to figure out the exact type,
  but did not succeed in this. In the worst case, ultra-large peta-
  byte files will now display funny informational messages on rollover,
  something I think we can live with for the neersion 3.11.2 (rgerhards), 2008-02-??
---------------------------------------------------------------------------
Version 3.11.1 (rgerhards), 2008-02-12
- SNMP trap sender added thanks to Andre Lorbach (omsnmp)
- added input-plugin interface specification in form of a (copy) template
  input module
- applied documentation fix by Michael Biebl -- many thanks!
- bugfix: immark did not have MARK flags set...
- added x-info field to rsyslogd startup/shutdown message. Hopefully
  points users to right location for further info (many don't even know
  they run rsyslog ;))
- bugfix: trailing ":" of tag was lost while parsing legacy syslog messages
  without timestamp - thanks to Anders Blomdell for providing a patch!
- fixed a bug in stringbuf.c related to STRINGBUF_TRIM_ALLOCSIZE, which
  wasn't supposed to be used with rsyslog. Put a warning message up that
  tells this feature is not tested and probably not worth the effort.
  Thanks to Anders Blomdell fro bringing this to our attention
- somewhat improved performance of string buffers
- fixed bug that caused invalid treatment of tabs (HT) in rsyslog.conf
- bugfix: setting for $EscapeCopntrolCharactersOnReceive was not 
  properly initialized
- clarified usage of space-cc property replacer option
- improved abort diagnostic handler
- some initial effort for malloc/free runtime debugging support
- bugfix: using dynafile actions caused rsyslogd abort
- fixed minor man errors thanks to Michael Biebl
---------------------------------------------------------------------------
Version 3.11.0 (rgerhards), 2008-01-31
- implemented queued actions
- implemented simple rate limiting for actions
- implemented deliberate discarding of lower priority messages over higher
  priority ones when a queue runs out of space
- implemented disk quotas for disk queues
- implemented the $ActionResumeRetryCount config directive
- added $ActionQueueFilename config directive
- added $ActionQueueSize config directive
- added $ActionQueueHighWaterMark config directive
- added $ActionQueueLowWaterMark config directive
- added $ActionQueueDiscardMark config directive
- added $ActionQueueDiscardSeverity config directive
- added $ActionQueueCheckpointInterval config directive
- added $ActionQueueType config directive
- added $ActionQueueWorkerThreads config directive
- added $ActionQueueTimeoutshutdown config directive
- added $ActionQueueTimeoutActionCompletion config directive
- added $ActionQueueTimeoutenQueue config directive
- added $ActionQueueTimeoutworkerThreadShutdown config directive
- added $ActionQueueWorkerThreadMinimumMessages config directive
- added $ActionQueueMaxFileSize config directive
- added $ActionQueueSaveonShutdown config directive
- addded $ActionQueueDequeueSlowdown config directive
- addded $MainMsgQueueDequeueSlowdown config directive
- bugfix: added forgotten docs to package
- improved debugging support
- fixed a bug that caused $MainMsgQueueCheckpointInterval to work incorrectly
- when a long-running action needs to be cancelled on shutdown, the message
  that was processed by it is now preserved. This finishes support for
  guaranteed delivery of messages (if the output supports it, of course)
- fixed bug in output module interface, see
  http://sourceforge.net/tracker/index.php?func=detail&aid=1881008&group_id=123448&atid=696552
- changed the ommysql output plugin so that the (lengthy) connection
  initialization now takes place in message processing. This works much
  better with the new queued action mode (fast startup)
- fixed a bug that caused a potential hang in file and fwd output module
  varmojfekoj provided the patch - many thanks!
- bugfixed stream class offset handling on 32bit platforms
---------------------------------------------------------------------------
Version 3.10.3 (rgerhards), 2008-01-28
- fixed a bug with standard template definitions (not a big deal) - thanks
  to varmojfekoj for spotting it
- run-time instrumentation added
- implemented disk-assisted queue mode, which enables on-demand disk
  spooling if the queue's in-memory queue is exhausted
- implemented a dynamic worker thread pool for processing incoming
  messages; workers are started and shut down as need arises
- implemented a run-time instrumentation debug package
- implemented the $MainMsgQueueSaveOnShutdown config directive
- implemented the $MainMsgQueueWorkerThreadMinimumMessages config directive
- implemented the $MainMsgQueueTimeoutWorkerThreadShutdown config directive
---------------------------------------------------------------------------
Version 3.10.2 (rgerhards), 2008-01-14
- added the ability to keep stop rsyslogd without the need to drain
  the main message queue. In disk queue mode, rsyslog continues to
  run from the point where it stopped. In case of a system failure, it
  continues to process messages from the last checkpoint.
- fixed a bug that caused a segfault on startup when no $WorkDir directive
  was specified in rsyslog.conf
- provided more fine-grain control over shutdown timeouts and added a
  way to specify the enqueue timeout when the main message queue is full
- implemented $MainMsgQueueCheckpointInterval config directive
- implemented $MainMsgQueueTimeoutActionCompletion config directive
- implemented $MainMsgQueueTimeoutEnqueue config directive
- implemented $MainMsgQueueTimeoutShutdown config directive
---------------------------------------------------------------------------
Version 3.10.1 (rgerhards), 2008-01-10
- implemented the "disk" queue mode. However, it currently is of very
  limited use, because it does not support persistence over rsyslogd
  runs. So when rsyslogd is stopped, the queue is drained just as with
  the in-memory queue modes. Persistent queues will be a feature of
  the next release.
- performance-optimized string class, should bring an overall improvement
- fixed a memory leak in imudp -- thanks to varmojfekoj for the patch
- fixed a race condition that could lead to a rsyslogd hang when during
  HUP or termination
- done some doc updates
- added $WorkDirectory config directive
- added $MainMsgQueueFileName config directive
- added $MainMsgQueueMaxFileSize config directive
---------------------------------------------------------------------------
Version 3.10.0 (rgerhards), 2008-01-07
- implemented input module interface and initial input modules
- enhanced threading for input modules (each on its own thread now)
- ability to bind UDP listeners to specific local interfaces/ports and
  ability to run multiple of them concurrently
- added ability to specify listen IP address for UDP syslog server
- license changed to GPLv3
- mark messages are now provided by loadble module immark
- rklogd is no longer provided. Its functionality has now been taken over
  by imklog, a loadable input module. This offers a much better integration
  into rsyslogd and makes sure that the kernel logger process is brought
  up and down at the appropriate times
- enhanced $IncludeConfig directive to support wildcard characters
  (thanks to Michael Biebl)
- all inputs are now implemented as loadable plugins
- enhanced threading model: each input module now runs on its own thread
- enhanced message queue which now supports different queueing methods
  (among others, this can be used for performance fine-tuning)
- added a large number of new configuration directives for the new
  input modules
- enhanced multi-threading utilizing a worker thread pool for the
  main message queue
- compilation without pthreads is no longer supported
- much cleaner code due to new objects and removal of single-threading
  mode
---------------------------------------------------------------------------
Version 2.0.1 STABLE (rgerhards), 2008-01-24
- fixed a bug in integer conversion - but this function was never called,
  so it is not really a useful bug fix ;)
- fixed a bug with standard template definitions (not a big deal) - thanks
  to varmojfekoj for spotting it
- fixed a bug that caused a potential hang in file and fwd output module
  varmojfekoj provided the patch - many thanks!
---------------------------------------------------------------------------
Version 2.0.0 STABLE (rgerhards), 2008-01-02
- re-release of 1.21.2 as STABLE with no modifications except some
  doc updates
---------------------------------------------------------------------------
Version 1.21.2 (rgerhards), 2007-12-28
- created a gss-api output module. This keeps GSS-API code and
  TCP/UDP code separated. It is also important for forward-
  compatibility with v3. Please note that this change breaks compatibility
  with config files created for 1.21.0 and 1.21.1 - this was considered
  acceptable.
- fixed an error in forwarding retry code (could lead to message corruption
  but surfaced very seldom)
- increased portability for older platforms (AI_NUMERICSERV moved)
- removed socket leak in omfwd.c
- cross-platform patch for GSS-API compile problem on some platforms
  thanks to darix for the patch!
---------------------------------------------------------------------------
Version 1.21.1 (rgerhards), 2007-12-23
- small doc fix for $IncludeConfig
- fixed a bug in llDestroy()
- bugfix: fixing memory leak when message queue is full and during
  parsing. Thanks to varmojfekoj for the patch.
- bugfix: when compiled without network support, unix sockets were
  not properply closed
- bugfix: memory leak in cfsysline.c/doGetWord() fixed
---------------------------------------------------------------------------
Version 1.21.0 (rgerhards), 2007-12-19
- GSS-API support for syslog/TCP connections was added. Thanks to
  varmojfekoj for providing the patch with this functionality
- code cleanup
- enhanced $IncludeConfig directive to support wildcard filenames
- changed some multithreading synchronization
---------------------------------------------------------------------------
Version 1.20.1 (rgerhards), 2007-12-12
- corrected a debug setting that survived release. Caused TCP connections
  to be retried unnecessarily often.
- When a hostname ACL was provided and DNS resolution for that name failed,
  ACL processing was stopped at that point. Thanks to mildew for the patch.
  Fedora Bugzilla: http://bugzilla.redhat.com/show_bug.cgi?id=395911
- fixed a potential race condition, see link for details:
  http://rgerhards.blogspot.com/2007/12/rsyslog-race-condition.html
  Note that the probability of problems from this bug was very remote
- fixed a memory leak that happend when PostgreSQL date formats were
  used
---------------------------------------------------------------------------
Version 1.20.0 (rgerhards), 2007-12-07
- an output module for postgres databases has been added. Thanks to
  sur5r for contributing this code
- unloading dynamic modules has been cleaned up, we now have a
  real implementation and not just a dummy "good enough for the time
  being".
- enhanced platform independence - thanks to Bartosz Kuzma and Michael
  Biebl for their very useful contributions
- some general code cleanup (including warnings on 64 platforms, only)
---------------------------------------------------------------------------
Version 1.19.12 (rgerhards), 2007-12-03
- cleaned up the build system (thanks to Michael Biebl for the patch)
- fixed a bug where ommysql was still not compiled with -pthread option
---------------------------------------------------------------------------
Version 1.19.11 (rgerhards), 2007-11-29
- applied -pthread option to build when building for multi-threading mode
  hopefully solves an issue with segfaulting
---------------------------------------------------------------------------
Version 1.19.10 (rgerhards), 2007-10-19
- introdcued the new ":modulename:" syntax for calling module actions
  in selector lines; modified ommysql to support it. This is primarily
  an aid for further modules and a prequisite to actually allow third
  party modules to be created.
- minor fix in slackware startup script, "-r 0" is now "-r0"
- updated rsyslogd doc set man page; now in html format
- undid creation of a separate thread for the main loop -- this did not
  turn out to be needed or useful, so reduce complexity once again.
- added doc fixes provided by Michael Biebl - thanks
---------------------------------------------------------------------------
Version 1.19.9 (rgerhards), 2007-10-12
- now packaging system which again contains all components in a single
  tarball
- modularized main() a bit more, resulting in less complex code
- experimentally added an additional thread - will see if that affects
  the segfault bug we experience on some platforms. Note that this change
  is scheduled to be removed again later.
---------------------------------------------------------------------------
Version 1.19.8 (rgerhards), 2007-09-27
- improved repeated message processing
- applied patch provided by varmojfekoj to support building ommysql
  in its own way (now also resides in a plugin subdirectory);
  ommysql is now a separate package
- fixed a bug in cvthname() that lead to message loss if part
  of the source hostname would have been dropped
- created some support for distributing ommysql together with the
  main rsyslog package. I need to re-think it in the future, but
  for the time being the current mode is best. I now simply include
  one additional tarball for ommysql inside the main distribution.
  I look forward to user feedback on how this should be done best. In the
  long term, a separate project should be spawend for ommysql, but I'd
  like to do that only after the plugin interface is fully stable (what
  it is not yet).
---------------------------------------------------------------------------
Version 1.19.7 (rgerhards), 2007-09-25
- added code to handle situations where senders send us messages ending with
  a NUL character. It is now simply removed. This also caused trailing LF
  reduction to fail, when it was followed by such a NUL. This is now also
  handled.
- replaced some non-thread-safe function calls by their thread-safe
  counterparts
- fixed a minor memory leak that occured when the %APPNAME% property was
  used (I think nobody used that in practice)
- fixed a bug that caused signal handlers in cvthname() not to be restored when
  a malicious pointer record was detected and processing of the message been
  stopped for that reason (this should be really rare and can not be related
  to the segfault bug we are hunting).
- fixed a bug in cvthname that lead to passing a wrong parameter - in
  practice, this had no impact.
- general code cleanup (e.g. compiler warnings, comments)
---------------------------------------------------------------------------
Version 1.19.6 (rgerhards), 2007-09-11
- applied patch by varmojfekoj to change signal handling to the new
  sigaction API set (replacing the depreciated signal() calls and its
  friends.
- fixed a bug that in --enable-debug mode caused an assertion when the
  discard action was used
- cleaned up compiler warnings
- applied patch by varmojfekoj to FIX a bug that could cause 
  segfaults if empty properties were processed using modifying
  options (e.g. space-cc, drop-cc)
- fixed man bug: rsyslogd supports -l option
---------------------------------------------------------------------------
Version 1.19.5 (rgerhards), 2007-09-07
- changed part of the CStr interface so that better error tracking
  is provided and the calling sequence is more intuitive (there were
  invalid calls based on a too-weired interface)
- (hopefully) fixed some remaining bugs rooted in wrong use of 
  the CStr class. These could lead to program abort.
- applied patch by varmojfekoj two fix two potential segfault situations
- added $ModDir config directive
- modified $ModLoad so that an absolute path may be specified as
  module name (e.g. /rsyslog/ommysql.so)
---------------------------------------------------------------------------
Version 1.19.4 (rgerhards/varmojfekoj), 2007-09-04
- fixed a number of small memory leaks - thanks varmojfekoj for patching
- fixed an issue with CString class that could lead to rsyslog abort
  in tplToString() - thanks varmojfekoj for patching
- added a man-version of the config file documenation - thanks to Michel
  Samia for providing the man file
- fixed bug: a template like this causes an infinite loop:
  $template opts,"%programname:::a,b%"
  thanks varmojfekoj for the patch
- fixed bug: case changing options crash freeing the string pointer
  because they modify it: $template opts2,"%programname::1:lowercase%"
  thanks varmojfekoj for the patch
---------------------------------------------------------------------------
Version 1.19.3 (mmeckelein/varmojfekoj), 2007-08-31
- small mem leak fixed (after calling parseSelectorAct) - Thx varmojkekoj
- documentation section "Regular File" und "Blocks" updated
- solved an issue with dynamic file generation - Once again many thanks
  to varmojfekoj
- the negative selector for program name filter (Blocks) does not work as
  expected - Thanks varmojfekoj for patching
- added forwarding information to sysklogd (requires special template)
  to config doc
---------------------------------------------------------------------------
Version 1.19.2 (mmeckelein/varmojfekoj), 2007-08-28
- a specifically formed message caused a segfault - Many thanks varmojfekoj
  for providing a patch
- a typo and a weird condition are fixed in msg.c - Thanks again
  varmojfekoj 
- on file creation the file was always owned by root:root. This is fixed
  now - Thanks ypsa for solving this issue
---------------------------------------------------------------------------
Version 1.19.1 (mmeckelein), 2007-08-22
- a bug that caused a high load when a TCP/UDP connection was closed is 
  fixed now - Thanks mildew for solving this issue
- fixed a bug which caused a segfault on reinit - Thx varmojfekoj for the
  patch
- changed the hardcoded module path "/lib/rsyslog" to $(pkglibdir) in order
  to avoid trouble e.g. on 64 bit platforms (/lib64) - many thanks Peter
  Vrabec and darix, both provided a patch for solving this issue
- enhanced the unloading of modules - thanks again varmojfekoj
- applied a patch from varmojfekoj which fixes various little things in
  MySQL output module
---------------------------------------------------------------------------
Version 1.19.0 (varmojfekoj/rgerhards), 2007-08-16
- integrated patch from varmojfekoj to make the mysql module a loadable one
  many thanks for the patch, MUCH appreciated
---------------------------------------------------------------------------
Version 1.18.2 (rgerhards), 2007-08-13
- fixed a bug in outchannel code that caused templates to be incorrectly
  parsed
- fixed a bug in ommysql that caused a wrong ";template" missing message
- added some code for unloading modules; not yet fully complete (and we do
  not yet have loadable modules, so this is no problem)
- removed debian subdirectory by request of a debian packager (this is a special
  subdir for debian and there is also no point in maintaining it when there
  is a debian package available - so I gladly did this) in some cases
- improved overall doc quality (some pages were quite old) and linked to
  more of the online resources.
- improved /contrib/delete_mysql script by adding a host option and some
  other minor modifications
---------------------------------------------------------------------------
Version 1.18.1 (rgerhards), 2007-08-08
- applied a patch from varmojfekoj which solved a potential segfault
  of rsyslogd on HUP
- applied patch from Michel Samia to fix compilation when the pthreads
  feature is disabled
- some code cleanup (moved action object to its own file set)
- add config directive $MainMsgQueueSize, which now allows to configure the
  queue size dynamically
- all compile-time settings are now shown in rsyslogd -v, not just the
  active ones
- enhanced performance a little bit more
- added config file directive $ActionResumeInterval
- fixed a bug that prevented compilation under debian sid
- added a contrib directory for user-contributed useful things
---------------------------------------------------------------------------
Version 1.18.0 (rgerhards), 2007-08-03
- rsyslog now supports fallback actions when an action did not work. This
  is a great feature e.g. for backup database servers or backup syslog
  servers
- modified rklogd to only change the console log level if -c is specified
- added feature to use multiple actions inside a single selector
- implemented $ActionExecOnlyWhenPreviousIsSuspended config directive
- error messages during startup are now spit out to the configured log
  destinations
---------------------------------------------------------------------------
Version 1.17.6 (rgerhards), 2007-08-01
- continued to work on output module modularization - basic stage of
  this work is now FINISHED
- fixed bug in OMSRcreate() - always returned SR_RET_OK
- fixed a bug that caused ommysql to always complain about missing
  templates
- fixed a mem leak in OMSRdestruct - freeing the object itself was
  forgotten - thanks to varmojfekoj for the patch
- fixed a memory leak in syslogd/init() that happend when the config
  file could not be read - thanks to varmojfekoj for the patch
- fixed insufficient memory allocation in addAction() and its helpers.
  The initial fix and idea was developed by mildew, I fine-tuned
  it a bit. Thanks a lot for the fix, I'd probably had pulled out my
  hair to find the bug...
- added output of config file line number when a parsing error occured
- fixed bug in objomsr.c that caused program to abort in debug mode with
  an invalid assertion (in some cases)
- fixed a typo that caused the default template for MySQL to be wrong.
  thanks to mildew for catching this.
- added configuration file command $DebugPrintModuleList and
  $DebugPrintCfSysLineHandlerList
- fixed an invalid value for the MARK timer - unfortunately, there was
  a testing aid left in place. This resulted in quite frequent MARK messages
- added $IncludeConfig config directive
- applied a patch from mildew to prevent rsyslogd from freezing under heavy
  load. This could happen when the queue was full. Now, we drop messages
  but rsyslogd remains active.
---------------------------------------------------------------------------
Version 1.17.5 (rgerhards), 2007-07-30
- continued to work on output module modularization
- fixed a missing file bug - thanks to Andrea Montanari for reporting
  this problem
- fixed a problem with shutting down the worker thread and freeing the
  selector_t list - this caused messages to be lost, because the
  message queue was not properly drained before the selectors got
  destroyed.
---------------------------------------------------------------------------
Version 1.17.4 (rgerhards), 2007-07-27
- continued to work on output module modularization
- fixed a situation where rsyslogd could create zombie processes
  thanks to mildew for the patch
- applied patch from Michel Samia to fix compilation when NOT
  compiled for pthreads
---------------------------------------------------------------------------
Version 1.17.3 (rgerhards), 2007-07-25
- continued working on output module modularization
- fixed a bug that caused rsyslogd to segfault on exit (and
  probably also on HUP), when there was an unsent message in a selector
  that required forwarding and the dns lookup failed for that selector
  (yes, it was pretty unlikely to happen;))
  thanks to varmojfekoj <varmojfekoj@gmail.com> for the patch
- fixed a memory leak in config file parsing and die()
  thanks to varmojfekoj <varmojfekoj@gmail.com> for the patch
- rsyslogd now checks on startup if it is capable to performa any work
  at all. If it cant, it complains and terminates
  thanks to Michel Samia for providing the patch!
- fixed a small memory leak when HUPing syslogd. The allowed sender
  list now gets freed. thanks to mildew for the patch.
- changed the way error messages in early startup are logged. They
  now do no longer use the syslogd code directly but are rather
  send to stderr.
---------------------------------------------------------------------------
Version 1.17.2 (rgerhards), 2007-07-23
- made the port part of the -r option optional. Needed for backward
  compatibility with sysklogd
- replaced system() calls with something more reasonable. Please note that
  this might break compatibility with some existing configuration files.
  We accept this in favour of the gained security.
- removed a memory leak that could occur if timegenerated was used in
  RFC 3164 format in templates
- did some preparation in msg.c for advanced multithreading - placed the
  hooks, but not yet any active code
- worked further on modularization
- added $ModLoad MySQL (dummy) config directive
- added DropTrailingLFOnReception config directive
---------------------------------------------------------------------------
Version 1.17.1 (rgerhards), 2007-07-20
- fixed a bug that caused make install to install rsyslogd and rklogd under
  the wrong names
- fixed bug that caused $AllowedSenders to handle IPv6 scopes incorrectly;
  also fixed but that could grabble $AllowedSender wildcards. Thanks to
  mildew@gmail.com for the patch
- minor code cleanup - thanks to Peter Vrabec for the patch
- fixed minimal memory leak on HUP (caused by templates)
  thanks to varmojfekoj <varmojfekoj@gmail.com> for the patch
- fixed another memory leak on HUPing and on exiting rsyslogd
  again thanks to varmojfekoj <varmojfekoj@gmail.com> for the patch
- code cleanup (removed compiler warnings)
- fixed portability bug in configure.ac - thanks to Bartosz Kuźma for patch
- moved msg object into its own file set
- added the capability to continue trying to write log files when the
  file system is full. Functionality based on patch by Martin Schulze
  to sysklogd package.
---------------------------------------------------------------------------
Version 1.17.0 (RGer), 2007-07-17
- added $RepeatedLineReduction config parameter
- added $EscapeControlCharactersOnReceive config parameter
- added $ControlCharacterEscapePrefix config parameter
- added $DirCreateMode config parameter
- added $CreateDirs config parameter
- added $DebugPrintTemplateList config parameter
- added $ResetConfigVariables config parameter
- added $FileOwner config parameter
- added $FileGroup config parameter
- added $DirOwner config parameter
- added $DirGroup config parameter
- added $FailOnChownFailure config parameter
- added regular expression support to the filter engine
  thanks to Michel Samia for providing the patch!
- enhanced $AllowedSender functionality. Credits to mildew@gmail.com for
  the patch doing that
  - added IPv6 support
  - allowed DNS hostnames
  - allowed DNS wildcard names
- added new option $DropMsgsWithMaliciousDnsPTRRecords
- added autoconf so that rfc3195d, rsyslogd and klogd are stored to /sbin
- added capability to auto-create directories with dynaFiles
---------------------------------------------------------------------------
Version 1.16.0 (RGer/Peter Vrabec), 2007-07-13 - The Friday, 13th Release ;)
- build system switched to autotools
- removed SYSV preprocessor macro use, replaced with autotools equivalents
- fixed a bug that caused rsyslogd to segfault when TCP listening was
  disabled and it terminated
- added new properties "syslogfacility-text" and "syslogseverity-text"
  thanks to varmojfekoj <varmojfekoj@gmail.com> for the patch
- added the -x option to disable hostname dns reslution
  thanks to varmojfekoj <varmojfekoj@gmail.com> for the patch
- begun to better modularize syslogd.c - this is an ongoing project; moved
  type definitions to a separate file
- removed some now-unused fields from struct filed
- move file size limit fields in struct field to the "right spot" (the file
  writing part of the union - f_un.f_file)
- subdirectories linux and solaris are no longer part of the distribution
  package. This is not because we cease support for them, but there are no
  longer any files in them after the move to autotools
---------------------------------------------------------------------------
Version 1.15.1 (RGer), 2007-07-10
- fixed a bug that caused a dynaFile selector to stall when there was
  an open error with one file 
- improved template processing for dynaFiles; templates are now only
  looked up during initialization - speeds up processing
- optimized memory layout in struct filed when compiled with MySQL
  support
- fixed a bug that caused compilation without SYSLOG_INET to fail
- re-enabled the "last message repeated n times" feature. This
  feature was not taken care of while rsyslogd evolved from sysklogd
  and it was more or less defunct. Now it is fully functional again.
- added system properties: $NOW, $YEAR, $MONTH, $DAY, $HOUR, $MINUTE
- fixed a bug in iovAsString() that caused a memory leak under stress
  conditions (most probably memory shortage). This was unlikely to
  ever happen, but it doesn't hurt doing it right
- cosmetic: defined type "uchar", change all unsigned chars to uchar
---------------------------------------------------------------------------
Version 1.15.0 (RGer), 2007-07-05
- added ability to dynamically generate file names based on templates
  and thus properties. This was a much-requested feature. It makes
  life easy when it e.g. comes to splitting files based on the sender
  address.
- added $umask and $FileCreateMode config file directives
- applied a patch from Bartosz Kuzma to compile cleanly under NetBSD
- checks for extra (unexpected) characters in system config file lines
  have been added
- added IPv6 documentation - was accidently missing from CVS
- begun to change char to unsigned char
---------------------------------------------------------------------------
Version 1.14.2 (RGer), 2007-07-03
** this release fixes all known nits with IPv6 **
- restored capability to do /etc/service lookup for "syslog"
  service when -r 0 was given
- documented IPv6 handling of syslog messages
- integrate patch from Bartosz Kuźma to make rsyslog compile under
  Solaris again (the patch replaced a strndup() call, which is not
  available under Solaris
- improved debug logging when waiting on select
- updated rsyslogd man page with new options (-46A)
---------------------------------------------------------------------------
Version 1.14.1 (RGer/Peter Vrabec), 2007-06-29
- added Peter Vrabec's patch for IPv6 TCP
- prefixed all messages send to stderr in rsyslogd with "rsyslogd: "
---------------------------------------------------------------------------
Version 1.14.0 (RGer/Peter Vrabec), 2007-06-28
- Peter Vrabec provided IPv6 for rsyslog, so we are now IPv6 enabled
  IPv6 Support is currently for UDP only, TCP is to come soon.
  AllowedSender configuration does not yet work for IPv6.
- fixed code in iovCreate() that broke C's strict aliasing rules 
- fixed some char/unsigned char differences that forced the compiler
  to spit out warning messages
- updated the Red Hat init script to fix a known issue (thanks to
  Peter Vrabec)
---------------------------------------------------------------------------
Version 1.13.5 (RGer), 2007-06-22
- made the TCP session limit configurable via command line switch
  now -t <port>,<max sessions>
- added man page for rklogd(8) (basically a copy from klogd, but now
  there is one...)
- fixed a bug that caused internal messages (e.g. rsyslogd startup) to
  appear without a tag.
- removed a minor memory leak that occurred when TAG processing requalified
  a HOSTNAME to be a TAG (and a TAG already was set).
- removed potential small memory leaks in MsgSet***() functions. There
  would be a leak if a property was re-set, something that happened
  extremely seldom.
---------------------------------------------------------------------------
Version 1.13.4 (RGer), 2007-06-18
- added a new property "PRI-text", which holds the PRI field in
  textual form (e.g. "syslog.info")
- added alias "syslogseverity" for "syslogpriority", which is a
  misleading property name that needs to stay for historical
  reasons (and backward-compatility)
- added doc on how to record PRI value in log file
- enhanced signal handling in klogd, including removal of an unsafe
  call to the logging system during signal handling
---------------------------------------------------------------------------
Version 1.13.3 (RGer), 2007-06-15
- create a version of syslog.c from scratch. This is now
  - highly optimized for rsyslog
  - removes an incompatible license problem as the original
    version had a BSD license with advertising clause
  - fixed in the regard that rklogd will continue to work when
    rsysogd has been restarted (the original version, as well
    as sysklogd, will remain silent then)
  - solved an issue with an extra NUL char at message end that the
    original version had
- applied some changes to klogd to care for the new interface
- fixed a bug in syslogd.c which prevented compiling under debian
---------------------------------------------------------------------------
Version 1.13.2 (RGer), 2007-06-13
- lib order in makefile patched to facilitate static linking - thanks
  to Bennett Todd for providing the patch
- Integrated a patch from Peter Vrabec (pvrabec@redheat.com):
  - added klogd under the name of rklogd (remove dependency on
    original sysklogd package
  - createDB.sql now in UTF
  - added additional config files for use on Red Hat
---------------------------------------------------------------------------
Version 1.13.1 (RGer), 2007-02-05
- changed the listen backlog limit to a more reasonable value based on
  the maximum number of TCP connections configurd (10% + 5) - thanks to Guy
  Standen for the hint (actually, the limit was 5 and that was a 
  left-over from early testing).
- fixed a bug in makefile which caused DB-support to be disabled when
  NETZIP support was enabled
- added the -e option to allow transmission of every message to remote
  hosts (effectively turns off duplicate message suppression)
- (somewhat) improved memory consumption when compiled with MySQL support
- looks like we fixed an incompatibility with MySQL 5.x and above software
  At least in one case, the remote server name was destroyed, leading to 
  a connection failure. The new, improved code does not have this issue and
  so we see this as solved (the new code is generally somewhat better, so
  there is a good chance we fixed this incompatibility).
---------------------------------------------------------------------------
Version 1.13.0 (RGer), 2006-12-19
- added '$' as ToPos proptery replacer specifier - means "up to the
  end of the string"
- property replacer option "escape-cc", "drop-cc" and "space-cc"  added
- changed the handling of \0 characters inside syslog messages. We now
  consistently escape them to "#000". This is somewhat recommended in
  the draft-ietf-syslog-protocol-19 draft. While the real recomendation
  is to not escape any characters at all, we can not do this without
  considerable modification of the code. So we escape it to "#000", which
  is consistent with a sample found in the Internet-draft.
- removed message glue logic (see printchopped() comment for details)
  Also caused removal of parts table and thus some improvements in
  memory usage.
- changed the default MAXLINE to 2048 to take care of recent syslog
  standardization efforts (can easily be changed in syslogd.c)
- added support for byte-counted TCP syslog messages (much like
  syslog-transport-tls-05 Internet Draft). This was necessary to
  support compression over TCP.
- added support for receiving compressed syslog messages
- added support for sending compressed syslog messages
- fixed a bug where the last message in a syslog/tcp stream was
  lost if it was not properly terminated by a LF character
---------------------------------------------------------------------------
Version 1.12.3 (RGer), 2006-10-04
- implemented some changes to support Solaris (but support is not
  yet complete)
- commented out (via #if 0) some methods that are currently not being use
  but should be kept for further us
- added (interim) -u 1 option to turn off hostname and tag parsing
- done some modifications to better support Fedora
- made the field delimiter inside property replace configurable via
  template
- fixed a bug in property replacer: if fields were used, the delimitor
  became part of the field. Up until now, this was barely noticable as 
  the delimiter as TAB only and thus invisible to a human. With other
  delimiters available now, it quickly showed up. This bug fix might cause
  some grief to existing installations if they used the extra TAB for
  whatever reasons - sorry folks... Anyhow, a solution is easy: just add
  a TAB character contstant into your template. Thus, there has no attempt
  been made to do this in a backwards-compatible way.
---------------------------------------------------------------------------
Version 1.12.2 (RGer), 2006-02-15
- fixed a bug in the RFC 3339 date formatter. An extra space was added
  after the actual timestamp
- added support for providing high-precision RFC3339 timestamps for
  (rsyslogd-)internally-generated messages
- very (!) experimental support for syslog-protocol internet draft
  added (the draft is experimental, the code is solid ;))
- added support for field-extracting in the property replacer
- enhanced the legacy-syslog parser so that it can interpret messages
  that do not contain a TIMESTAMP
- fixed a bug that caused the default socket (usually /dev/log) to be
  opened even when -o command line option was given
- fixed a bug in the Debian sample startup script - it caused rsyslogd
  to listen to remote requests, which it shouldn't by default
---------------------------------------------------------------------------
Version 1.12.1 (RGer), 2005-11-23
- made multithreading work with BSD. Some signal-handling needed to be
  restructured. Also, there might be a slight delay of up to 10 seconds
  when huping and terminating rsyslogd under BSD
- fixed a bug where a NULL-pointer was passed to printf() in logmsg().
- fixed a bug during "make install" where rc3195d was not installed
  Thanks to Bennett Todd for spotting this.
- fixed a bug where rsyslogd dumped core when no TAG was found in the
  received message
- enhanced message parser so that it can deal with missing hostnames
  in many cases (may not be totally fail-safe)
- fixed a bug where internally-generated messages did not have the correct
  TAG
---------------------------------------------------------------------------
Version 1.12.0 (RGer), 2005-10-26
- moved to a multi-threaded design. single-threading is still optionally
  available. Multi-threading is experimental!
- fixed a potential race condition. In the original code, marking was done
  by an alarm handler, which could lead to all sorts of bad things. This
  has been changed now. See comments in syslogd.c/domark() for details.
- improved debug output for property-based filters
- not a code change, but: I have checked all exit()s to make sure that
  none occurs once rsyslogd has started up. Even in unusual conditions
  (like low-memory conditions) rsyslogd somehow remains active. Of course,
  it might loose a message or two, but at least it does not abort and it
  can also recover when the condition no longer persists.
- fixed a bug that could cause loss of the last message received
  immediately before rsyslogd was terminated.
- added comments on thread-safety of global variables in syslogd.c
- fixed a small bug: spurios printf() when TCP syslog was used
- fixed a bug that causes rsyslogd to dump core on termination when one
  of the selector lines did not receive a message during the run (very
  unlikely)
- fixed an one-too-low memory allocation in the TCP sender. Could result
  in rsyslogd dumping core.
- fixed a bug with regular expression support (thanks to Andres Riancho)
- a little bit of code restructuring (especially main(), which was
  horribly large)
---------------------------------------------------------------------------
Version 1.11.1 (RGer), 2005-10-19
- support for BSD-style program name and host blocks
- added a new property "programname" that can be used in templates
- added ability to specify listen port for rfc3195d
- fixed a bug that rendered the "startswith" comparison operation
  unusable.
- changed more functions to "static" storage class to help compiler
  optimize (should have been static in the first place...)
- fixed a potential memory leak in the string buffer class destructor.
  As the destructur was previously never called, the leak did not actually
  appear.
- some internal restructuring in anticipation/preparation of minimal
  multi-threading support
- rsyslogd still shares some code with the sysklogd project. Some patches
  for this shared code have been brought over from the sysklogd CVS.
---------------------------------------------------------------------------
Version 1.11.0 (RGer), 2005-10-12
- support for receiving messages via RFC 3195; added rfc3195d for that
  purpose
- added an additional guard to prevent rsyslogd from aborting when the
  2gb file size limit is hit. While a user can configure rsyslogd to
  handle such situations, it would abort if that was not done AND large
  file support was not enabled (ok, this is hopefully an unlikely scenario)
- fixed a bug that caused additional Unix domain sockets to be incorrectly
  processed - could lead to message loss in extreme cases
---------------------------------------------------------------------------
Version 1.10.2 (RGer), 2005-09-27
- added comparison operations in property-based filters:
  * isequal
  * startswith
- added ability to negate all property-based filter comparison operations
  by adding a !-sign right in front of the operation name
- added the ability to specify remote senders for UDP and TCP
  received messages. Allows to block all but well-known hosts
- changed the $-config line directives to be case-INsensitive
- new command line option -w added: "do not display warnings if messages
  from disallowed senders are received"
- fixed a bug that caused rsyslogd to dump core when the compare value
  was not quoted in property-based filters
- fixed a bug in the new CStr compare function which lead to invalid
  results (fortunately, this function was not yet used widely)
- added better support for "debugging" rsyslog.conf property filters
  (only if -d switch is given)
- changed some function definitions to static, which eventually enables
  some compiler optimizations
- fixed a bug in MySQL code; when a SQL error occured, rsyslogd could
  run in a tight loop. This was due to invalid sequence of error reporting
  and is now fixed.
---------------------------------------------------------------------------
Version 1.10.1 (RGer), 2005-09-23
- added the ability to execute a shell script as an action.
  Thanks to Bjoern Kalkbrenner for providing the code!
- fixed a bug in the MySQL code; due to the bug the automatic one-time
  retry after an error did not happen - this lead to error message in
  cases where none should be seen (e.g. after a MySQL restart)
- fixed a security issue with SQL-escaping in conjunction with
  non-(SQL-)standard MySQL features.
---------------------------------------------------------------------------
Version 1.10.0 (RGer), 2005-09-20
  REMINDER: 1.10 is the first unstable version if the 1.x series!
- added the capability to filter on any property in selector lines
  (not just facility and priority)
- changed stringbuf into a new counted string class
- added support for a "discard" action. If a selector line with
  discard (~ character) is found, no selector lines *after* that
  line will be processed.
- thanks to Andres Riancho, regular expression support has been
  added to the template engine
- added the FROMHOST property in the template processor, which could
  previously not be obtained. Thanks to Cristian Testa for pointing
  this out and even providing a fix.
- added display of compile-time options to -v output
- performance improvement for production build - made some checks
  to happen only during debug mode
- fixed a problem with compiling on SUSE and - while doing so - removed
  the socket call to set SO_BSDCOMPAT in cases where it is obsolete.
---------------------------------------------------------------------------
Version 1.0.4 (RGer), 2006-02-01
- a small but important fix: the tcp receiver had two forgotten printf's
  in it that caused a lot of unnecessary output to stdout. This was
  important enough to justify a new release
---------------------------------------------------------------------------
Version 1.0.3 (RGer), 2005-11-14
- added an additional guard to prevent rsyslogd from aborting when the
  2gb file size limit is hit. While a user can configure rsyslogd to
  handle such situations, it would abort if that was not done AND large
  file support was not enabled (ok, this is hopefully an unlikely scenario)
- fixed a bug that caused additional Unix domain sockets to be incorrectly
  processed - could lead to message loss in extreme cases
- applied some patches available from the sysklogd project to code
  shared from there
- fixed a bug that causes rsyslogd to dump core on termination when one
  of the selector lines did not receive a message during the run (very
  unlikely)
- fixed an one-too-low memory allocation in the TCP sender. Could result
  in rsyslogd dumping core.
- fixed a bug in the TCP sender that caused the retry logic to fail
  after an error or receiver overrun
- fixed a bug in init() that could lead to dumping core
- fixed a bug that could lead to dumping core when no HOSTNAME or no TAG
  was present in the syslog message
---------------------------------------------------------------------------
Version 1.0.2 (RGer), 2005-10-05
- fixed an issue with MySQL error reporting. When an error occured,
  the MySQL driver went into an endless loop (at least in most cases).
---------------------------------------------------------------------------
Version 1.0.1 (RGer), 2005-09-23
- fixed a security issue with SQL-escaping in conjunction with
  non-(SQL-)standard MySQL features.
---------------------------------------------------------------------------
Version 1.0.0 (RGer), 2005-09-12
- changed install doc to cover daily cron scripts - a trouble source
- added rc script for slackware (provided by Chris Elvidge - thanks!) 
- fixed a really minor bug in usage() - the -r option was still
  reported as without the port parameter
---------------------------------------------------------------------------
Version 0.9.8 (RGer), 2005-09-05
- made startup and shutdown message more consistent and included the
  pid, so that they can be easier correlated. Used syslog-protocol
  structured data format for this purpose.
- improved config info in startup message, now tells not only
  if it is listening remote on udp, but also for tcp. Also includes
  the port numbers. The previous startup message was misleading, because
  it did not say "remote reception" if rsyslogd was only listening via
  tcp (but not via udp).
- added a "how can you help" document to the doc set
---------------------------------------------------------------------------
Version 0.9.7 (RGer), 2005-08-15
- some of the previous doc files (like INSTALL) did not properly
  reflect the changes to the build process and the new doc. Fixed
  that.
- changed syslogd.c so that when compiled without database support,
  an error message is displayed when a database action is detected
  in the config file (previously this was used as an user rule ;))
- fixed a bug in the os-specific Makefiles which caused MySQL
  support to not be compiled, even if selected
---------------------------------------------------------------------------
Version 0.9.6 (RGer), 2005-08-09
- greatly enhanced documentation. Now available in html format in
  the "doc" folder and FreeBSD. Finally includes an install howto.
- improved MySQL error messages a little - they now show up as log
  messages, too (formerly only in debug mode)
- added the ability to specify the listen port for udp syslog.
  WARNING: This introduces an incompatibility. Formerly, udp
  syslog was enabled by the -r command line option. Now, it is
  "-r [port]", which is consistent with the tcp listener. However,
  just -r will now return an error message.
- added sample startup scripts for Debian and FreeBSD
- added support for easy feature selection in the makefile. Un-
  fortunately, this also means I needed to spilt the make file
  for different OS and distros. There are some really bad syntax
  differences between FreeBSD and Linux make.
---------------------------------------------------------------------------
Version 0.9.5 (RGer), 2005-08-01
- the "semicolon bug" was actually not (fully) solved in 0.9.4. One
  part of the bug was solved, but another still existed. This one
  is fixed now, too.
- the "semicolon bug" actually turned out to be a more generic bug.
  It appeared whenever an invalid template name was given. With some
  selector actions, rsyslogd dumped core, with other it "just" had
  a small ressource leak with others all worked well. These anomalies
  are now fixed. Note that they only appeared during system initaliziation
  once the system was running, nothing bad happened.
- improved error reporting for template errors on startup. They are now
  shown on the console and the start-up tty. Formerly, they were only
  visible in debug mode.
- support for multiple instances of rsyslogd on a single machine added
- added new option "-o" --> omit local unix domain socket. This option
  enables rsyslogd NOT to listen to the local socket. This is most
  helpful when multiple instances of rsyslogd (or rsyslogd and another
  syslogd) shall run on a single system.
- added new option "-i <pidfile>" which allows to specify the pidfile.
  This is needed when multiple instances of rsyslogd are to be run.
- the new project home page is now online at www.rsyslog.com
---------------------------------------------------------------------------
Version 0.9.4 (RGer), 2005-07-25
- finally added the TCP sender. It now supports non-blocking mode, no
  longer disabling message reception during connect. As it is now, it
  is usable in production. The code could be more sophisticated, but
  I've kept it short in anticipation of the move to liblogging, which
  will lead to the removal of the code just written ;)
- the "exiting on signal..." message still had the "syslogd" name in 
  it. Changed this to "rsyslogd", as we do not have a large user base
  yet, this should pose no problem.
- fixed "the semiconlon" bug. rsyslogd dumped core if a write-db action
  was specified but no semicolon was given after the password (an empty
  template was ok, but the semicolon needed to be present).
- changed a default for traditional output format. During testing, it
  was seen that the timestamp written to file in default format was
  the time of message reception, not the time specified in the TIMESTAMP
  field of the message itself. Traditionally, the message TIMESTAMP is
  used and this has been changed now.
---------------------------------------------------------------------------
Version 0.9.3 (RGer), 2005-07-19
- fixed a bug in the message parser. In June, the RFC 3164 timestamp
  was not correctly parsed (yes, only in June and some other months,
  see the code comment to learn why...)
- added the ability to specify the destination port when forwarding
  syslog messages (both for TCP and UDP)
- added an very experimental TCP sender (activated by
  @@machine:port in config). This is not yet for production use. If
  the receiver is not alive, rsyslogd will wait quite some time until
  the connection request times out, which most probably leads to
  loss of incoming messages.

---------------------------------------------------------------------------
Version 0.9.2 (RGer), around 2005-07-06
- I intended to change the maxsupported message size to 32k to
  support IHE - but given the memory inefficiency in the usual use
  cases, I have not done this. I have, however, included very
  specific instructions on how to do this in the source code. I have
  also done some testing with 32k messages, so you can change the
  max size without taking too much risk.
- added a syslog/tcp receiver; we now can receive messages via
  plain tcp, but we can still send only via UDP. The syslog/tcp
  receiver is the primary enhancement of this release.
- slightly changed some error messages that contained a spurios \n at
  the end of the line (which gives empty lines in your log...)

---------------------------------------------------------------------------
Version 0.9.1 (RGer)
- fixed code so that it compiles without errors under FreeBSD
- removed now unused function "allocate_log()" from syslogd.c
- changed the make file so that it contains more defines for
  different environments (in the long term, we need a better
  system for disabling/enabling features...)
- changed some printf's printing off_t types to %lld and
  explicit (long long) casts. I tried to figure out the exact type,
  but did not succeed in this. In the worst case, ultra-large peta-
  byte files will now display funny informational messages on rollover,
  something I think we can live with for the neersion 3.11.2 (rgerhards), 2008-02-??
---------------------------------------------------------------------------
Version 3.11.1 (rgerhards), 2008-02-12
- SNMP trap sender added thanks to Andre Lorbach (omsnmp)
- added input-plugin interface specification in form of a (copy) template
  input module
- applied documentation fix by Michael Biebl -- many thanks!
- bugfix: immark did not have MARK flags set...
- added x-info field to rsyslogd startup/shutdown message. Hopefully
  points users to right location for further info (many don't even know
  they run rsyslog ;))
- bugfix: trailing ":" of tag was lost while parsing legacy syslog messages
  without timestamp - thanks to Anders Blomdell for providing a patch!
- fixed a bug in stringbuf.c related to STRINGBUF_TRIM_ALLOCSIZE, which
  wasn't supposed to be used with rsyslog. Put a warning message up that
  tells this feature is not tested and probably not worth the effort.
  Thanks to Anders Blomdell fro bringing this to our attention
- somewhat improved performance of string buffers
- fixed bug that caused invalid treatment of tabs (HT) in rsyslog.conf
- bugfix: setting for $EscapeCopntrolCharactersOnReceive was not 
  properly initialized
- clarified usage of space-cc property replacer option
- improved abort diagnostic handler
- some initial effort for malloc/free runtime debugging support
- bugfix: using dynafile actions caused rsyslogd abort
- fixed minor man errors thanks to Michael Biebl
---------------------------------------------------------------------------
Version 3.11.0 (rgerhards), 2008-01-31
- implemented queued actions
- implemented simple rate limiting for actions
- implemented deliberate discarding of lower priority messages over higher
  priority ones when a queue runs out of space
- implemented disk quotas for disk queues
- implemented the $ActionResumeRetryCount config directive
- added $ActionQueueFilename config directive
- added $ActionQueueSize config directive
- added $ActionQueueHighWaterMark config directive
- added $ActionQueueLowWaterMark config directive
- added $ActionQueueDiscardMark config directive
- added $ActionQueueDiscardSeverity config directive
- added $ActionQueueCheckpointInterval config directive
- added $ActionQueueType config directive
- added $ActionQueueWorkerThreads config directive
- added $ActionQueueTimeoutshutdown config directive
- added $ActionQueueTimeoutActionCompletion config directive
- added $ActionQueueTimeoutenQueue config directive
- added $ActionQueueTimeoutworkerThreadShutdown config directive
- added $ActionQueueWorkerThreadMinimumMessages config directive
- added $ActionQueueMaxFileSize config directive
- added $ActionQueueSaveonShutdown config directive
- addded $ActionQueueDequeueSlowdown config directive
- addded $MainMsgQueueDequeueSlowdown config directive
- bugfix: added forgotten docs to package
- improved debugging support
- fixed a bug that caused $MainMsgQueueCheckpointInterval to work incorrectly
- when a long-running action needs to be cancelled on shutdown, the message
  that was processed by it is now preserved. This finishes support for
  guaranteed delivery of messages (if the output supports it, of course)
- fixed bug in output module interface, see
  http://sourceforge.net/tracker/index.php?func=detail&aid=1881008&group_id=123448&atid=696552
- changed the ommysql output plugin so that the (lengthy) connection
  initialization now takes place in message processing. This works much
  better with the new queued action mode (fast startup)
- fixed a bug that caused a potential hang in file and fwd output module
  varmojfekoj provided the patch - many thanks!
- bugfixed stream class offset handling on 32bit platforms
---------------------------------------------------------------------------
Version 3.10.3 (rgerhards), 2008-01-28
- fixed a bug with standard template definitions (not a big deal) - thanks
  to varmojfekoj for spotting it
- run-time instrumentation added
- implemented disk-assisted queue mode, which enables on-demand disk
  spooling if the queue's in-memory queue is exhausted
- implemented a dynamic worker thread pool for processing incoming
  messages; workers are started and shut down as need arises
- implemented a run-time instrumentation debug package
- implemented the $MainMsgQueueSaveOnShutdown config directive
- implemented the $MainMsgQueueWorkerThreadMinimumMessages config directive
- implemented the $MainMsgQueueTimeoutWorkerThreadShutdown config directive
---------------------------------------------------------------------------
Version 3.10.2 (rgerhards), 2008-01-14
- added the ability to keep stop rsyslogd without the need to drain
  the main message queue. In disk queue mode, rsyslog continues to
  run from the point where it stopped. In case of a system failure, it
  continues to process messages from the last checkpoint.
- fixed a bug that caused a segfault on startup when no $WorkDir directive
  was specified in rsyslog.conf
- provided more fine-grain control over shutdown timeouts and added a
  way to specify the enqueue timeout when the main message queue is full
- implemented $MainMsgQueueCheckpointInterval config directive
- implemented $MainMsgQueueTimeoutActionCompletion config directive
- implemented $MainMsgQueueTimeoutEnqueue config directive
- implemented $MainMsgQueueTimeoutShutdown config directive
---------------------------------------------------------------------------
Version 3.10.1 (rgerhards), 2008-01-10
- implemented the "disk" queue mode. However, it currently is of very
  limited use, because it does not support persistence over rsyslogd
  runs. So when rsyslogd is stopped, the queue is drained just as with
  the in-memory queue modes. Persistent queues will be a feature of
  the next release.
- performance-optimized string class, should bring an overall improvement
- fixed a memory leak in imudp -- thanks to varmojfekoj for the patch
- fixed a race condition that could lead to a rsyslogd hang when during
  HUP or termination
- done some doc updates
- added $WorkDirectory config directive
- added $MainMsgQueueFileName config directive
- added $MainMsgQueueMaxFileSize config directive
---------------------------------------------------------------------------
Version 3.10.0 (rgerhards), 2008-01-07
- implemented input module interface and initial input modules
- enhanced threading for input modules (each on its own thread now)
- ability to bind UDP listeners to specific local interfaces/ports and
  ability to run multiple of them concurrently
- added ability to specify listen IP address for UDP syslog server
- license changed to GPLv3
- mark messages are now provided by loadble module immark
- rklogd is no longer provided. Its functionality has now been taken over
  by imklog, a loadable input module. This offers a much better integration
  into rsyslogd and makes sure that the kernel logger process is brought
  up and down at the appropriate times
- enhanced $IncludeConfig directive to support wildcard characters
  (thanks to Michael Biebl)
- all inputs are now implemented as loadable plugins
- enhanced threading model: each input module now runs on its own thread
- enhanced message queue which now supports different queueing methods
  (among others, this can be used for performance fine-tuning)
- added a large number of new configuration directives for the new
  input modules
- enhanced multi-threading utilizing a worker thread pool for the
  main message queue
- compilation without pthreads is no longer supported
- much cleaner code due to new objects and removal of single-threading
  mode
---------------------------------------------------------------------------
Version 2.0.1 STABLE (rgerhards), 2008-01-24
- fixed a bug in integer conversion - but this function was never called,
  so it is not really a useful bug fix ;)
- fixed a bug with standard template definitions (not a big deal) - thanks
  to varmojfekoj for spotting it
- fixed a bug that caused a potential hang in file and fwd output module
  varmojfekoj provided the patch - many thanks!
---------------------------------------------------------------------------
Version 2.0.0 STABLE (rgerhards), 2008-01-02
- re-release of 1.21.2 as STABLE with no modifications except some
  doc updates
---------------------------------------------------------------------------
Version 1.21.2 (rgerhards), 2007-12-28
- created a gss-api output module. This keeps GSS-API code and
  TCP/UDP code separated. It is also important for forward-
  compatibility with v3. Please note that this change breaks compatibility
  with config files created for 1.21.0 and 1.21.1 - this was considered
  acceptable.
- fixed an error in forwarding retry code (could lead to message corruption
  but surfaced very seldom)
- increased portability for older platforms (AI_NUMERICSERV moved)
- removed socket leak in omfwd.c
- cross-platform patch for GSS-API compile problem on some platforms
  thanks to darix for the patch!
---------------------------------------------------------------------------
Version 1.21.1 (rgerhards), 2007-12-23
- small doc fix for $IncludeConfig
- fixed a bug in llDestroy()
- bugfix: fixing memory leak when message queue is full and during
  parsing. Thanks to varmojfekoj for the patch.
- bugfix: when compiled without network support, unix sockets were
  not properply closed
- bugfix: memory leak in cfsysline.c/doGetWord() fixed
---------------------------------------------------------------------------
Version 1.21.0 (rgerhards), 2007-12-19
- GSS-API support for syslog/TCP connections was added. Thanks to
  varmojfekoj for providing the patch with this functionality
- code cleanup
- enhanced $IncludeConfig directive to support wildcard filenames
- changed some multithreading synchronization
---------------------------------------------------------------------------
Version 1.20.1 (rgerhards), 2007-12-12
- corrected a debug setting that survived release. Caused TCP connections
  to be retried unnecessarily often.
- When a hostname ACL was provided and DNS resolution for that name failed,
  ACL processing was stopped at that point. Thanks to mildew for the patch.
  Fedora Bugzilla: http://bugzilla.redhat.com/show_bug.cgi?id=395911
- fixed a potential race condition, see link for details:
  http://rgerhards.blogspot.com/2007/12/rsyslog-race-condition.html
  Note that the probability of problems from this bug was very remote
- fixed a memory leak that happend when PostgreSQL date formats were
  used
---------------------------------------------------------------------------
Version 1.20.0 (rgerhards), 2007-12-07
- an output module for postgres databases has been added. Thanks to
  sur5r for contributing this code
- unloading dynamic modules has been cleaned up, we now have a
  real implementation and not just a dummy "good enough for the time
  being".
- enhanced platform independence - thanks to Bartosz Kuzma and Michael
  Biebl for their very useful contributions
- some general code cleanup (including warnings on 64 platforms, only)
---------------------------------------------------------------------------
Version 1.19.12 (rgerhards), 2007-12-03
- cleaned up the build system (thanks to Michael Biebl for the patch)
- fixed a bug where ommysql was still not compiled with -pthread option
---------------------------------------------------------------------------
Version 1.19.11 (rgerhards), 2007-11-29
- applied -pthread option to build when building for multi-threading mode
  hopefully solves an issue with segfaulting
---------------------------------------------------------------------------
Version 1.19.10 (rgerhards), 2007-10-19
- introdcued the new ":modulename:" syntax for calling module actions
  in selector lines; modified ommysql to support it. This is primarily
  an aid for further modules and a prequisite to actually allow third
  party modules to be created.
- minor fix in slackware startup script, "-r 0" is now "-r0"
- updated rsyslogd doc set man page; now in html format
- undid creation of a separate thread for the main loop -- this did not
  turn out to be needed or useful, so reduce complexity once again.
- added doc fixes provided by Michael Biebl - thanks
---------------------------------------------------------------------------
Version 1.19.9 (rgerhards), 2007-10-12
- now packaging system which again contains all components in a single
  tarball
- modularized main() a bit more, resulting in less complex code
- experimentally added an additional thread - will see if that affects
  the segfault bug we experience on some platforms. Note that this change
  is scheduled to be removed again later.
---------------------------------------------------------------------------
Version 1.19.8 (rgerhards), 2007-09-27
- improved repeated message processing
- applied patch provided by varmojfekoj to support building ommysql
  in its own way (now also resides in a plugin subdirectory);
  ommysql is now a separate package
- fixed a bug in cvthname() that lead to message loss if part
  of the source hostname would have been dropped
- created some support for distributing ommysql together with the
  main rsyslog package. I need to re-think it in the future, but
  for the time being the current mode is best. I now simply include
  one additional tarball for ommysql inside the main distribution.
  I look forward to user feedback on how this should be done best. In the
  long term, a separate project should be spawend for ommysql, but I'd
  like to do that only after the plugin interface is fully stable (what
  it is not yet).
---------------------------------------------------------------------------
Version 1.19.7 (rgerhards), 2007-09-25
- added code to handle situations where senders send us messages ending with
  a NUL character. It is now simply removed. This also caused trailing LF
  reduction to fail, when it was followed by such a NUL. This is now also
  handled.
- replaced some non-thread-safe function calls by their thread-safe
  counterparts
- fixed a minor memory leak that occured when the %APPNAME% property was
  used (I think nobody used that in practice)
- fixed a bug that caused signal handlers in cvthname() not to be restored when
  a malicious pointer record was detected and processing of the message been
  stopped for that reason (this should be really rare and can not be related
  to the segfault bug we are hunting).
- fixed a bug in cvthname that lead to passing a wrong parameter - in
  practice, this had no impact.
- general code cleanup (e.g. compiler warnings, comments)
---------------------------------------------------------------------------
Version 1.19.6 (rgerhards), 2007-09-11
- applied patch by varmojfekoj to change signal handling to the new
  sigaction API set (replacing the depreciated signal() calls and its
  friends.
- fixed a bug that in --enable-debug mode caused an assertion when the
  discard action was used
- cleaned up compiler warnings
- applied patch by varmojfekoj to FIX a bug that could cause 
  segfaults if empty properties were processed using modifying
  options (e.g. space-cc, drop-cc)
- fixed man bug: rsyslogd supports -l option
---------------------------------------------------------------------------
Version 1.19.5 (rgerhards), 2007-09-07
- changed part of the CStr interface so that better error tracking
  is provided and the calling sequence is more intuitive (there were
  invalid calls based on a too-weired interface)
- (hopefully) fixed some remaining bugs rooted in wrong use of 
  the CStr class. These could lead to program abort.
- applied patch by varmojfekoj two fix two potential segfault situations
- added $ModDir config directive
- modified $ModLoad so that an absolute path may be specified as
  module name (e.g. /rsyslog/ommysql.so)
---------------------------------------------------------------------------
Version 1.19.4 (rgerhards/varmojfekoj), 2007-09-04
- fixed a number of small memory leaks - thanks varmojfekoj for patching
- fixed an issue with CString class that could lead to rsyslog abort
  in tplToString() - thanks varmojfekoj for patching
- added a man-version of the config file documenation - thanks to Michel
  Samia for providing the man file
- fixed bug: a template like this causes an infinite loop:
  $template opts,"%programname:::a,b%"
  thanks varmojfekoj for the patch
- fixed bug: case changing options crash freeing the string pointer
  because they modify it: $template opts2,"%programname::1:lowercase%"
  thanks varmojfekoj for the patch
---------------------------------------------------------------------------
Version 1.19.3 (mmeckelein/varmojfekoj), 2007-08-31
- small mem leak fixed (after calling parseSelectorAct) - Thx varmojkekoj
- documentation section "Regular File" und "Blocks" updated
- solved an issue with dynamic file generation - Once again many thanks
  to varmojfekoj
- the negative selector for program name filter (Blocks) does not work as
  expected - Thanks varmojfekoj for patching
- added forwarding information to sysklogd (requires special template)
  to config doc
---------------------------------------------------------------------------
Version 1.19.2 (mmeckelein/varmojfekoj), 2007-08-28
- a specifically formed message caused a segfault - Many thanks varmojfekoj
  for providing a patch
- a typo and a weird condition are fixed in msg.c - Thanks again
  varmojfekoj 
- on file creation the file was always owned by root:root. This is fixed
  now - Thanks ypsa for solving this issue
---------------------------------------------------------------------------
Version 1.19.1 (mmeckelein), 2007-08-22
- a bug that caused a high load when a TCP/UDP connection was closed is 
  fixed now - Thanks mildew for solving this issue
- fixed a bug which caused a segfault on reinit - Thx varmojfekoj for the
  patch
- changed the hardcoded module path "/lib/rsyslog" to $(pkglibdir) in order
  to avoid trouble e.g. on 64 bit platforms (/lib64) - many thanks Peter
  Vrabec and darix, both provided a patch for solving this issue
- enhanced the unloading of modules - thanks again varmojfekoj
- applied a patch from varmojfekoj which fixes various little things in
  MySQL output module
---------------------------------------------------------------------------
Version 1.19.0 (varmojfekoj/rgerhards), 2007-08-16
- integrated patch from varmojfekoj to make the mysql module a loadable one
  many thanks for the patch, MUCH appreciated
---------------------------------------------------------------------------
Version 1.18.2 (rgerhards), 2007-08-13
- fixed a bug in outchannel code that caused templates to be incorrectly
  parsed
- fixed a bug in ommysql that caused a wrong ";template" missing message
- added some code for unloading modules; not yet fully complete (and we do
  not yet have loadable modules, so this is no problem)
- removed debian subdirectory by request of a debian packager (this is a special
  subdir for debian and there is also no point in maintaining it when there
  is a debian package available - so I gladly did this) in some cases
- improved overall doc quality (some pages were quite old) and linked to
  more of the online resources.
- improved /contrib/delete_mysql script by adding a host option and some
  other minor modifications
---------------------------------------------------------------------------
Version 1.18.1 (rgerhards), 2007-08-08
- applied a patch from varmojfekoj which solved a potential segfault
  of rsyslogd on HUP
- applied patch from Michel Samia to fix compilation when the pthreads
  feature is disabled
- some code cleanup (moved action object to its own file set)
- add config directive $MainMsgQueueSize, which now allows to configure the
  queue size dynamically
- all compile-time settings are now shown in rsyslogd -v, not just the
  active ones
- enhanced performance a little bit more
- added config file directive $ActionResumeInterval
- fixed a bug that prevented compilation under debian sid
- added a contrib directory for user-contributed useful things
---------------------------------------------------------------------------
Version 1.18.0 (rgerhards), 2007-08-03
- rsyslog now supports fallback actions when an action did not work. This
  is a great feature e.g. for backup database servers or backup syslog
  servers
- modified rklogd to only change the console log level if -c is specified
- added feature to use multiple actions inside a single selector
- implemented $ActionExecOnlyWhenPreviousIsSuspended config directive
- error messages during startup are now spit out to the configured log
  destinations
---------------------------------------------------------------------------
Version 1.17.6 (rgerhards), 2007-08-01
- continued to work on output module modularization - basic stage of
  this work is now FINISHED
- fixed bug in OMSRcreate() - always returned SR_RET_OK
- fixed a bug that caused ommysql to always complain about missing
  templates
- fixed a mem leak in OMSRdestruct - freeing the object itself was
  forgotten - thanks to varmojfekoj for the patch
- fixed a memory leak in syslogd/init() that happend when the config
  file could not be read - thanks to varmojfekoj for the patch
- fixed insufficient memory allocation in addAction() and its helpers.
  The initial fix and idea was developed by mildew, I fine-tuned
  it a bit. Thanks a lot for the fix, I'd probably had pulled out my
  hair to find the bug...
- added output of config file line number when a parsing error occured
- fixed bug in objomsr.c that caused program to abort in debug mode with
  an invalid assertion (in some cases)
- fixed a typo that caused the default template for MySQL to be wrong.
  thanks to mildew for catching this.
- added configuration file command $DebugPrintModuleList and
  $DebugPrintCfSysLineHandlerList
- fixed an invalid value for the MARK timer - unfortunately, there was
  a testing aid left in place. This resulted in quite frequent MARK messages
- added $IncludeConfig config directive
- applied a patch from mildew to prevent rsyslogd from freezing under heavy
  load. This could happen when the queue was full. Now, we drop messages
  but rsyslogd remains active.
---------------------------------------------------------------------------
Version 1.17.5 (rgerhards), 2007-07-30
- continued to work on output module modularization
- fixed a missing file bug - thanks to Andrea Montanari for reporting
  this problem
- fixed a problem with shutting down the worker thread and freeing the
  selector_t list - this caused messages to be lost, because the
  message queue was not properly drained before the selectors got
  destroyed.
---------------------------------------------------------------------------
Version 1.17.4 (rgerhards), 2007-07-27
- continued to work on output module modularization
- fixed a situation where rsyslogd could create zombie processes
  thanks to mildew for the patch
- applied patch from Michel Samia to fix compilation when NOT
  compiled for pthreads
---------------------------------------------------------------------------
Version 1.17.3 (rgerhards), 2007-07-25
- continued working on output module modularization
- fixed a bug that caused rsyslogd to segfault on exit (and
  probably also on HUP), when there was an unsent message in a selector
  that required forwarding and the dns lookup failed for that selector
  (yes, it was pretty unlikely to happen;))
  thanks to varmojfekoj <varmojfekoj@gmail.com> for the patch
- fixed a memory leak in config file parsing and die()
  thanks to varmojfekoj <varmojfekoj@gmail.com> for the patch
- rsyslogd now checks on startup if it is capable to performa any work
  at all. If it cant, it complains and terminates
  thanks to Michel Samia for providing the patch!
- fixed a small memory leak when HUPing syslogd. The allowed sender
  list now gets freed. thanks to mildew for the patch.
- changed the way error messages in early startup are logged. They
  now do no longer use the syslogd code directly but are rather
  send to stderr.
---------------------------------------------------------------------------
Version 1.17.2 (rgerhards), 2007-07-23
- made the port part of the -r option optional. Needed for backward
  compatibility with sysklogd
- replaced system() calls with something more reasonable. Please note that
  this might break compatibility with some existing configuration files.
  We accept this in favour of the gained security.
- removed a memory leak that could occur if timegenerated was used in
  RFC 3164 format in templates
- did some preparation in msg.c for advanced multithreading - placed the
  hooks, but not yet any active code
- worked further on modularization
- added $ModLoad MySQL (dummy) config directive
- added DropTrailingLFOnReception config directive
---------------------------------------------------------------------------
Version 1.17.1 (rgerhards), 2007-07-20
- fixed a bug that caused make install to install rsyslogd and rklogd under
  the wrong names
- fixed bug that caused $AllowedSenders to handle IPv6 scopes incorrectly;
  also fixed but that could grabble $AllowedSender wildcards. Thanks to
  mildew@gmail.com for the patch
- minor code cleanup - thanks to Peter Vrabec for the patch
- fixed minimal memory leak on HUP (caused by templates)
  thanks to varmojfekoj <varmojfekoj@gmail.com> for the patch
- fixed another memory leak on HUPing and on exiting rsyslogd
  again thanks to varmojfekoj <varmojfekoj@gmail.com> for the patch
- code cleanup (removed compiler warnings)
- fixed portability bug in configure.ac - thanks to Bartosz Kuźma for patch
- moved msg object into its own file set
- added the capability to continue trying to write log files when the
  file system is full. Functionality based on patch by Martin Schulze
  to sysklogd package.
---------------------------------------------------------------------------
Version 1.17.0 (RGer), 2007-07-17
- added $RepeatedLineReduction config parameter
- added $EscapeControlCharactersOnReceive config parameter
- added $ControlCharacterEscapePrefix config parameter
- added $DirCreateMode config parameter
- added $CreateDirs config parameter
- added $DebugPrintTemplateList config parameter
- added $ResetConfigVariables config parameter
- added $FileOwner config parameter
- added $FileGroup config parameter
- added $DirOwner config parameter
- added $DirGroup config parameter
- added $FailOnChownFailure config parameter
- added regular expression support to the filter engine
  thanks to Michel Samia for providing the patch!
- enhanced $AllowedSender functionality. Credits to mildew@gmail.com for
  the patch doing that
  - added IPv6 support
  - allowed DNS hostnames
  - allowed DNS wildcard names
- added new option $DropMsgsWithMaliciousDnsPTRRecords
- added autoconf so that rfc3195d, rsyslogd and klogd are stored to /sbin
- added capability to auto-create directories with dynaFiles
---------------------------------------------------------------------------
Version 1.16.0 (RGer/Peter Vrabec), 2007-07-13 - The Friday, 13th Release ;)
- build system switched to autotools
- removed SYSV preprocessor macro use, replaced with autotools equivalents
- fixed a bug that caused rsyslogd to segfault when TCP listening was
  disabled and it terminated
- added new properties "syslogfacility-text" and "syslogseverity-text"
  thanks to varmojfekoj <varmojfekoj@gmail.com> for the patch
- added the -x option to disable hostname dns reslution
  thanks to varmojfekoj <varmojfekoj@gmail.com> for the patch
- begun to better modularize syslogd.c - this is an ongoing project; moved
  type definitions to a separate file
- removed some now-unused fields from struct filed
- move file size limit fields in struct field to the "right spot" (the file
  writing part of the union - f_un.f_file)
- subdirectories linux and solaris are no longer part of the distribution
  package. This is not because we cease support for them, but there are no
  longer any files in them after the move to autotools
---------------------------------------------------------------------------
Version 1.15.1 (RGer), 2007-07-10
- fixed a bug that caused a dynaFile selector to stall when there was
  an open error with one file 
- improved template processing for dynaFiles; templates are now only
  looked up during initialization - speeds up processing
- optimized memory layout in struct filed when compiled with MySQL
  support
- fixed a bug that caused compilation without SYSLOG_INET to fail
- re-enabled the "last message repeated n times" feature. This
  feature was not taken care of while rsyslogd evolved from sysklogd
  and it was more or less defunct. Now it is fully functional again.
- added system properties: $NOW, $YEAR, $MONTH, $DAY, $HOUR, $MINUTE
- fixed a bug in iovAsString() that caused a memory leak under stress
  conditions (most probably memory shortage). This was unlikely to
  ever happen, but it doesn't hurt doing it right
- cosmetic: defined type "uchar", change all unsigned chars to uchar
---------------------------------------------------------------------------
Version 1.15.0 (RGer), 2007-07-05
- added ability to dynamically generate file names based on templates
  and thus properties. This was a much-requested feature. It makes
  life easy when it e.g. comes to splitting files based on the sender
  address.
- added $umask and $FileCreateMode config file directives
- applied a patch from Bartosz Kuzma to compile cleanly under NetBSD
- checks for extra (unexpected) characters in system config file lines
  have been added
- added IPv6 documentation - was accidently missing from CVS
- begun to change char to unsigned char
---------------------------------------------------------------------------
Version 1.14.2 (RGer), 2007-07-03
** this release fixes all known nits with IPv6 **
- restored capability to do /etc/service lookup for "syslog"
  service when -r 0 was given
- documented IPv6 handling of syslog messages
- integrate patch from Bartosz Kuźma to make rsyslog compile under
  Solaris again (the patch replaced a strndup() call, which is not
  available under Solaris
- improved debug logging when waiting on select
- updated rsyslogd man page with new options (-46A)
---------------------------------------------------------------------------
Version 1.14.1 (RGer/Peter Vrabec), 2007-06-29
- added Peter Vrabec's patch for IPv6 TCP
- prefixed all messages send to stderr in rsyslogd with "rsyslogd: "
---------------------------------------------------------------------------
Version 1.14.0 (RGer/Peter Vrabec), 2007-06-28
- Peter Vrabec provided IPv6 for rsyslog, so we are now IPv6 enabled
  IPv6 Support is currently for UDP only, TCP is to come soon.
  AllowedSender configuration does not yet work for IPv6.
- fixed code in iovCreate() that broke C's strict aliasing rules 
- fixed some char/unsigned char differences that forced the compiler
  to spit out warning messages
- updated the Red Hat init script to fix a known issue (thanks to
  Peter Vrabec)
---------------------------------------------------------------------------
Version 1.13.5 (RGer), 2007-06-22
- made the TCP session limit configurable via command line switch
  now -t <port>,<max sessions>
- added man page for rklogd(8) (basically a copy from klogd, but now
  there is one...)
- fixed a bug that caused internal messages (e.g. rsyslogd startup) to
  appear without a tag.
- removed a minor memory leak that occurred when TAG processing requalified
  a HOSTNAME to be a TAG (and a TAG already was set).
- removed potential small memory leaks in MsgSet***() functions. There
  would be a leak if a property was re-set, something that happened
  extremely seldom.
---------------------------------------------------------------------------
Version 1.13.4 (RGer), 2007-06-18
- added a new property "PRI-text", which holds the PRI field in
  textual form (e.g. "syslog.info")
- added alias "syslogseverity" for "syslogpriority", which is a
  misleading property name that needs to stay for historical
  reasons (and backward-compatility)
- added doc on how to record PRI value in log file
- enhanced signal handling in klogd, including removal of an unsafe
  call to the logging system during signal handling
---------------------------------------------------------------------------
Version 1.13.3 (RGer), 2007-06-15
- create a version of syslog.c from scratch. This is now
  - highly optimized for rsyslog
  - removes an incompatible license problem as the original
    version had a BSD license with advertising clause
  - fixed in the regard that rklogd will continue to work when
    rsysogd has been restarted (the original version, as well
    as sysklogd, will remain silent then)
  - solved an issue with an extra NUL char at message end that the
    original version had
- applied some changes to klogd to care for the new interface
- fixed a bug in syslogd.c which prevented compiling under debian
---------------------------------------------------------------------------
Version 1.13.2 (RGer), 2007-06-13
- lib order in makefile patched to facilitate static linking - thanks
  to Bennett Todd for providing the patch
- Integrated a patch from Peter Vrabec (pvrabec@redheat.com):
  - added klogd under the name of rklogd (remove dependency on
    original sysklogd package
  - createDB.sql now in UTF
  - added additional config files for use on Red Hat
---------------------------------------------------------------------------
Version 1.13.1 (RGer), 2007-02-05
- changed the listen backlog limit to a more reasonable value based on
  the maximum number of TCP connections configurd (10% + 5) - thanks to Guy
  Standen for the hint (actually, the limit was 5 and that was a 
  left-over from early testing).
- fixed a bug in makefile which caused DB-support to be disabled when
  NETZIP support was enabled
- added the -e option to allow transmission of every message to remote
  hosts (effectively turns off duplicate message suppression)
- (somewhat) improved memory consumption when compiled with MySQL support
- looks like we fixed an incompatibility with MySQL 5.x and above software
  At least in one case, the remote server name was destroyed, leading to 
  a connection failure. The new, improved code does not have this issue and
  so we see this as solved (the new code is generally somewhat better, so
  there is a good chance we fixed this incompatibility).
---------------------------------------------------------------------------
Version 1.13.0 (RGer), 2006-12-19
- added '$' as ToPos proptery replacer specifier - means "up to the
  end of the string"
- property replacer option "escape-cc", "drop-cc" and "space-cc"  added
- changed the handling of \0 characters inside syslog messages. We now
  consistently escape them to "#000". This is somewhat recommended in
  the draft-ietf-syslog-protocol-19 draft. While the real recomendation
  is to not escape any characters at all, we can not do this without
  considerable modification of the code. So we escape it to "#000", which
  is consistent with a sample found in the Internet-draft.
- removed message glue logic (see printchopped() comment for details)
  Also caused removal of parts table and thus some improvements in
  memory usage.
- changed the default MAXLINE to 2048 to take care of recent syslog
  standardization efforts (can easily be changed in syslogd.c)
- added support for byte-counted TCP syslog messages (much like
  syslog-transport-tls-05 Internet Draft). This was necessary to
  support compression over TCP.
- added support for receiving compressed syslog messages
- added support for sending compressed syslog messages
- fixed a bug where the last message in a syslog/tcp stream was
  lost if it was not properly terminated by a LF character
---------------------------------------------------------------------------
Version 1.12.3 (RGer), 2006-10-04
- implemented some changes to support Solaris (but support is not
  yet complete)
- commented out (via #if 0) some methods that are currently not being use
  but should be kept for further us
- added (interim) -u 1 option to turn off hostname and tag parsing
- done some modifications to better support Fedora
- made the field delimiter inside property replace configurable via
  template
- fixed a bug in property replacer: if fields were used, the delimitor
  became part of the field. Up until now, this was barely noticable as 
  the delimiter as TAB only and thus invisible to a human. With other
  delimiters available now, it quickly showed up. This bug fix might cause
  some grief to existing installations if they used the extra TAB for
  whatever reasons - sorry folks... Anyhow, a solution is easy: just add
  a TAB character contstant into your template. Thus, there has no attempt
  been made to do this in a backwards-compatible way.
---------------------------------------------------------------------------
Version 1.12.2 (RGer), 2006-02-15
- fixed a bug in the RFC 3339 date formatter. An extra space was added
  after the actual timestamp
- added support for providing high-precision RFC3339 timestamps for
  (rsyslogd-)internally-generated messages
- very (!) experimental support for syslog-protocol internet draft
  added (the draft is experimental, the code is solid ;))
- added support for field-extracting in the property replacer
- enhanced the legacy-syslog parser so that it can interpret messages
  that do not contain a TIMESTAMP
- fixed a bug that caused the default socket (usually /dev/log) to be
  opened even when -o command line option was given
- fixed a bug in the Debian sample startup script - it caused rsyslogd
  to listen to remote requests, which it shouldn't by default
---------------------------------------------------------------------------
Version 1.12.1 (RGer), 2005-11-23
- made multithreading work with BSD. Some signal-handling needed to be
  restructured. Also, there might be a slight delay of up to 10 seconds
  when huping and terminating rsyslogd under BSD
- fixed a bug where a NULL-pointer was passed to printf() in logmsg().
- fixed a bug during "make install" where rc3195d was not installed
  Thanks to Bennett Todd for spotting this.
- fixed a bug where rsyslogd dumped core when no TAG was found in the
  received message
- enhanced message parser so that it can deal with missing hostnames
  in many cases (may not be totally fail-safe)
- fixed a bug where internally-generated messages did not have the correct
  TAG
---------------------------------------------------------------------------
Version 1.12.0 (RGer), 2005-10-26
- moved to a multi-threaded design. single-threading is still optionally
  available. Multi-threading is experimental!
- fixed a potential race condition. In the original code, marking was done
  by an alarm handler, which could lead to all sorts of bad things. This
  has been changed now. See comments in syslogd.c/domark() for details.
- improved debug output for property-based filters
- not a code change, but: I have checked all exit()s to make sure that
  none occurs once rsyslogd has started up. Even in unusual conditions
  (like low-memory conditions) rsyslogd somehow remains active. Of course,
  it might loose a message or two, but at least it does not abort and it
  can also recover when the condition no longer persists.
- fixed a bug that could cause loss of the last message received
  immediately before rsyslogd was terminated.
- added comments on thread-safety of global variables in syslogd.c
- fixed a small bug: spurios printf() when TCP syslog was used
- fixed a bug that causes rsyslogd to dump core on termination when one
  of the selector lines did not receive a message during the run (very
  unlikely)
- fixed an one-too-low memory allocation in the TCP sender. Could result
  in rsyslogd dumping core.
- fixed a bug with regular expression support (thanks to Andres Riancho)
- a little bit of code restructuring (especially main(), which was
  horribly large)
---------------------------------------------------------------------------
Version 1.11.1 (RGer), 2005-10-19
- support for BSD-style program name and host blocks
- added a new property "programname" that can be used in templates
- added ability to specify listen port for rfc3195d
- fixed a bug that rendered the "startswith" comparison operation
  unusable.
- changed more functions to "static" storage class to help compiler
  optimize (should have been static in the first place...)
- fixed a potential memory leak in the string buffer class destructor.
  As the destructur was previously never called, the leak did not actually
  appear.
- some internal restructuring in anticipation/preparation of minimal
  multi-threading support
- rsyslogd still shares some code with the sysklogd project. Some patches
  for this shared code have been brought over from the sysklogd CVS.
---------------------------------------------------------------------------
Version 1.11.0 (RGer), 2005-10-12
- support for receiving messages via RFC 3195; added rfc3195d for that
  purpose
- added an additional guard to prevent rsyslogd from aborting when the
  2gb file size limit is hit. While a user can configure rsyslogd to
  handle such situations, it would abort if that was not done AND large
  file support was not enabled (ok, this is hopefully an unlikely scenario)
- fixed a bug that caused additional Unix domain sockets to be incorrectly
  processed - could lead to message loss in extreme cases
---------------------------------------------------------------------------
Version 1.10.2 (RGer), 2005-09-27
- added comparison operations in property-based filters:
  * isequal
  * startswith
- added ability to negate all property-based filter comparison operations
  by adding a !-sign right in front of the operation name
- added the ability to specify remote senders for UDP and TCP
  received messages. Allows to block all but well-known hosts
- changed the $-config line directives to be case-INsensitive
- new command line option -w added: "do not display warnings if messages
  from disallowed senders are received"
- fixed a bug that caused rsyslogd to dump core when the compare value
  was not quoted in property-based filters
- fixed a bug in the new CStr compare function which lead to invalid
  results (fortunately, this function was not yet used widely)
- added better support for "debugging" rsyslog.conf property filters
  (only if -d switch is given)
- changed some function definitions to static, which eventually enables
  some compiler optimizations
- fixed a bug in MySQL code; when a SQL error occured, rsyslogd could
  run in a tight loop. This was due to invalid sequence of error reporting
  and is now fixed.
---------------------------------------------------------------------------
Version 1.10.1 (RGer), 2005-09-23
- added the ability to execute a shell script as an action.
  Thanks to Bjoern Kalkbrenner for providing the code!
- fixed a bug in the MySQL code; due to the bug the automatic one-time
  retry after an error did not happen - this lead to error message in
  cases where none should be seen (e.g. after a MySQL restart)
- fixed a security issue with SQL-escaping in conjunction with
  non-(SQL-)standard MySQL features.
---------------------------------------------------------------------------
Version 1.10.0 (RGer), 2005-09-20
  REMINDER: 1.10 is the first unstable version if the 1.x series!
- added the capability to filter on any property in selector lines
  (not just facility and priority)
- changed stringbuf into a new counted string class
- added support for a "discard" action. If a selector line with
  discard (~ character) is found, no selector lines *after* that
  line will be processed.
- thanks to Andres Riancho, regular expression support has been
  added to the template engine
- added the FROMHOST property in the template processor, which could
  previously not be obtained. Thanks to Cristian Testa for pointing
  this out and even providing a fix.
- added display of compile-time options to -v output
- performance improvement for production build - made some checks
  to happen only during debug mode
- fixed a problem with compiling on SUSE and - while doing so - removed
  the socket call to set SO_BSDCOMPAT in cases where it is obsolete.
---------------------------------------------------------------------------
Version 1.0.4 (RGer), 2006-02-01
- a small but important fix: the tcp receiver had two forgotten printf's
  in it that caused a lot of unnecessary output to stdout. This was
  important enough to justify a new release
---------------------------------------------------------------------------
Version 1.0.3 (RGer), 2005-11-14
- added an additional guard to prevent rsyslogd from aborting when the
  2gb file size limit is hit. While a user can configure rsyslogd to
  handle such situations, it would abort if that was not done AND large
  file support was not enabled (ok, this is hopefully an unlikely scenario)
- fixed a bug that caused additional Unix domain sockets to be incorrectly
  processed - could lead to message loss in extreme cases
- applied some patches available from the sysklogd project to code
  shared from there
- fixed a bug that causes rsyslogd to dump core on termination when one
  of the selector lines did not receive a message during the run (very
  unlikely)
- fixed an one-too-low memory allocation in the TCP sender. Could result
  in rsyslogd dumping core.
- fixed a bug in the TCP sender that caused the retry logic to fail
  after an error or receiver overrun
- fixed a bug in init() that could lead to dumping core
- fixed a bug that could lead to dumping core when no HOSTNAME or no TAG
  was present in the syslog message
---------------------------------------------------------------------------
Version 1.0.2 (RGer), 2005-10-05
- fixed an issue with MySQL error reporting. When an error occured,
  the MySQL driver went into an endless loop (at least in most cases).
---------------------------------------------------------------------------
Version 1.0.1 (RGer), 2005-09-23
- fixed a security issue with SQL-escaping in conjunction with
  non-(SQL-)standard MySQL features.
---------------------------------------------------------------------------
Version 1.0.0 (RGer), 2005-09-12
- changed install doc to cover daily cron scripts - a trouble source
- added rc script for slackware (provided by Chris Elvidge - thanks!) 
- fixed a really minor bug in usage() - the -r option was still
  reported as without the port parameter
---------------------------------------------------------------------------
Version 0.9.8 (RGer), 2005-09-05
- made startup and shutdown message more consistent and included the
  pid, so that they can be easier correlated. Used syslog-protocol
  structured data format for this purpose.
- improved config info in startup message, now tells not only
  if it is listening remote on udp, but also for tcp. Also includes
  the port numbers. The previous startup message was misleading, because
  it did not say "remote reception" if rsyslogd was only listening via
  tcp (but not via udp).
- added a "how can you help" document to the doc set
---------------------------------------------------------------------------
Version 0.9.7 (RGer), 2005-08-15
- some of the previous doc files (like INSTALL) did not properly
  reflect the changes to the build process and the new doc. Fixed
  that.
- changed syslogd.c so that when compiled without database support,
  an error message is displayed when a database action is detected
  in the config file (previously this was used as an user rule ;))
- fixed a bug in the os-specific Makefiles which caused MySQL
  support to not be compiled, even if selected
---------------------------------------------------------------------------
Version 0.9.6 (RGer), 2005-08-09
- greatly enhanced documentation. Now available in html format in
  the "doc" folder and FreeBSD. Finally includes an install howto.
- improved MySQL error messages a little - they now show up as log
  messages, too (formerly only in debug mode)
- added the ability to specify the listen port for udp syslog.
  WARNING: This introduces an incompatibility. Formerly, udp
  syslog was enabled by the -r command line option. Now, it is
  "-r [port]", which is consistent with the tcp listener. However,
  just -r will now return an error message.
- added sample startup scripts for Debian and FreeBSD
- added support for easy feature selection in the makefile. Un-
  fortunately, this also means I needed to spilt the make file
  for different OS and distros. There are some really bad syntax
  differences between FreeBSD and Linux make.
---------------------------------------------------------------------------
Version 0.9.5 (RGer), 2005-08-01
- the "semicolon bug" was actually not (fully) solved in 0.9.4. One
  part of the bug was solved, but another still existed. This one
  is fixed now, too.
- the "semicolon bug" actually turned out to be a more generic bug.
  It appeared whenever an invalid template name was given. With some
  selector actions, rsyslogd dumped core, with other it "just" had
  a small ressource leak with others all worked well. These anomalies
  are now fixed. Note that they only appeared during system initaliziation
  once the system was running, nothing bad happened.
- improved error reporting for template errors on startup. They are now
  shown on the console and the start-up tty. Formerly, they were only
  visible in debug mode.
- support for multiple instances of rsyslogd on a single machine added
- added new option "-o" --> omit local unix domain socket. This option
  enables rsyslogd NOT to listen to the local socket. This is most
  helpful when multiple instances of rsyslogd (or rsyslogd and another
  syslogd) shall run on a single system.
- added new option "-i <pidfile>" which allows to specify the pidfile.
  This is needed when multiple instances of rsyslogd are to be run.
- the new project home page is now online at www.rsyslog.com
---------------------------------------------------------------------------
Version 0.9.4 (RGer), 2005-07-25
- finally added the TCP sender. It now supports non-blocking mode, no
  longer disabling message reception during connect. As it is now, it
  is usable in production. The code could be more sophisticated, but
  I've kept it short in anticipation of the move to liblogging, which
  will lead to the removal of the code just written ;)
- the "exiting on signal..." message still had the "syslogd" name in 
  it. Changed this to "rsyslogd", as we do not have a large user base
  yet, this should pose no problem.
- fixed "the semiconlon" bug. rsyslogd dumped core if a write-db action
  was specified but no semicolon was given after the password (an empty
  template was ok, but the semicolon needed to be present).
- changed a default for traditional output format. During testing, it
  was seen that the timestamp written to file in default format was
  the time of message reception, not the time specified in the TIMESTAMP
  field of the message itself. Traditionally, the message TIMESTAMP is
  used and this has been changed now.
---------------------------------------------------------------------------
Version 0.9.3 (RGer), 2005-07-19
- fixed a bug in the message parser. In June, the RFC 3164 timestamp
  was not correctly parsed (yes, only in June and some other months,
  see the code comment to learn why...)
- added the ability to specify the destination port when forwarding
  syslog messages (both for TCP and UDP)
- added an very experimental TCP sender (activated by
  @@machine:port in config). This is not yet for production use. If
  the receiver is not alive, rsyslogd will wait quite some time until
  the connection request times out, which most probably leads to
  loss of incoming messages.

---------------------------------------------------------------------------
Version 0.9.2 (RGer), around 2005-07-06
- I intended to change the maxsupported message size to 32k to
  support IHE - but given the memory inefficiency in the usual use
  cases, I have not done this. I have, however, included very
  specific instructions on how to do this in the source code. I have
  also done some testing with 32k messages, so you can change the
  max size without taking too much risk.
- added a syslog/tcp receiver; we now can receive messages via
  plain tcp, but we can still send only via UDP. The syslog/tcp
  receiver is the primary enhancement of this release.
- slightly changed some error messages that contained a spurios \n at
  the end of the line (which gives empty lines in your log...)

---------------------------------------------------------------------------
Version 0.9.1 (RGer)
- fixed code so that it compiles without errors under FreeBSD
- removed now unused function "allocate_log()" from syslogd.c
- changed the make file so that it contains more defines for
  different environments (in the long term, we need a better
  system for disabling/enabling features...)
- changed some printf's printing off_t types to %lld and
  explicit (long long) casts. I tried to figure out the exact type,
  but did not succeed in this. In the worst case, ultra-large peta-
  byte files will now display funny informational messages on rollover,
  something I think we can live with for the next 10 years or so...

---------------------------------------------------------------------------
Version 0.9.0 (RGer)
- changed the filed structure to be a linked list. Previously, it
  was a table - well, for non-SYSV it was defined as linked list,
  but from what I see that code did no longer work after my
  modifications. I am now using a linked list in general because
  that is needed for other upcoming modifications.
- fixed a bug that caused rsyslogd not to listen to anything if
  the configuration file could not be read
- pervious versions disabled network logging (send/receive) if
  syslog/udp port was not in /etc/services. Now defaulting to
  port 514 in this case.
- internal error messages are now supported up to 256 bytes
- error message seen during config file read are now also displayed
  to the attached tty and not only the console
- changed some error messages during init to be sent to the console
  and/or emergency log. Previously, they were only seen if the
  -d (debug) option was present on the command line.
- fixed the "2gb file issue on 32bit systems". If a file grew to
  more than 2gb, the syslogd was aborted with "file size exceeded". 
  Now, defines have been added according to
  http://www.daimi.au.dk/~kasperd/comp.os.linux.development.faq.html#LARGEFILE
  Testing revealed that they work ;)
  HOWEVER, if your file system, glibc, kernel, whatever does not
  support files larger 2gb, you need to set a file size limit with
  the new output channel mechanism.
- updated man pages to reflect the changes

---------------------------------------------------------------------------
Version 0.8.4

- improved -d debug output (removed developer-only content)
- now compiles under FreeBSD and NetBSD (only quick testing done on NetBSD)
---------------------------------------------------------------------------
Version 0.8.3

- security model in "make install" changed
- minor doc updates
---------------------------------------------------------------------------
Version 0.8.2

- added man page for rsyslog.conf and rsyslogd
- gave up on the concept of rsyslog being a "drop in" replacement
  for syslogd. Now, the user installs rsyslogd and also needs to
  adjust his system settings to this specifically. This also lead
  to these changes:
  * changed Makefile so that install now installs rsyslogd instead
    of dealing with syslogd
  * changed the default config file name to rsyslog.conf
---------------------------------------------------------------------------
Version 0.8.1

- fixed a nasty memory leak (probably not the last one with this release)
- some enhancements to Makefile as suggested by Bennett Todd
- syslogd-internal messages (like restart) were missing the hostname
  this has been corrected
---------------------------------------------------------------------------
Version 0.8.0

Initial testing release. Based on the sysklogd package. Thanks to the
sysklogd maintainers for all their good work!
---------------------------------------------------------------------------

----------------------------------------------------------------------
The following comments are from the stock syslogd.c source. They provide
some insight into what happened to the source before we forked
rsyslogd. However, much of the code already has been replaced and more
is to be replaced. So over time, these comments become less valuable.
I have moved them out of the syslogd.c file to shrink it, especially
as a lot of them do no longer apply. For historical reasons and
understanding of how the daemon evolved, they are probably still
helpful.
 * Author: Eric Allman
 * extensive changes by Ralph Campbell
 * more extensive changes by Eric Allman (again)
 *
 * Steve Lord:	Fix UNIX domain socket code, added linux kernel logging
 *		change defines to
 *		SYSLOG_INET	- listen on a UDP socket
 *		SYSLOG_UNIXAF	- listen on unix domain socket
 *		SYSLOG_KERNEL	- listen to linux kernel
 *
 * Mon Feb 22 09:55:42 CST 1993:  Dr. Wettstein
 * 	Additional modifications to the source.  Changed priority scheme
 *	to increase the level of configurability.  In its stock configuration
 *	syslogd no longer logs all messages of a certain priority and above
 *	to a log file.  The * wildcard is supported to specify all priorities.
 *	Note that this is a departure from the BSD standard.
 *
 *	Syslogd will now listen to both the inetd and the unixd socket.  The
 *	strategy is to allow all local programs to direct their output to
 *	syslogd through the unixd socket while the program listens to the
 *	inetd socket to get messages forwarded from other hosts.
 *
 * Fri Mar 12 16:55:33 CST 1993:  Dr. Wettstein
 *	Thanks to Stephen Tweedie (dcs.ed.ac.uk!sct) for helpful bug-fixes
 *	and an enlightened commentary on the prioritization problem.
 *
 *	Changed the priority scheme so that the default behavior mimics the
 *	standard BSD.  In this scenario all messages of a specified priority
 *	and above are logged.
 *
 *	Add the ability to specify a wildcard (=) as the first character
 *	of the priority name.  Doing this specifies that ONLY messages with
 *	this level of priority are to be logged.  For example:
 *
 *		*.=debug			/usr/adm/debug
 *
 *	Would log only messages with a priority of debug to the /usr/adm/debug
 *	file.
 *
 *	Providing an * as the priority specifies that all messages are to be
 *	logged.  Note that this case is degenerate with specifying a priority
 *	level of debug.  The wildcard * was retained because I believe that
 *	this is more intuitive.
 *
 * Thu Jun 24 11:34:13 CDT 1993:  Dr. Wettstein
 *	Modified sources to incorporate changes in libc4.4.  Messages from
 *	syslog are now null-terminated, syslogd code now parses messages
 *	based on this termination scheme.  Linux as of libc4.4 supports the
 *	fsync system call.  Modified code to fsync after all writes to
 *	log files.
 *
 * Sat Dec 11 11:59:43 CST 1993:  Dr. Wettstein
 *	Extensive changes to the source code to allow compilation with no
 *	complaints with -Wall.
 *
 *	Reorganized the facility and priority name arrays so that they
 *	compatible with the syslog.h source found in /usr/include/syslog.h.
 *	NOTE that this should really be changed.  The reason I do not
 *	allow the use of the values defined in syslog.h is on account of
 *	the extensions made to allow the wildcard character in the
 *	priority field.  To fix this properly one should malloc an array,
 *	copy the contents of the array defined by syslog.h and then
 *	make whatever modifications that are desired.  Next round.
 *
 * Thu Jan  6 12:07:36 CST 1994:  Dr. Wettstein
 *	Added support for proper decomposition and re-assembly of
 *	fragment messages on UNIX domain sockets.  Lack of this capability
 *	was causing 'partial' messages to be output.  Since facility and
 *	priority information is encoded as a leader on the messages this
 *	was causing lines to be placed in erroneous files.
 *
 *	Also added a patch from Shane Alderton (shane@ion.apana.org.au) to
 *	correct a problem with syslogd dumping core when an attempt was made
 *	to write log messages to a logged-on user.  Thank you.
 *
 *	Many thanks to Juha Virtanen (jiivee@hut.fi) for a series of
 *	interchanges which lead to the fixing of problems with messages set
 *	to priorities of none and emerg.  Also thanks to Juha for a patch
 *	to exclude users with a class of LOGIN from receiving messages.
 *
 *	Shane Alderton provided an additional patch to fix zombies which
 *	were conceived when messages were written to multiple users.
 *
 * Mon Feb  6 09:57:10 CST 1995:  Dr. Wettstein
 *	Patch to properly reset the single priority message flag.  Thanks
 *	to Christopher Gori for spotting this bug and forwarding a patch.
 *
 * Wed Feb 22 15:38:31 CST 1995:  Dr. Wettstein
 *	Added version information to startup messages.
 *
 *	Added defines so that paths to important files are taken from
 *	the definitions in paths.h.  Hopefully this will insure that
 *	everything follows the FSSTND standards.  Thanks to Chris Metcalf
 *	for a set of patches to provide this functionality.  Also thanks
 *	Elias Levy for prompting me to get these into the sources.
 *
 * Wed Jul 26 18:57:23 MET DST 1995:  Martin Schulze
 *	Linux' gethostname only returns the hostname and not the fqdn as
 *	expected in the code. But if you call hostname with an fqdn then
 *	gethostname will return an fqdn, so we have to mention that. This
 *	has been changed.
 *
 *	The 'LocalDomain' and the hostname of a remote machine is
 *	converted to lower case, because the original caused some
 *	inconsistency, because the (at least my) nameserver did respond an
 *	fqdn containing of upper- _and_ lowercase letters while
 *	'LocalDomain' consisted only of lowercase letters and that didn't
 *	match.
 *
 * Sat Aug  5 18:59:15 MET DST 1995:  Martin Schulze
 *	Now no messages that were received from any remote host are sent
 *	out to another. At my domain this missing feature caused ugly
 *	syslog-loops, sometimes.
 *
 *	Remember that no message is sent out. I can't figure out any
 *	scenario where it might be useful to change this behavior and to
 *	send out messages to other hosts than the one from which we
 *	received the message, but I might be shortsighted. :-/
 *
 * Thu Aug 10 19:01:08 MET DST 1995:  Martin Schulze
 *	Added my pidfile.[ch] to it to perform a better handling with
 *	pidfiles. Now both, syslogd and klogd, can only be started
 *	once. They check the pidfile.
 *
 * Sun Aug 13 19:01:41 MET DST 1995:  Martin Schulze
 *	Add an addition to syslog.conf's interpretation. If a priority
 *	begins with an exclamation mark ('!') the normal interpretation
 *	of the priority is inverted: ".!*" is the same as ".none", ".!=info"
 *	don't logs the info priority, ".!crit" won't log any message with
 *	the priority crit or higher. For example:
 *
 *		mail.*;mail.!=info		/usr/adm/mail
 *
 *	Would log all messages of the facility mail except those with
 *	the priority info to /usr/adm/mail. This makes the syslogd
 *	much more flexible.
 *
 *	Defined TABLE_ALLPRI=255 and changed some occurrences.
 *
 * Sat Aug 19 21:40:13 MET DST 1995:  Martin Schulze
 *	Making the table of facilities and priorities while in debug
 *	mode more readable.
 *
 *	If debugging is turned on, printing the whole table of
 *	facilities and priorities every hexadecimal or 'X' entry is
 *	now 2 characters wide.
 *
 *	The number of the entry is prepended to each line of
 *	facilities and priorities, and F_UNUSED lines are not shown
 *	anymore.
 *
 *	Corrected some #ifdef SYSV's.
 *
 * Mon Aug 21 22:10:35 MET DST 1995:  Martin Schulze
 *	Corrected a strange behavior during parsing of configuration
 *	file. The original BSD syslogd doesn't understand spaces as
 *	separators between specifier and action. This syslogd now
 *	understands them. The old behavior caused some confusion over
 *	the Linux community.
 *
 * Thu Oct 19 00:02:07 MET 1995:  Martin Schulze
 *	The default behavior has changed for security reasons. The
 *	syslogd will not receive any remote message unless you turn
 *	reception on with the "-r" option.
 *
 *	Not defining SYSLOG_INET will result in not doing any network
 *	activity, i.e. not sending or receiving messages.  I changed
 *	this because the old idea is implemented with the "-r" option
 *	and the old thing didn't work anyway.
 *
 * Thu Oct 26 13:14:06 MET 1995:  Martin Schulze
 *	Added another logfile type F_FORW_UNKN.  The problem I ran into
 *	was a name server that runs on my machine and a forwarder of
 *	kern.crit to another host.  The hosts address can only be
 *	fetched using the nameserver.  But named is started after
 *	syslogd, so syslogd complained.
 *
 *	This logfile type will retry to get the address of the
 *	hostname ten times and then complain.  This should be enough to
 *	get the named up and running during boot sequence.
 *
 * Fri Oct 27 14:08:15 1995:  Dr. Wettstein
 *	Changed static array of logfiles to a dynamic array. This
 *	can grow during process.
 *
 * Fri Nov 10 23:08:18 1995:  Martin Schulze
 *	Inserted a new tabular sys_h_errlist that contains plain text
 *	for error codes that are returned from the net subsystem and
 *	stored in h_errno. I have also changed some wrong lookups to
 *	sys_errlist.
 *
 * Wed Nov 22 22:32:55 1995:  Martin Schulze
 *	Added the fabulous strip-domain feature that allows us to
 *	strip off (several) domain names from the fqdn and only log
 *	the simple hostname. This is useful if you're in a LAN that
 *	has a central log server and also different domains.
 *
 *	I have also also added the -l switch do define hosts as
 *	local. These will get logged with their simple hostname, too.
 *
 * Thu Nov 23 19:02:56 MET DST 1995:  Martin Schulze
 *	Added the possibility to omit fsyncing of logfiles after every
 *	write. This will give some performance back if you have
 *	programs that log in a very verbose manner (like innd or
 *	smartlist). Thanks to Stephen R. van den Berg <srb@cuci.nl>
 *	for the idea.
 *
 * Thu Jan 18 11:14:36 CST 1996:  Dr. Wettstein
 *	Added patche from beta-testers to stop compile error.  Also
 *	added removal of pid file as part of termination cleanup.
 *
 * Wed Feb 14 12:42:09 CST 1996:  Dr. Wettstein
 *	Allowed forwarding of messages received from remote hosts to
 *	be controlled by a command-line switch.  Specifying -h allows
 *	forwarding.  The default behavior is to disable forwarding of
 *	messages which were received from a remote host.
 *
 *	Parent process of syslogd does not exit until child process has
 *	finished initialization process.  This allows rc.* startup to
 *	pause until syslogd facility is up and operating.
 *
 *	Re-arranged the select code to move UNIX domain socket accepts
 *	to be processed later.  This was a contributed change which
 *	has been proposed to correct the delays sometimes encountered
 *	when syslogd starts up.
 *
 *	Minor code cleanups.
 *
 * Thu May  2 15:15:33 CDT 1996:  Dr. Wettstein
 *	Fixed bug in init function which resulted in file descripters
 *	being orphaned when syslogd process was re-initialized with SIGHUP
 *	signal.  Thanks to Edvard Tuinder
 *	(Edvard.Tuinder@praseodymium.cistron.nl) for putting me on the
 *	trail of this bug.  I am amazed that we didn't catch this one
 *	before now.
 *
 * Tue May 14 00:03:35 MET DST 1996:  Martin Schulze
 *	Corrected a mistake that causes the syslogd to stop logging at
 *	some virtual consoles under Linux. This was caused by checking
 *	the wrong error code. Thanks to Michael Nonweiler
 *	<mrn20@hermes.cam.ac.uk> for sending me a patch.
 *
 * Mon May 20 13:29:32 MET DST 1996:  Miquel van Smoorenburg <miquels@cistron.nl>
 *	Added continuation line supported and fixed a bug in
 *	the init() code.
 *
 * Tue May 28 00:58:45 MET DST 1996:  Martin Schulze
 *	Corrected behaviour of blocking pipes - i.e. the whole system
 *	hung.  Michael Nonweiler <mrn20@hermes.cam.ac.uk> has sent us
 *	a patch to correct this.  A new logfile type F_PIPE has been
 *	introduced.
 *
 * Mon Feb 3 10:12:15 MET DST 1997:  Martin Schulze
 *	Corrected behaviour of logfiles if the file can't be opened.
 *	There was a bug that causes syslogd to try to log into non
 *	existing files which ate cpu power.
 *
 * Sun Feb 9 03:22:12 MET DST 1997:  Martin Schulze
 *	Modified syslogd.c to not kill itself which confuses bash 2.0.
 *
 * Mon Feb 10 00:09:11 MET DST 1997:  Martin Schulze
 *	Improved debug code to decode the numeric facility/priority
 *	pair into textual information.
 *
 * Tue Jun 10 12:35:10 MET DST 1997:  Martin Schulze
 *	Corrected freeing of logfiles.  Thanks to Jos Vos <jos@xos.nl>
 *	for reporting the bug and sending an idea to fix the problem.
 *
 * Tue Jun 10 12:51:41 MET DST 1997:  Martin Schulze
 *	Removed sleep(10) from parent process.  This has caused a slow
 *	startup in former times - and I don't see any reason for this.
 *
 * Sun Jun 15 16:23:29 MET DST 1997: Michael Alan Dorman
 *	Some more glibc patches made by <mdorman@debian.org>.
 *
 * Thu Jan  1 16:04:52 CET 1998: Martin Schulze <joey@infodrom.north.de
 *	Applied patch from Herbert Thielen <Herbert.Thielen@lpr.e-technik.tu-muenchen.de>.
 *	This included some balance parentheses for emacs and a bug in
 *	the exclamation mark handling.
 *
 *	Fixed small bug which caused syslogd to write messages to the
 *	wrong logfile under some very rare conditions.  Thanks to
 *	Herbert Xu <herbert@gondor.apana.org.au> for fiddling this out.
 *
 * Thu Jan  8 22:46:35 CET 1998: Martin Schulze <joey@infodrom.north.de>
 *	Reworked one line of the above patch as it prevented syslogd
 *	from binding the socket with the result that no messages were
 *	forwarded to other hosts.
 *
 * Sat Jan 10 01:33:06 CET 1998: Martin Schulze <joey@infodrom.north.de>
 *	Fixed small bugs in F_FORW_UNKN meachanism.  Thanks to Torsten
 *	Neumann <torsten@londo.rhein-main.de> for pointing me to it.
 *
 * Mon Jan 12 19:50:58 CET 1998: Martin Schulze <joey@infodrom.north.de>
 *	Modified debug output concerning remote receiption.
 *
 * Mon Feb 23 23:32:35 CET 1998: Topi Miettinen <Topi.Miettinen@ml.tele.fi>
 *	Re-worked handling of Unix and UDP sockets to support closing /
 *	opening of them in order to have it open only if it is needed
 *	either for forwarding to a remote host or by receiption from
 *	the network.
 *
 * Wed Feb 25 10:54:09 CET 1998: Martin Schulze <joey@infodrom.north.de>
 *	Fixed little comparison mistake that prevented the MARK
 *	feature to work properly.
 *
 * Wed Feb 25 13:21:44 CET 1998: Martin Schulze <joey@infodrom.north.de>
 *	Corrected Topi's patch as it prevented forwarding during
 *	startup due to an unknown LogPort.
 *
 * Sat Oct 10 20:01:48 CEST 1998: Martin Schulze <joey@infodrom.north.de>
 *	Added support for TESTING define which will turn syslogd into
 *	stdio-mode used for debugging.
 *
 * Sun Oct 11 20:16:59 CEST 1998: Martin Schulze <joey@infodrom.north.de>
 *	Reworked the initialization/fork code.  Now the parent
 *	process activates a signal handler which the daughter process
 *	will raise if it is initialized.  Only after that one the
 *	parent process may exit.  Otherwise klogd might try to flush
 *	its log cache while syslogd can't receive the messages yet.
 *
 * Mon Oct 12 13:30:35 CEST 1998: Martin Schulze <joey@infodrom.north.de>
 *	Redirected some error output with regard to argument parsing to
 *	stderr.
 *
 * Mon Oct 12 14:02:51 CEST 1998: Martin Schulze <joey@infodrom.north.de>
 *	Applied patch provided vom Topi Miettinen with regard to the
 *	people from OpenBSD.  This provides the additional '-a'
 *	argument used for specifying additional UNIX domain sockets to
 *	listen to.  This is been used with chroot()'ed named's for
 *	example.  See for http://www.psionic.com/papers/dns.html
 *
 * Mon Oct 12 18:29:44 CEST 1998: Martin Schulze <joey@infodrom.north.de>
 *	Added `ftp' facility which was introduced in glibc version 2.
 *	It's #ifdef'ed so won't harm with older libraries.
 *
 * Mon Oct 12 19:59:21 MET DST 1998: Martin Schulze <joey@infodrom.north.de>
 *	Code cleanups with regard to bsd -> posix transition and
 *	stronger security (buffer length checking).  Thanks to Topi
 *	Miettinen <tom@medialab.sonera.net>
 *	. index() --> strchr()
 *	. sprintf() --> snprintf()
 *	. bcopy() --> memcpy()
 *	. bzero() --> memset()
 *	. UNAMESZ --> UT_NAMESIZE
 *	. sys_errlist --> strerror()
 *
 * Mon Oct 12 20:22:59 CEST 1998: Martin Schulze <joey@infodrom.north.de>
 *	Added support for setutent()/getutent()/endutend() instead of
 *	binary reading the UTMP file.  This is the the most portable
 *	way.  This allows /var/run/utmp format to change, even to a
 *	real database or utmp daemon. Also if utmp file locking is
 *	implemented in libc, syslog will use it immediately.  Thanks
 *	to Topi Miettinen <tom@medialab.sonera.net>.
 *
 * Mon Oct 12 20:49:18 MET DST 1998: Martin Schulze <joey@infodrom.north.de>
 *	Avoid logging of SIGCHLD when syslogd is in the process of
 *	exiting and closing its files.  Again thanks to Topi.
 *
 * Mon Oct 12 22:18:34 CEST 1998: Martin Schulze <joey@infodrom.north.de>
 *	Modified printline() to support 8bit characters - such as
 *	russion letters.  Thanks to Vladas Lapinskas <lapinskas@mail.iae.lt>.
 *
 * Sat Nov 14 02:29:37 CET 1998: Martin Schulze <joey@infodrom.north.de>
 *	``-m 0'' now turns of MARK logging entirely.
 *
 * Tue Jan 19 01:04:18 MET 1999: Martin Schulze <joey@infodrom.north.de>
 *	Finally fixed an error with `-a' processing, thanks to Topi
 *	Miettinen <tom@medialab.sonera.net>.
 *
 * Sun May 23 10:08:53 CEST 1999: Martin Schulze <joey@infodrom.north.de>
 *	Removed superflous call to utmpname().  The path to the utmp
 *	file is defined in the used libc and should not be hardcoded
 *	into the syslogd binary referring the system it was compiled on.
 *
 * Sun Sep 17 20:45:33 CEST 2000: Martin Schulze <joey@infodrom.ffis.de>
 *	Fixed some bugs in printline() code that did not escape
 *	control characters '\177' through '\237' and contained a
 *	single-byte buffer overflow.  Thanks to Solar Designer
 *	<solar@false.com>.
 *
 * Sun Sep 17 21:26:16 CEST 2000: Martin Schulze <joey@infodrom.ffis.de>
 *	Don't close open sockets upon reload.  Thanks to Bill
 *	Nottingham.
 *
 * Mon Sep 18 09:10:47 CEST 2000: Martin Schulze <joey@infodrom.ffis.de>
 *	Fixed bug in printchopped() that caused syslogd to emit
 *	kern.emerg messages when splitting long lines.  Thanks to
 *	Daniel Jacobowitz <dan@debian.org> for the fix.
 *
 * Mon Sep 18 15:33:26 CEST 2000: Martin Schulze <joey@infodrom.ffis.de>
 *	Removed unixm/unix domain sockets and switch to Datagram Unix
 *	Sockets.  This should remove one possibility to play DoS with
 *	syslogd.  Thanks to Olaf Kirch <okir@caldera.de> for the patch.
 *
 * Sun Mar 11 20:23:44 CET 2001: Martin Schulze <joey@infodrom.ffis.de>
 *	Don't return a closed fd if `-a' is called with a wrong path.
 *	Thanks to Bill Nottingham <notting@redhat.com> for providing
 *	a patch.<|MERGE_RESOLUTION|>--- conflicted
+++ resolved
@@ -2,13 +2,10 @@
 Version 4.6.2  [v4-stable] (rgerhards), 2010-03-??
 - new feature: "." action type added to support writing files to relative
   pathes (this is primarily meant as a debug aid)
-<<<<<<< HEAD
 - added replacements for atomic instructions on systems that do not
   support them. [backport of Stefen Sledz' patch for v5)
-=======
 - new feature: $OMFileAsyncWriting directive added
   it permits to specifiy if asynchronous writing should be done or not
->>>>>>> 93de3028
 - bugfix(temporary): message-induced off-by-one error (potential segfault)
   Some types of malformed messages could trigger an off-by-one error
   (for example, \0 or \n as the last character, and generally control
