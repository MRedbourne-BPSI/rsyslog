--- conflicted
+++ resolved
@@ -1,13 +1,9 @@
 ---------------------------------------------------------------------------
-<<<<<<< HEAD
 Version 4.6.3  [v4-stable] (rgerhards), 2010-03-??
 - bugfix: local unix system log socket was deleted even when it was
   not configured
 ---------------------------------------------------------------------------
-Version 4.6.2  [v4-stable] (rgerhards), 2010-03-??
-=======
 Version 4.6.2  [v4-stable] (rgerhards), 2010-03-26
->>>>>>> b6ce75cb
 - new feature: "." action type added to support writing files to relative
   pathes (this is primarily meant as a debug aid)
 - added replacements for atomic instructions on systems that do not
