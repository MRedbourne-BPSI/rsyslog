---------------------------------------------------------------------------
<<<<<<< HEAD
Version 4.7.3  [v4-devel] (rgerhards), 2010-??-??
- added omuxsock, which permits to write message to local Unix sockets
  this is the counterpart to imuxsock, enabling fast local forwarding
- added imptcp, a simplified, Linux-specific and potentielly fast
  syslog plain tcp input plugin (NOT supporting TLS!)
---------------------------------------------------------------------------
Version 4.7.2  [v4-devel] (rgerhards), 2010-05-03
- bugfix: problems with atomic operations emulaton
  replaced atomic operation emulation with new code. The previous code
  seemed to have some issue and also limited concurrency severely. The
  whole atomic operation emulation has been rewritten.
- added new $Sleep directive to hold processing for a couple of seconds
  during startup
- bugfix: programname filter in ! configuration can not be reset
  Thanks to Kiss Gabor for the patch.
---------------------------------------------------------------------------
Version 4.7.1  [v4-devel] (rgerhards), 2010-04-22
- Solaris support much improved -- was not truely usable in 4.7.0
  Solaris is no longer supported in imklog, but rather there is a new
  plugin imsolaris, which is used to pull local log sources on a Solaris
  machine.
- testbench improvement: Java is no longer needed for testing tool creation
---------------------------------------------------------------------------
Version 4.7.0  [v4-devel] (rgerhards), 2010-04-14
- new: support for Solaris added (but not yet the Solaris door API)
- added function getenv() to RainerScript
- added new config option $InputUnixListenSocketCreatePath
  to permit the auto-creation of pathes to additional log sockets. This
  turns out to be useful if they reside on temporary file systems and
  rsyslogd starts up before the daemons that create these sockets
  (rsyslogd always creates the socket itself if it does not exist).
- added $LogRSyslogStatusMessages configuration directive
  permitting to turn off rsyslog start/stop/HUP messages. See Debian
  ticket http://bugs.debian.org/cgi-bin/bugreport.cgi?bug=463793
- added new config directive $omfileForceChown to (try to) fix some broken
  system configs.
  See ticket for details: http://bugzilla.adiscon.com/show_bug.cgi?id=150
- added $EscapeControlCharacterTab config directive
  Thanks to Jonathan Bond-Caron for the patch.
- added option to use unlimited-size select() calls
  Thanks to varmjofekoj for the patch
- debugondemand mode caused backgrounding to fail - close to a bug, but I'd
  consider the ability to background in this mode a new feature...
- bugfix (kind of): check if TCP connection is still alive if using TLS
  Thanks to Jonathan Bond-Caron for the patch.
- imported changes from 4.5.7 and below
- bugfix: potential segfault when -p command line option was used
  Thanks for varmojfekoj for pointing me at this bug.
- bugfix: potential segfaults during queue shutdown
  (bugs require certain non-standard settings to appear)
  Thanks to varmojfekoj for the patch [imported from 4.5.8]
=======
Version 4.6.5  [v4-stable] (rgerhards), 2010-??-??
- bugfix: a couple of problems that imfile had on some platforms, namely
  Ubuntu (not their fault, but occured there)
- bugfix: imfile utilizes 32 bit to track offset. Most importantly,
  this problem can not experienced on Fedora 64 bit OS (which has
  64 bit long's!)
>>>>>>> c27a2ab6
---------------------------------------------------------------------------
Version 4.6.4  [v4-stable] (rgerhards), 2010-08-05
- bugfix: zero-sized (empty) messages were processed by imtcp
  they are now dropped as they always should have been
- bugfix: programname filter in ! configuration can not be reset
  Thanks to Kiss Gabor for the patch.
---------------------------------------------------------------------------
Version 4.6.3  [v4-stable] (rgerhards), 2010-07-07
- improvded testbench
  - added test with truly random data received via syslog to test
    robustness
  - added new configure option that permits to disable and enable an
    extended testbench
- bugfix: segfault on HUP when "HUPIsRestart" was set to "on"
  thanks varmojfekoj for the patch
- bugfix: default for $OMFileFlushOnTXEnd was wrong ("off").
  This, in default mode, caused buffered writing to be used, what
  means that it looked like no output were written or partial
  lines. Thanks to Michael Biebl for pointing out this bug.
- bugfix: testbench failed when not executed in UTC+1 timezone
  accidently, the time zone information was kept inside some
  to-be-checked-for responses
- temporary bugfix replaced by permanent one for
  message-induced off-by-one error (potential segfault) (see 4.6.2)
  The analysis has been completed and a better fix been crafted and 
  integrated.
- bugfix: the T/P/E config size specifiers did not work properly under
  all 32-bit platforms
- bugfix: local unix system log socket was deleted even when it was
  not configured
- some doc fixes; incorrect config samples could cause confusion
  thanks to Anthony Edwards for pointing the problems out
---------------------------------------------------------------------------
Version 4.6.2  [v4-stable] (rgerhards), 2010-03-26
- new feature: "." action type added to support writing files to relative
  pathes (this is primarily meant as a debug aid)
- added replacements for atomic instructions on systems that do not
  support them. [backport of Stefen Sledz' patch for v5)
- new feature: $OMFileAsyncWriting directive added
  it permits to specifiy if asynchronous writing should be done or not
- bugfix(temporary): message-induced off-by-one error (potential segfault)
  Some types of malformed messages could trigger an off-by-one error
  (for example, \0 or \n as the last character, and generally control
  character escaption is questionable). This is due to not strictly
  following a the \0 or string counted string paradigm (during the last
  optimization on the cstring class). As a temporary fix, we have 
  introduced a proper recalculation of the size. However, a final
  patch is expected in the future. See bug tracker for further details
  and when the final patch will be available:
  http://bugzilla.adiscon.com/show_bug.cgi?id=184
  Note that the current patch is considered sufficient to solve the
  situation, but it requires a bit more runtime than desirable.
- bugfix: potential segfault in dynafile cache
  This bug was triggered by an open failure. The the cache was full and
  a new entry needed to be placed inside it, a victim for eviction was
  selected. That victim was freed, then the open of the new file tried. If
  the open failed, the victim entry was still freed, and the function
  exited. However, on next invocation and cache search, the victim entry
  was used as if it were populated, most probably resulting in a segfault.
- bugfix: race condition during directory creation
  If multiple files try to create a directory at (almost) the same time,
  some of them may fail. This is a data race and also exists with other
  processes that may create the same directory. We do now check for this
  condition and gracefully handle it.
- bugfix: potential re-use of free()ed file stream object in omfile
  when dynaCache is enabled, the cache is full, a new entry needs to
  be allocated, thus the LRU discarded, then a new entry is opend and that
  fails. In that case, it looks like the discarded stream may be reused
  improperly (based on code analysis, test case and confirmation pending)
- added new property replacer option "date-rfc3164-buggyday" primarily
  to ease migration from syslog-ng. See property replacer doc for
  details. [backport from 5.5.3 because urgently needed by some]
- improved testbench
- bugfix: invalid buffer write in (file) stream class
  currently being accessed buffer could be overwritten with new data.
  While this probably did not cause access violations, it could case loss
  and/or duplication of some data (definitely a race with no deterministic
  outcome)
- bugfix: potential hang condition during filestream close
  predicate was not properly checked when waiting for the background file
  writer
- bugfix: improper synchronization when "$OMFileFlushOnTXEnd on" was used
  Internal data structures were not properly protected due to missing
  mutex calls.
- bugfix: potential data loss during file stream shutdown
- bugfix: potential problems during file stream shutdown
  The shutdown/close sequence was not clean, what potentially (but
  unlikely) could lead to some issues. We have not been able to describe
  any fatal cases, but there was some bug potential. Sequence has now
  been straighted out.
- bugfix: potential problem (loop, abort) when file write error occured
  When a write error occured in stream.c, variable iWritten had the error
  code but this was handled as if it were the actual number of bytes
  written. That was used in pointer arithmetic later on, and thus could
  lead to all sorts of problems. However, this could only happen if the
  error was EINTR or the file in question was a tty. All other cases were
  handled properly. Now, iWritten is reset to zero in such cases, resulting
  in proper retries.
- bugfix: $omfileFlushOnTXEnd was turned on when set to off and vice
  versa due to an invalid check
- bugfix: recent patch to fix small memory leak could cause invalid free.
  This could only happen during config file parsing.
- bugfix(minor): handling of extremely large strings in dbgprintf() fixed
  Previously, it could lead to garbagge output and, in extreme cases, also
  to segfaults. Note: this was a problem only when debug output was 
  actually enabled, so it caused no problem in production use.
- bugfix(minor): BSD_SO_COMPAT query function had some global vars not
  properly initialized. However, in practice the loader initializes them 
  with zero, the desired value, so there were no actual issue in almost 
  all cases.
---------------------------------------------------------------------------
Version 4.6.1  [v4-stable] (rgerhards), 2010-03-04
- re-enabled old pipe output (using new module ompipe, built-in) after
  some problems with pipes (and especially in regard to xconsole) were
  discovered. Thanks to Michael Biebl for reporting the issues.
- bugfix: potential problems with large file support could cause segfault
  ... and other weird problems. This seemed to affect 32bit-platforms
  only, but I can not totally outrule there were issues on other
  platforms as well. The previous code could cause system data types
  to be defined inconsistently, and that could lead to various 
  troubles. Special thanks go to the Mandriva team for identifying
  an initial problem, help discussing it and ultimately a fix they
  contributed.
- bugfix: fixed problem that caused compilation on FreeBSD 9.0 to fail.
  bugtracker: http://bugzilla.adiscon.com/show_bug.cgi?id=181
  Thanks to Christiano for reporting.
- bugfix: potential segfault in omfile when a dynafile open failed
  In that case, a partial cache entry was written, and some internal
  pointers (iCurrElt) not correctly updated. In the next iteration, that
  could lead to a segfault, especially if iCurrElt then points to the
  then-partial record. Not very likely, but could happen in practice.
- bugfix (theoretical): potential segfault in omfile under low memory
  condition. This is only a theoretical bug, because it would only 
  happen when strdup() fails to allocate memory - which is highly 
  unlikely and will probably lead to all other sorts of errors.
- bugfix: comment char ('#') in literal terminated script parsing
  and thus could not be used.
  but tracker: http://bugzilla.adiscon.com/show_bug.cgi?id=119
  [merged in from v3.22.2]
---------------------------------------------------------------------------
Version 4.6.0  [v4-stable] (rgerhards), 2010-02-24
***************************************************************************
* This is a new stable v4 version. It contains all fixes and enhancements *
* made during the 4.5.x phase as well as those listed below.              *
* Note: this version is scheduled to conclude the v4 development process. *
*       Do not expect any more new developments in v4. The focus is now   *
*       on v5 (what also means we have a single devel branch again).      *
*       ("development" means new feature development, bug fixes are of    *
*       course provided for v4-stable)                                    *
***************************************************************************
- improved testbench to contain samples for totally malformed messages
  which miss parts of the message content
- bugfix: some malformed messages could lead to a missing LF inside files
  or some other missing parts of the template content.
- bugfix: if a message ended immediately with a hostname, the hostname
  was mistakenly interpreted as TAG, and localhost be used as hostname
- bugfix: message without MSG part could case a segfault
  [backported from v5 commit 98d1ed504ec001728955a5bcd7916f64cd85f39f]
  This actually was a "recent" regression, but I did not realize that it
  was introduced by the performance optimization in v4-devel. Shame on
  me for having two devel versions at the same time...
---------------------------------------------------------------------------
Version 4.5.8  [v4-beta] (rgerhards), 2010-02-10
- enhanced doc for using PostgreSQL
  Thanks to Marc Schiffbauer for the new/updated doc
- bugfix: property replacer returned invalid parameters under some (unusual)
  conditions. In extreme cases, this could lead to garbled logs and/or
  a system failure.
- bugfix: invalid length returned (often) when using regular expressions
  inside the property replacer
- bugfix: submatch regex in property replacer did not honor "return 0 on
  no match" config case
- bugfix: imuxsock incorrectly stated inputname "imudp"
  Thanks to Ryan Lynch for reporting this.
- (slightly) enhanced support for FreeBSD by setting _PATH_MODDIR to
  the correct value on FreeBSD.
  Thanks to Cristiano for the patch.
- bugfix: -d did not enable display of debug messages
  regression from introduction of "debug on demand" mode
  Thanks to Michael Biebl for reporting this bug
- bugfix: blanks inside file names did not terminate file name parsing.
  This could reslult in the whole rest of a line (including comments)
  to be treated as file name in "write to file" actions.
  Thanks to Jack for reporting this issue.
- bugfix: rsyslog hang when writing to a named pipe which nobody was
  reading. Thanks to Michael Biebl for reporting this bug.
- bugfix: memory leak when sending messages in zip-compressed format
  Thanks to Naoya Nakazawa for analyzing this issue and providing a patch.
- bugfix: potential segfaults during queue shutdown
  (bugs require certain non-standard settings to appear)
  Thanks to varmojfekoj for the patch
---------------------------------------------------------------------------
Version 4.5.7  [v4-beta] (rgerhards), 2009-11-18
- added a so-called "On Demand Debug" mode, in which debug output can
  be generated only after the process has started, but not right from
  the beginning. This is assumed to be useful for hard-to-find bugs.
  Also improved the doc on the debug system.
- bugfix (kind of): check if TCP connection is still alive if using TLS
  Thanks to Jonathan Bond-Caron for the patch.
- bugfix: hostname accidently set to IP address for some message sources,
  for example imudp. Thanks to Anton for reporting this bug.
- bugfix [imported from 4.4.3]: $ActionExecOnlyOnceEveryInterval did
  not work.
---------------------------------------------------------------------------
Version 4.5.6  [v4-beta] (rgerhards), 2009-11-05
- bugfix: named pipes did no longer work (they always got an open error)
  this was a regression from the omfile rewrite in 4.5.0
- bugfix(minor): diag function returned wrong queue memeber count
  for the main queue if an active DA queue existed. This had no relevance
  to real deployments (assuming they are not running the debug/diagnostic
  module...), but sometimes caused grief and false alerts in the 
  testbench.
- included some important fixes from v4-stable:
  * bugfix: invalid handling of zero-sized messages
  * bugfix: zero-sized UDP messages are no longer processed
  * bugfix: random data could be appended to message
  * bugfix: reverse lookup reduction logic in imudp do DNS queries too often
- bugfix(testbench): testcase did not properly wait for rsyslod shutdown
  thus some unpredictable behavior and a false negative test result
  could occur. [BACKPORTED from v5]
- bugfix(testbench): sequence check was not always performed correctly,
  that could result in tests reporting success when they actually failed
---------------------------------------------------------------------------
Version 4.5.5  [v4-beta] (rgerhards), 2009-10-21
- added $InputTCPServerNotifyOnConnectionClose config directive
  see doc for details
- bugfix: debug string larger than 1K were improperly displayed. Max size
  is now 32K
- bugfix: invalid storage class selected for some size config parameters.
  This resulted in wrong values. The most prominent victim was the
  directory creation mode, which was set to zero in some cases. For 
  details, see related blog post:
  http://blog.gerhards.net/2009/10/another-note-on-hard-to-find-bugs.html
---------------------------------------------------------------------------
Version 4.5.4  [v4-beta] (rgerhards), 2009-09-29
- bugfix: potential segfault in stream writer on destruction
  Most severely affected omfile. The problem was that some buffers were
  freed before the asynchronous writer thread was shut down. So the
  writer thread accessed invalid data, which may even already be
  overwritten. Symptoms (with omfile) were segfaults, grabled data
  and files with random names placed around the file system (most
  prominently into the root directory). Special thanks to Aaron for
  helping to track this down.
- bugfix: potential race in object loader (obj.c) during use/release
  of object interface
- bugfixes: potential problems in out file zip writer. Problems could
  lead to abort and/or memory leak. The module is now hardened in a very
  conservative way, which is sub-optimal from a performance point of view.
  This should be improved if it has proven reliable in practice.
---------------------------------------------------------------------------
Version 4.5.3  [v4-beta] (rgerhards), 2009-09-17
- bugfix: repeated messages were incorrectly processed
  this could lead to loss of the repeated message content. As a side-
  effect, it could probably also be possible that some segfault occurs
  (quite unlikely). The root cause was that some counters introduced
  during the malloc optimizations were not properly duplicated in
  MsgDup(). Note that repeated message processing is not enabled
  by default.
- bugfix: message sanitation had some issues:
  - control character DEL was not properly escaped
  - NUL and LF characters were not properly stripped if no control
    character replacement was to be done
  - NUL characters in the message body were silently dropped (this was
    a regeression introduced by some of the recent optimizations)
- bugfix: strings improperly reused, resulting in some message properties
  be populated with strings from previous messages. This was caused by
  an improper predicate check. [backported from v5]
- fixed some minor portability issues
- bugfix: reverse lookup reduction logic in imudp do DNS queries too often
  [imported from 4.4.2]
---------------------------------------------------------------------------
Version 4.5.2  [v4-beta] (rgerhards), 2009-08-21
- legacy syslog parser changed so that it now accepts date stamps in
  wrong case. Some devices seem to create them and I do not see any harm
  in supporting that.
- added $InputTCPMaxListeners directive - permits to specify how many 
  TCP servers shall be possible (default is 20).
- bugfix: memory leak with some input modules. Those inputs that
  use parseAndSubmitMsg() leak two small memory blocks with every message.
  Typically, those process only relatively few messages, so the issue 
  does most probably not have any effect in practice.
- bugfix: if tcp listen port could not be created, no error message was
  emitted
- bugfix: potential segfault in output file writer (omfile)
  In async write mode, we use modular arithmetic to index the output
  buffer array. However, the counter variables accidently were signed,
  thus resulting in negative indizes after integer overflow. That in turn
  could lead to segfaults, but was depending on the memory layout of 
  the instance in question (which in turn depended on a number of
  variables, like compile settings but also configuration). The counters
  are now unsigned (as they always should have been) and so the dangling
  mis-indexing does no longer happen. This bug potentially affected all
  installations, even if only some may actually have seen a segfault.
- bugfix: hostnames with dashes in them were incorrectly treated as
  malformed, thus causing them to be treated as TAG (this was a regression
  introduced from the "rfc3164 strict" change in 4.5.0).
---------------------------------------------------------------------------
Version 4.5.1  [DEVEL] (rgerhards), 2009-07-15
- CONFIG CHANGE: $HUPisRestart default is now "off". We are doing this
  to support removal of restart-type HUP in v5.
- bugfix: fromhost-ip was sometimes truncated
- bugfix: potential segfault when zip-compressed syslog records were
  received (double free)
- bugfix: properties inputname, fromhost, fromhost-ip, msg were lost when
  working with disk queues
- performance enhancement: much faster, up to twice as fast (depending
  on configuration)
- bugfix: abort condition when RecvFrom was not set and message reduction
  was on. Happend e.g. with imuxsock.
- added $klogConsoleLogLevel directive which permits to set a new
  console log level while rsyslog is active
- bugfix: message could be truncated after TAG, often when forwarding
  This was a result of an internal processing error if maximum field
  sizes had been specified in the property replacer.
- added ability for the TCP output action to "rebind" its send socket after
  sending n messages (actually, it re-opens the connection, the name is 
  used because this is a concept very similiar to $ActionUDPRebindInterval).
  New config directive $ActionSendTCPRebindInterval added for the purpose.
  By default, rebinding is disabled. This is considered useful for load
  balancers.
- testbench improvements
---------------------------------------------------------------------------
Version 4.5.0  [DEVEL] (rgerhards), 2009-07-02
- activation order of inputs changed, they are now activated only after
  privileges are dropped. Thanks to Michael Terry for the patch.
- greatly improved performance
- greatly reduced memory requirements of msg object
  to around half of the previous demand. This means that more messages can
  be stored in core! Due to fewer cache misses, this also means some
  performance improvement.
- improved config error messages: now contain a copy of the config line
  that (most likely) caused the error
- reduced max value for $DynaFileCacheSize to 1,000 (the former maximum
  of 10,000 really made no sense, even 1,000 is very high, but we like
  to keep the user in control ;)).
- added capability to fsync() queue disk files for enhanced reliability
  (also add's speed, because you do no longer need to run the whole file
  system in sync mode)
- more strict parsing of the hostname in rfc3164 mode, hopefully
  removes false positives (but may cause some trouble with hostname
  parsing). For details, see this bug tracker:
  http://bugzilla.adiscon.com/show_bug.cgi?id=126
- omfile rewrite to natively support zip files (includes large extension
  of the stream class)
- added configuration commands (see doc for explanations)
  * $OMFileZipLevel
  * $OMFileIOBufferSize
  * $OMFileFlushOnTXEnd
  * $MainMsgQueueSyncQueueFiles
  * $ActionQueueSyncQueueFiles
- done some memory accesses explicitely atomic
- bugfix: subtle (and usually irrelevant) issue in timout processing
  timeout could be one second too early if nanoseconds wrapped
- set a more sensible timeout for shutdow, now 1.5 seconds to complete
  processing (this also removes those cases where the shutdown message
  was not written because the termination happened before it)
- internal bugfix: object pointer was only reset to NULL when an object
  was actually destructed. This most likely had no effect to existing code,
  but it may also have caused trouble in remote cases. Similarly, the fix
  may also cause trouble...
- bugfix: missing initialization during timestamp creation
  This could lead to timestamps written in the wrong format, but not to
  an abort
---------------------------------------------------------------------------
Version 4.4.3  [v4-stable] (rgerhards), 2009-10-??
- bugfix: several smaller bugs resolved after flexelint review
  Thanks to varmojfekoj for the patch.
- bugfix: $ActionExecOnlyOnceEveryInterval did not work.
  This was a regression from the time() optimizations done in v4.
  Bug tracker: http://bugzilla.adiscon.com/show_bug.cgi?id=143
  Thanks to Klaus Tachtler for reporting this bug.
- bugfix: potential segfault on queue shutdown
  Thanks to varmojfekoj for the patch.
- bugfix: potential hang condition on queue shutdown
  [imported from v3-stable]
- bugfix: segfault on startup when -q or -Q option was given
  [imported from v3-stable]
---------------------------------------------------------------------------
Version 4.4.2  [v4-stable] (rgerhards), 2009-10-09
- bugfix: invalid handling of zero-sized messages, could lead to mis-
  addressing and potential memory corruption/segfault
- bugfix: zero-sized UDP messages are no longer processed
  until now, they were forwarded to processing, but this makes no sense
  Also, it looks like the system seems to provide a zero return code
  on a UDP recvfrom() from time to time for some internal reasons. These
  "receives" are now silently ignored.
- bugfix: random data could be appended to message, possibly causing
  segfaults
- bugfix: reverse lookup reduction logic in imudp do DNS queries too often
  A comparison was done between the current and the former source address.
  However, this was done on the full sockaddr_storage structure and not
  on the host address only. This has now been changed for IPv4 and IPv6.
  The end result of this bug could be a higher UDP message loss rate than
  necessary (note that UDP message loss can not totally be avoided due
  to the UDP spec)
---------------------------------------------------------------------------
Version 4.4.1  [v4-stable] (rgerhards), 2009-09-02
- features requiring Java are automatically disabled if Java is not
  present (thanks to Michael Biebl for his help!)
- bugfix: invalid double-quoted PRI, among others in outgoing messages
  This causes grief with all receivers.
  Bug tracker: http://bugzilla.adiscon.com/show_bug.cgi?id=147
- bugfix: Java testing tools were required, even if testbench was disabled
  This resulted in build errors if no Java was present on the build system,
  even though none of the selected option actually required Java.
  (I forgot to backport a similar fix to newer releases).
- bugfix (backport): omfwd segfault
  Note that the orginal (higher version) patch states this happens only
  when debugging mode is turned on. That statement is wrong: if debug
  mode is turned off, the message is not being emitted, but the division
  by zero in the actual parameters still happens.
---------------------------------------------------------------------------
Version 4.4.0  [v4-stable] (rgerhards), 2009-08-21
- bugfix: stderr/stdout were not closed to be able to emit error messages,
  but this caused ssh sessions to hang. Now we close them after the 
  initial initialization. See forum thread:
  http://kb.monitorware.com/controlling-terminal-issues-t9875.html
- bugfix: sending syslog messages with zip compression did not work
---------------------------------------------------------------------------
Version 4.3.2  [v4-beta] (rgerhards), 2009-06-24
- removed long-obsoleted property UxTradMsg
- added a generic network stream server (in addition to rather specific
  syslog tcp server)
- added ability for the UDP output action to rebind its send socket after
  sending n messages. New config directive $ActionSendUDPRebindInterval
  added for the purpose. By default, rebinding is disabled. This is 
  considered useful for load balancers.
- bugfix: imdiag/imtcp had a race condition
- improved testbench (now much better code design and reuse)
- added config switch --enable-testbench=no to turn off testbench
---------------------------------------------------------------------------
Version 4.3.1  [DEVEL] (rgerhards), 2009-05-25
- added capability to run multiple tcp listeners (on different ports)
- performance enhancement: imtcp calls parser no longer on input thread
  but rather inside on of the potentially many main msg queue worker
  threads (an enhancement scheduled for all input plugins where this is
  possible)
- added $GenerateConfigGraph configuration command which can be used
  to generate nice-looking (and very informative) rsyslog configuration
  graphs.
- added $ActionName configuration directive (currently only used for
  graph generation, but may find other uses)
- improved doc
  * added (hopefully) easier to grasp queue explanation
- improved testbench
  * added tests for queue disk-only mode (checks disk queue logic)
- bugfix: light and full delay watermarks had invalid values, badly
  affecting performance for delayable inputs
- build system improvements - thanks to Michael Biebl
- added new testing module imdiag, which enables to talk to the 
  rsyslog core at runtime. The current implementation is only a 
  beginning, but can be expanded over time
---------------------------------------------------------------------------
Version 4.3.0  [DEVEL] (rgerhards), 2009-04-17
- new feature: new output plugin omprog, which permits to start program
  and feed it (via its stdin) with syslog messages. If the program
  terminates, it is restarted.
- improved internal handling of RainerScript functions, building the
  necessary plumbing to support more functions with decent runtime
  performance. This is also necessary towards the long-term goal
  of loadable library modules.
- added new RainerScript function "tolower"
- improved testbench
  * added tests for tcp-based reception
  * added tcp-load test (1000 connections, 20,000 messages)
- added $MaxOpenFiles configuration directive
- bugfix: solved potential memory leak in msg processing, could manifest
  itself in imtcp
- bugfix: ompgsql did not detect problems in sql command execution
  this could cause loss of messages. The handling was correct if the
  connection broke, but not if there was a problem with statement
  execution. The most probable case for such a case would be invalid
  sql inside the template, and this is now much easier to diagnose.
---------------------------------------------------------------------------
Version 4.2.0  [v4-stable] (rgerhards), 2009-06-23
- bugfix: light and full delay watermarks had invalid values, badly
  affecting performance for delayable inputs
- imported all patches from 3.22.1 as of today (see below)
- bugfix: compile problems in im3195
---------------------------------------------------------------------------
Version 4.1.7  [BETA] (rgerhards), 2009-04-22
- bugfix: $InputTCPMaxSessions config directive was accepted, but not
  honored. This resulted in a fixed upper limit of 200 connections.
- bugfix: the default for $DirCreateMode was 0644, and as such wrong.
  It has now been changed to 0700. For some background, please see
  http://lists.adiscon.net/pipermail/rsyslog/2009-April/001986.html
- bugfix: ompgsql did not detect problems in sql command execution
  this could cause loss of messages. The handling was correct if the
  connection broke, but not if there was a problem with statement
  execution. The most probable case for such a case would be invalid
  sql inside the template, and this is now much easier to diagnose.
---------------------------------------------------------------------------
Version 4.1.6  [DEVEL] (rgerhards), 2009-04-07
- added new "csv" property replacer options to enable simple creation
  of CSV-formatted outputs (format from RFC4180 is used)
- implemented function support in RainerScript. That means the engine
  parses and compile functions, as well as executes a few build-in
  ones. Dynamic loading and registration of functions is not yet
  supported - but we now have a good foundation to do that later on.
- implemented the strlen() RainerScript function
- added a template output module
- added -T rsyslogd command line option, enables to specify a directory
  where to chroot() into on startup. This is NOT a security feature but
  introduced to support testing. Thus, -T does not make sure chroot()
  is used in a secure way. (may be removed later)
- added omstdout module for testing purposes. Spits out all messages to
  stdout - no config option, no other features
- added a parser testing suite (still needs to be extended, but a good
  start)
- modified $ModLoad statement so that for modules whom's name starts with
  a dot, no path is prepended (this enables relative-pathes and should
  not break any valid current config)
- fixed a bug that caused action retries not to work correctly
  situation was only cleared by a restart
- bugfix: closed dynafile was potentially never written until another
  dynafile name was generated - potential loss of messages
- improved omfile so that it properly suspends itself if there is an
  i/o or file name generation error. This enables it to be used with
  the full high availability features of rsyslog's engine
- bugfix: fixed some segaults on Solaris, where vsprintf() does not
  check for NULL pointers
- improved performance of regexp-based filters
  Thanks to Arnaud Cornet for providing the idea and initial patch.
- added a new way how output plugins may be passed parameters. This is
  more effcient for some outputs. They new can receive fields not only
  as a single string but rather in an array where each string is seperated.
- added (some) developer documentation for output plugin interface
- bugfix: potential abort with DA queue after high watermark is reached
  There exists a race condition that can lead to a segfault. Thanks
  go to vbernetr, who performed the analysis and provided patch, which
  I only tweaked a very little bit.
- bugfix: imtcp did incorrectly parse hostname/tag
  Thanks to Luis Fernando Muñoz Mejías for the patch.
---------------------------------------------------------------------------
Version 4.1.5  [DEVEL] (rgerhards), 2009-03-11
- bugfix: parser did not correctly parse fields in UDP-received messages
- added ERE support in filter conditions
  new comparison operation "ereregex"
- added new config directive $RepeatedMsgContainsOriginalMsg so that the
  "last message repeated n times" messages, if generated, may
  have an alternate format that contains the message that is being repeated
---------------------------------------------------------------------------
Version 4.1.4  [DEVEL] (rgerhards), 2009-01-29
- bugfix: inconsistent use of mutex/atomic operations could cause segfault
  details are too many, for full analysis see blog post at:
  http://blog.gerhards.net/2009/01/rsyslog-data-race-analysis.html
- bugfix: unitialized mutex was used in msg.c:getPRI
  This was subtle, because getPRI is called as part of the debugging code
  (always executed) in syslogd.c:logmsg.
- bufgix: $PreserveFQDN was not properly handled for locally emitted
  messages
---------------------------------------------------------------------------
Version 4.1.3  [DEVEL] (rgerhards), 2008-12-17
- added $InputTCPServerAddtlFrameDelimiter config directive, which
  enables to specify an additional, non-standard message delimiter
  for processing plain tcp syslog. This is primarily a fix for the invalid
  framing used in Juniper's NetScreen products. Credit to forum user
  Arv for suggesting this solution.
- added $InputTCPServerInputName property, which enables a name to be
  specified that will be available during message processing in the
  inputname property. This is considered useful for logic that treats
  messages differently depending on which input received them.
- added $PreserveFQDN config file directive
  Enables to use FQDNs in sender names where the legacy default
  would have stripped the domain part.
  Thanks to BlinkMind, Inc. http://www.blinkmind.com for sponsoring this
  development.
- bugfix: imudp went into an endless loop under some circumstances
  (but could also leave it under some other circumstances...)
  Thanks to David Lang and speedfox for reporting this issue.
---------------------------------------------------------------------------
Version 4.1.2  [DEVEL] (rgerhards), 2008-12-04
- bugfix: code did not compile without zlib
- security bugfix: $AllowedSender was not honored, all senders were
  permitted instead (see http://www.rsyslog.com/Article322.phtml)
- security fix: imudp emitted a message when a non-permitted sender
  tried to send a message to it. This behaviour is operator-configurable.
  If enabled, a message was emitted each time. That way an attacker could
  effectively fill the disk via this facility. The message is now
  emitted only once in a minute (this currently is a hard-coded limit,
  if someone comes up with a good reason to make it configurable, we
  will probably do that).
- doc bugfix: typo in v3 compatibility document directive syntax
  thanks to Andrej for reporting
- imported other changes from 3.21.8 and 3.20.1 (see there)
---------------------------------------------------------------------------
Version 4.1.1  [DEVEL] (rgerhards), 2008-11-26
- added $PrivDropToGroup, $PrivDropToUser, $PrivDropToGroupID,
  $PrivDropToUserID config directives to enable dropping privileges.
  This is an effort to provide a security enhancement. For the limits of this
  approach, see http://wiki.rsyslog.com/index.php/Security
- re-enabled imklog to compile on FreeBSD (brought in from beta)
---------------------------------------------------------------------------
Version 4.1.0  [DEVEL] (rgerhards), 2008-11-18

********************************* WARNING *********************************
This version has a slightly different on-disk format for message entries.
As a consequence, old queue files being read by this version may have
an invalid output timestamp, which could result to some malfunction inside
the output driver. It is recommended to drain queues with the previous
version before switching to this one.
********************************* WARNING *********************************

- greatly enhanced performance when compared to v3.
- added configuration directive "HUPisRestart" which enables to configure
  HUP to be either a full restart or "just" a leightweight way to
  close open files.
- enhanced legacy syslog parser to detect year if part of the timestamp
  the format is based on what Cisco devices seem to emit.
- added a setting "$OptimizeForUniprocessor" to enable users to turn off
  pthread_yield calls which are counter-productive on multiprocessor 
  machines (but have been shown to be useful on uniprocessors)
- reordered imudp processing. Message parsing is now done as part of main
  message queue worker processing (was part of the input thread)
  This should also improve performance, as potentially more work is
  done in parallel.
- bugfix: compressed syslog messages could be slightly mis-uncompressed
  if the last byte of the compressed record was a NUL
- added $UDPServerTimeRequery option which enables to work with
  less acurate timestamps in favor of performance. This enables querying
  of the time only every n-th time if imudp is running in the tight
  receive loop (aka receiving messsages at a high rate)
- doc bugfix: queue doc had wrong parameter name for setting controlling
  worker thread shutdown period
- restructured rsyslog.conf documentation
- bugfix: memory leak in ompgsql
  Thanks to Ken for providing the patch
---------------------------------------------------------------------------
Version 3.22.2 [v3-stable] (rgerhards), 2010-08-05
- bugfix: comment char ('#') in literal terminated script parsing
  and thus could not be used.
  but tracker: http://bugzilla.adiscon.com/show_bug.cgi?id=119
- enhance: imrelp now also provides remote peer's IP address 
  [if librelp != 1.0.0 is used]
- bugfix: sending syslog messages with zip compression did not work
- bugfix: potential hang condition on queue shutdown
- bugfix: segfault on startup when -q or -Q option was given
  bug tracker: http://bugzilla.adiscon.com/show_bug.cgi?id=157
  Thanks to Jonas Nogueira for reporting this bug.
- clarified use of $ActionsSendStreamDriver[AuthMode/PermittedPeers]
  in doc set (require TLS drivers)
- bugfix: $CreateDirs variable not properly initialized, default thus
  was random (but most often "on")
- bugfix: potential segfault when -p command line option was used
  thanks to varmojfekoj for pointing me at this bug
- bugfix: programname filter in ! configuration can not be reset
  Thanks to Kiss Gabor for the patch.
---------------------------------------------------------------------------
Version 3.22.1 [v3-stable] (rgerhards), 2009-07-02
- bugfix: invalid error message issued if $inlcudeConfig was on an empty
  set of files (e.g. *.conf, where none such files existed)
  thanks to Michael Biebl for reporting this bug
- bugfix: when run in foreground (but not in debug mode), a 
  debug message ("DoDie called") was emitted at shutdown. Removed.
  thanks to Michael Biebl for reporting this bug
- bugfix: some garbagge was emitted to stderr on shutdown. This
  garbage consisted of file names, which were written during 
  startup (key point: not a pointer error)
  thanks to Michael Biebl for reporting this bug
- bugfix: startup and shutdown message were emitted to stdout
  thanks to Michael Biebl for reporting this bug
- bugfix: error messages were not emitted to stderr in forked mode
  (stderr and stdo are now kept open across forks)
- bugfix: internal messages were emitted to whatever file had fd2 when
  rsyslogd ran in forked mode (as usual!)
  Thanks to varmojfekoj for the patch
- small enhancement: config validation run now exits with code 1 if an
  error is detected. This change is considered important but small enough
  to apply it directly to the stable version. [But it is a border case,
  the change requires more code than I had hoped. Thus I have NOT tried
  to actually catch all cases, this is left for the current devel
  releases, if necessary]
- bugfix: light and full delay watermarks had invalid values, badly
  affecting performance for delayable inputs
- bugfix: potential segfault issue when multiple $UDPServerRun directives
  are specified. Thanks to Michael Biebl for helping to debug this one.
- relaxed GnuTLS version requirement to 1.4.0 after confirmation from the
  field that this version is sufficient
- bugfix: parser did not properly handle empty structured data
- bugfix: invalid mutex release in msg.c (detected under thread debugger,
  seems not to have any impact on actual deployments)
---------------------------------------------------------------------------
Version 3.22.0 [v3-stable] (rgerhards), 2009-04-21
This is the first stable release that includes the full functionality
of the 3.21.x version tree.
- bugfix: $InputTCPMaxSessions config directive was accepted, but not
  honored. This resulted in a fixed upper limit of 200 connections.
- bugfix: the default for $DirCreateMode was 0644, and as such wrong.
  It has now been changed to 0700. For some background, please see
  http://lists.adiscon.net/pipermail/rsyslog/2009-April/001986.html
- bugfix: ompgsql did not detect problems in sql command execution
  this could cause loss of messages. The handling was correct if the
  connection broke, but not if there was a problem with statement
  execution. The most probable case for such a case would be invalid
  sql inside the template, and this is now much easier to diagnose.
---------------------------------------------------------------------------
Version 3.21.11 [BETA] (rgerhards), 2009-04-03
- build system improvements contributed by Michael Biebl - thx!
- all patches from 3.20.5 incorporated (see it's ChangeLog entry)
---------------------------------------------------------------------------
Version 3.21.10 [BETA] (rgerhards), 2009-02-02
- bugfix: inconsistent use of mutex/atomic operations could cause segfault
  details are too many, for full analysis see blog post at:
  http://blog.gerhards.net/2009/01/rsyslog-data-race-analysis.html
- the string "Do Die" was accidently emited upon exit in non-debug mode
  This has now been corrected. Thanks to varmojfekoj for the patch.
- some legacy options were not correctly processed.
  Thanks to varmojfekoj for the patch.
- doc bugfix: v3-compatiblity document had typo in config directive
  thanks to Andrej for reporting this
---------------------------------------------------------------------------
Version 3.21.9 [BETA] (rgerhards), 2008-12-04
- re-release of 3.21.8 with an additional fix, that could also lead
  to DoS; 3.21.8 has been removed from the official download archives
- security fix: imudp emitted a message when a non-permitted sender
  tried to send a message to it. This behaviour is operator-configurable.
  If enabled, a message was emitted each time. That way an attacker could
  effectively fill the disk via this facility. The message is now
  emitted only once in a minute (this currently is a hard-coded limit,
  if someone comes up with a good reason to make it configurable, we
  will probably do that).
---------------------------------------------------------------------------
Version 3.21.8  [BETA] (rgerhards), 2008-12-04
- bugfix: imklog did not compile on FreeBSD
- security bugfix: $AllowedSender was not honored, all senders were
  permitted instead (see http://www.rsyslog.com/Article322.phtml)
- merged in all other changes from 3.20.1 (see there)
---------------------------------------------------------------------------
Version 3.21.7  [BETA] (rgerhards), 2008-11-11
- this is the new beta branch, based on the former 3.21.6 devel
- new functionality: ZERO property replacer nomatch option (from v3-stable)
---------------------------------------------------------------------------
Version 3.21.6  [DEVEL] (rgerhards), 2008-10-22
- consolidated time calls during msg object creation, improves performance
  and consistency
- bugfix: solved a segfault condition
- bugfix: subsecond time properties generated by imfile, imklog and
  internal messages could be slightly inconsistent
- bugfix: (potentially big) memory leak on HUP if queues could not be
  drained before timeout - thanks to David Lang for pointing this out
- added capability to support multiple module search pathes. Thank
  to Marius Tomaschewski for providing the patch.
- bugfix: im3195 did no longer compile
- improved "make distcheck" by ensuring everything relevant is recompiled
---------------------------------------------------------------------------
Version 3.21.5  [DEVEL] (rgerhards), 2008-09-30
- performance optimization: unnecessary time() calls during message
  parsing removed - thanks to David Lang for his excellent performance
  analysis
- added new capability to property replacer: multiple immediately
  successive field delimiters are treated as a single one.
  Thanks to Zhuang Yuyao for the patch.
- added message property "inputname", which contains the name of the
  input (module) that generated it. Presence is depending on suport in
  each input module (else it is blank).
- added system property "$myhostname", which contains the name of the
  local host as it knows itself.
- imported a number of fixes and enhancements from the stable and
  devel branches, including a fix to a potential segfault on HUP
  when using UDP listners
- re-enabled gcc builtin atomic operations and added a proper
  ./configure check
- bugfix: potential race condition when adding messages to queue
  There was a wrong order of mutex lock operations. It is hard to
  believe that really caused problems, but in theory it could and with
  threading we often see that theory becomes practice if something is only
  used long enough on a fast enough machine with enough CPUs ;)
- cleaned up internal debug system code and made it behave better
  in regard to multi-threading
---------------------------------------------------------------------------
Version 3.21.4  [DEVEL] (rgerhards), 2008-09-04
- removed compile time fixed message size limit (was 2K), limit can now
  be set via $MaxMessageSize global config directive (finally gotten rid
  of MAXLINE ;))
- enhanced doc for $ActionExecOnlyEveryNthTimeTimeout
- integrated a number of patches from 3.18.4, namely
  - bugfix: order-of magnitude issue with base-10 size definitions
    in config file parser. Could lead to invalid sizes, constraints
    etc for e.g. queue files and any other object whose size was specified
    in base-10 entities. Did not apply to binary entities. Thanks to
    RB for finding this bug and providing a patch.
  - bugfix: action was not called when system time was set backwards
    (until the previous time was reached again). There are still some
    side-effects when time is rolled back (A time rollback is really a bad
    thing to do, ideally the OS should issue pseudo time (like NetWare did)
    when the user tries to roll back time). Thanks to varmojfekoj for this
    patch.
  - doc bugfix: rsyslog.conf man page improved and minor nit fixed
    thanks to Lukas Kuklinek for the patch.
---------------------------------------------------------------------------
Version 3.21.3  [DEVEL] (rgerhards), 2008-08-13
- added ability to specify flow control mode for imuxsock
- added ability to execute actions only after the n-th call of the action
  This also lead to the addition of two new config directives:
  $ActionExecOnlyEveryNthTime and $ActionExecOnlyEveryNthTimeTimeout
  This feature is useful, for example, for alerting: it permits you to
  send an alert only after at least n occurences of a specific message
  have been seen by rsyslogd. This protectes against false positives
  due to waiting for additional confirmation.
- bugfix: IPv6 addresses could not be specified in forwarding actions
  New syntax @[addr]:port introduced to enable that. Root problem was IPv6
  addresses contain colons.
- somewhat enhanced debugging messages
- imported from 3.18.3:
  - enhanced ommysql to support custom port to connect to server
    Port can be set via new $ActionOmmysqlServerPort config directive
    Note: this was a very minor change and thus deemed appropriate to be
    done in the stable release.
  - bugfix: misspelled config directive, previously was
    $MainMsgQueueWorkeTimeoutrThreadShutdown, is now
    $MainMsgQueueWorkerTimeoutThreadShutdown. Note that the misspelled
    directive is not preserved - if the misspelled directive was used
    (which I consider highly unlikely), the config file must be changed.
    Thanks to lperr for reporting the bug.
---------------------------------------------------------------------------
Version 3.21.2  [DEVEL] (rgerhards), 2008-08-04
- added $InputUnixListenSocketHostName config directive, which permits to
  override the hostname being used on a local unix socket. This is useful
  for differentiating "hosts" running in several jails. Feature was
  suggested by David Darville, thanks for the suggestion.
- enhanced ommail to support multiple email recipients. This is done by
  specifying $ActionMailTo multiple times. Note that this introduces a
  small incompatibility to previous config file syntax: the recipient
  list is now reset for each action (we honestly believe that will
  not cause any problem - apologies if it does).
- enhanced troubleshooting documentation
---------------------------------------------------------------------------
Version 3.21.1  [DEVEL] (rgerhards), 2008-07-30
- bugfix: no error was reported if the target of a $IncludeConfig
  could not be accessed.
- added testbed for common config errors
- added doc for -u option to rsyslogd man page
- enhanced config file checking - no active actions are detected
- added -N rsyslogd command line option for a config validation run
  (which does not execute actual syslogd code and does not interfere
  with a running instance)
- somewhat improved emergency configuration. It is now also selected
  if the config contains no active actions
- rsyslogd error messages are now reported to stderr by default. can be
  turned off by the new "$ErrorMessagesToStderr off" directive
 Thanks to HKS for suggesting the new features.
---------------------------------------------------------------------------
Version 3.21.0  [DEVEL] (rgerhards), 2008-07-18
- starts a new devel branch
- added a generic test driver for RainerScript plus some test cases
  to the testbench
- added a small diagnostic tool to obtain result of gethostname() API
- imported all changes from 3.18.1 until today (some quite important,
  see below)
---------------------------------------------------------------------------
Version 3.20.6 [v3-stable] (rgerhards), 2009-04-16
- this is the last v3-stable for the 3.20.x series
- bugfix: $InputTCPMaxSessions config directive was accepted, but not
  honored. This resulted in a fixed upper limit of 200 connections.
- bugfix: the default for $DirCreateMode was 0644, and as such wrong.
  It has now been changed to 0700. For some background, please see
  http://lists.adiscon.net/pipermail/rsyslog/2009-April/001986.html
---------------------------------------------------------------------------
Version 3.20.5 [v3-stable] (rgerhards), 2009-04-02
- bugfix: potential abort with DA queue after high watermark is reached
  There exists a race condition that can lead to a segfault. Thanks
  go to vbernetr, who performed the analysis and provided patch, which
  I only tweaked a very little bit.
- fixed bugs in RainerScript:
  o when converting a number and a string to a common type, both were 
    actually converted to the other variable's type.
  o the value of rsCStrConvertToNumber() was miscalculated.
  Thanks to varmojfekoj for the patch
- fixed a bug in configure.ac which resulted in problems with
  environment detection - thanks to Michael Biebl for the patch
- fixed a potential segfault problem in gssapi code
  thanks to varmojfekoj for the patch
- doc enhance: provide standard template for MySQL module and instructions
  on how to modify schema
---------------------------------------------------------------------------
Version 3.20.4 [v3-stable] (rgerhards), 2009-02-09
- bugfix: inconsistent use of mutex/atomic operations could cause segfault
  details are too many, for full analysis see blog post at:
  http://blog.gerhards.net/2009/01/rsyslog-data-race-analysis.html
- bugfix: invalid ./configure settings for RFC3195
  thanks to Michael Biebl for the patch
- bugfix: invalid mutex access in msg.c
- doc bugfix: dist tarball missed 2 files, had one extra file that no
  longer belongs into it. Thanks to Michael Biebl for pointing this out.
---------------------------------------------------------------------------
Version 3.20.3 [v3-stable] (rgerhards), 2009-01-19
- doc bugfix: v3-compatiblity document had typo in config directive
  thanks to Andrej for reporting this
- fixed a potential segfault condition with $AllowedSender directive
  On HUP, the root pointers were not properly cleaned up. Thanks to
  Michael Biebel, olgoat, and Juha Koho for reporting and analyzing
  the bug.
---------------------------------------------------------------------------
Version 3.20.2 [v3-stable] (rgerhards), 2008-12-04
- re-release of 3.20.1 with an additional fix, that could also lead
  to DoS; 3.20.1 has been removed from the official download archives
- security fix: imudp emitted a message when a non-permitted sender
  tried to send a message to it. This behaviour is operator-configurable.
  If enabled, a message was emitted each time. That way an attacker could
  effectively fill the disk via this facility. The message is now
  emitted only once in a minute (this currently is a hard-coded limit,
  if someone comes up with a good reason to make it configurable, we
  will probably do that).
---------------------------------------------------------------------------
Version 3.20.1 [v3-stable] (rgerhards), 2008-12-04
- security bugfix: $AllowedSender was not honored, all senders were
  permitted instead
- enhance: regex nomatch option "ZERO" has been added
  This allows to return the string 0 if a regular expression is
  not found. This is probably useful for storing numerical values into
  database columns.
- bugfix: memory leak in gtls netstream driver fixed
  memory was lost each time a TLS session was torn down. This could 
  result in a considerable memory leak if it happened quite frequently
  (potential system crash condition)
- doc update: documented how to specify multiple property replacer
  options + link to new online regex generator tool added
- minor bufgfix: very small memory leak in gtls netstream driver
  around a handful of bytes (< 20) for each HUP
- improved debug output for regular expressions inside property replacer
  RE's seem to be a big trouble spot and I would like to have more
  information inside the debug log. So I decided to add some additional
  debug strings permanently.
---------------------------------------------------------------------------
Version 3.20.0 [v3-stable] (rgerhards), 2008-11-05
- this is the inital release of the 3.19.x branch as a stable release
- bugfix: double-free in pctp netstream driver. Thank to varmojfeko
  for the patch
---------------------------------------------------------------------------
Version 3.19.12 [BETA] (rgerhards), 2008-10-16
- bugfix: subseconds where not correctly extracted from a timestamp
  if that timestamp did not contain any subsecond information (the
  resulting string was garbagge but should have been "0", what it
  now is).
- increased maximum size of a configuration statement to 4K (was 1K)
- imported all fixes from the stable branch (quite a lot)
- bugfix: (potentially big) memory leak on HUP if queues could not be
  drained before timeout - thanks to David Lang for pointing this out
---------------------------------------------------------------------------
Version 3.19.11 [BETA] (rgerhards), 2008-08-25
This is a refresh of the beta. No beta-specific fixes have been added.
- included fixes from v3-stable (most importantly 3.18.3)
---------------------------------------------------------------------------
Version 3.19.10 [BETA] (rgerhards), 2008-07-15
- start of a new beta branch based on former 3.19 devel branch
- bugfix: bad memory leak in disk-based queue modes
- bugfix: UDP syslog forwarding did not work on all platforms
  the ai_socktype was incorrectly set to 1. On some platforms, this
  lead to failing name resolution (e.g. FreeBSD 7). Thanks to HKS for
  reporting the bug.
- bugfix: priority was incorrectly calculated on FreeBSD 7,
  because the LOG_MAKEPRI() C macro has a different meaning there (it
  is just a simple addition of faciltity and severity). I have changed
  this to use own, consistent, code for PRI calculation. Thank to HKS
  for reporting this bug.
- bugfix (cosmetical): authorization was not checked when gtls handshake
  completed immediately. While this sounds scary, the situation can not
  happen in practice. We use non-blocking IO only for server-based gtls
  session setup. As TLS requires the exchange of multiple frames before
  the handshake completes, it simply is impossible to do this in one
  step. However, it is useful to have the code path correct even for 
  this case - otherwise, we may run into problems if the code is changed
  some time later (e.g. to use blocking sockets). Thanks to varmojfekoj
  for providing the patch.
- important queue bugfix from 3.18.1 imported (see below)
- cleanup of some debug messages
---------------------------------------------------------------------------
Version 3.19.9 (rgerhards), 2008-07-07
- added tutorial for creating a TLS-secured syslog infrastructure
- rewritten omusrmsg to no longer fork() a new process for sending messages
  this caused some problems with the threading model, e.g. zombies. Also,
  it was far less optimal than it is now.
- bugfix: machine certificate was required for client even in TLS anon mode
  Reference: http://bugzilla.adiscon.com/show_bug.cgi?id=85
  The fix also slightly improves performance by not storing certificates in
  client sessions when there is no need to do so.
- bugfix: RainerScript syntax error was not always detected
---------------------------------------------------------------------------
Version 3.19.8 (rgerhards), 2008-07-01
- bugfix: gtls module did not correctly handle EGAIN (and similar) recv()
  states. This has been fixed by introducing a new abstraction layer inside
  gtls.
- added (internal) error codes to error messages; added redirector to
  web description of error codes
  closes bug http://bugzilla.adiscon.com/show_bug.cgi?id=20
- disabled compile warnings caused by third-party libraries
- reduced number of compile warnings in gcc's -pedantic mode
- some minor documentation improvements
- included all fixes from beta 3.17.5
---------------------------------------------------------------------------
Version 3.19.7 (rgerhards), 2008-06-11
- added new property replacer option "date-subseconds" that enables
  to query just the subsecond part of a high-precision timestamp
- somewhat improved plain tcp syslog reliability by doing a connection
  check before sending. Credits to Martin Schuette for providing the
  idea. Details are available at
  http://blog.gerhards.net/2008/06/reliable-plain-tcp-syslog-once-again.html
- made rsyslog tickless in the (usual and default) case that repeated
  message reduction is turned off. More info:
  http://blog.gerhards.net/2008/06/coding-to-save-environment.html
- some build system cleanup, thanks to Michael Biebl
- bugfix: compile under (Free)BSD failed due to some invalid library
  definitions - this is fixed now. Thanks to Michael Biebl for the patch.
---------------------------------------------------------------------------
Version 3.19.6 (rgerhards), 2008-06-06
- enhanced property replacer to support multiple regex matches
- bugfix: part of permittedPeer structure was not correctly initialized
  thanks to varmojfekoj for spotting this
- bugfix: off-by-one bug during certificate check
- bugfix: removed some memory leaks in TLS code
---------------------------------------------------------------------------
Version 3.19.5 (rgerhards), 2008-05-30
- enabled Posix ERE expressions inside the property replacer
  (previously BRE was permitted only)
- provided ability to specify that a regular expression submatch shall
  be used inside the property replacer
- implemented in property replacer: if a regular expression does not match,
  it can now either return "**NO MATCH** (default, as before), a blank
  property or the full original property text
- enhanced property replacer to support multiple regex matches
---------------------------------------------------------------------------
Version 3.19.4 (rgerhards), 2008-05-27
- implemented x509/certvalid gtls auth mode
- implemented x509/name gtls auth mode (including wildcards)
- changed fingerprint gtls auth mode to new format fingerprint
- protected gtls error string function by a mutex. Without it, we
  could have a race condition in extreme cases. This was very remote,
  but now can no longer happen.
- changed config directive name to reflect different use
  $ActionSendStreamDriverCertFingerprint is now
  $ActionSendStreamDriverPermittedPeer and can be used both for
  fingerprint and name authentication (similar to the input side)
- bugfix: sender information (fromhost et al) was missing in imudp
  thanks to sandiso for reporting this bug
- this release fully inplements IETF's syslog-transport-tls-12 plus
  the latest text changes Joe Salowey provided via email. Not included
  is ipAddress subjectAltName authentication, which I think will be
  dropped from the draft. I don't think there is any real need for it.
This release also includes all bug fix up to today from the beta
and stable branches. Most importantly, this means the bugfix for
100% CPU utilization by imklog.
---------------------------------------------------------------------------
Version 3.19.3 (rgerhards), 2008-05-21
- added ability to authenticate the server against its certificate
  fingerprint
- added ability for client to provide its fingerprint
- added ability for server to obtain client cert's fingerprint
- bugfix: small mem leak in omfwd on exit (strmdriver name was not freed)
- bugfix: $ActionSendStreamDriver had no effect
- bugfix: default syslog port was no longer used if none was
  configured. Thanks to varmojfekoj for the patch
- bugfix: missing linker options caused build to fail on some
  systems. Thanks to Tiziano Mueller for the patch.
---------------------------------------------------------------------------
Version 3.19.2 (rgerhards), 2008-05-16
- bugfix: TCP input modules did incorrectly set fromhost property
  (always blank)
- bugfix: imklog did not set fromhost property
- added "fromhost-ip" property
  Note that adding this property changes the on-disk format for messages.
  However, that should not have any bad effect on existing spool files.
  But you will run into trouble if you create a spool file with this
  version and then try to process it with an older one (after a downgrade).
  Don't do that ;)
- added "RSYSLOG_DebugFormat" canned template
- bugfix: hostname and fromhost were swapped when a persisted message
  (in queued mode) was read in
- bugfix: lmtcpclt, lmtcpsrv and lmgssutil did all link to the static
  runtime library, resulting in a large size increase (and potential
  "interesting" effects). Thanks to Michael Biebel for reporting the size
  issue.
- bugfix: TLS server went into an endless loop in some situations.
  Thanks to Michael Biebl for reporting the problem.
- fixed potential segfault due to invalid call to cfsysline
  thanks to varmojfekoj for the patch
---------------------------------------------------------------------------
Version 3.19.1 (rgerhards), 2008-05-07
- configure help for --enable-gnutls wrong - said default is "yes" but
  default actually is "no" - thanks to darix for pointing this out
- file dirty.h was missing - thanks to darix for pointing this out
- bugfix: man files were not properly distributed - thanks to
  darix for reporting and to Michael Biebl for help with the fix
- some minor cleanup
---------------------------------------------------------------------------
Version 3.19.0 (rgerhards), 2008-05-06
- begins new devel branch version
- implemented TLS for plain tcp syslog (this is also the world's first
  implementation of IETF's upcoming syslog-transport-tls draft)
- partly rewritten and improved omfwd among others, now loads TCP
  code only if this is actually necessary
- split of a "runtime library" for rsyslog - this is not yet a clean
  model, because some modularization is still outstanding. In theory,
  this shall enable other utilities but rsyslogd to use the same
  runtime
- implemented im3195, the RFC3195 input as a plugin
- changed directory structure, files are now better organized
- a lot of cleanup in regard to modularization
- -c option no longer must be the first option - thanks to varmjofekoj
  for the patch
---------------------------------------------------------------------------
Version 3.18.7 (rgerhards), 2008-12-??
- bugfix: the default for $DirCreateMode was 0644, and as such wrong.
  It has now been changed to 0700. For some background, please see
  http://lists.adiscon.net/pipermail/rsyslog/2009-April/001986.html
- fixed a potential segfault condition with $AllowedSender directive
  On HUP, the root pointers were not properly cleaned up. Thanks to
  Michael Biebel, olgoat, and Juha Koho for reporting and analyzing
  the bug.
- some legacy options were not correctly processed.
  Thanks to varmojfekoj for the patch.
- doc bugfix: some spelling errors in man pages corrected. Thanks to
  Geoff Simmons for the patch.
---------------------------------------------------------------------------
Version 3.18.6 (rgerhards), 2008-12-08
- security bugfix: $AllowedSender was not honored, all senders were
  permitted instead (see http://www.rsyslog.com/Article322.phtml)
  (backport from v3-stable, v3.20.9)
- minor bugfix: dual close() call on tcp session closure
---------------------------------------------------------------------------
Version 3.18.5 (rgerhards), 2008-10-09
- bugfix: imudp input module could cause segfault on HUP
  It did not properly de-init a variable acting as a linked list head.
  That resulted in trying to access freed memory blocks after the HUP.
- bugfix:  rsyslogd could hang on HUP
  because getnameinfo() is not cancel-safe, but was not guarded against
  being cancelled. pthread_cancel() is routinely being called during
  HUP processing.
- bugfix[minor]: if queue size reached light_delay mark, enqueuing
  could potentially be blocked for a longer period of time, which
  was not the behaviour desired.
- doc bugfix: $ActionExecOnlyWhenPreviousIsSuspended was still misspelled
  as $...OnlyIfPrev... in some parts of the documentation. Thanks to 
  Lorenzo M. Catucci for reporting this bug.
- added doc on malformed messages, cause and how to work-around, to the
  doc set
- added doc on how to build from source repository
---------------------------------------------------------------------------
Version 3.18.4 (rgerhards), 2008-09-18
- bugfix: order-of magnitude issue with base-10 size definitions
  in config file parser. Could lead to invalid sizes, constraints
  etc for e.g. queue files and any other object whose size was specified
  in base-10 entities. Did not apply to binary entities. Thanks to
  RB for finding this bug and providing a patch.
- bugfix: action was not called when system time was set backwards
  (until the previous time was reached again). There are still some
  side-effects when time is rolled back (A time rollback is really a bad
  thing to do, ideally the OS should issue pseudo time (like NetWare did)
  when the user tries to roll back time). Thanks to varmojfekoj for this
  patch.
- doc bugfix: rsyslog.conf man page improved and minor nit fixed
  thanks to Lukas Kuklinek for the patch.
- bugfix: error code -2025 was used for two different errors. queue full
  is now -2074 and -2025 is unique again. (did cause no real problem
  except for troubleshooting)
- bugfix: default discard severity was incorrectly set to 4, which lead
  to discard-on-queue-full to be enabled by default. That could cause
  message loss where non was expected.  The default has now been changed
  to the correct value of 8, which disables the functionality. This
  problem applied both to the main message queue and the action queues.
  Thanks to Raoul Bhatia for pointing out this problem.
- bugfix: option value for legacy -a option could not be specified,
  resulting in strange operations. Thanks to Marius Tomaschewski
  for the patch.
- bugfix: colon after date should be ignored, but was not. This has
  now been corrected. Required change to the internal ParseTIMESTAMP3164()
  interface.
---------------------------------------------------------------------------
Version 3.18.3 (rgerhards), 2008-08-18
- bugfix: imfile could cause a segfault upon rsyslogd HUP and termination
  Thanks to lperr for an excellent bug report that helped detect this
  problem.
- enhanced ommysql to support custom port to connect to server
  Port can be set via new $ActionOmmysqlServerPort config directive
  Note: this was a very minor change and thus deemed appropriate to be
  done in the stable release.
- bugfix: misspelled config directive, previously was
  $MainMsgQueueWorkeTimeoutrThreadShutdown, is now
  $MainMsgQueueWorkerTimeoutThreadShutdown. Note that the misspelled
  directive is not preserved - if the misspelled directive was used
  (which I consider highly unlikely), the config file must be changed.
  Thanks to lperr for reporting the bug.
- disabled flow control for imuxsock, as it could cause system hangs
  under some circumstances. The devel (3.21.3 and above) will
  re-enable it and provide enhanced configurability to overcome the
  problems if they occur.
---------------------------------------------------------------------------
Version 3.18.2 (rgerhards), 2008-08-08
- merged in IPv6 forwarding address bugfix from v2-stable
---------------------------------------------------------------------------
Version 3.18.1 (rgerhards), 2008-07-21
- bugfix: potential segfault in creating message mutex in non-direct queue
  mode. rsyslogd segfaults on freeeBSD 7.0 (an potentially other platforms)
  if an action queue is running in any other mode than non-direct. The
  same problem can potentially be triggered by some main message queue
  settings. In any case, it will manifest during rsylog's startup. It is
  unlikely to happen after a successful startup (the only window of
  exposure may be a relatively seldom executed action running in queued
  mode). This has been corrected. Thank to HKS for point out the problem.
- bugfix: priority was incorrectly calculated on FreeBSD 7,
  because the LOG_MAKEPRI() C macro has a different meaning there (it
  is just a simple addition of faciltity and severity). I have changed
  this to use own, consistent, code for PRI calculation. [Backport from
  3.19.10]
- bugfix: remove PRI part from kernel message if it is present
  Thanks to Michael Biebl for reporting this bug
- bugfix: mark messages were not correctly written to text log files
  the markmessageinterval was not correctly propagated to all places
  where it was needed. This resulted in rsyslog using the default
  (20 minutes) in some code pathes, what looked to the user like mark
  messages were never written.
- added a new property replacer option "sp-if-no-1st-sp" to cover
  a problem with RFC 3164 based interpreation of tag separation. While
  it is a generic approach, it fixes a format problem introduced in
  3.18.0, where kernel messages no longer had a space after the tag.
  This is done by a modifcation of the default templates.
  Please note that this may affect some messages where there intentionally
  is no space between the tag and the first character of the message
  content. If so, this needs to be worked around via a specific
  template. However, we consider this scenario to be quite remote and,
  even if it exists, it is not expected that it will actually cause
  problems with log parsers (instead, we assume the new default template
  behaviour may fix previous problems with log parsers due to the 
  missing space).
- bugfix: imklog module was not correctly compiled for GNU/kFreeBSD.
  Thanks to Petr Salinger for the patch
- doc bugfix: property replacer options secpath-replace and
  secpath-drop were not documented
- doc bugfix: fixed some typos in rsyslog.conf man page
- fixed typo in source comment  - thanks to Rio Fujita
- some general cleanup (thanks to Michael Biebl)
---------------------------------------------------------------------------
Version 3.18.0 (rgerhards), 2008-07-11
- begun a new v3-stable based on former 3.17.4 beta plus patches to
  previous v3-stable
- bugfix in RainerScript: syntax error was not always detected
---------------------------------------------------------------------------
Version 3.17.5 (rgerhards), 2008-06-27
- added doc: howto set up a reliable connection to remote server via
  queued mode (and plain tcp protocol)
- bugfix: comments after actions were not properly treated. For some
  actions (e.g. forwarding), this could also lead to invalid configuration
---------------------------------------------------------------------------
Version 3.17.4 (rgerhards), 2008-06-16
- changed default for $KlogSymbolLookup to "off". The directive is
  also scheduled for removal in a later version. This was necessary
  because on kernels >= 2.6, the kernel does the symbol lookup itself. The
  imklog lookup logic then breaks the log message and makes it unusable.
---------------------------------------------------------------------------
Version 3.17.3 (rgerhards), 2008-05-28
- bugfix: imklog went into an endless loop if a PRI value was inside
  a kernel log message (unusual case under Linux, frequent under BSD)
---------------------------------------------------------------------------
Version 3.17.2 (rgerhards), 2008-05-04
- this version is the new beta, based on 3.17.1 devel feature set
- merged in imklog bug fix from v3-stable (3.16.1)
---------------------------------------------------------------------------
Version 3.17.1 (rgerhards), 2008-04-15
- removed dependency on MAXHOSTNAMELEN as much as it made sense.
  GNU/Hurd does not define it (because it has no limit), and we have taken
  care for cases where it is undefined now. However, some very few places
  remain where IMHO it currently is not worth fixing the code. If it is
  not defined, we have used a generous value of 1K, which is above IETF
  RFC's on hostname length at all. The memory consumption is no issue, as
  there are only a handful of this buffers allocated *per run* -- that's
  also the main reason why we consider it not worth to be fixed any further.
- enhanced legacy syslog parser to handle slightly malformed messages
  (with a space in front of the timestamp) - at least HP procurve is
  known to do that and I won't outrule that others also do it. The 
  change looks quite unintrusive and so we added it to the parser.
- implemented klogd functionality for BSD
- implemented high precision timestamps for the kernel log. Thanks to
  Michael Biebl for pointing out that the kernel log did not have them.
- provided ability to discard non-kernel messages if they are present
  in the kernel log (seems to happen on BSD)
- implemented $KLogInternalMsgFacility config directive
- implemented $KLogPermitNonKernelFacility config directive
Plus a number of bugfixes that were applied to v3-stable and beta
branches (not mentioned here in detail).
---------------------------------------------------------------------------
Version 3.17.0 (rgerhards), 2008-04-08
- added native ability to send mail messages
- removed no longer needed file relptuil.c/.h
- added $ActionExecOnlyOnceEveryInterval config directive
- bugfix: memory leaks in script engine
- bugfix: zero-length strings were not supported in object
  deserializer
- properties are now case-insensitive everywhere (script, filters,
  templates)
- added the capability to specify a processing (actually dequeue)
  timeframe with queues - so things can be configured to be done
  at off-peak hours
- We have removed the 32 character size limit (from RFC3164) on the
  tag. This had bad effects on existing envrionments, as sysklogd didn't
  obey it either (probably another bug in RFC3164...). We now receive
  the full size, but will modify the outputs so that only 32 characters
  max are used by default. If you need large tags in the output, you need
  to provide custom templates.
- changed command line processing. -v, -M, -c options are now parsed
  and processed before all other options. Inter-option dependencies
  have been relieved. Among others, permits to specify intial module
  load path via -M only (not the environment) which makes it much
  easier to work with non-standard module library locations. Thanks
  to varmojfekoj for suggesting this change. Matches bugzilla bug 55.
- bugfix: some messages were emited without hostname
Plus a number of bugfixes that were applied to v3-stable and beta
branches (not mentioned here in detail).
---------------------------------------------------------------------------
Version 3.16.3 (rgerhards), 2008-07-11
- updated information on rsyslog packages
- bugfix: memory leak in disk-based queue modes
---------------------------------------------------------------------------
Version 3.16.2 (rgerhards), 2008-06-25
- fixed potential segfault due to invalid call to cfsysline
  thanks to varmojfekoj for the patch
- bugfix: some whitespaces where incorrectly not ignored when parsing
  the config file. This is now corrected. Thanks to Michael Biebl for
  pointing out the problem.
---------------------------------------------------------------------------
Version 3.16.1 (rgerhards), 2008-05-02
- fixed a bug in imklog which lead to startup problems (including
  segfault) on some platforms under some circumsances. Thanks to
  Vieri for reporting this bug and helping to troubleshoot it.
---------------------------------------------------------------------------
Version 3.16.0 (rgerhards), 2008-04-24
- new v3-stable (3.16.x) based on beta 3.15.x (RELP support)
- bugfix: omsnmp had a too-small sized buffer for hostname+port. This
  could not lead to a segfault, as snprintf() was used, but could cause
  some trouble with extensively long hostnames.
- applied patch from Tiziano Müller to remove some compiler warnings
- added gssapi overview/howto thanks to Peter Vrabec
- changed some files to grant LGPLv3 extended persmissions on top of GPLv3
  this also is the first sign of something that will evolve into a
  well-defined "rsyslog runtime library"
---------------------------------------------------------------------------
Version 3.15.1 (rgerhards), 2008-04-11
- bugfix: some messages were emited without hostname
- disabled atomic operations for the time being because they introduce some
  cross-platform trouble - need to see how to fix this in the best 
  possible way
- bugfix: zero-length strings were not supported in object
  deserializer
- added librelp check via PKG_CHECK thanks to Michael Biebl's patch
- file relputil.c deleted, is not actually needed
- added more meaningful error messages to rsyslogd (when some errors
  happens during startup)
- bugfix: memory leaks in script engine
- bugfix: $hostname and $fromhost in RainerScript did not work
This release also includes all changes applied to the stable versions
up to today.
---------------------------------------------------------------------------
Version 3.15.0 (rgerhards), 2008-04-01
- major new feature: imrelp/omrelp support reliable delivery of syslog
  messages via the RELP protocol and librelp (http://www.librelp.com).
  Plain tcp syslog, so far the best reliability solution, can lose
  messages when something goes wrong or a peer goes down. With RELP,
  this can no longer happen. See imrelp.html for more details.
- bugfix: rsyslogd was no longer build by default; man pages are 
  only installed if corresponding option is selected. Thanks to
  Michael Biebl for pointing these problems out.
---------------------------------------------------------------------------
Version 3.14.2 (rgerhards), 2008-04-09
- bugfix: segfault with expression-based filters
- bugfix: omsnmp did not deref errmsg object on exit (no bad effects caused)
- some cleanup
- bugfix: imklog did not work well with kernel 2.6+. Thanks to Peter
  Vrabec for patching it based on the development in sysklogd - and thanks
  to the sysklogd project for upgrading klogd to support the new
  functionality
- some cleanup in imklog
- bugfix: potential segfault in imklog when kernel is compiled without
  /proc/kallsyms and the file System.map is missing. Thanks to
  Andrea Morandi for pointing it out and suggesting a fix.
- bugfixes, credits to varmojfekoj:
  * reset errno before printing a warning message
  * misspelled directive name in code processing legacy options
- bugfix: some legacy options not correctly interpreted - thanks to
  varmojfekoj for the patch
- improved detection of modules being loaded more than once
  thanks to varmojfekoj for the patch
---------------------------------------------------------------------------
Version 3.14.1 (rgerhards), 2008-04-04
- bugfix: some messages were emited without hostname
- bugfix: rsyslogd was no longer build by default; man pages are 
  only installed if corresponding option is selected. Thanks to
  Michael Biebl for pointing these problems out.
- bugfix: zero-length strings were not supported in object
  deserializer
- disabled atomic operations for this stable build as it caused
  platform problems
- bugfix: memory leaks in script engine
- bugfix: $hostname and $fromhost in RainerScript did not work
- bugfix: some memory leak when queue is runing in disk mode
- man pages improved thanks to varmofekoj and Peter Vrabec
- We have removed the 32 character size limit (from RFC3164) on the
  tag. This had bad effects on existing envrionments, as sysklogd didn't
  obey it either (probably another bug in RFC3164...). We now receive
  the full size, but will modify the outputs so that only 32 characters
  max are used by default. If you need large tags in the output, you need
  to provide custom templates.
- bugfix: some memory leak when queue is runing in disk mode
---------------------------------------------------------------------------
Version 3.14.0 (rgerhards), 2008-04-02
An interim version was accidently released to the web. It was named 3.14.0.
To avoid confusion, we have not assigned this version number to any
official release. If you happen to use 3.14.0, please update to 3.14.1.
---------------------------------------------------------------------------
Version 3.13.0-dev0 (rgerhards), 2008-03-31
- bugfix: accidently set debug option in 3.12.5 reset to production
  This option prevented dlclose() to be called. It had no real bad effects,
  as the modules were otherwise correctly deinitialized and dlopen()
  supports multiple opens of the same module without any memory footprint.
- removed --enable-mudflap, added --enable-valgrind ./configure setting
- bugfix: tcp receiver could segfault due to uninitialized variable
- docfix: queue doc had a wrong directive name that prevented max worker
  threads to be correctly set
- worked a bit on atomic memory operations to support problem-free
  threading (only at non-intrusive places)
- added a --enable/disable-rsyslogd configure option so that
  source-based packaging systems can build plugins without the need
  to compile rsyslogd
- some cleanup
- test of potential new version number scheme
---------------------------------------------------------------------------
Version 3.12.5 (rgerhards), 2008-03-28
- changed default for "last message repeated n times", which is now
  off by default
- implemented backward compatibility commandline option parsing
- automatically generated compatibility config lines are now also
  logged so that a user can diagnose problems with them
- added compatibility mode for -a, -o and -p options
- compatibility mode processing finished
- changed default file output format to include high-precision timestamps
- added a buid-in template for previous syslogd file format
- added new $ActionFileDefaultTemplate directive
- added support for high-precision timestamps when receiving legacy
  syslog messages
- added new $ActionForwardDefaultTemplate directive
- added new $ActionGSSForwardDefaultTemplate directive
- added build-in templates for easier configuration
- bugfix: fixed small memory leak in tcpclt.c
- bugfix: fixed small memory leak in template regular expressions
- bugfix: regular expressions inside property replacer did not work
  properly
- bugfix: QHOUR and HHOUR properties were wrongly calculated
- bugfix: fixed memory leaks in stream class and imfile
- bugfix: $ModDir did invalid bounds checking, potential overlow in
  dbgprintf() - thanks to varmojfekoj for the patch
- bugfix: -t and -g legacy options max number of sessions had a wrong
  and much too high value
---------------------------------------------------------------------------
Version 3.12.4 (rgerhards), 2008-03-25
- Greatly enhanced rsyslogd's file write performance by disabling
  file syncing capability of output modules by default. This
  feature is usually not required, not useful and an extreme performance
  hit (both to rsyslogd as well as the system at large). Unfortunately,
  most users enable it by default, because it was most intuitive to enable
  it in plain old sysklogd syslog.conf format. There is now the
  $ActionFileEnableSync config setting which must be enabled in order to
  support syncing. By default it is off. So even if the old-format config
  lines request syncing, it is not done unless explicitely enabled. I am
  sure this is a very useful change and not a risk at all. I need to think
  if I undo it under compatibility mode, but currently this does not
  happen (I fear a lot of lazy users will run rsyslogd in compatibility
  mode, again bringing up this performance problem...).
- added flow control options to other input sources
- added $HHOUR and $QHOUR system properties - can be used for half- and
  quarter-hour logfile rotation
- changed queue's discard severities default value to 8 (do not discard)
  to prevent unintentional message loss
- removed a no-longer needed callback from the output module 
  interface. Results in reduced code complexity.
- bugfix/doc: removed no longer supported -h option from man page
- bugfix: imklog leaked several hundered KB on each HUP. Thanks to
  varmojfekoj for the patch
- bugfix: potential segfault on module unload. Thanks to varmojfekoj for
  the patch
- bugfix: fixed some minor memory leaks
- bugfix: fixed some slightly invalid memory accesses
- bugfix: internally generated messages had "FROMHOST" property not set
---------------------------------------------------------------------------
Version 3.12.3 (rgerhards), 2008-03-18
- added advanced flow control for congestion cases (mode depending on message
  source and its capablity to be delayed without bad side effects)
- bugfix: $ModDir should not be reset on $ResetConfig - this can cause a lot
  of confusion and there is no real good reason to do so. Also conflicts with
  the new -M option and environment setting.
- bugfix: TCP and GSSAPI framing mode variable was uninitialized, leading to
  wrong framing (caused, among others, interop problems)
- bugfix: TCP (and GSSAPI) octet-counted frame did not work correctly in all
  situations. If the header was split across two packet reads, it was invalidly
  processed, causing loss or modification of messages.
- bugfix: memory leak in imfile
- bugfix: duplicate public symbol in omfwd and omgssapi could lead to
  segfault. thanks to varmojfekoj for the patch.
- bugfix: rsyslogd aborted on sigup - thanks to varmojfekoj for the patch
- some more internal cleanup ;)
- begun relp modules, but these are not functional yet
- Greatly enhanced rsyslogd's file write performance by disabling
  file syncing capability of output modules by default. This
  feature is usually not required, not useful and an extreme performance
  hit (both to rsyslogd as well as the system at large). Unfortunately,
  most users enable it by default, because it was most intuitive to enable
  it in plain old sysklogd syslog.conf format. There is now a new config
  setting which must be enabled in order to support syncing. By default it
  is off. So even if the old-format config lines request syncing, it is
  not done unless explicitely enabled. I am sure this is a very useful
  change and not a risk at all. I need to think if I undo it under
  compatibility mode, but currently this does not happen (I fear a lot of
  lazy users will run rsyslogd in compatibility mode, again bringing up
  this performance problem...).
---------------------------------------------------------------------------
Version 3.12.2 (rgerhards), 2008-03-13
- added RSYSLOGD_MODDIR environment variable
- added -M rsyslogd option (allows to specify module directory location)
- converted net.c into a loadable library plugin
- bugfix: debug module now survives unload of loadable module when
  printing out function call data
- bugfix: not properly initialized data could cause several segfaults if
  there were errors in the config file - thanks to varmojfekoj for the patch
- bugfix: rsyslogd segfaulted when imfile read an empty line - thanks
  to Johnny Tan for an excellent bug report
- implemented dynamic module unload capability (not visible to end user)
- some more internal cleanup
- bugfix: imgssapi segfaulted under some conditions; this fix is actually
  not just a fix but a change in the object model. Thanks to varmojfekoj
  for providing the bug report, an initial fix and lots of good discussion
  that lead to where we finally ended up.
- improved session recovery when outbound tcp connection breaks, reduces
  probability of message loss at the price of a highly unlikely potential
  (single) message duplication
---------------------------------------------------------------------------
Version 3.12.1 (rgerhards), 2008-03-06
- added library plugins, which can be automatically loaded
- bugfix: actions were not correctly retried; caused message loss
- changed module loader to automatically add ".so" suffix if not
  specified (over time, this shall also ease portability of config
  files)
- improved debugging support; debug runtime options can now be set via
  an environment variable
- bugfix: removed debugging code that I forgot to remove before releasing
  3.12.0 (does not cause harm and happened only during startup)
- added support for the MonitorWare syslog MIB to omsnmp
- internal code improvements (more code converted into classes)
- internal code reworking of the imtcp/imgssapi module
- added capability to ignore client-provided timestamp on unix sockets and
  made this mode the default; this was needed, as some programs (e.g. sshd)
  log with inconsistent timezone information, what messes up the local
  logs (which by default don't even contain time zone information). This
  seems to be consistent with what sysklogd did for the past four years.
  Alternate behaviour may be desirable if gateway-like processes send
  messages via the local log slot - in this case, it can be enabled
  via the $InputUnixListenSocketIgnoreMsgTimestamp and
  $SystemLogSocketIgnoreMsgTimestamp config directives
- added ability to compile on HP UX; verified that imudp worked on HP UX;
  however, we are still in need of people trying out rsyslogd on HP UX,
  so it can not yet be assumed it runs there
- improved session recovery when outbound tcp connection breaks, reduces
  probability of message loss at the price of a highly unlikely potential
  (single) message duplication
---------------------------------------------------------------------------
Version 3.12.0 (rgerhards), 2008-02-28
- added full expression support for filters; filters can now contain
  arbitrary complex boolean, string and arithmetic expressions
---------------------------------------------------------------------------
Version 3.11.6 (rgerhards), 2008-02-27
- bugfix: gssapi libraries were still linked to rsyslog core, what should
  no longer be necessary. Applied fix by Michael Biebl to solve this.
- enabled imgssapi to be loaded side-by-side with imtcp
- added InputGSSServerPermitPlainTCP config directive
- split imgssapi source code somewhat from imtcp
- bugfix: queue cancel cleanup handler could be called with
  invalid pointer if dequeue failed
- bugfix: rsyslogd segfaulted on second SIGHUP
  tracker: http://bugzilla.adiscon.com/show_bug.cgi?id=38
- improved stability of queue engine
- bugfix: queue disk file were not properly persisted when 
  immediately after closing an output file rsyslog was stopped
  or huped (the new output file open must NOT have happend at
  that point) - this lead to a sparse and invalid queue file
  which could cause several problems to the engine (unpredictable
  results). This situation should have happened only in very
  rare cases. tracker: http://bugzilla.adiscon.com/show_bug.cgi?id=40
- bugfix: during queue shutdown, an assert invalidly triggered when
  the primary queue's DA worker was terminated while the DA queue's
  regular worker was still executing. This could result in a segfault
  during shutdown.
  tracker: http://bugzilla.adiscon.com/show_bug.cgi?id=41
- bugfix: queue properties sizeOnDisk, bytesRead were persisted to 
  disk with wrong data type (long instead of int64) - could cause
  problems on 32 bit machines
- bugfix: queue aborted when it was shut down, DA-enabled, DA mode
  was just initiated but not fully initialized (a race condition)
- bugfix: imfile could abort under extreme stress conditions
  (when it was terminated before it could open all of its
  to be monitored files)
- applied patch from varmojfekoj to fix an issue with compatibility 
  mode and default module directories (many thanks!):
  I've also noticed a bug in the compatibility code; the problem is that 
  options are parsed before configuration file so options which need a 
  module to be loaded will currently ignore any $moddir directive. This 
  can be fixed by moving legacyOptsHook() after config file parsing. 
  (see the attached patch) This goes against the logical order of 
  processing, but the legacy options are only few and it doesn't seem to 
  be a problem.
- bugfix: object property deserializer did not handle negative numbers
---------------------------------------------------------------------------
Version 3.11.5 (rgerhards), 2008-02-25
- new imgssapi module, changed imtcp module - this enables to load/package
  GSSAPI support separately - thanks to varmojfekoj for the patch
- compatibility mode (the -c option series) is now at least partly
  completed - thanks to varmojfekoj for the patch
- documentation for imgssapi and imtcp added
- duplicate $ModLoad's for the same module are now detected and
  rejected -- thanks to varmojfekoj for the patch
---------------------------------------------------------------------------
Version 3.11.4 (rgerhards), 2008-02-21
- bugfix: debug.html was missing from release tarball - thanks to Michael
  Biebl for bringing this to my attention
- some internal cleanup on the stringbuf object calling interface
- general code cleanup and further modularization
- $MainMessageQueueDiscardSeverity can now also handle textual severities
  (previously only integers)
- bugfix: message object was not properly synchronized when the 
  main queue had a single thread and non-direct action queues were used
- some documentation improvements
---------------------------------------------------------------------------
Version 3.11.3 (rgerhards), 2008-02-18
- fixed a bug in imklog which lead to duplicate message content in
  kernel logs
- added support for better plugin handling in libdbi (we contributed
  a patch to do that, we just now need to wait for the next libdbi
  version)
- bugfix: fixed abort when invalid template was provided to an action
  bug http://bugzilla.adiscon.com/show_bug.cgi?id=4
- re-instantiated SIGUSR1 function; added SIGUSR2 to generate debug
  status output
- added some documentation on runtime-debug settings
- slightly improved man pages for novice users
---------------------------------------------------------------------------
Version 3.11.2 (rgerhards), 2008-02-15
- added the capability to monitor text files and process their content
  as syslog messages (including forwarding)
- added support for libdbi, a database abstraction layer. rsyslog now
  also supports the following databases via dbi drivers:
  * Firebird/Interbase
  * FreeTDS (access to MS SQL Server and Sybase)
  * SQLite/SQLite3
  * Ingres (experimental)
  * mSQL (experimental)
  * Oracle (experimental)
  Additional drivers may be provided by the libdbi-drivers project, which
  can be used by rsyslog as soon as they become available.
- removed some left-over unnecessary dbgprintf's (cluttered screen,
  cosmetic)
- doc bugfix: html documentation for omsnmp was missing
---------------------------------------------------------------------------
Version 3.11.1 (rgerhards), 2008-02-12
- SNMP trap sender added thanks to Andre Lorbach (omsnmp)
- added input-plugin interface specification in form of a (copy) template
  input module
- applied documentation fix by Michael Biebl -- many thanks!
- bugfix: immark did not have MARK flags set...
- added x-info field to rsyslogd startup/shutdown message. Hopefully
  points users to right location for further info (many don't even know
  they run rsyslog ;))
- bugfix: trailing ":" of tag was lost while parsing legacy syslog messages
  without timestamp - thanks to Anders Blomdell for providing a patch!
- fixed a bug in stringbuf.c related to STRINGBUF_TRIM_ALLOCSIZE, which
  wasn't supposed to be used with rsyslog. Put a warning message up that
  tells this feature is not tested and probably not worth the effort.
  Thanks to Anders Blomdell fro bringing this to our attention
- somewhat improved performance of string buffers
- fixed bug that caused invalid treatment of tabs (HT) in rsyslog.conf
- bugfix: setting for $EscapeCopntrolCharactersOnReceive was not 
  properly initialized
- clarified usage of space-cc property replacer option
- improved abort diagnostic handler
- some initial effort for malloc/free runtime debugging support
- bugfix: using dynafile actions caused rsyslogd abort
- fixed minor man errors thanks to Michael Biebl
---------------------------------------------------------------------------
Version 3.11.0 (rgerhards), 2008-01-31
- implemented queued actions
- implemented simple rate limiting for actions
- implemented deliberate discarding of lower priority messages over higher
  priority ones when a queue runs out of space
- implemented disk quotas for disk queues
- implemented the $ActionResumeRetryCount config directive
- added $ActionQueueFilename config directive
- added $ActionQueueSize config directive
- added $ActionQueueHighWaterMark config directive
- added $ActionQueueLowWaterMark config directive
- added $ActionQueueDiscardMark config directive
- added $ActionQueueDiscardSeverity config directive
- added $ActionQueueCheckpointInterval config directive
- added $ActionQueueType config directive
- added $ActionQueueWorkerThreads config directive
- added $ActionQueueTimeoutshutdown config directive
- added $ActionQueueTimeoutActionCompletion config directive
- added $ActionQueueTimeoutenQueue config directive
- added $ActionQueueTimeoutworkerThreadShutdown config directive
- added $ActionQueueWorkerThreadMinimumMessages config directive
- added $ActionQueueMaxFileSize config directive
- added $ActionQueueSaveonShutdown config directive
- addded $ActionQueueDequeueSlowdown config directive
- addded $MainMsgQueueDequeueSlowdown config directive
- bugfix: added forgotten docs to package
- improved debugging support
- fixed a bug that caused $MainMsgQueueCheckpointInterval to work incorrectly
- when a long-running action needs to be cancelled on shutdown, the message
  that was processed by it is now preserved. This finishes support for
  guaranteed delivery of messages (if the output supports it, of course)
- fixed bug in output module interface, see
  http://sourceforge.net/tracker/index.php?func=detail&aid=1881008&group_id=123448&atid=696552
- changed the ommysql output plugin so that the (lengthy) connection
  initialization now takes place in message processing. This works much
  better with the new queued action mode (fast startup)
- fixed a bug that caused a potential hang in file and fwd output module
  varmojfekoj provided the patch - many thanks!
- bugfixed stream class offset handling on 32bit platforms
---------------------------------------------------------------------------
Version 3.10.3 (rgerhards), 2008-01-28
- fixed a bug with standard template definitions (not a big deal) - thanks
  to varmojfekoj for spotting it
- run-time instrumentation added
- implemented disk-assisted queue mode, which enables on-demand disk
  spooling if the queue's in-memory queue is exhausted
- implemented a dynamic worker thread pool for processing incoming
  messages; workers are started and shut down as need arises
- implemented a run-time instrumentation debug package
- implemented the $MainMsgQueueSaveOnShutdown config directive
- implemented the $MainMsgQueueWorkerThreadMinimumMessages config directive
- implemented the $MainMsgQueueTimeoutWorkerThreadShutdown config directive
---------------------------------------------------------------------------
Version 3.10.2 (rgerhards), 2008-01-14
- added the ability to keep stop rsyslogd without the need to drain
  the main message queue. In disk queue mode, rsyslog continues to
  run from the point where it stopped. In case of a system failure, it
  continues to process messages from the last checkpoint.
- fixed a bug that caused a segfault on startup when no $WorkDir directive
  was specified in rsyslog.conf
- provided more fine-grain control over shutdown timeouts and added a
  way to specify the enqueue timeout when the main message queue is full
- implemented $MainMsgQueueCheckpointInterval config directive
- implemented $MainMsgQueueTimeoutActionCompletion config directive
- implemented $MainMsgQueueTimeoutEnqueue config directive
- implemented $MainMsgQueueTimeoutShutdown config directive
---------------------------------------------------------------------------
Version 3.10.1 (rgerhards), 2008-01-10
- implemented the "disk" queue mode. However, it currently is of very
  limited use, because it does not support persistence over rsyslogd
  runs. So when rsyslogd is stopped, the queue is drained just as with
  the in-memory queue modes. Persistent queues will be a feature of
  the next release.
- performance-optimized string class, should bring an overall improvement
- fixed a memory leak in imudp -- thanks to varmojfekoj for the patch
- fixed a race condition that could lead to a rsyslogd hang when during
  HUP or termination
- done some doc updates
- added $WorkDirectory config directive
- added $MainMsgQueueFileName config directive
- added $MainMsgQueueMaxFileSize config directive
---------------------------------------------------------------------------
Version 3.10.0 (rgerhards), 2008-01-07
- implemented input module interface and initial input modules
- enhanced threading for input modules (each on its own thread now)
- ability to bind UDP listeners to specific local interfaces/ports and
  ability to run multiple of them concurrently
- added ability to specify listen IP address for UDP syslog server
- license changed to GPLv3
- mark messages are now provided by loadble module immark
- rklogd is no longer provided. Its functionality has now been taken over
  by imklog, a loadable input module. This offers a much better integration
  into rsyslogd and makes sure that the kernel logger process is brought
  up and down at the appropriate times
- enhanced $IncludeConfig directive to support wildcard characters
  (thanks to Michael Biebl)
- all inputs are now implemented as loadable plugins
- enhanced threading model: each input module now runs on its own thread
- enhanced message queue which now supports different queueing methods
  (among others, this can be used for performance fine-tuning)
- added a large number of new configuration directives for the new
  input modules
- enhanced multi-threading utilizing a worker thread pool for the
  main message queue
- compilation without pthreads is no longer supported
- much cleaner code due to new objects and removal of single-threading
  mode
---------------------------------------------------------------------------
Version 2.0.8 V2-STABLE (rgerhards), 2008-??-??
- bugfix: ompgsql did not detect problems in sql command execution
  this could cause loss of messages. The handling was correct if the
  connection broke, but not if there was a problem with statement
  execution. The most probable case for such a case would be invalid
  sql inside the template, and this is now much easier to diagnose.
- doc bugfix: default for $DirCreateMode incorrectly stated
---------------------------------------------------------------------------
Version 2.0.7 V2-STABLE (rgerhards), 2008-04-14
- bugfix: the default for $DirCreateMode was 0644, and as such wrong.
  It has now been changed to 0700. For some background, please see
  http://lists.adiscon.net/pipermail/rsyslog/2009-April/001986.html
- bugfix: "$CreateDirs off" also disabled file creation
  Thanks to William Tisater for analyzing this bug and providing a patch.
  The actual code change is heavily based on William's patch.
- bugfix: memory leak in ompgsql
  Thanks to Ken for providing the patch
- bugfix: potential memory leak in msg.c
  This one did not surface yet and the issue was actually found due to
  a problem in v4 - but better fix it here, too
---------------------------------------------------------------------------
Version 2.0.6 V2-STABLE (rgerhards), 2008-08-07
- bugfix: memory leaks in rsyslogd, primarily in singlethread mode
  Thanks to Frederico Nunez for providing the fix
- bugfix: copy&paste error lead to dangling if - this caused a very minor
  issue with re-formatting a RFC3164 date when the message was invalidly
  formatted and had a colon immediately after the date. This was in the
  code for some years (even v1 had it) and I think it never had any
  effect at all in practice. Though, it should be fixed - but definitely
  nothing to worry about.
---------------------------------------------------------------------------
Version 2.0.6 V2-STABLE (rgerhards), 2008-08-07
- bugfix: IPv6 addresses could not be specified in forwarding actions
  New syntax @[addr]:port introduced to enable that. Root problem was IPv6
  addresses contain colons. (backport from 3.21.3)
---------------------------------------------------------------------------
Version 2.0.5 STABLE (rgerhards), 2008-05-15
- bugfix: regular expressions inside property replacer did not work
  properly
- adapted to liblogging 0.7.1+
---------------------------------------------------------------------------
Version 2.0.4 STABLE (rgerhards), 2008-03-27
- bugfix: internally generated messages had "FROMHOST" property not set
- bugfix: continue parsing if tag is oversize (discard oversize part) - thanks
  to mclaughlin77@gmail.com for the patch
- added $HHOUR and $QHOUR system properties - can be used for half- and
  quarter-hour logfile rotation
---------------------------------------------------------------------------
Version 2.0.3 STABLE (rgerhards), 2008-03-12
- bugfix: setting for $EscapeCopntrolCharactersOnReceive was not 
  properly initialized
- bugfix: resolved potential segfault condition on HUP (extremely
  unlikely to happen in practice), for details see tracker:
  http://bugzilla.adiscon.com/show_bug.cgi?id=38
- improved the man pages a bit - thanks to Michael Biebl for the patch
- bugfix: not properly initialized data could cause several segfaults if
  there were errors in the config file - thanks to varmojfekoj for the patch
---------------------------------------------------------------------------
Version 2.0.2 STABLE (rgerhards), 2008-02-12
- fixed a bug that could cause invalid string handling via strerror_r
  varmojfekoj provided the patch - many thanks!
- added x-info field to rsyslogd startup/shutdown message. Hopefully
  points users to right location for further info (many don't even know
  they run rsyslog ;))
- bugfix: suspended actions were not always properly resumed
  varmojfekoj provided the patch - many thanks!
- bugfix: errno could be changed during mark processing, leading to
  invalid error messages when processing inputs. Thank to varmojfekoj for
  pointing out this problem.
- bugfix: trailing ":" of tag was lost while parsing legacy syslog messages
  without timestamp - thanks to Anders Blomdell for providing a patch!
- bugfix (doc): misspelled config directive, invalid signal info
- applied some doc fixes from Michel Biebl and cleaned up some no longer
  needed files suggested by him
- cleaned up stringbuf.c to fix an annoyance reported by Anders Blomdell
- fixed bug that caused invalid treatment of tabs (HT) in rsyslog.conf
---------------------------------------------------------------------------
Version 2.0.1 STABLE (rgerhards), 2008-01-24
- fixed a bug in integer conversion - but this function was never called,
  so it is not really a useful bug fix ;)
- fixed a bug with standard template definitions (not a big deal) - thanks
  to varmojfekoj for spotting it
- fixed a bug that caused a potential hang in file and fwd output module
  varmojfekoj provided the patch - many thanks!
---------------------------------------------------------------------------
Version 2.0.0 STABLE (rgerhards), 2008-01-02
- re-release of 1.21.2 as STABLE with no modifications except some
  doc updates
---------------------------------------------------------------------------
Version 1.21.2 (rgerhards), 2007-12-28
- created a gss-api output module. This keeps GSS-API code and
  TCP/UDP code separated. It is also important for forward-
  compatibility with v3. Please note that this change breaks compatibility
  with config files created for 1.21.0 and 1.21.1 - this was considered
  acceptable.
- fixed an error in forwarding retry code (could lead to message corruption
  but surfaced very seldom)
- increased portability for older platforms (AI_NUMERICSERV moved)
- removed socket leak in omfwd.c
- cross-platform patch for GSS-API compile problem on some platforms
  thanks to darix for the patch!
---------------------------------------------------------------------------
Version 1.21.1 (rgerhards), 2007-12-23
- small doc fix for $IncludeConfig
- fixed a bug in llDestroy()
- bugfix: fixing memory leak when message queue is full and during
  parsing. Thanks to varmojfekoj for the patch.
- bugfix: when compiled without network support, unix sockets were
  not properply closed
- bugfix: memory leak in cfsysline.c/doGetWord() fixed
---------------------------------------------------------------------------
Version 1.21.0 (rgerhards), 2007-12-19
- GSS-API support for syslog/TCP connections was added. Thanks to
  varmojfekoj for providing the patch with this functionality
- code cleanup
- enhanced $IncludeConfig directive to support wildcard filenames
- changed some multithreading synchronization
---------------------------------------------------------------------------
Version 1.20.1 (rgerhards), 2007-12-12
- corrected a debug setting that survived release. Caused TCP connections
  to be retried unnecessarily often.
- When a hostname ACL was provided and DNS resolution for that name failed,
  ACL processing was stopped at that point. Thanks to mildew for the patch.
  Fedora Bugzilla: http://bugzilla.redhat.com/show_bug.cgi?id=395911
- fixed a potential race condition, see link for details:
  http://rgerhards.blogspot.com/2007/12/rsyslog-race-condition.html
  Note that the probability of problems from this bug was very remote
- fixed a memory leak that happend when PostgreSQL date formats were
  used
---------------------------------------------------------------------------
Version 1.20.0 (rgerhards), 2007-12-07
- an output module for postgres databases has been added. Thanks to
  sur5r for contributing this code
- unloading dynamic modules has been cleaned up, we now have a
  real implementation and not just a dummy "good enough for the time
  being".
- enhanced platform independence - thanks to Bartosz Kuzma and Michael
  Biebl for their very useful contributions
- some general code cleanup (including warnings on 64 platforms, only)
---------------------------------------------------------------------------
Version 1.19.12 (rgerhards), 2007-12-03
- cleaned up the build system (thanks to Michael Biebl for the patch)
- fixed a bug where ommysql was still not compiled with -pthread option
---------------------------------------------------------------------------
Version 1.19.11 (rgerhards), 2007-11-29
- applied -pthread option to build when building for multi-threading mode
  hopefully solves an issue with segfaulting
---------------------------------------------------------------------------
Version 1.19.10 (rgerhards), 2007-10-19
- introdcued the new ":modulename:" syntax for calling module actions
  in selector lines; modified ommysql to support it. This is primarily
  an aid for further modules and a prequisite to actually allow third
  party modules to be created.
- minor fix in slackware startup script, "-r 0" is now "-r0"
- updated rsyslogd doc set man page; now in html format
- undid creation of a separate thread for the main loop -- this did not
  turn out to be needed or useful, so reduce complexity once again.
- added doc fixes provided by Michael Biebl - thanks
---------------------------------------------------------------------------
Version 1.19.9 (rgerhards), 2007-10-12
- now packaging system which again contains all components in a single
  tarball
- modularized main() a bit more, resulting in less complex code
- experimentally added an additional thread - will see if that affects
  the segfault bug we experience on some platforms. Note that this change
  is scheduled to be removed again later.
---------------------------------------------------------------------------
Version 1.19.8 (rgerhards), 2007-09-27
- improved repeated message processing
- applied patch provided by varmojfekoj to support building ommysql
  in its own way (now also resides in a plugin subdirectory);
  ommysql is now a separate package
- fixed a bug in cvthname() that lead to message loss if part
  of the source hostname would have been dropped
- created some support for distributing ommysql together with the
  main rsyslog package. I need to re-think it in the future, but
  for the time being the current mode is best. I now simply include
  one additional tarball for ommysql inside the main distribution.
  I look forward to user feedback on how this should be done best. In the
  long term, a separate project should be spawend for ommysql, but I'd
  like to do that only after the plugin interface is fully stable (what
  it is not yet).
---------------------------------------------------------------------------
Version 1.19.7 (rgerhards), 2007-09-25
- added code to handle situations where senders send us messages ending with
  a NUL character. It is now simply removed. This also caused trailing LF
  reduction to fail, when it was followed by such a NUL. This is now also
  handled.
- replaced some non-thread-safe function calls by their thread-safe
  counterparts
- fixed a minor memory leak that occured when the %APPNAME% property was
  used (I think nobody used that in practice)
- fixed a bug that caused signal handlers in cvthname() not to be restored when
  a malicious pointer record was detected and processing of the message been
  stopped for that reason (this should be really rare and can not be related
  to the segfault bug we are hunting).
- fixed a bug in cvthname that lead to passing a wrong parameter - in
  practice, this had no impact.
- general code cleanup (e.g. compiler warnings, comments)
---------------------------------------------------------------------------
Version 1.19.6 (rgerhards), 2007-09-11
- applied patch by varmojfekoj to change signal handling to the new
  sigaction API set (replacing the depreciated signal() calls and its
  friends.
- fixed a bug that in --enable-debug mode caused an assertion when the
  discard action was used
- cleaned up compiler warnings
- applied patch by varmojfekoj to FIX a bug that could cause 
  segfaults if empty properties were processed using modifying
  options (e.g. space-cc, drop-cc)
- fixed man bug: rsyslogd supports -l option
---------------------------------------------------------------------------
Version 1.19.5 (rgerhards), 2007-09-07
- changed part of the CStr interface so that better error tracking
  is provided and the calling sequence is more intuitive (there were
  invalid calls based on a too-weired interface)
- (hopefully) fixed some remaining bugs rooted in wrong use of 
  the CStr class. These could lead to program abort.
- applied patch by varmojfekoj two fix two potential segfault situations
- added $ModDir config directive
- modified $ModLoad so that an absolute path may be specified as
  module name (e.g. /rsyslog/ommysql.so)
---------------------------------------------------------------------------
Version 1.19.4 (rgerhards/varmojfekoj), 2007-09-04
- fixed a number of small memory leaks - thanks varmojfekoj for patching
- fixed an issue with CString class that could lead to rsyslog abort
  in tplToString() - thanks varmojfekoj for patching
- added a man-version of the config file documenation - thanks to Michel
  Samia for providing the man file
- fixed bug: a template like this causes an infinite loop:
  $template opts,"%programname:::a,b%"
  thanks varmojfekoj for the patch
- fixed bug: case changing options crash freeing the string pointer
  because they modify it: $template opts2,"%programname::1:lowercase%"
  thanks varmojfekoj for the patch
---------------------------------------------------------------------------
Version 1.19.3 (mmeckelein/varmojfekoj), 2007-08-31
- small mem leak fixed (after calling parseSelectorAct) - Thx varmojkekoj
- documentation section "Regular File" und "Blocks" updated
- solved an issue with dynamic file generation - Once again many thanks
  to varmojfekoj
- the negative selector for program name filter (Blocks) does not work as
  expected - Thanks varmojfekoj for patching
- added forwarding information to sysklogd (requires special template)
  to config doc
---------------------------------------------------------------------------
Version 1.19.2 (mmeckelein/varmojfekoj), 2007-08-28
- a specifically formed message caused a segfault - Many thanks varmojfekoj
  for providing a patch
- a typo and a weird condition are fixed in msg.c - Thanks again
  varmojfekoj 
- on file creation the file was always owned by root:root. This is fixed
  now - Thanks ypsa for solving this issue
---------------------------------------------------------------------------
Version 1.19.1 (mmeckelein), 2007-08-22
- a bug that caused a high load when a TCP/UDP connection was closed is 
  fixed now - Thanks mildew for solving this issue
- fixed a bug which caused a segfault on reinit - Thx varmojfekoj for the
  patch
- changed the hardcoded module path "/lib/rsyslog" to $(pkglibdir) in order
  to avoid trouble e.g. on 64 bit platforms (/lib64) - many thanks Peter
  Vrabec and darix, both provided a patch for solving this issue
- enhanced the unloading of modules - thanks again varmojfekoj
- applied a patch from varmojfekoj which fixes various little things in
  MySQL output module
---------------------------------------------------------------------------
Version 1.19.0 (varmojfekoj/rgerhards), 2007-08-16
- integrated patch from varmojfekoj to make the mysql module a loadable one
  many thanks for the patch, MUCH appreciated
---------------------------------------------------------------------------
Version 1.18.2 (rgerhards), 2007-08-13
- fixed a bug in outchannel code that caused templates to be incorrectly
  parsed
- fixed a bug in ommysql that caused a wrong ";template" missing message
- added some code for unloading modules; not yet fully complete (and we do
  not yet have loadable modules, so this is no problem)
- removed debian subdirectory by request of a debian packager (this is a special
  subdir for debian and there is also no point in maintaining it when there
  is a debian package available - so I gladly did this) in some cases
- improved overall doc quality (some pages were quite old) and linked to
  more of the online resources.
- improved /contrib/delete_mysql script by adding a host option and some
  other minor modifications
---------------------------------------------------------------------------
Version 1.18.1 (rgerhards), 2007-08-08
- applied a patch from varmojfekoj which solved a potential segfault
  of rsyslogd on HUP
- applied patch from Michel Samia to fix compilation when the pthreads
  feature is disabled
- some code cleanup (moved action object to its own file set)
- add config directive $MainMsgQueueSize, which now allows to configure the
  queue size dynamically
- all compile-time settings are now shown in rsyslogd -v, not just the
  active ones
- enhanced performance a little bit more
- added config file directive $ActionResumeInterval
- fixed a bug that prevented compilation under debian sid
- added a contrib directory for user-contributed useful things
---------------------------------------------------------------------------
Version 1.18.0 (rgerhards), 2007-08-03
- rsyslog now supports fallback actions when an action did not work. This
  is a great feature e.g. for backup database servers or backup syslog
  servers
- modified rklogd to only change the console log level if -c is specified
- added feature to use multiple actions inside a single selector
- implemented $ActionExecOnlyWhenPreviousIsSuspended config directive
- error messages during startup are now spit out to the configured log
  destinations
---------------------------------------------------------------------------
Version 1.17.6 (rgerhards), 2007-08-01
- continued to work on output module modularization - basic stage of
  this work is now FINISHED
- fixed bug in OMSRcreate() - always returned SR_RET_OK
- fixed a bug that caused ommysql to always complain about missing
  templates
- fixed a mem leak in OMSRdestruct - freeing the object itself was
  forgotten - thanks to varmojfekoj for the patch
- fixed a memory leak in syslogd/init() that happend when the config
  file could not be read - thanks to varmojfekoj for the patch
- fixed insufficient memory allocation in addAction() and its helpers.
  The initial fix and idea was developed by mildew, I fine-tuned
  it a bit. Thanks a lot for the fix, I'd probably had pulled out my
  hair to find the bug...
- added output of config file line number when a parsing error occured
- fixed bug in objomsr.c that caused program to abort in debug mode with
  an invalid assertion (in some cases)
- fixed a typo that caused the default template for MySQL to be wrong.
  thanks to mildew for catching this.
- added configuration file command $DebugPrintModuleList and
  $DebugPrintCfSysLineHandlerList
- fixed an invalid value for the MARK timer - unfortunately, there was
  a testing aid left in place. This resulted in quite frequent MARK messages
- added $IncludeConfig config directive
- applied a patch from mildew to prevent rsyslogd from freezing under heavy
  load. This could happen when the queue was full. Now, we drop messages
  but rsyslogd remains active.
---------------------------------------------------------------------------
Version 1.17.5 (rgerhards), 2007-07-30
- continued to work on output module modularization
- fixed a missing file bug - thanks to Andrea Montanari for reporting
  this problem
- fixed a problem with shutting down the worker thread and freeing the
  selector_t list - this caused messages to be lost, because the
  message queue was not properly drained before the selectors got
  destroyed.
---------------------------------------------------------------------------
Version 1.17.4 (rgerhards), 2007-07-27
- continued to work on output module modularization
- fixed a situation where rsyslogd could create zombie processes
  thanks to mildew for the patch
- applied patch from Michel Samia to fix compilation when NOT
  compiled for pthreads
---------------------------------------------------------------------------
Version 1.17.3 (rgerhards), 2007-07-25
- continued working on output module modularization
- fixed a bug that caused rsyslogd to segfault on exit (and
  probably also on HUP), when there was an unsent message in a selector
  that required forwarding and the dns lookup failed for that selector
  (yes, it was pretty unlikely to happen;))
  thanks to varmojfekoj <varmojfekoj@gmail.com> for the patch
- fixed a memory leak in config file parsing and die()
  thanks to varmojfekoj <varmojfekoj@gmail.com> for the patch
- rsyslogd now checks on startup if it is capable to performa any work
  at all. If it cant, it complains and terminates
  thanks to Michel Samia for providing the patch!
- fixed a small memory leak when HUPing syslogd. The allowed sender
  list now gets freed. thanks to mildew for the patch.
- changed the way error messages in early startup are logged. They
  now do no longer use the syslogd code directly but are rather
  send to stderr.
---------------------------------------------------------------------------
Version 1.17.2 (rgerhards), 2007-07-23
- made the port part of the -r option optional. Needed for backward
  compatibility with sysklogd
- replaced system() calls with something more reasonable. Please note that
  this might break compatibility with some existing configuration files.
  We accept this in favour of the gained security.
- removed a memory leak that could occur if timegenerated was used in
  RFC 3164 format in templates
- did some preparation in msg.c for advanced multithreading - placed the
  hooks, but not yet any active code
- worked further on modularization
- added $ModLoad MySQL (dummy) config directive
- added DropTrailingLFOnReception config directive
---------------------------------------------------------------------------
Version 1.17.1 (rgerhards), 2007-07-20
- fixed a bug that caused make install to install rsyslogd and rklogd under
  the wrong names
- fixed bug that caused $AllowedSenders to handle IPv6 scopes incorrectly;
  also fixed but that could grabble $AllowedSender wildcards. Thanks to
  mildew@gmail.com for the patch
- minor code cleanup - thanks to Peter Vrabec for the patch
- fixed minimal memory leak on HUP (caused by templates)
  thanks to varmojfekoj <varmojfekoj@gmail.com> for the patch
- fixed another memory leak on HUPing and on exiting rsyslogd
  again thanks to varmojfekoj <varmojfekoj@gmail.com> for the patch
- code cleanup (removed compiler warnings)
- fixed portability bug in configure.ac - thanks to Bartosz Kuźma for patch
- moved msg object into its own file set
- added the capability to continue trying to write log files when the
  file system is full. Functionality based on patch by Martin Schulze
  to sysklogd package.
---------------------------------------------------------------------------
Version 1.17.0 (RGer), 2007-07-17
- added $RepeatedLineReduction config parameter
- added $EscapeControlCharactersOnReceive config parameter
- added $ControlCharacterEscapePrefix config parameter
- added $DirCreateMode config parameter
- added $CreateDirs config parameter
- added $DebugPrintTemplateList config parameter
- added $ResetConfigVariables config parameter
- added $FileOwner config parameter
- added $FileGroup config parameter
- added $DirOwner config parameter
- added $DirGroup config parameter
- added $FailOnChownFailure config parameter
- added regular expression support to the filter engine
  thanks to Michel Samia for providing the patch!
- enhanced $AllowedSender functionality. Credits to mildew@gmail.com for
  the patch doing that
  - added IPv6 support
  - allowed DNS hostnames
  - allowed DNS wildcard names
- added new option $DropMsgsWithMaliciousDnsPTRRecords
- added autoconf so that rfc3195d, rsyslogd and klogd are stored to /sbin
- added capability to auto-create directories with dynaFiles
---------------------------------------------------------------------------
Version 1.16.0 (RGer/Peter Vrabec), 2007-07-13 - The Friday, 13th Release ;)
- build system switched to autotools
- removed SYSV preprocessor macro use, replaced with autotools equivalents
- fixed a bug that caused rsyslogd to segfault when TCP listening was
  disabled and it terminated
- added new properties "syslogfacility-text" and "syslogseverity-text"
  thanks to varmojfekoj <varmojfekoj@gmail.com> for the patch
- added the -x option to disable hostname dns reslution
  thanks to varmojfekoj <varmojfekoj@gmail.com> for the patch
- begun to better modularize syslogd.c - this is an ongoing project; moved
  type definitions to a separate file
- removed some now-unused fields from struct filed
- move file size limit fields in struct field to the "right spot" (the file
  writing part of the union - f_un.f_file)
- subdirectories linux and solaris are no longer part of the distribution
  package. This is not because we cease support for them, but there are no
  longer any files in them after the move to autotools
---------------------------------------------------------------------------
Version 1.15.1 (RGer), 2007-07-10
- fixed a bug that caused a dynaFile selector to stall when there was
  an open error with one file 
- improved template processing for dynaFiles; templates are now only
  looked up during initialization - speeds up processing
- optimized memory layout in struct filed when compiled with MySQL
  support
- fixed a bug that caused compilation without SYSLOG_INET to fail
- re-enabled the "last message repeated n times" feature. This
  feature was not taken care of while rsyslogd evolved from sysklogd
  and it was more or less defunct. Now it is fully functional again.
- added system properties: $NOW, $YEAR, $MONTH, $DAY, $HOUR, $MINUTE
- fixed a bug in iovAsString() that caused a memory leak under stress
  conditions (most probably memory shortage). This was unlikely to
  ever happen, but it doesn't hurt doing it right
- cosmetic: defined type "uchar", change all unsigned chars to uchar
---------------------------------------------------------------------------
Version 1.15.0 (RGer), 2007-07-05
- added ability to dynamically generate file names based on templates
  and thus properties. This was a much-requested feature. It makes
  life easy when it e.g. comes to splitting files based on the sender
  address.
- added $umask and $FileCreateMode config file directives
- applied a patch from Bartosz Kuzma to compile cleanly under NetBSD
- checks for extra (unexpected) characters in system config file lines
  have been added
- added IPv6 documentation - was accidently missing from CVS
- begun to change char to unsigned char
---------------------------------------------------------------------------
Version 1.14.2 (RGer), 2007-07-03
** this release fixes all known nits with IPv6 **
- restored capability to do /etc/service lookup for "syslog"
  service when -r 0 was given
- documented IPv6 handling of syslog messages
- integrate patch from Bartosz Kuźma to make rsyslog compile under
  Solaris again (the patch replaced a strndup() call, which is not
  available under Solaris
- improved debug logging when waiting on select
- updated rsyslogd man page with new options (-46A)
---------------------------------------------------------------------------
Version 1.14.1 (RGer/Peter Vrabec), 2007-06-29
- added Peter Vrabec's patch for IPv6 TCP
- prefixed all messages send to stderr in rsyslogd with "rsyslogd: "
---------------------------------------------------------------------------
Version 1.14.0 (RGer/Peter Vrabec), 2007-06-28
- Peter Vrabec provided IPv6 for rsyslog, so we are now IPv6 enabled
  IPv6 Support is currently for UDP only, TCP is to come soon.
  AllowedSender configuration does not yet work for IPv6.
- fixed code in iovCreate() that broke C's strict aliasing rules 
- fixed some char/unsigned char differences that forced the compiler
  to spit out warning messages
- updated the Red Hat init script to fix a known issue (thanks to
  Peter Vrabec)
---------------------------------------------------------------------------
Version 1.13.5 (RGer), 2007-06-22
- made the TCP session limit configurable via command line switch
  now -t <port>,<max sessions>
- added man page for rklogd(8) (basically a copy from klogd, but now
  there is one...)
- fixed a bug that caused internal messages (e.g. rsyslogd startup) to
  appear without a tag.
- removed a minor memory leak that occurred when TAG processing requalified
  a HOSTNAME to be a TAG (and a TAG already was set).
- removed potential small memory leaks in MsgSet***() functions. There
  would be a leak if a property was re-set, something that happened
  extremely seldom.
---------------------------------------------------------------------------
Version 1.13.4 (RGer), 2007-06-18
- added a new property "PRI-text", which holds the PRI field in
  textual form (e.g. "syslog.info")
- added alias "syslogseverity" for "syslogpriority", which is a
  misleading property name that needs to stay for historical
  reasons (and backward-compatility)
- added doc on how to record PRI value in log file
- enhanced signal handling in klogd, including removal of an unsafe
  call to the logging system during signal handling
---------------------------------------------------------------------------
Version 1.13.3 (RGer), 2007-06-15
- create a version of syslog.c from scratch. This is now
  - highly optimized for rsyslog
  - removes an incompatible license problem as the original
    version had a BSD license with advertising clause
  - fixed in the regard that rklogd will continue to work when
    rsysogd has been restarted (the original version, as well
    as sysklogd, will remain silent then)
  - solved an issue with an extra NUL char at message end that the
    original version had
- applied some changes to klogd to care for the new interface
- fixed a bug in syslogd.c which prevented compiling under debian
---------------------------------------------------------------------------
Version 1.13.2 (RGer), 2007-06-13
- lib order in makefile patched to facilitate static linking - thanks
  to Bennett Todd for providing the patch
- Integrated a patch from Peter Vrabec (pvrabec@redheat.com):
  - added klogd under the name of rklogd (remove dependency on
    original sysklogd package
  - createDB.sql now in UTF
  - added additional config files for use on Red Hat
---------------------------------------------------------------------------
Version 1.13.1 (RGer), 2007-02-05
- changed the listen backlog limit to a more reasonable value based on
  the maximum number of TCP connections configurd (10% + 5) - thanks to Guy
  Standen for the hint (actually, the limit was 5 and that was a 
  left-over from early testing).
- fixed a bug in makefile which caused DB-support to be disabled when
  NETZIP support was enabled
- added the -e option to allow transmission of every message to remote
  hosts (effectively turns off duplicate message suppression)
- (somewhat) improved memory consumption when compiled with MySQL support
- looks like we fixed an incompatibility with MySQL 5.x and above software
  At least in one case, the remote server name was destroyed, leading to 
  a connection failure. The new, improved code does not have this issue and
  so we see this as solved (the new code is generally somewhat better, so
  there is a good chance we fixed this incompatibility).
---------------------------------------------------------------------------
Version 1.13.0 (RGer), 2006-12-19
- added '$' as ToPos proptery replacer specifier - means "up to the
  end of the string"
- property replacer option "escape-cc", "drop-cc" and "space-cc"  added
- changed the handling of \0 characters inside syslog messages. We now
  consistently escape them to "#000". This is somewhat recommended in
  the draft-ietf-syslog-protocol-19 draft. While the real recomendation
  is to not escape any characters at all, we can not do this without
  considerable modification of the code. So we escape it to "#000", which
  is consistent with a sample found in the Internet-draft.
- removed message glue logic (see printchopped() comment for details)
  Also caused removal of parts table and thus some improvements in
  memory usage.
- changed the default MAXLINE to 2048 to take care of recent syslog
  standardization efforts (can easily be changed in syslogd.c)
- added support for byte-counted TCP syslog messages (much like
  syslog-transport-tls-05 Internet Draft). This was necessary to
  support compression over TCP.
- added support for receiving compressed syslog messages
- added support for sending compressed syslog messages
- fixed a bug where the last message in a syslog/tcp stream was
  lost if it was not properly terminated by a LF character
---------------------------------------------------------------------------
Version 1.12.3 (RGer), 2006-10-04
- implemented some changes to support Solaris (but support is not
  yet complete)
- commented out (via #if 0) some methods that are currently not being use
  but should be kept for further us
- added (interim) -u 1 option to turn off hostname and tag parsing
- done some modifications to better support Fedora
- made the field delimiter inside property replace configurable via
  template
- fixed a bug in property replacer: if fields were used, the delimitor
  became part of the field. Up until now, this was barely noticable as 
  the delimiter as TAB only and thus invisible to a human. With other
  delimiters available now, it quickly showed up. This bug fix might cause
  some grief to existing installations if they used the extra TAB for
  whatever reasons - sorry folks... Anyhow, a solution is easy: just add
  a TAB character contstant into your template. Thus, there has no attempt
  been made to do this in a backwards-compatible way.
---------------------------------------------------------------------------
Version 1.12.2 (RGer), 2006-02-15
- fixed a bug in the RFC 3339 date formatter. An extra space was added
  after the actual timestamp
- added support for providing high-precision RFC3339 timestamps for
  (rsyslogd-)internally-generated messages
- very (!) experimental support for syslog-protocol internet draft
  added (the draft is experimental, the code is solid ;))
- added support for field-extracting in the property replacer
- enhanced the legacy-syslog parser so that it can interpret messages
  that do not contain a TIMESTAMP
- fixed a bug that caused the default socket (usually /dev/log) to be
  opened even when -o command line option was given
- fixed a bug in the Debian sample startup script - it caused rsyslogd
  to listen to remote requests, which it shouldn't by default
---------------------------------------------------------------------------
Version 1.12.1 (RGer), 2005-11-23
- made multithreading work with BSD. Some signal-handling needed to be
  restructured. Also, there might be a slight delay of up to 10 seconds
  when huping and terminating rsyslogd under BSD
- fixed a bug where a NULL-pointer was passed to printf() in logmsg().
- fixed a bug during "make install" where rc3195d was not installed
  Thanks to Bennett Todd for spotting this.
- fixed a bug where rsyslogd dumped core when no TAG was found in the
  received message
- enhanced message parser so that it can deal with missing hostnames
  in many cases (may not be totally fail-safe)
- fixed a bug where internally-generated messages did not have the correct
  TAG
---------------------------------------------------------------------------
Version 1.12.0 (RGer), 2005-10-26
- moved to a multi-threaded design. single-threading is still optionally
  available. Multi-threading is experimental!
- fixed a potential race condition. In the original code, marking was done
  by an alarm handler, which could lead to all sorts of bad things. This
  has been changed now. See comments in syslogd.c/domark() for details.
- improved debug output for property-based filters
- not a code change, but: I have checked all exit()s to make sure that
  none occurs once rsyslogd has started up. Even in unusual conditions
  (like low-memory conditions) rsyslogd somehow remains active. Of course,
  it might loose a message or two, but at least it does not abort and it
  can also recover when the condition no longer persists.
- fixed a bug that could cause loss of the last message received
  immediately before rsyslogd was terminated.
- added comments on thread-safety of global variables in syslogd.c
- fixed a small bug: spurios printf() when TCP syslog was used
- fixed a bug that causes rsyslogd to dump core on termination when one
  of the selector lines did not receive a message during the run (very
  unlikely)
- fixed an one-too-low memory allocation in the TCP sender. Could result
  in rsyslogd dumping core.
- fixed a bug with regular expression support (thanks to Andres Riancho)
- a little bit of code restructuring (especially main(), which was
  horribly large)
---------------------------------------------------------------------------
Version 1.11.1 (RGer), 2005-10-19
- support for BSD-style program name and host blocks
- added a new property "programname" that can be used in templates
- added ability to specify listen port for rfc3195d
- fixed a bug that rendered the "startswith" comparison operation
  unusable.
- changed more functions to "static" storage class to help compiler
  optimize (should have been static in the first place...)
- fixed a potential memory leak in the string buffer class destructor.
  As the destructur was previously never called, the leak did not actually
  appear.
- some internal restructuring in anticipation/preparation of minimal
  multi-threading support
- rsyslogd still shares some code with the sysklogd project. Some patches
  for this shared code have been brought over from the sysklogd CVS.
---------------------------------------------------------------------------
Version 1.11.0 (RGer), 2005-10-12
- support for receiving messages via RFC 3195; added rfc3195d for that
  purpose
- added an additional guard to prevent rsyslogd from aborting when the
  2gb file size limit is hit. While a user can configure rsyslogd to
  handle such situations, it would abort if that was not done AND large
  file support was not enabled (ok, this is hopefully an unlikely scenario)
- fixed a bug that caused additional Unix domain sockets to be incorrectly
  processed - could lead to message loss in extreme cases
---------------------------------------------------------------------------
Version 1.10.2 (RGer), 2005-09-27
- added comparison operations in property-based filters:
  * isequal
  * startswith
- added ability to negate all property-based filter comparison operations
  by adding a !-sign right in front of the operation name
- added the ability to specify remote senders for UDP and TCP
  received messages. Allows to block all but well-known hosts
- changed the $-config line directives to be case-INsensitive
- new command line option -w added: "do not display warnings if messages
  from disallowed senders are received"
- fixed a bug that caused rsyslogd to dump core when the compare value
  was not quoted in property-based filters
- fixed a bug in the new CStr compare function which lead to invalid
  results (fortunately, this function was not yet used widely)
- added better support for "debugging" rsyslog.conf property filters
  (only if -d switch is given)
- changed some function definitions to static, which eventually enables
  some compiler optimizations
- fixed a bug in MySQL code; when a SQL error occured, rsyslogd could
  run in a tight loop. This was due to invalid sequence of error reporting
  and is now fixed.
---------------------------------------------------------------------------
Version 1.10.1 (RGer), 2005-09-23
- added the ability to execute a shell script as an action.
  Thanks to Bjoern Kalkbrenner for providing the code!
- fixed a bug in the MySQL code; due to the bug the automatic one-time
  retry after an error did not happen - this lead to error message in
  cases where none should be seen (e.g. after a MySQL restart)
- fixed a security issue with SQL-escaping in conjunction with
  non-(SQL-)standard MySQL features.
---------------------------------------------------------------------------
Version 1.10.0 (RGer), 2005-09-20
  REMINDER: 1.10 is the first unstable version if the 1.x series!
- added the capability to filter on any property in selector lines
  (not just facility and priority)
- changed stringbuf into a new counted string class
- added support for a "discard" action. If a selector line with
  discard (~ character) is found, no selector lines *after* that
  line will be processed.
- thanks to Andres Riancho, regular expression support has been
  added to the template engine
- added the FROMHOST property in the template processor, which could
  previously not be obtained. Thanks to Cristian Testa for pointing
  this out and even providing a fix.
- added display of compile-time options to -v output
- performance improvement for production build - made some checks
  to happen only during debug mode
- fixed a problem with compiling on SUSE and - while doing so - removed
  the socket call to set SO_BSDCOMPAT in cases where it is obsolete.
---------------------------------------------------------------------------
Version 1.0.4 (RGer), 2006-02-01
- a small but important fix: the tcp receiver had two forgotten printf's
  in it that caused a lot of unnecessary output to stdout. This was
  important enough to justify a new release
---------------------------------------------------------------------------
Version 1.0.3 (RGer), 2005-11-14
- added an additional guard to prevent rsyslogd from aborting when the
  2gb file size limit is hit. While a user can configure rsyslogd to
  handle such situations, it would abort if that was not done AND large
  file support was not enabled (ok, this is hopefully an unlikely scenario)
- fixed a bug that caused additional Unix domain sockets to be incorrectly
  processed - could lead to message loss in extreme cases
- applied some patches available from the sysklogd project to code
  shared from there
- fixed a bug that causes rsyslogd to dump core on termination when one
  of the selector lines did not receive a message during the run (very
  unlikely)
- fixed an one-too-low memory allocation in the TCP sender. Could result
  in rsyslogd dumping core.
- fixed a bug in the TCP sender that caused the retry logic to fail
  after an error or receiver overrun
- fixed a bug in init() that could lead to dumping core
- fixed a bug that could lead to dumping core when no HOSTNAME or no TAG
  was present in the syslog message
---------------------------------------------------------------------------
Version 1.0.2 (RGer), 2005-10-05
- fixed an issue with MySQL error reporting. When an error occured,
  the MySQL driver went into an endless loop (at least in most cases).
---------------------------------------------------------------------------
Version 1.0.1 (RGer), 2005-09-23
- fixed a security issue with SQL-escaping in conjunction with
  non-(SQL-)standard MySQL features.
---------------------------------------------------------------------------
Version 1.0.0 (RGer), 2005-09-12
- changed install doc to cover daily cron scripts - a trouble source
- added rc script for slackware (provided by Chris Elvidge - thanks!) 
- fixed a really minor bug in usage() - the -r option was still
  reported as without the port parameter
---------------------------------------------------------------------------
Version 0.9.8 (RGer), 2005-09-05
- made startup and shutdown message more consistent and included the
  pid, so that they can be easier correlated. Used syslog-protocol
  structured data format for this purpose.
- improved config info in startup message, now tells not only
  if it is listening remote on udp, but also for tcp. Also includes
  the port numbers. The previous startup message was misleading, because
  it did not say "remote reception" if rsyslogd was only listening via
  tcp (but not via udp).
- added a "how can you help" document to the doc set
---------------------------------------------------------------------------
Version 0.9.7 (RGer), 2005-08-15
- some of the previous doc files (like INSTALL) did not properly
  reflect the changes to the build process and the new doc. Fixed
  that.
- changed syslogd.c so that when compiled without database support,
  an error message is displayed when a database action is detected
  in the config file (previously this was used as an user rule ;))
- fixed a bug in the os-specific Makefiles which caused MySQL
  support to not be compiled, even if selected
---------------------------------------------------------------------------
Version 0.9.6 (RGer), 2005-08-09
- greatly enhanced documentation. Now available in html format in
  the "doc" folder and FreeBSD. Finally includes an install howto.
- improved MySQL error messages a little - they now show up as log
  messages, too (formerly only in debug mode)
- added the ability to specify the listen port for udp syslog.
  WARNING: This introduces an incompatibility. Formerly, udp
  syslog was enabled by the -r command line option. Now, it is
  "-r [port]", which is consistent with the tcp listener. However,
  just -r will now return an error message.
- added sample startup scripts for Debian and FreeBSD
- added support for easy feature selection in the makefile. Un-
  fortunately, this also means I needed to spilt the make file
  for different OS and distros. There are some really bad syntax
  differences between FreeBSD and Linux make.
---------------------------------------------------------------------------
Version 0.9.5 (RGer), 2005-08-01
- the "semicolon bug" was actually not (fully) solved in 0.9.4. One
  part of the bug was solved, but another still existed. This one
  is fixed now, too.
- the "semicolon bug" actually turned out to be a more generic bug.
  It appeared whenever an invalid template name was given. With some
  selector actions, rsyslogd dumped core, with other it "just" had
  a small ressource leak with others all worked well. These anomalies
  are now fixed. Note that they only appeared during system initaliziation
  once the system was running, nothing bad happened.
- improved error reporting for template errors on startup. They are now
  shown on the console and the start-up tty. Formerly, they were only
  visible in debug mode.
- support for multiple instances of rsyslogd on a single machine added
- added new option "-o" --> omit local unix domain socket. This option
  enables rsyslogd NOT to listen to the local socket. This is most
  helpful when multiple instances of rsyslogd (or rsyslogd and another
  syslogd) shall run on a single system.
- added new option "-i <pidfile>" which allows to specify the pidfile.
  This is needed when multiple instances of rsyslogd are to be run.
- the new project home page is now online at www.rsyslog.com
---------------------------------------------------------------------------
Version 0.9.4 (RGer), 2005-07-25
- finally added the TCP sender. It now supports non-blocking mode, no
  longer disabling message reception during connect. As it is now, it
  is usable in production. The code could be more sophisticated, but
  I've kept it short in anticipation of the move to liblogging, which
  will lead to the removal of the code just written ;)
- the "exiting on signal..." message still had the "syslogd" name in 
  it. Changed this to "rsyslogd", as we do not have a large user base
  yet, this should pose no problem.
- fixed "the semiconlon" bug. rsyslogd dumped core if a write-db action
  was specified but no semicolon was given after the password (an empty
  template was ok, but the semicolon needed to be present).
- changed a default for traditional output format. During testing, it
  was seen that the timestamp written to file in default format was
  the time of message reception, not the time specified in the TIMESTAMP
  field of the message itself. Traditionally, the message TIMESTAMP is
  used and this has been changed now.
---------------------------------------------------------------------------
Version 0.9.3 (RGer), 2005-07-19
- fixed a bug in the message parser. In June, the RFC 3164 timestamp
  was not correctly parsed (yes, only in June and some other months,
  see the code comment to learn why...)
- added the ability to specify the destination port when forwarding
  syslog messages (both for TCP and UDP)
- added an very experimental TCP sender (activated by
  @@machine:port in config). This is not yet for production use. If
  the receiver is not alive, rsyslogd will wait quite some time until
  the connection request times out, which most probably leads to
  loss of incoming messages.

---------------------------------------------------------------------------
Version 0.9.2 (RGer), around 2005-07-06
- I intended to change the maxsupported message size to 32k to
  support IHE - but given the memory inefficiency in the usual use
  cases, I have not done this. I have, however, included very
  specific instructions on how to do this in the source code. I have
  also done some testing with 32k messages, so you can change the
  max size without taking too much risk.
- added a syslog/tcp receiver; we now can receive messages via
  plain tcp, but we can still send only via UDP. The syslog/tcp
  receiver is the primary enhancement of this release.
- slightly changed some error messages that contained a spurios \n at
  the end of the line (which gives empty lines in your log...)

---------------------------------------------------------------------------
Version 0.9.1 (RGer)
- fixed code so that it compiles without errors under FreeBSD
- removed now unused function "allocate_log()" from syslogd.c
- changed the make file so that it contains more defines for
  different environments (in the long term, we need a better
  system for disabling/enabling features...)
- changed some printf's printing off_t types to %lld and
  explicit (long long) casts. I tried to figure out the exact type,
  but did not succeed in this. In the worst case, ultra-large peta-
  byte files will now display funny informational messages on rollover,
  something I think we can live with for the neersion 3.11.2 (rgerhards), 2008-02-??
---------------------------------------------------------------------------
Version 3.11.1 (rgerhards), 2008-02-12
- SNMP trap sender added thanks to Andre Lorbach (omsnmp)
- added input-plugin interface specification in form of a (copy) template
  input module
- applied documentation fix by Michael Biebl -- many thanks!
- bugfix: immark did not have MARK flags set...
- added x-info field to rsyslogd startup/shutdown message. Hopefully
  points users to right location for further info (many don't even know
  they run rsyslog ;))
- bugfix: trailing ":" of tag was lost while parsing legacy syslog messages
  without timestamp - thanks to Anders Blomdell for providing a patch!
- fixed a bug in stringbuf.c related to STRINGBUF_TRIM_ALLOCSIZE, which
  wasn't supposed to be used with rsyslog. Put a warning message up that
  tells this feature is not tested and probably not worth the effort.
  Thanks to Anders Blomdell fro bringing this to our attention
- somewhat improved performance of string buffers
- fixed bug that caused invalid treatment of tabs (HT) in rsyslog.conf
- bugfix: setting for $EscapeCopntrolCharactersOnReceive was not 
  properly initialized
- clarified usage of space-cc property replacer option
- improved abort diagnostic handler
- some initial effort for malloc/free runtime debugging support
- bugfix: using dynafile actions caused rsyslogd abort
- fixed minor man errors thanks to Michael Biebl
---------------------------------------------------------------------------
Version 3.11.0 (rgerhards), 2008-01-31
- implemented queued actions
- implemented simple rate limiting for actions
- implemented deliberate discarding of lower priority messages over higher
  priority ones when a queue runs out of space
- implemented disk quotas for disk queues
- implemented the $ActionResumeRetryCount config directive
- added $ActionQueueFilename config directive
- added $ActionQueueSize config directive
- added $ActionQueueHighWaterMark config directive
- added $ActionQueueLowWaterMark config directive
- added $ActionQueueDiscardMark config directive
- added $ActionQueueDiscardSeverity config directive
- added $ActionQueueCheckpointInterval config directive
- added $ActionQueueType config directive
- added $ActionQueueWorkerThreads config directive
- added $ActionQueueTimeoutshutdown config directive
- added $ActionQueueTimeoutActionCompletion config directive
- added $ActionQueueTimeoutenQueue config directive
- added $ActionQueueTimeoutworkerThreadShutdown config directive
- added $ActionQueueWorkerThreadMinimumMessages config directive
- added $ActionQueueMaxFileSize config directive
- added $ActionQueueSaveonShutdown config directive
- addded $ActionQueueDequeueSlowdown config directive
- addded $MainMsgQueueDequeueSlowdown config directive
- bugfix: added forgotten docs to package
- improved debugging support
- fixed a bug that caused $MainMsgQueueCheckpointInterval to work incorrectly
- when a long-running action needs to be cancelled on shutdown, the message
  that was processed by it is now preserved. This finishes support for
  guaranteed delivery of messages (if the output supports it, of course)
- fixed bug in output module interface, see
  http://sourceforge.net/tracker/index.php?func=detail&aid=1881008&group_id=123448&atid=696552
- changed the ommysql output plugin so that the (lengthy) connection
  initialization now takes place in message processing. This works much
  better with the new queued action mode (fast startup)
- fixed a bug that caused a potential hang in file and fwd output module
  varmojfekoj provided the patch - many thanks!
- bugfixed stream class offset handling on 32bit platforms
---------------------------------------------------------------------------
Version 3.10.3 (rgerhards), 2008-01-28
- fixed a bug with standard template definitions (not a big deal) - thanks
  to varmojfekoj for spotting it
- run-time instrumentation added
- implemented disk-assisted queue mode, which enables on-demand disk
  spooling if the queue's in-memory queue is exhausted
- implemented a dynamic worker thread pool for processing incoming
  messages; workers are started and shut down as need arises
- implemented a run-time instrumentation debug package
- implemented the $MainMsgQueueSaveOnShutdown config directive
- implemented the $MainMsgQueueWorkerThreadMinimumMessages config directive
- implemented the $MainMsgQueueTimeoutWorkerThreadShutdown config directive
---------------------------------------------------------------------------
Version 3.10.2 (rgerhards), 2008-01-14
- added the ability to keep stop rsyslogd without the need to drain
  the main message queue. In disk queue mode, rsyslog continues to
  run from the point where it stopped. In case of a system failure, it
  continues to process messages from the last checkpoint.
- fixed a bug that caused a segfault on startup when no $WorkDir directive
  was specified in rsyslog.conf
- provided more fine-grain control over shutdown timeouts and added a
  way to specify the enqueue timeout when the main message queue is full
- implemented $MainMsgQueueCheckpointInterval config directive
- implemented $MainMsgQueueTimeoutActionCompletion config directive
- implemented $MainMsgQueueTimeoutEnqueue config directive
- implemented $MainMsgQueueTimeoutShutdown config directive
---------------------------------------------------------------------------
Version 3.10.1 (rgerhards), 2008-01-10
- implemented the "disk" queue mode. However, it currently is of very
  limited use, because it does not support persistence over rsyslogd
  runs. So when rsyslogd is stopped, the queue is drained just as with
  the in-memory queue modes. Persistent queues will be a feature of
  the next release.
- performance-optimized string class, should bring an overall improvement
- fixed a memory leak in imudp -- thanks to varmojfekoj for the patch
- fixed a race condition that could lead to a rsyslogd hang when during
  HUP or termination
- done some doc updates
- added $WorkDirectory config directive
- added $MainMsgQueueFileName config directive
- added $MainMsgQueueMaxFileSize config directive
---------------------------------------------------------------------------
Version 3.10.0 (rgerhards), 2008-01-07
- implemented input module interface and initial input modules
- enhanced threading for input modules (each on its own thread now)
- ability to bind UDP listeners to specific local interfaces/ports and
  ability to run multiple of them concurrently
- added ability to specify listen IP address for UDP syslog server
- license changed to GPLv3
- mark messages are now provided by loadble module immark
- rklogd is no longer provided. Its functionality has now been taken over
  by imklog, a loadable input module. This offers a much better integration
  into rsyslogd and makes sure that the kernel logger process is brought
  up and down at the appropriate times
- enhanced $IncludeConfig directive to support wildcard characters
  (thanks to Michael Biebl)
- all inputs are now implemented as loadable plugins
- enhanced threading model: each input module now runs on its own thread
- enhanced message queue which now supports different queueing methods
  (among others, this can be used for performance fine-tuning)
- added a large number of new configuration directives for the new
  input modules
- enhanced multi-threading utilizing a worker thread pool for the
  main message queue
- compilation without pthreads is no longer supported
- much cleaner code due to new objects and removal of single-threading
  mode
---------------------------------------------------------------------------
Version 2.0.1 STABLE (rgerhards), 2008-01-24
- fixed a bug in integer conversion - but this function was never called,
  so it is not really a useful bug fix ;)
- fixed a bug with standard template definitions (not a big deal) - thanks
  to varmojfekoj for spotting it
- fixed a bug that caused a potential hang in file and fwd output module
  varmojfekoj provided the patch - many thanks!
---------------------------------------------------------------------------
Version 2.0.0 STABLE (rgerhards), 2008-01-02
- re-release of 1.21.2 as STABLE with no modifications except some
  doc updates
---------------------------------------------------------------------------
Version 1.21.2 (rgerhards), 2007-12-28
- created a gss-api output module. This keeps GSS-API code and
  TCP/UDP code separated. It is also important for forward-
  compatibility with v3. Please note that this change breaks compatibility
  with config files created for 1.21.0 and 1.21.1 - this was considered
  acceptable.
- fixed an error in forwarding retry code (could lead to message corruption
  but surfaced very seldom)
- increased portability for older platforms (AI_NUMERICSERV moved)
- removed socket leak in omfwd.c
- cross-platform patch for GSS-API compile problem on some platforms
  thanks to darix for the patch!
---------------------------------------------------------------------------
Version 1.21.1 (rgerhards), 2007-12-23
- small doc fix for $IncludeConfig
- fixed a bug in llDestroy()
- bugfix: fixing memory leak when message queue is full and during
  parsing. Thanks to varmojfekoj for the patch.
- bugfix: when compiled without network support, unix sockets were
  not properply closed
- bugfix: memory leak in cfsysline.c/doGetWord() fixed
---------------------------------------------------------------------------
Version 1.21.0 (rgerhards), 2007-12-19
- GSS-API support for syslog/TCP connections was added. Thanks to
  varmojfekoj for providing the patch with this functionality
- code cleanup
- enhanced $IncludeConfig directive to support wildcard filenames
- changed some multithreading synchronization
---------------------------------------------------------------------------
Version 1.20.1 (rgerhards), 2007-12-12
- corrected a debug setting that survived release. Caused TCP connections
  to be retried unnecessarily often.
- When a hostname ACL was provided and DNS resolution for that name failed,
  ACL processing was stopped at that point. Thanks to mildew for the patch.
  Fedora Bugzilla: http://bugzilla.redhat.com/show_bug.cgi?id=395911
- fixed a potential race condition, see link for details:
  http://rgerhards.blogspot.com/2007/12/rsyslog-race-condition.html
  Note that the probability of problems from this bug was very remote
- fixed a memory leak that happend when PostgreSQL date formats were
  used
---------------------------------------------------------------------------
Version 1.20.0 (rgerhards), 2007-12-07
- an output module for postgres databases has been added. Thanks to
  sur5r for contributing this code
- unloading dynamic modules has been cleaned up, we now have a
  real implementation and not just a dummy "good enough for the time
  being".
- enhanced platform independence - thanks to Bartosz Kuzma and Michael
  Biebl for their very useful contributions
- some general code cleanup (including warnings on 64 platforms, only)
---------------------------------------------------------------------------
Version 1.19.12 (rgerhards), 2007-12-03
- cleaned up the build system (thanks to Michael Biebl for the patch)
- fixed a bug where ommysql was still not compiled with -pthread option
---------------------------------------------------------------------------
Version 1.19.11 (rgerhards), 2007-11-29
- applied -pthread option to build when building for multi-threading mode
  hopefully solves an issue with segfaulting
---------------------------------------------------------------------------
Version 1.19.10 (rgerhards), 2007-10-19
- introdcued the new ":modulename:" syntax for calling module actions
  in selector lines; modified ommysql to support it. This is primarily
  an aid for further modules and a prequisite to actually allow third
  party modules to be created.
- minor fix in slackware startup script, "-r 0" is now "-r0"
- updated rsyslogd doc set man page; now in html format
- undid creation of a separate thread for the main loop -- this did not
  turn out to be needed or useful, so reduce complexity once again.
- added doc fixes provided by Michael Biebl - thanks
---------------------------------------------------------------------------
Version 1.19.9 (rgerhards), 2007-10-12
- now packaging system which again contains all components in a single
  tarball
- modularized main() a bit more, resulting in less complex code
- experimentally added an additional thread - will see if that affects
  the segfault bug we experience on some platforms. Note that this change
  is scheduled to be removed again later.
---------------------------------------------------------------------------
Version 1.19.8 (rgerhards), 2007-09-27
- improved repeated message processing
- applied patch provided by varmojfekoj to support building ommysql
  in its own way (now also resides in a plugin subdirectory);
  ommysql is now a separate package
- fixed a bug in cvthname() that lead to message loss if part
  of the source hostname would have been dropped
- created some support for distributing ommysql together with the
  main rsyslog package. I need to re-think it in the future, but
  for the time being the current mode is best. I now simply include
  one additional tarball for ommysql inside the main distribution.
  I look forward to user feedback on how this should be done best. In the
  long term, a separate project should be spawend for ommysql, but I'd
  like to do that only after the plugin interface is fully stable (what
  it is not yet).
---------------------------------------------------------------------------
Version 1.19.7 (rgerhards), 2007-09-25
- added code to handle situations where senders send us messages ending with
  a NUL character. It is now simply removed. This also caused trailing LF
  reduction to fail, when it was followed by such a NUL. This is now also
  handled.
- replaced some non-thread-safe function calls by their thread-safe
  counterparts
- fixed a minor memory leak that occured when the %APPNAME% property was
  used (I think nobody used that in practice)
- fixed a bug that caused signal handlers in cvthname() not to be restored when
  a malicious pointer record was detected and processing of the message been
  stopped for that reason (this should be really rare and can not be related
  to the segfault bug we are hunting).
- fixed a bug in cvthname that lead to passing a wrong parameter - in
  practice, this had no impact.
- general code cleanup (e.g. compiler warnings, comments)
---------------------------------------------------------------------------
Version 1.19.6 (rgerhards), 2007-09-11
- applied patch by varmojfekoj to change signal handling to the new
  sigaction API set (replacing the depreciated signal() calls and its
  friends.
- fixed a bug that in --enable-debug mode caused an assertion when the
  discard action was used
- cleaned up compiler warnings
- applied patch by varmojfekoj to FIX a bug that could cause 
  segfaults if empty properties were processed using modifying
  options (e.g. space-cc, drop-cc)
- fixed man bug: rsyslogd supports -l option
---------------------------------------------------------------------------
Version 1.19.5 (rgerhards), 2007-09-07
- changed part of the CStr interface so that better error tracking
  is provided and the calling sequence is more intuitive (there were
  invalid calls based on a too-weired interface)
- (hopefully) fixed some remaining bugs rooted in wrong use of 
  the CStr class. These could lead to program abort.
- applied patch by varmojfekoj two fix two potential segfault situations
- added $ModDir config directive
- modified $ModLoad so that an absolute path may be specified as
  module name (e.g. /rsyslog/ommysql.so)
---------------------------------------------------------------------------
Version 1.19.4 (rgerhards/varmojfekoj), 2007-09-04
- fixed a number of small memory leaks - thanks varmojfekoj for patching
- fixed an issue with CString class that could lead to rsyslog abort
  in tplToString() - thanks varmojfekoj for patching
- added a man-version of the config file documenation - thanks to Michel
  Samia for providing the man file
- fixed bug: a template like this causes an infinite loop:
  $template opts,"%programname:::a,b%"
  thanks varmojfekoj for the patch
- fixed bug: case changing options crash freeing the string pointer
  because they modify it: $template opts2,"%programname::1:lowercase%"
  thanks varmojfekoj for the patch
---------------------------------------------------------------------------
Version 1.19.3 (mmeckelein/varmojfekoj), 2007-08-31
- small mem leak fixed (after calling parseSelectorAct) - Thx varmojkekoj
- documentation section "Regular File" und "Blocks" updated
- solved an issue with dynamic file generation - Once again many thanks
  to varmojfekoj
- the negative selector for program name filter (Blocks) does not work as
  expected - Thanks varmojfekoj for patching
- added forwarding information to sysklogd (requires special template)
  to config doc
---------------------------------------------------------------------------
Version 1.19.2 (mmeckelein/varmojfekoj), 2007-08-28
- a specifically formed message caused a segfault - Many thanks varmojfekoj
  for providing a patch
- a typo and a weird condition are fixed in msg.c - Thanks again
  varmojfekoj 
- on file creation the file was always owned by root:root. This is fixed
  now - Thanks ypsa for solving this issue
---------------------------------------------------------------------------
Version 1.19.1 (mmeckelein), 2007-08-22
- a bug that caused a high load when a TCP/UDP connection was closed is 
  fixed now - Thanks mildew for solving this issue
- fixed a bug which caused a segfault on reinit - Thx varmojfekoj for the
  patch
- changed the hardcoded module path "/lib/rsyslog" to $(pkglibdir) in order
  to avoid trouble e.g. on 64 bit platforms (/lib64) - many thanks Peter
  Vrabec and darix, both provided a patch for solving this issue
- enhanced the unloading of modules - thanks again varmojfekoj
- applied a patch from varmojfekoj which fixes various little things in
  MySQL output module
---------------------------------------------------------------------------
Version 1.19.0 (varmojfekoj/rgerhards), 2007-08-16
- integrated patch from varmojfekoj to make the mysql module a loadable one
  many thanks for the patch, MUCH appreciated
---------------------------------------------------------------------------
Version 1.18.2 (rgerhards), 2007-08-13
- fixed a bug in outchannel code that caused templates to be incorrectly
  parsed
- fixed a bug in ommysql that caused a wrong ";template" missing message
- added some code for unloading modules; not yet fully complete (and we do
  not yet have loadable modules, so this is no problem)
- removed debian subdirectory by request of a debian packager (this is a special
  subdir for debian and there is also no point in maintaining it when there
  is a debian package available - so I gladly did this) in some cases
- improved overall doc quality (some pages were quite old) and linked to
  more of the online resources.
- improved /contrib/delete_mysql script by adding a host option and some
  other minor modifications
---------------------------------------------------------------------------
Version 1.18.1 (rgerhards), 2007-08-08
- applied a patch from varmojfekoj which solved a potential segfault
  of rsyslogd on HUP
- applied patch from Michel Samia to fix compilation when the pthreads
  feature is disabled
- some code cleanup (moved action object to its own file set)
- add config directive $MainMsgQueueSize, which now allows to configure the
  queue size dynamically
- all compile-time settings are now shown in rsyslogd -v, not just the
  active ones
- enhanced performance a little bit more
- added config file directive $ActionResumeInterval
- fixed a bug that prevented compilation under debian sid
- added a contrib directory for user-contributed useful things
---------------------------------------------------------------------------
Version 1.18.0 (rgerhards), 2007-08-03
- rsyslog now supports fallback actions when an action did not work. This
  is a great feature e.g. for backup database servers or backup syslog
  servers
- modified rklogd to only change the console log level if -c is specified
- added feature to use multiple actions inside a single selector
- implemented $ActionExecOnlyWhenPreviousIsSuspended config directive
- error messages during startup are now spit out to the configured log
  destinations
---------------------------------------------------------------------------
Version 1.17.6 (rgerhards), 2007-08-01
- continued to work on output module modularization - basic stage of
  this work is now FINISHED
- fixed bug in OMSRcreate() - always returned SR_RET_OK
- fixed a bug that caused ommysql to always complain about missing
  templates
- fixed a mem leak in OMSRdestruct - freeing the object itself was
  forgotten - thanks to varmojfekoj for the patch
- fixed a memory leak in syslogd/init() that happend when the config
  file could not be read - thanks to varmojfekoj for the patch
- fixed insufficient memory allocation in addAction() and its helpers.
  The initial fix and idea was developed by mildew, I fine-tuned
  it a bit. Thanks a lot for the fix, I'd probably had pulled out my
  hair to find the bug...
- added output of config file line number when a parsing error occured
- fixed bug in objomsr.c that caused program to abort in debug mode with
  an invalid assertion (in some cases)
- fixed a typo that caused the default template for MySQL to be wrong.
  thanks to mildew for catching this.
- added configuration file command $DebugPrintModuleList and
  $DebugPrintCfSysLineHandlerList
- fixed an invalid value for the MARK timer - unfortunately, there was
  a testing aid left in place. This resulted in quite frequent MARK messages
- added $IncludeConfig config directive
- applied a patch from mildew to prevent rsyslogd from freezing under heavy
  load. This could happen when the queue was full. Now, we drop messages
  but rsyslogd remains active.
---------------------------------------------------------------------------
Version 1.17.5 (rgerhards), 2007-07-30
- continued to work on output module modularization
- fixed a missing file bug - thanks to Andrea Montanari for reporting
  this problem
- fixed a problem with shutting down the worker thread and freeing the
  selector_t list - this caused messages to be lost, because the
  message queue was not properly drained before the selectors got
  destroyed.
---------------------------------------------------------------------------
Version 1.17.4 (rgerhards), 2007-07-27
- continued to work on output module modularization
- fixed a situation where rsyslogd could create zombie processes
  thanks to mildew for the patch
- applied patch from Michel Samia to fix compilation when NOT
  compiled for pthreads
---------------------------------------------------------------------------
Version 1.17.3 (rgerhards), 2007-07-25
- continued working on output module modularization
- fixed a bug that caused rsyslogd to segfault on exit (and
  probably also on HUP), when there was an unsent message in a selector
  that required forwarding and the dns lookup failed for that selector
  (yes, it was pretty unlikely to happen;))
  thanks to varmojfekoj <varmojfekoj@gmail.com> for the patch
- fixed a memory leak in config file parsing and die()
  thanks to varmojfekoj <varmojfekoj@gmail.com> for the patch
- rsyslogd now checks on startup if it is capable to performa any work
  at all. If it cant, it complains and terminates
  thanks to Michel Samia for providing the patch!
- fixed a small memory leak when HUPing syslogd. The allowed sender
  list now gets freed. thanks to mildew for the patch.
- changed the way error messages in early startup are logged. They
  now do no longer use the syslogd code directly but are rather
  send to stderr.
---------------------------------------------------------------------------
Version 1.17.2 (rgerhards), 2007-07-23
- made the port part of the -r option optional. Needed for backward
  compatibility with sysklogd
- replaced system() calls with something more reasonable. Please note that
  this might break compatibility with some existing configuration files.
  We accept this in favour of the gained security.
- removed a memory leak that could occur if timegenerated was used in
  RFC 3164 format in templates
- did some preparation in msg.c for advanced multithreading - placed the
  hooks, but not yet any active code
- worked further on modularization
- added $ModLoad MySQL (dummy) config directive
- added DropTrailingLFOnReception config directive
---------------------------------------------------------------------------
Version 1.17.1 (rgerhards), 2007-07-20
- fixed a bug that caused make install to install rsyslogd and rklogd under
  the wrong names
- fixed bug that caused $AllowedSenders to handle IPv6 scopes incorrectly;
  also fixed but that could grabble $AllowedSender wildcards. Thanks to
  mildew@gmail.com for the patch
- minor code cleanup - thanks to Peter Vrabec for the patch
- fixed minimal memory leak on HUP (caused by templates)
  thanks to varmojfekoj <varmojfekoj@gmail.com> for the patch
- fixed another memory leak on HUPing and on exiting rsyslogd
  again thanks to varmojfekoj <varmojfekoj@gmail.com> for the patch
- code cleanup (removed compiler warnings)
- fixed portability bug in configure.ac - thanks to Bartosz Kuźma for patch
- moved msg object into its own file set
- added the capability to continue trying to write log files when the
  file system is full. Functionality based on patch by Martin Schulze
  to sysklogd package.
---------------------------------------------------------------------------
Version 1.17.0 (RGer), 2007-07-17
- added $RepeatedLineReduction config parameter
- added $EscapeControlCharactersOnReceive config parameter
- added $ControlCharacterEscapePrefix config parameter
- added $DirCreateMode config parameter
- added $CreateDirs config parameter
- added $DebugPrintTemplateList config parameter
- added $ResetConfigVariables config parameter
- added $FileOwner config parameter
- added $FileGroup config parameter
- added $DirOwner config parameter
- added $DirGroup config parameter
- added $FailOnChownFailure config parameter
- added regular expression support to the filter engine
  thanks to Michel Samia for providing the patch!
- enhanced $AllowedSender functionality. Credits to mildew@gmail.com for
  the patch doing that
  - added IPv6 support
  - allowed DNS hostnames
  - allowed DNS wildcard names
- added new option $DropMsgsWithMaliciousDnsPTRRecords
- added autoconf so that rfc3195d, rsyslogd and klogd are stored to /sbin
- added capability to auto-create directories with dynaFiles
---------------------------------------------------------------------------
Version 1.16.0 (RGer/Peter Vrabec), 2007-07-13 - The Friday, 13th Release ;)
- build system switched to autotools
- removed SYSV preprocessor macro use, replaced with autotools equivalents
- fixed a bug that caused rsyslogd to segfault when TCP listening was
  disabled and it terminated
- added new properties "syslogfacility-text" and "syslogseverity-text"
  thanks to varmojfekoj <varmojfekoj@gmail.com> for the patch
- added the -x option to disable hostname dns reslution
  thanks to varmojfekoj <varmojfekoj@gmail.com> for the patch
- begun to better modularize syslogd.c - this is an ongoing project; moved
  type definitions to a separate file
- removed some now-unused fields from struct filed
- move file size limit fields in struct field to the "right spot" (the file
  writing part of the union - f_un.f_file)
- subdirectories linux and solaris are no longer part of the distribution
  package. This is not because we cease support for them, but there are no
  longer any files in them after the move to autotools
---------------------------------------------------------------------------
Version 1.15.1 (RGer), 2007-07-10
- fixed a bug that caused a dynaFile selector to stall when there was
  an open error with one file 
- improved template processing for dynaFiles; templates are now only
  looked up during initialization - speeds up processing
- optimized memory layout in struct filed when compiled with MySQL
  support
- fixed a bug that caused compilation without SYSLOG_INET to fail
- re-enabled the "last message repeated n times" feature. This
  feature was not taken care of while rsyslogd evolved from sysklogd
  and it was more or less defunct. Now it is fully functional again.
- added system properties: $NOW, $YEAR, $MONTH, $DAY, $HOUR, $MINUTE
- fixed a bug in iovAsString() that caused a memory leak under stress
  conditions (most probably memory shortage). This was unlikely to
  ever happen, but it doesn't hurt doing it right
- cosmetic: defined type "uchar", change all unsigned chars to uchar
---------------------------------------------------------------------------
Version 1.15.0 (RGer), 2007-07-05
- added ability to dynamically generate file names based on templates
  and thus properties. This was a much-requested feature. It makes
  life easy when it e.g. comes to splitting files based on the sender
  address.
- added $umask and $FileCreateMode config file directives
- applied a patch from Bartosz Kuzma to compile cleanly under NetBSD
- checks for extra (unexpected) characters in system config file lines
  have been added
- added IPv6 documentation - was accidently missing from CVS
- begun to change char to unsigned char
---------------------------------------------------------------------------
Version 1.14.2 (RGer), 2007-07-03
** this release fixes all known nits with IPv6 **
- restored capability to do /etc/service lookup for "syslog"
  service when -r 0 was given
- documented IPv6 handling of syslog messages
- integrate patch from Bartosz Kuźma to make rsyslog compile under
  Solaris again (the patch replaced a strndup() call, which is not
  available under Solaris
- improved debug logging when waiting on select
- updated rsyslogd man page with new options (-46A)
---------------------------------------------------------------------------
Version 1.14.1 (RGer/Peter Vrabec), 2007-06-29
- added Peter Vrabec's patch for IPv6 TCP
- prefixed all messages send to stderr in rsyslogd with "rsyslogd: "
---------------------------------------------------------------------------
Version 1.14.0 (RGer/Peter Vrabec), 2007-06-28
- Peter Vrabec provided IPv6 for rsyslog, so we are now IPv6 enabled
  IPv6 Support is currently for UDP only, TCP is to come soon.
  AllowedSender configuration does not yet work for IPv6.
- fixed code in iovCreate() that broke C's strict aliasing rules 
- fixed some char/unsigned char differences that forced the compiler
  to spit out warning messages
- updated the Red Hat init script to fix a known issue (thanks to
  Peter Vrabec)
---------------------------------------------------------------------------
Version 1.13.5 (RGer), 2007-06-22
- made the TCP session limit configurable via command line switch
  now -t <port>,<max sessions>
- added man page for rklogd(8) (basically a copy from klogd, but now
  there is one...)
- fixed a bug that caused internal messages (e.g. rsyslogd startup) to
  appear without a tag.
- removed a minor memory leak that occurred when TAG processing requalified
  a HOSTNAME to be a TAG (and a TAG already was set).
- removed potential small memory leaks in MsgSet***() functions. There
  would be a leak if a property was re-set, something that happened
  extremely seldom.
---------------------------------------------------------------------------
Version 1.13.4 (RGer), 2007-06-18
- added a new property "PRI-text", which holds the PRI field in
  textual form (e.g. "syslog.info")
- added alias "syslogseverity" for "syslogpriority", which is a
  misleading property name that needs to stay for historical
  reasons (and backward-compatility)
- added doc on how to record PRI value in log file
- enhanced signal handling in klogd, including removal of an unsafe
  call to the logging system during signal handling
---------------------------------------------------------------------------
Version 1.13.3 (RGer), 2007-06-15
- create a version of syslog.c from scratch. This is now
  - highly optimized for rsyslog
  - removes an incompatible license problem as the original
    version had a BSD license with advertising clause
  - fixed in the regard that rklogd will continue to work when
    rsysogd has been restarted (the original version, as well
    as sysklogd, will remain silent then)
  - solved an issue with an extra NUL char at message end that the
    original version had
- applied some changes to klogd to care for the new interface
- fixed a bug in syslogd.c which prevented compiling under debian
---------------------------------------------------------------------------
Version 1.13.2 (RGer), 2007-06-13
- lib order in makefile patched to facilitate static linking - thanks
  to Bennett Todd for providing the patch
- Integrated a patch from Peter Vrabec (pvrabec@redheat.com):
  - added klogd under the name of rklogd (remove dependency on
    original sysklogd package
  - createDB.sql now in UTF
  - added additional config files for use on Red Hat
---------------------------------------------------------------------------
Version 1.13.1 (RGer), 2007-02-05
- changed the listen backlog limit to a more reasonable value based on
  the maximum number of TCP connections configurd (10% + 5) - thanks to Guy
  Standen for the hint (actually, the limit was 5 and that was a 
  left-over from early testing).
- fixed a bug in makefile which caused DB-support to be disabled when
  NETZIP support was enabled
- added the -e option to allow transmission of every message to remote
  hosts (effectively turns off duplicate message suppression)
- (somewhat) improved memory consumption when compiled with MySQL support
- looks like we fixed an incompatibility with MySQL 5.x and above software
  At least in one case, the remote server name was destroyed, leading to 
  a connection failure. The new, improved code does not have this issue and
  so we see this as solved (the new code is generally somewhat better, so
  there is a good chance we fixed this incompatibility).
---------------------------------------------------------------------------
Version 1.13.0 (RGer), 2006-12-19
- added '$' as ToPos proptery replacer specifier - means "up to the
  end of the string"
- property replacer option "escape-cc", "drop-cc" and "space-cc"  added
- changed the handling of \0 characters inside syslog messages. We now
  consistently escape them to "#000". This is somewhat recommended in
  the draft-ietf-syslog-protocol-19 draft. While the real recomendation
  is to not escape any characters at all, we can not do this without
  considerable modification of the code. So we escape it to "#000", which
  is consistent with a sample found in the Internet-draft.
- removed message glue logic (see printchopped() comment for details)
  Also caused removal of parts table and thus some improvements in
  memory usage.
- changed the default MAXLINE to 2048 to take care of recent syslog
  standardization efforts (can easily be changed in syslogd.c)
- added support for byte-counted TCP syslog messages (much like
  syslog-transport-tls-05 Internet Draft). This was necessary to
  support compression over TCP.
- added support for receiving compressed syslog messages
- added support for sending compressed syslog messages
- fixed a bug where the last message in a syslog/tcp stream was
  lost if it was not properly terminated by a LF character
---------------------------------------------------------------------------
Version 1.12.3 (RGer), 2006-10-04
- implemented some changes to support Solaris (but support is not
  yet complete)
- commented out (via #if 0) some methods that are currently not being use
  but should be kept for further us
- added (interim) -u 1 option to turn off hostname and tag parsing
- done some modifications to better support Fedora
- made the field delimiter inside property replace configurable via
  template
- fixed a bug in property replacer: if fields were used, the delimitor
  became part of the field. Up until now, this was barely noticable as 
  the delimiter as TAB only and thus invisible to a human. With other
  delimiters available now, it quickly showed up. This bug fix might cause
  some grief to existing installations if they used the extra TAB for
  whatever reasons - sorry folks... Anyhow, a solution is easy: just add
  a TAB character contstant into your template. Thus, there has no attempt
  been made to do this in a backwards-compatible way.
---------------------------------------------------------------------------
Version 1.12.2 (RGer), 2006-02-15
- fixed a bug in the RFC 3339 date formatter. An extra space was added
  after the actual timestamp
- added support for providing high-precision RFC3339 timestamps for
  (rsyslogd-)internally-generated messages
- very (!) experimental support for syslog-protocol internet draft
  added (the draft is experimental, the code is solid ;))
- added support for field-extracting in the property replacer
- enhanced the legacy-syslog parser so that it can interpret messages
  that do not contain a TIMESTAMP
- fixed a bug that caused the default socket (usually /dev/log) to be
  opened even when -o command line option was given
- fixed a bug in the Debian sample startup script - it caused rsyslogd
  to listen to remote requests, which it shouldn't by default
---------------------------------------------------------------------------
Version 1.12.1 (RGer), 2005-11-23
- made multithreading work with BSD. Some signal-handling needed to be
  restructured. Also, there might be a slight delay of up to 10 seconds
  when huping and terminating rsyslogd under BSD
- fixed a bug where a NULL-pointer was passed to printf() in logmsg().
- fixed a bug during "make install" where rc3195d was not installed
  Thanks to Bennett Todd for spotting this.
- fixed a bug where rsyslogd dumped core when no TAG was found in the
  received message
- enhanced message parser so that it can deal with missing hostnames
  in many cases (may not be totally fail-safe)
- fixed a bug where internally-generated messages did not have the correct
  TAG
---------------------------------------------------------------------------
Version 1.12.0 (RGer), 2005-10-26
- moved to a multi-threaded design. single-threading is still optionally
  available. Multi-threading is experimental!
- fixed a potential race condition. In the original code, marking was done
  by an alarm handler, which could lead to all sorts of bad things. This
  has been changed now. See comments in syslogd.c/domark() for details.
- improved debug output for property-based filters
- not a code change, but: I have checked all exit()s to make sure that
  none occurs once rsyslogd has started up. Even in unusual conditions
  (like low-memory conditions) rsyslogd somehow remains active. Of course,
  it might loose a message or two, but at least it does not abort and it
  can also recover when the condition no longer persists.
- fixed a bug that could cause loss of the last message received
  immediately before rsyslogd was terminated.
- added comments on thread-safety of global variables in syslogd.c
- fixed a small bug: spurios printf() when TCP syslog was used
- fixed a bug that causes rsyslogd to dump core on termination when one
  of the selector lines did not receive a message during the run (very
  unlikely)
- fixed an one-too-low memory allocation in the TCP sender. Could result
  in rsyslogd dumping core.
- fixed a bug with regular expression support (thanks to Andres Riancho)
- a little bit of code restructuring (especially main(), which was
  horribly large)
---------------------------------------------------------------------------
Version 1.11.1 (RGer), 2005-10-19
- support for BSD-style program name and host blocks
- added a new property "programname" that can be used in templates
- added ability to specify listen port for rfc3195d
- fixed a bug that rendered the "startswith" comparison operation
  unusable.
- changed more functions to "static" storage class to help compiler
  optimize (should have been static in the first place...)
- fixed a potential memory leak in the string buffer class destructor.
  As the destructur was previously never called, the leak did not actually
  appear.
- some internal restructuring in anticipation/preparation of minimal
  multi-threading support
- rsyslogd still shares some code with the sysklogd project. Some patches
  for this shared code have been brought over from the sysklogd CVS.
---------------------------------------------------------------------------
Version 1.11.0 (RGer), 2005-10-12
- support for receiving messages via RFC 3195; added rfc3195d for that
  purpose
- added an additional guard to prevent rsyslogd from aborting when the
  2gb file size limit is hit. While a user can configure rsyslogd to
  handle such situations, it would abort if that was not done AND large
  file support was not enabled (ok, this is hopefully an unlikely scenario)
- fixed a bug that caused additional Unix domain sockets to be incorrectly
  processed - could lead to message loss in extreme cases
---------------------------------------------------------------------------
Version 1.10.2 (RGer), 2005-09-27
- added comparison operations in property-based filters:
  * isequal
  * startswith
- added ability to negate all property-based filter comparison operations
  by adding a !-sign right in front of the operation name
- added the ability to specify remote senders for UDP and TCP
  received messages. Allows to block all but well-known hosts
- changed the $-config line directives to be case-INsensitive
- new command line option -w added: "do not display warnings if messages
  from disallowed senders are received"
- fixed a bug that caused rsyslogd to dump core when the compare value
  was not quoted in property-based filters
- fixed a bug in the new CStr compare function which lead to invalid
  results (fortunately, this function was not yet used widely)
- added better support for "debugging" rsyslog.conf property filters
  (only if -d switch is given)
- changed some function definitions to static, which eventually enables
  some compiler optimizations
- fixed a bug in MySQL code; when a SQL error occured, rsyslogd could
  run in a tight loop. This was due to invalid sequence of error reporting
  and is now fixed.
---------------------------------------------------------------------------
Version 1.10.1 (RGer), 2005-09-23
- added the ability to execute a shell script as an action.
  Thanks to Bjoern Kalkbrenner for providing the code!
- fixed a bug in the MySQL code; due to the bug the automatic one-time
  retry after an error did not happen - this lead to error message in
  cases where none should be seen (e.g. after a MySQL restart)
- fixed a security issue with SQL-escaping in conjunction with
  non-(SQL-)standard MySQL features.
---------------------------------------------------------------------------
Version 1.10.0 (RGer), 2005-09-20
  REMINDER: 1.10 is the first unstable version if the 1.x series!
- added the capability to filter on any property in selector lines
  (not just facility and priority)
- changed stringbuf into a new counted string class
- added support for a "discard" action. If a selector line with
  discard (~ character) is found, no selector lines *after* that
  line will be processed.
- thanks to Andres Riancho, regular expression support has been
  added to the template engine
- added the FROMHOST property in the template processor, which could
  previously not be obtained. Thanks to Cristian Testa for pointing
  this out and even providing a fix.
- added display of compile-time options to -v output
- performance improvement for production build - made some checks
  to happen only during debug mode
- fixed a problem with compiling on SUSE and - while doing so - removed
  the socket call to set SO_BSDCOMPAT in cases where it is obsolete.
---------------------------------------------------------------------------
Version 1.0.4 (RGer), 2006-02-01
- a small but important fix: the tcp receiver had two forgotten printf's
  in it that caused a lot of unnecessary output to stdout. This was
  important enough to justify a new release
---------------------------------------------------------------------------
Version 1.0.3 (RGer), 2005-11-14
- added an additional guard to prevent rsyslogd from aborting when the
  2gb file size limit is hit. While a user can configure rsyslogd to
  handle such situations, it would abort if that was not done AND large
  file support was not enabled (ok, this is hopefully an unlikely scenario)
- fixed a bug that caused additional Unix domain sockets to be incorrectly
  processed - could lead to message loss in extreme cases
- applied some patches available from the sysklogd project to code
  shared from there
- fixed a bug that causes rsyslogd to dump core on termination when one
  of the selector lines did not receive a message during the run (very
  unlikely)
- fixed an one-too-low memory allocation in the TCP sender. Could result
  in rsyslogd dumping core.
- fixed a bug in the TCP sender that caused the retry logic to fail
  after an error or receiver overrun
- fixed a bug in init() that could lead to dumping core
- fixed a bug that could lead to dumping core when no HOSTNAME or no TAG
  was present in the syslog message
---------------------------------------------------------------------------
Version 1.0.2 (RGer), 2005-10-05
- fixed an issue with MySQL error reporting. When an error occured,
  the MySQL driver went into an endless loop (at least in most cases).
---------------------------------------------------------------------------
Version 1.0.1 (RGer), 2005-09-23
- fixed a security issue with SQL-escaping in conjunction with
  non-(SQL-)standard MySQL features.
---------------------------------------------------------------------------
Version 1.0.0 (RGer), 2005-09-12
- changed install doc to cover daily cron scripts - a trouble source
- added rc script for slackware (provided by Chris Elvidge - thanks!) 
- fixed a really minor bug in usage() - the -r option was still
  reported as without the port parameter
---------------------------------------------------------------------------
Version 0.9.8 (RGer), 2005-09-05
- made startup and shutdown message more consistent and included the
  pid, so that they can be easier correlated. Used syslog-protocol
  structured data format for this purpose.
- improved config info in startup message, now tells not only
  if it is listening remote on udp, but also for tcp. Also includes
  the port numbers. The previous startup message was misleading, because
  it did not say "remote reception" if rsyslogd was only listening via
  tcp (but not via udp).
- added a "how can you help" document to the doc set
---------------------------------------------------------------------------
Version 0.9.7 (RGer), 2005-08-15
- some of the previous doc files (like INSTALL) did not properly
  reflect the changes to the build process and the new doc. Fixed
  that.
- changed syslogd.c so that when compiled without database support,
  an error message is displayed when a database action is detected
  in the config file (previously this was used as an user rule ;))
- fixed a bug in the os-specific Makefiles which caused MySQL
  support to not be compiled, even if selected
---------------------------------------------------------------------------
Version 0.9.6 (RGer), 2005-08-09
- greatly enhanced documentation. Now available in html format in
  the "doc" folder and FreeBSD. Finally includes an install howto.
- improved MySQL error messages a little - they now show up as log
  messages, too (formerly only in debug mode)
- added the ability to specify the listen port for udp syslog.
  WARNING: This introduces an incompatibility. Formerly, udp
  syslog was enabled by the -r command line option. Now, it is
  "-r [port]", which is consistent with the tcp listener. However,
  just -r will now return an error message.
- added sample startup scripts for Debian and FreeBSD
- added support for easy feature selection in the makefile. Un-
  fortunately, this also means I needed to spilt the make file
  for different OS and distros. There are some really bad syntax
  differences between FreeBSD and Linux make.
---------------------------------------------------------------------------
Version 0.9.5 (RGer), 2005-08-01
- the "semicolon bug" was actually not (fully) solved in 0.9.4. One
  part of the bug was solved, but another still existed. This one
  is fixed now, too.
- the "semicolon bug" actually turned out to be a more generic bug.
  It appeared whenever an invalid template name was given. With some
  selector actions, rsyslogd dumped core, with other it "just" had
  a small ressource leak with others all worked well. These anomalies
  are now fixed. Note that they only appeared during system initaliziation
  once the system was running, nothing bad happened.
- improved error reporting for template errors on startup. They are now
  shown on the console and the start-up tty. Formerly, they were only
  visible in debug mode.
- support for multiple instances of rsyslogd on a single machine added
- added new option "-o" --> omit local unix domain socket. This option
  enables rsyslogd NOT to listen to the local socket. This is most
  helpful when multiple instances of rsyslogd (or rsyslogd and another
  syslogd) shall run on a single system.
- added new option "-i <pidfile>" which allows to specify the pidfile.
  This is needed when multiple instances of rsyslogd are to be run.
- the new project home page is now online at www.rsyslog.com
---------------------------------------------------------------------------
Version 0.9.4 (RGer), 2005-07-25
- finally added the TCP sender. It now supports non-blocking mode, no
  longer disabling message reception during connect. As it is now, it
  is usable in production. The code could be more sophisticated, but
  I've kept it short in anticipation of the move to liblogging, which
  will lead to the removal of the code just written ;)
- the "exiting on signal..." message still had the "syslogd" name in 
  it. Changed this to "rsyslogd", as we do not have a large user base
  yet, this should pose no problem.
- fixed "the semiconlon" bug. rsyslogd dumped core if a write-db action
  was specified but no semicolon was given after the password (an empty
  template was ok, but the semicolon needed to be present).
- changed a default for traditional output format. During testing, it
  was seen that the timestamp written to file in default format was
  the time of message reception, not the time specified in the TIMESTAMP
  field of the message itself. Traditionally, the message TIMESTAMP is
  used and this has been changed now.
---------------------------------------------------------------------------
Version 0.9.3 (RGer), 2005-07-19
- fixed a bug in the message parser. In June, the RFC 3164 timestamp
  was not correctly parsed (yes, only in June and some other months,
  see the code comment to learn why...)
- added the ability to specify the destination port when forwarding
  syslog messages (both for TCP and UDP)
- added an very experimental TCP sender (activated by
  @@machine:port in config). This is not yet for production use. If
  the receiver is not alive, rsyslogd will wait quite some time until
  the connection request times out, which most probably leads to
  loss of incoming messages.

---------------------------------------------------------------------------
Version 0.9.2 (RGer), around 2005-07-06
- I intended to change the maxsupported message size to 32k to
  support IHE - but given the memory inefficiency in the usual use
  cases, I have not done this. I have, however, included very
  specific instructions on how to do this in the source code. I have
  also done some testing with 32k messages, so you can change the
  max size without taking too much risk.
- added a syslog/tcp receiver; we now can receive messages via
  plain tcp, but we can still send only via UDP. The syslog/tcp
  receiver is the primary enhancement of this release.
- slightly changed some error messages that contained a spurios \n at
  the end of the line (which gives empty lines in your log...)

---------------------------------------------------------------------------
Version 0.9.1 (RGer)
- fixed code so that it compiles without errors under FreeBSD
- removed now unused function "allocate_log()" from syslogd.c
- changed the make file so that it contains more defines for
  different environments (in the long term, we need a better
  system for disabling/enabling features...)
- changed some printf's printing off_t types to %lld and
  explicit (long long) casts. I tried to figure out the exact type,
  but did not succeed in this. In the worst case, ultra-large peta-
  byte files will now display funny informational messages on rollover,
  something I think we can live with for the neersion 3.11.2 (rgerhards), 2008-02-??
---------------------------------------------------------------------------
Version 3.11.1 (rgerhards), 2008-02-12
- SNMP trap sender added thanks to Andre Lorbach (omsnmp)
- added input-plugin interface specification in form of a (copy) template
  input module
- applied documentation fix by Michael Biebl -- many thanks!
- bugfix: immark did not have MARK flags set...
- added x-info field to rsyslogd startup/shutdown message. Hopefully
  points users to right location for further info (many don't even know
  they run rsyslog ;))
- bugfix: trailing ":" of tag was lost while parsing legacy syslog messages
  without timestamp - thanks to Anders Blomdell for providing a patch!
- fixed a bug in stringbuf.c related to STRINGBUF_TRIM_ALLOCSIZE, which
  wasn't supposed to be used with rsyslog. Put a warning message up that
  tells this feature is not tested and probably not worth the effort.
  Thanks to Anders Blomdell fro bringing this to our attention
- somewhat improved performance of string buffers
- fixed bug that caused invalid treatment of tabs (HT) in rsyslog.conf
- bugfix: setting for $EscapeCopntrolCharactersOnReceive was not 
  properly initialized
- clarified usage of space-cc property replacer option
- improved abort diagnostic handler
- some initial effort for malloc/free runtime debugging support
- bugfix: using dynafile actions caused rsyslogd abort
- fixed minor man errors thanks to Michael Biebl
---------------------------------------------------------------------------
Version 3.11.0 (rgerhards), 2008-01-31
- implemented queued actions
- implemented simple rate limiting for actions
- implemented deliberate discarding of lower priority messages over higher
  priority ones when a queue runs out of space
- implemented disk quotas for disk queues
- implemented the $ActionResumeRetryCount config directive
- added $ActionQueueFilename config directive
- added $ActionQueueSize config directive
- added $ActionQueueHighWaterMark config directive
- added $ActionQueueLowWaterMark config directive
- added $ActionQueueDiscardMark config directive
- added $ActionQueueDiscardSeverity config directive
- added $ActionQueueCheckpointInterval config directive
- added $ActionQueueType config directive
- added $ActionQueueWorkerThreads config directive
- added $ActionQueueTimeoutshutdown config directive
- added $ActionQueueTimeoutActionCompletion config directive
- added $ActionQueueTimeoutenQueue config directive
- added $ActionQueueTimeoutworkerThreadShutdown config directive
- added $ActionQueueWorkerThreadMinimumMessages config directive
- added $ActionQueueMaxFileSize config directive
- added $ActionQueueSaveonShutdown config directive
- addded $ActionQueueDequeueSlowdown config directive
- addded $MainMsgQueueDequeueSlowdown config directive
- bugfix: added forgotten docs to package
- improved debugging support
- fixed a bug that caused $MainMsgQueueCheckpointInterval to work incorrectly
- when a long-running action needs to be cancelled on shutdown, the message
  that was processed by it is now preserved. This finishes support for
  guaranteed delivery of messages (if the output supports it, of course)
- fixed bug in output module interface, see
  http://sourceforge.net/tracker/index.php?func=detail&aid=1881008&group_id=123448&atid=696552
- changed the ommysql output plugin so that the (lengthy) connection
  initialization now takes place in message processing. This works much
  better with the new queued action mode (fast startup)
- fixed a bug that caused a potential hang in file and fwd output module
  varmojfekoj provided the patch - many thanks!
- bugfixed stream class offset handling on 32bit platforms
---------------------------------------------------------------------------
Version 3.10.3 (rgerhards), 2008-01-28
- fixed a bug with standard template definitions (not a big deal) - thanks
  to varmojfekoj for spotting it
- run-time instrumentation added
- implemented disk-assisted queue mode, which enables on-demand disk
  spooling if the queue's in-memory queue is exhausted
- implemented a dynamic worker thread pool for processing incoming
  messages; workers are started and shut down as need arises
- implemented a run-time instrumentation debug package
- implemented the $MainMsgQueueSaveOnShutdown config directive
- implemented the $MainMsgQueueWorkerThreadMinimumMessages config directive
- implemented the $MainMsgQueueTimeoutWorkerThreadShutdown config directive
---------------------------------------------------------------------------
Version 3.10.2 (rgerhards), 2008-01-14
- added the ability to keep stop rsyslogd without the need to drain
  the main message queue. In disk queue mode, rsyslog continues to
  run from the point where it stopped. In case of a system failure, it
  continues to process messages from the last checkpoint.
- fixed a bug that caused a segfault on startup when no $WorkDir directive
  was specified in rsyslog.conf
- provided more fine-grain control over shutdown timeouts and added a
  way to specify the enqueue timeout when the main message queue is full
- implemented $MainMsgQueueCheckpointInterval config directive
- implemented $MainMsgQueueTimeoutActionCompletion config directive
- implemented $MainMsgQueueTimeoutEnqueue config directive
- implemented $MainMsgQueueTimeoutShutdown config directive
---------------------------------------------------------------------------
Version 3.10.1 (rgerhards), 2008-01-10
- implemented the "disk" queue mode. However, it currently is of very
  limited use, because it does not support persistence over rsyslogd
  runs. So when rsyslogd is stopped, the queue is drained just as with
  the in-memory queue modes. Persistent queues will be a feature of
  the next release.
- performance-optimized string class, should bring an overall improvement
- fixed a memory leak in imudp -- thanks to varmojfekoj for the patch
- fixed a race condition that could lead to a rsyslogd hang when during
  HUP or termination
- done some doc updates
- added $WorkDirectory config directive
- added $MainMsgQueueFileName config directive
- added $MainMsgQueueMaxFileSize config directive
---------------------------------------------------------------------------
Version 3.10.0 (rgerhards), 2008-01-07
- implemented input module interface and initial input modules
- enhanced threading for input modules (each on its own thread now)
- ability to bind UDP listeners to specific local interfaces/ports and
  ability to run multiple of them concurrently
- added ability to specify listen IP address for UDP syslog server
- license changed to GPLv3
- mark messages are now provided by loadble module immark
- rklogd is no longer provided. Its functionality has now been taken over
  by imklog, a loadable input module. This offers a much better integration
  into rsyslogd and makes sure that the kernel logger process is brought
  up and down at the appropriate times
- enhanced $IncludeConfig directive to support wildcard characters
  (thanks to Michael Biebl)
- all inputs are now implemented as loadable plugins
- enhanced threading model: each input module now runs on its own thread
- enhanced message queue which now supports different queueing methods
  (among others, this can be used for performance fine-tuning)
- added a large number of new configuration directives for the new
  input modules
- enhanced multi-threading utilizing a worker thread pool for the
  main message queue
- compilation without pthreads is no longer supported
- much cleaner code due to new objects and removal of single-threading
  mode
---------------------------------------------------------------------------
Version 2.0.1 STABLE (rgerhards), 2008-01-24
- fixed a bug in integer conversion - but this function was never called,
  so it is not really a useful bug fix ;)
- fixed a bug with standard template definitions (not a big deal) - thanks
  to varmojfekoj for spotting it
- fixed a bug that caused a potential hang in file and fwd output module
  varmojfekoj provided the patch - many thanks!
---------------------------------------------------------------------------
Version 2.0.0 STABLE (rgerhards), 2008-01-02
- re-release of 1.21.2 as STABLE with no modifications except some
  doc updates
---------------------------------------------------------------------------
Version 1.21.2 (rgerhards), 2007-12-28
- created a gss-api output module. This keeps GSS-API code and
  TCP/UDP code separated. It is also important for forward-
  compatibility with v3. Please note that this change breaks compatibility
  with config files created for 1.21.0 and 1.21.1 - this was considered
  acceptable.
- fixed an error in forwarding retry code (could lead to message corruption
  but surfaced very seldom)
- increased portability for older platforms (AI_NUMERICSERV moved)
- removed socket leak in omfwd.c
- cross-platform patch for GSS-API compile problem on some platforms
  thanks to darix for the patch!
---------------------------------------------------------------------------
Version 1.21.1 (rgerhards), 2007-12-23
- small doc fix for $IncludeConfig
- fixed a bug in llDestroy()
- bugfix: fixing memory leak when message queue is full and during
  parsing. Thanks to varmojfekoj for the patch.
- bugfix: when compiled without network support, unix sockets were
  not properply closed
- bugfix: memory leak in cfsysline.c/doGetWord() fixed
---------------------------------------------------------------------------
Version 1.21.0 (rgerhards), 2007-12-19
- GSS-API support for syslog/TCP connections was added. Thanks to
  varmojfekoj for providing the patch with this functionality
- code cleanup
- enhanced $IncludeConfig directive to support wildcard filenames
- changed some multithreading synchronization
---------------------------------------------------------------------------
Version 1.20.1 (rgerhards), 2007-12-12
- corrected a debug setting that survived release. Caused TCP connections
  to be retried unnecessarily often.
- When a hostname ACL was provided and DNS resolution for that name failed,
  ACL processing was stopped at that point. Thanks to mildew for the patch.
  Fedora Bugzilla: http://bugzilla.redhat.com/show_bug.cgi?id=395911
- fixed a potential race condition, see link for details:
  http://rgerhards.blogspot.com/2007/12/rsyslog-race-condition.html
  Note that the probability of problems from this bug was very remote
- fixed a memory leak that happend when PostgreSQL date formats were
  used
---------------------------------------------------------------------------
Version 1.20.0 (rgerhards), 2007-12-07
- an output module for postgres databases has been added. Thanks to
  sur5r for contributing this code
- unloading dynamic modules has been cleaned up, we now have a
  real implementation and not just a dummy "good enough for the time
  being".
- enhanced platform independence - thanks to Bartosz Kuzma and Michael
  Biebl for their very useful contributions
- some general code cleanup (including warnings on 64 platforms, only)
---------------------------------------------------------------------------
Version 1.19.12 (rgerhards), 2007-12-03
- cleaned up the build system (thanks to Michael Biebl for the patch)
- fixed a bug where ommysql was still not compiled with -pthread option
---------------------------------------------------------------------------
Version 1.19.11 (rgerhards), 2007-11-29
- applied -pthread option to build when building for multi-threading mode
  hopefully solves an issue with segfaulting
---------------------------------------------------------------------------
Version 1.19.10 (rgerhards), 2007-10-19
- introdcued the new ":modulename:" syntax for calling module actions
  in selector lines; modified ommysql to support it. This is primarily
  an aid for further modules and a prequisite to actually allow third
  party modules to be created.
- minor fix in slackware startup script, "-r 0" is now "-r0"
- updated rsyslogd doc set man page; now in html format
- undid creation of a separate thread for the main loop -- this did not
  turn out to be needed or useful, so reduce complexity once again.
- added doc fixes provided by Michael Biebl - thanks
---------------------------------------------------------------------------
Version 1.19.9 (rgerhards), 2007-10-12
- now packaging system which again contains all components in a single
  tarball
- modularized main() a bit more, resulting in less complex code
- experimentally added an additional thread - will see if that affects
  the segfault bug we experience on some platforms. Note that this change
  is scheduled to be removed again later.
---------------------------------------------------------------------------
Version 1.19.8 (rgerhards), 2007-09-27
- improved repeated message processing
- applied patch provided by varmojfekoj to support building ommysql
  in its own way (now also resides in a plugin subdirectory);
  ommysql is now a separate package
- fixed a bug in cvthname() that lead to message loss if part
  of the source hostname would have been dropped
- created some support for distributing ommysql together with the
  main rsyslog package. I need to re-think it in the future, but
  for the time being the current mode is best. I now simply include
  one additional tarball for ommysql inside the main distribution.
  I look forward to user feedback on how this should be done best. In the
  long term, a separate project should be spawend for ommysql, but I'd
  like to do that only after the plugin interface is fully stable (what
  it is not yet).
---------------------------------------------------------------------------
Version 1.19.7 (rgerhards), 2007-09-25
- added code to handle situations where senders send us messages ending with
  a NUL character. It is now simply removed. This also caused trailing LF
  reduction to fail, when it was followed by such a NUL. This is now also
  handled.
- replaced some non-thread-safe function calls by their thread-safe
  counterparts
- fixed a minor memory leak that occured when the %APPNAME% property was
  used (I think nobody used that in practice)
- fixed a bug that caused signal handlers in cvthname() not to be restored when
  a malicious pointer record was detected and processing of the message been
  stopped for that reason (this should be really rare and can not be related
  to the segfault bug we are hunting).
- fixed a bug in cvthname that lead to passing a wrong parameter - in
  practice, this had no impact.
- general code cleanup (e.g. compiler warnings, comments)
---------------------------------------------------------------------------
Version 1.19.6 (rgerhards), 2007-09-11
- applied patch by varmojfekoj to change signal handling to the new
  sigaction API set (replacing the depreciated signal() calls and its
  friends.
- fixed a bug that in --enable-debug mode caused an assertion when the
  discard action was used
- cleaned up compiler warnings
- applied patch by varmojfekoj to FIX a bug that could cause 
  segfaults if empty properties were processed using modifying
  options (e.g. space-cc, drop-cc)
- fixed man bug: rsyslogd supports -l option
---------------------------------------------------------------------------
Version 1.19.5 (rgerhards), 2007-09-07
- changed part of the CStr interface so that better error tracking
  is provided and the calling sequence is more intuitive (there were
  invalid calls based on a too-weired interface)
- (hopefully) fixed some remaining bugs rooted in wrong use of 
  the CStr class. These could lead to program abort.
- applied patch by varmojfekoj two fix two potential segfault situations
- added $ModDir config directive
- modified $ModLoad so that an absolute path may be specified as
  module name (e.g. /rsyslog/ommysql.so)
---------------------------------------------------------------------------
Version 1.19.4 (rgerhards/varmojfekoj), 2007-09-04
- fixed a number of small memory leaks - thanks varmojfekoj for patching
- fixed an issue with CString class that could lead to rsyslog abort
  in tplToString() - thanks varmojfekoj for patching
- added a man-version of the config file documenation - thanks to Michel
  Samia for providing the man file
- fixed bug: a template like this causes an infinite loop:
  $template opts,"%programname:::a,b%"
  thanks varmojfekoj for the patch
- fixed bug: case changing options crash freeing the string pointer
  because they modify it: $template opts2,"%programname::1:lowercase%"
  thanks varmojfekoj for the patch
---------------------------------------------------------------------------
Version 1.19.3 (mmeckelein/varmojfekoj), 2007-08-31
- small mem leak fixed (after calling parseSelectorAct) - Thx varmojkekoj
- documentation section "Regular File" und "Blocks" updated
- solved an issue with dynamic file generation - Once again many thanks
  to varmojfekoj
- the negative selector for program name filter (Blocks) does not work as
  expected - Thanks varmojfekoj for patching
- added forwarding information to sysklogd (requires special template)
  to config doc
---------------------------------------------------------------------------
Version 1.19.2 (mmeckelein/varmojfekoj), 2007-08-28
- a specifically formed message caused a segfault - Many thanks varmojfekoj
  for providing a patch
- a typo and a weird condition are fixed in msg.c - Thanks again
  varmojfekoj 
- on file creation the file was always owned by root:root. This is fixed
  now - Thanks ypsa for solving this issue
---------------------------------------------------------------------------
Version 1.19.1 (mmeckelein), 2007-08-22
- a bug that caused a high load when a TCP/UDP connection was closed is 
  fixed now - Thanks mildew for solving this issue
- fixed a bug which caused a segfault on reinit - Thx varmojfekoj for the
  patch
- changed the hardcoded module path "/lib/rsyslog" to $(pkglibdir) in order
  to avoid trouble e.g. on 64 bit platforms (/lib64) - many thanks Peter
  Vrabec and darix, both provided a patch for solving this issue
- enhanced the unloading of modules - thanks again varmojfekoj
- applied a patch from varmojfekoj which fixes various little things in
  MySQL output module
---------------------------------------------------------------------------
Version 1.19.0 (varmojfekoj/rgerhards), 2007-08-16
- integrated patch from varmojfekoj to make the mysql module a loadable one
  many thanks for the patch, MUCH appreciated
---------------------------------------------------------------------------
Version 1.18.2 (rgerhards), 2007-08-13
- fixed a bug in outchannel code that caused templates to be incorrectly
  parsed
- fixed a bug in ommysql that caused a wrong ";template" missing message
- added some code for unloading modules; not yet fully complete (and we do
  not yet have loadable modules, so this is no problem)
- removed debian subdirectory by request of a debian packager (this is a special
  subdir for debian and there is also no point in maintaining it when there
  is a debian package available - so I gladly did this) in some cases
- improved overall doc quality (some pages were quite old) and linked to
  more of the online resources.
- improved /contrib/delete_mysql script by adding a host option and some
  other minor modifications
---------------------------------------------------------------------------
Version 1.18.1 (rgerhards), 2007-08-08
- applied a patch from varmojfekoj which solved a potential segfault
  of rsyslogd on HUP
- applied patch from Michel Samia to fix compilation when the pthreads
  feature is disabled
- some code cleanup (moved action object to its own file set)
- add config directive $MainMsgQueueSize, which now allows to configure the
  queue size dynamically
- all compile-time settings are now shown in rsyslogd -v, not just the
  active ones
- enhanced performance a little bit more
- added config file directive $ActionResumeInterval
- fixed a bug that prevented compilation under debian sid
- added a contrib directory for user-contributed useful things
---------------------------------------------------------------------------
Version 1.18.0 (rgerhards), 2007-08-03
- rsyslog now supports fallback actions when an action did not work. This
  is a great feature e.g. for backup database servers or backup syslog
  servers
- modified rklogd to only change the console log level if -c is specified
- added feature to use multiple actions inside a single selector
- implemented $ActionExecOnlyWhenPreviousIsSuspended config directive
- error messages during startup are now spit out to the configured log
  destinations
---------------------------------------------------------------------------
Version 1.17.6 (rgerhards), 2007-08-01
- continued to work on output module modularization - basic stage of
  this work is now FINISHED
- fixed bug in OMSRcreate() - always returned SR_RET_OK
- fixed a bug that caused ommysql to always complain about missing
  templates
- fixed a mem leak in OMSRdestruct - freeing the object itself was
  forgotten - thanks to varmojfekoj for the patch
- fixed a memory leak in syslogd/init() that happend when the config
  file could not be read - thanks to varmojfekoj for the patch
- fixed insufficient memory allocation in addAction() and its helpers.
  The initial fix and idea was developed by mildew, I fine-tuned
  it a bit. Thanks a lot for the fix, I'd probably had pulled out my
  hair to find the bug...
- added output of config file line number when a parsing error occured
- fixed bug in objomsr.c that caused program to abort in debug mode with
  an invalid assertion (in some cases)
- fixed a typo that caused the default template for MySQL to be wrong.
  thanks to mildew for catching this.
- added configuration file command $DebugPrintModuleList and
  $DebugPrintCfSysLineHandlerList
- fixed an invalid value for the MARK timer - unfortunately, there was
  a testing aid left in place. This resulted in quite frequent MARK messages
- added $IncludeConfig config directive
- applied a patch from mildew to prevent rsyslogd from freezing under heavy
  load. This could happen when the queue was full. Now, we drop messages
  but rsyslogd remains active.
---------------------------------------------------------------------------
Version 1.17.5 (rgerhards), 2007-07-30
- continued to work on output module modularization
- fixed a missing file bug - thanks to Andrea Montanari for reporting
  this problem
- fixed a problem with shutting down the worker thread and freeing the
  selector_t list - this caused messages to be lost, because the
  message queue was not properly drained before the selectors got
  destroyed.
---------------------------------------------------------------------------
Version 1.17.4 (rgerhards), 2007-07-27
- continued to work on output module modularization
- fixed a situation where rsyslogd could create zombie processes
  thanks to mildew for the patch
- applied patch from Michel Samia to fix compilation when NOT
  compiled for pthreads
---------------------------------------------------------------------------
Version 1.17.3 (rgerhards), 2007-07-25
- continued working on output module modularization
- fixed a bug that caused rsyslogd to segfault on exit (and
  probably also on HUP), when there was an unsent message in a selector
  that required forwarding and the dns lookup failed for that selector
  (yes, it was pretty unlikely to happen;))
  thanks to varmojfekoj <varmojfekoj@gmail.com> for the patch
- fixed a memory leak in config file parsing and die()
  thanks to varmojfekoj <varmojfekoj@gmail.com> for the patch
- rsyslogd now checks on startup if it is capable to performa any work
  at all. If it cant, it complains and terminates
  thanks to Michel Samia for providing the patch!
- fixed a small memory leak when HUPing syslogd. The allowed sender
  list now gets freed. thanks to mildew for the patch.
- changed the way error messages in early startup are logged. They
  now do no longer use the syslogd code directly but are rather
  send to stderr.
---------------------------------------------------------------------------
Version 1.17.2 (rgerhards), 2007-07-23
- made the port part of the -r option optional. Needed for backward
  compatibility with sysklogd
- replaced system() calls with something more reasonable. Please note that
  this might break compatibility with some existing configuration files.
  We accept this in favour of the gained security.
- removed a memory leak that could occur if timegenerated was used in
  RFC 3164 format in templates
- did some preparation in msg.c for advanced multithreading - placed the
  hooks, but not yet any active code
- worked further on modularization
- added $ModLoad MySQL (dummy) config directive
- added DropTrailingLFOnReception config directive
---------------------------------------------------------------------------
Version 1.17.1 (rgerhards), 2007-07-20
- fixed a bug that caused make install to install rsyslogd and rklogd under
  the wrong names
- fixed bug that caused $AllowedSenders to handle IPv6 scopes incorrectly;
  also fixed but that could grabble $AllowedSender wildcards. Thanks to
  mildew@gmail.com for the patch
- minor code cleanup - thanks to Peter Vrabec for the patch
- fixed minimal memory leak on HUP (caused by templates)
  thanks to varmojfekoj <varmojfekoj@gmail.com> for the patch
- fixed another memory leak on HUPing and on exiting rsyslogd
  again thanks to varmojfekoj <varmojfekoj@gmail.com> for the patch
- code cleanup (removed compiler warnings)
- fixed portability bug in configure.ac - thanks to Bartosz Kuźma for patch
- moved msg object into its own file set
- added the capability to continue trying to write log files when the
  file system is full. Functionality based on patch by Martin Schulze
  to sysklogd package.
---------------------------------------------------------------------------
Version 1.17.0 (RGer), 2007-07-17
- added $RepeatedLineReduction config parameter
- added $EscapeControlCharactersOnReceive config parameter
- added $ControlCharacterEscapePrefix config parameter
- added $DirCreateMode config parameter
- added $CreateDirs config parameter
- added $DebugPrintTemplateList config parameter
- added $ResetConfigVariables config parameter
- added $FileOwner config parameter
- added $FileGroup config parameter
- added $DirOwner config parameter
- added $DirGroup config parameter
- added $FailOnChownFailure config parameter
- added regular expression support to the filter engine
  thanks to Michel Samia for providing the patch!
- enhanced $AllowedSender functionality. Credits to mildew@gmail.com for
  the patch doing that
  - added IPv6 support
  - allowed DNS hostnames
  - allowed DNS wildcard names
- added new option $DropMsgsWithMaliciousDnsPTRRecords
- added autoconf so that rfc3195d, rsyslogd and klogd are stored to /sbin
- added capability to auto-create directories with dynaFiles
---------------------------------------------------------------------------
Version 1.16.0 (RGer/Peter Vrabec), 2007-07-13 - The Friday, 13th Release ;)
- build system switched to autotools
- removed SYSV preprocessor macro use, replaced with autotools equivalents
- fixed a bug that caused rsyslogd to segfault when TCP listening was
  disabled and it terminated
- added new properties "syslogfacility-text" and "syslogseverity-text"
  thanks to varmojfekoj <varmojfekoj@gmail.com> for the patch
- added the -x option to disable hostname dns reslution
  thanks to varmojfekoj <varmojfekoj@gmail.com> for the patch
- begun to better modularize syslogd.c - this is an ongoing project; moved
  type definitions to a separate file
- removed some now-unused fields from struct filed
- move file size limit fields in struct field to the "right spot" (the file
  writing part of the union - f_un.f_file)
- subdirectories linux and solaris are no longer part of the distribution
  package. This is not because we cease support for them, but there are no
  longer any files in them after the move to autotools
---------------------------------------------------------------------------
Version 1.15.1 (RGer), 2007-07-10
- fixed a bug that caused a dynaFile selector to stall when there was
  an open error with one file 
- improved template processing for dynaFiles; templates are now only
  looked up during initialization - speeds up processing
- optimized memory layout in struct filed when compiled with MySQL
  support
- fixed a bug that caused compilation without SYSLOG_INET to fail
- re-enabled the "last message repeated n times" feature. This
  feature was not taken care of while rsyslogd evolved from sysklogd
  and it was more or less defunct. Now it is fully functional again.
- added system properties: $NOW, $YEAR, $MONTH, $DAY, $HOUR, $MINUTE
- fixed a bug in iovAsString() that caused a memory leak under stress
  conditions (most probably memory shortage). This was unlikely to
  ever happen, but it doesn't hurt doing it right
- cosmetic: defined type "uchar", change all unsigned chars to uchar
---------------------------------------------------------------------------
Version 1.15.0 (RGer), 2007-07-05
- added ability to dynamically generate file names based on templates
  and thus properties. This was a much-requested feature. It makes
  life easy when it e.g. comes to splitting files based on the sender
  address.
- added $umask and $FileCreateMode config file directives
- applied a patch from Bartosz Kuzma to compile cleanly under NetBSD
- checks for extra (unexpected) characters in system config file lines
  have been added
- added IPv6 documentation - was accidently missing from CVS
- begun to change char to unsigned char
---------------------------------------------------------------------------
Version 1.14.2 (RGer), 2007-07-03
** this release fixes all known nits with IPv6 **
- restored capability to do /etc/service lookup for "syslog"
  service when -r 0 was given
- documented IPv6 handling of syslog messages
- integrate patch from Bartosz Kuźma to make rsyslog compile under
  Solaris again (the patch replaced a strndup() call, which is not
  available under Solaris
- improved debug logging when waiting on select
- updated rsyslogd man page with new options (-46A)
---------------------------------------------------------------------------
Version 1.14.1 (RGer/Peter Vrabec), 2007-06-29
- added Peter Vrabec's patch for IPv6 TCP
- prefixed all messages send to stderr in rsyslogd with "rsyslogd: "
---------------------------------------------------------------------------
Version 1.14.0 (RGer/Peter Vrabec), 2007-06-28
- Peter Vrabec provided IPv6 for rsyslog, so we are now IPv6 enabled
  IPv6 Support is currently for UDP only, TCP is to come soon.
  AllowedSender configuration does not yet work for IPv6.
- fixed code in iovCreate() that broke C's strict aliasing rules 
- fixed some char/unsigned char differences that forced the compiler
  to spit out warning messages
- updated the Red Hat init script to fix a known issue (thanks to
  Peter Vrabec)
---------------------------------------------------------------------------
Version 1.13.5 (RGer), 2007-06-22
- made the TCP session limit configurable via command line switch
  now -t <port>,<max sessions>
- added man page for rklogd(8) (basically a copy from klogd, but now
  there is one...)
- fixed a bug that caused internal messages (e.g. rsyslogd startup) to
  appear without a tag.
- removed a minor memory leak that occurred when TAG processing requalified
  a HOSTNAME to be a TAG (and a TAG already was set).
- removed potential small memory leaks in MsgSet***() functions. There
  would be a leak if a property was re-set, something that happened
  extremely seldom.
---------------------------------------------------------------------------
Version 1.13.4 (RGer), 2007-06-18
- added a new property "PRI-text", which holds the PRI field in
  textual form (e.g. "syslog.info")
- added alias "syslogseverity" for "syslogpriority", which is a
  misleading property name that needs to stay for historical
  reasons (and backward-compatility)
- added doc on how to record PRI value in log file
- enhanced signal handling in klogd, including removal of an unsafe
  call to the logging system during signal handling
---------------------------------------------------------------------------
Version 1.13.3 (RGer), 2007-06-15
- create a version of syslog.c from scratch. This is now
  - highly optimized for rsyslog
  - removes an incompatible license problem as the original
    version had a BSD license with advertising clause
  - fixed in the regard that rklogd will continue to work when
    rsysogd has been restarted (the original version, as well
    as sysklogd, will remain silent then)
  - solved an issue with an extra NUL char at message end that the
    original version had
- applied some changes to klogd to care for the new interface
- fixed a bug in syslogd.c which prevented compiling under debian
---------------------------------------------------------------------------
Version 1.13.2 (RGer), 2007-06-13
- lib order in makefile patched to facilitate static linking - thanks
  to Bennett Todd for providing the patch
- Integrated a patch from Peter Vrabec (pvrabec@redheat.com):
  - added klogd under the name of rklogd (remove dependency on
    original sysklogd package
  - createDB.sql now in UTF
  - added additional config files for use on Red Hat
---------------------------------------------------------------------------
Version 1.13.1 (RGer), 2007-02-05
- changed the listen backlog limit to a more reasonable value based on
  the maximum number of TCP connections configurd (10% + 5) - thanks to Guy
  Standen for the hint (actually, the limit was 5 and that was a 
  left-over from early testing).
- fixed a bug in makefile which caused DB-support to be disabled when
  NETZIP support was enabled
- added the -e option to allow transmission of every message to remote
  hosts (effectively turns off duplicate message suppression)
- (somewhat) improved memory consumption when compiled with MySQL support
- looks like we fixed an incompatibility with MySQL 5.x and above software
  At least in one case, the remote server name was destroyed, leading to 
  a connection failure. The new, improved code does not have this issue and
  so we see this as solved (the new code is generally somewhat better, so
  there is a good chance we fixed this incompatibility).
---------------------------------------------------------------------------
Version 1.13.0 (RGer), 2006-12-19
- added '$' as ToPos proptery replacer specifier - means "up to the
  end of the string"
- property replacer option "escape-cc", "drop-cc" and "space-cc"  added
- changed the handling of \0 characters inside syslog messages. We now
  consistently escape them to "#000". This is somewhat recommended in
  the draft-ietf-syslog-protocol-19 draft. While the real recomendation
  is to not escape any characters at all, we can not do this without
  considerable modification of the code. So we escape it to "#000", which
  is consistent with a sample found in the Internet-draft.
- removed message glue logic (see printchopped() comment for details)
  Also caused removal of parts table and thus some improvements in
  memory usage.
- changed the default MAXLINE to 2048 to take care of recent syslog
  standardization efforts (can easily be changed in syslogd.c)
- added support for byte-counted TCP syslog messages (much like
  syslog-transport-tls-05 Internet Draft). This was necessary to
  support compression over TCP.
- added support for receiving compressed syslog messages
- added support for sending compressed syslog messages
- fixed a bug where the last message in a syslog/tcp stream was
  lost if it was not properly terminated by a LF character
---------------------------------------------------------------------------
Version 1.12.3 (RGer), 2006-10-04
- implemented some changes to support Solaris (but support is not
  yet complete)
- commented out (via #if 0) some methods that are currently not being use
  but should be kept for further us
- added (interim) -u 1 option to turn off hostname and tag parsing
- done some modifications to better support Fedora
- made the field delimiter inside property replace configurable via
  template
- fixed a bug in property replacer: if fields were used, the delimitor
  became part of the field. Up until now, this was barely noticable as 
  the delimiter as TAB only and thus invisible to a human. With other
  delimiters available now, it quickly showed up. This bug fix might cause
  some grief to existing installations if they used the extra TAB for
  whatever reasons - sorry folks... Anyhow, a solution is easy: just add
  a TAB character contstant into your template. Thus, there has no attempt
  been made to do this in a backwards-compatible way.
---------------------------------------------------------------------------
Version 1.12.2 (RGer), 2006-02-15
- fixed a bug in the RFC 3339 date formatter. An extra space was added
  after the actual timestamp
- added support for providing high-precision RFC3339 timestamps for
  (rsyslogd-)internally-generated messages
- very (!) experimental support for syslog-protocol internet draft
  added (the draft is experimental, the code is solid ;))
- added support for field-extracting in the property replacer
- enhanced the legacy-syslog parser so that it can interpret messages
  that do not contain a TIMESTAMP
- fixed a bug that caused the default socket (usually /dev/log) to be
  opened even when -o command line option was given
- fixed a bug in the Debian sample startup script - it caused rsyslogd
  to listen to remote requests, which it shouldn't by default
---------------------------------------------------------------------------
Version 1.12.1 (RGer), 2005-11-23
- made multithreading work with BSD. Some signal-handling needed to be
  restructured. Also, there might be a slight delay of up to 10 seconds
  when huping and terminating rsyslogd under BSD
- fixed a bug where a NULL-pointer was passed to printf() in logmsg().
- fixed a bug during "make install" where rc3195d was not installed
  Thanks to Bennett Todd for spotting this.
- fixed a bug where rsyslogd dumped core when no TAG was found in the
  received message
- enhanced message parser so that it can deal with missing hostnames
  in many cases (may not be totally fail-safe)
- fixed a bug where internally-generated messages did not have the correct
  TAG
---------------------------------------------------------------------------
Version 1.12.0 (RGer), 2005-10-26
- moved to a multi-threaded design. single-threading is still optionally
  available. Multi-threading is experimental!
- fixed a potential race condition. In the original code, marking was done
  by an alarm handler, which could lead to all sorts of bad things. This
  has been changed now. See comments in syslogd.c/domark() for details.
- improved debug output for property-based filters
- not a code change, but: I have checked all exit()s to make sure that
  none occurs once rsyslogd has started up. Even in unusual conditions
  (like low-memory conditions) rsyslogd somehow remains active. Of course,
  it might loose a message or two, but at least it does not abort and it
  can also recover when the condition no longer persists.
- fixed a bug that could cause loss of the last message received
  immediately before rsyslogd was terminated.
- added comments on thread-safety of global variables in syslogd.c
- fixed a small bug: spurios printf() when TCP syslog was used
- fixed a bug that causes rsyslogd to dump core on termination when one
  of the selector lines did not receive a message during the run (very
  unlikely)
- fixed an one-too-low memory allocation in the TCP sender. Could result
  in rsyslogd dumping core.
- fixed a bug with regular expression support (thanks to Andres Riancho)
- a little bit of code restructuring (especially main(), which was
  horribly large)
---------------------------------------------------------------------------
Version 1.11.1 (RGer), 2005-10-19
- support for BSD-style program name and host blocks
- added a new property "programname" that can be used in templates
- added ability to specify listen port for rfc3195d
- fixed a bug that rendered the "startswith" comparison operation
  unusable.
- changed more functions to "static" storage class to help compiler
  optimize (should have been static in the first place...)
- fixed a potential memory leak in the string buffer class destructor.
  As the destructur was previously never called, the leak did not actually
  appear.
- some internal restructuring in anticipation/preparation of minimal
  multi-threading support
- rsyslogd still shares some code with the sysklogd project. Some patches
  for this shared code have been brought over from the sysklogd CVS.
---------------------------------------------------------------------------
Version 1.11.0 (RGer), 2005-10-12
- support for receiving messages via RFC 3195; added rfc3195d for that
  purpose
- added an additional guard to prevent rsyslogd from aborting when the
  2gb file size limit is hit. While a user can configure rsyslogd to
  handle such situations, it would abort if that was not done AND large
  file support was not enabled (ok, this is hopefully an unlikely scenario)
- fixed a bug that caused additional Unix domain sockets to be incorrectly
  processed - could lead to message loss in extreme cases
---------------------------------------------------------------------------
Version 1.10.2 (RGer), 2005-09-27
- added comparison operations in property-based filters:
  * isequal
  * startswith
- added ability to negate all property-based filter comparison operations
  by adding a !-sign right in front of the operation name
- added the ability to specify remote senders for UDP and TCP
  received messages. Allows to block all but well-known hosts
- changed the $-config line directives to be case-INsensitive
- new command line option -w added: "do not display warnings if messages
  from disallowed senders are received"
- fixed a bug that caused rsyslogd to dump core when the compare value
  was not quoted in property-based filters
- fixed a bug in the new CStr compare function which lead to invalid
  results (fortunately, this function was not yet used widely)
- added better support for "debugging" rsyslog.conf property filters
  (only if -d switch is given)
- changed some function definitions to static, which eventually enables
  some compiler optimizations
- fixed a bug in MySQL code; when a SQL error occured, rsyslogd could
  run in a tight loop. This was due to invalid sequence of error reporting
  and is now fixed.
---------------------------------------------------------------------------
Version 1.10.1 (RGer), 2005-09-23
- added the ability to execute a shell script as an action.
  Thanks to Bjoern Kalkbrenner for providing the code!
- fixed a bug in the MySQL code; due to the bug the automatic one-time
  retry after an error did not happen - this lead to error message in
  cases where none should be seen (e.g. after a MySQL restart)
- fixed a security issue with SQL-escaping in conjunction with
  non-(SQL-)standard MySQL features.
---------------------------------------------------------------------------
Version 1.10.0 (RGer), 2005-09-20
  REMINDER: 1.10 is the first unstable version if the 1.x series!
- added the capability to filter on any property in selector lines
  (not just facility and priority)
- changed stringbuf into a new counted string class
- added support for a "discard" action. If a selector line with
  discard (~ character) is found, no selector lines *after* that
  line will be processed.
- thanks to Andres Riancho, regular expression support has been
  added to the template engine
- added the FROMHOST property in the template processor, which could
  previously not be obtained. Thanks to Cristian Testa for pointing
  this out and even providing a fix.
- added display of compile-time options to -v output
- performance improvement for production build - made some checks
  to happen only during debug mode
- fixed a problem with compiling on SUSE and - while doing so - removed
  the socket call to set SO_BSDCOMPAT in cases where it is obsolete.
---------------------------------------------------------------------------
Version 1.0.4 (RGer), 2006-02-01
- a small but important fix: the tcp receiver had two forgotten printf's
  in it that caused a lot of unnecessary output to stdout. This was
  important enough to justify a new release
---------------------------------------------------------------------------
Version 1.0.3 (RGer), 2005-11-14
- added an additional guard to prevent rsyslogd from aborting when the
  2gb file size limit is hit. While a user can configure rsyslogd to
  handle such situations, it would abort if that was not done AND large
  file support was not enabled (ok, this is hopefully an unlikely scenario)
- fixed a bug that caused additional Unix domain sockets to be incorrectly
  processed - could lead to message loss in extreme cases
- applied some patches available from the sysklogd project to code
  shared from there
- fixed a bug that causes rsyslogd to dump core on termination when one
  of the selector lines did not receive a message during the run (very
  unlikely)
- fixed an one-too-low memory allocation in the TCP sender. Could result
  in rsyslogd dumping core.
- fixed a bug in the TCP sender that caused the retry logic to fail
  after an error or receiver overrun
- fixed a bug in init() that could lead to dumping core
- fixed a bug that could lead to dumping core when no HOSTNAME or no TAG
  was present in the syslog message
---------------------------------------------------------------------------
Version 1.0.2 (RGer), 2005-10-05
- fixed an issue with MySQL error reporting. When an error occured,
  the MySQL driver went into an endless loop (at least in most cases).
---------------------------------------------------------------------------
Version 1.0.1 (RGer), 2005-09-23
- fixed a security issue with SQL-escaping in conjunction with
  non-(SQL-)standard MySQL features.
---------------------------------------------------------------------------
Version 1.0.0 (RGer), 2005-09-12
- changed install doc to cover daily cron scripts - a trouble source
- added rc script for slackware (provided by Chris Elvidge - thanks!) 
- fixed a really minor bug in usage() - the -r option was still
  reported as without the port parameter
---------------------------------------------------------------------------
Version 0.9.8 (RGer), 2005-09-05
- made startup and shutdown message more consistent and included the
  pid, so that they can be easier correlated. Used syslog-protocol
  structured data format for this purpose.
- improved config info in startup message, now tells not only
  if it is listening remote on udp, but also for tcp. Also includes
  the port numbers. The previous startup message was misleading, because
  it did not say "remote reception" if rsyslogd was only listening via
  tcp (but not via udp).
- added a "how can you help" document to the doc set
---------------------------------------------------------------------------
Version 0.9.7 (RGer), 2005-08-15
- some of the previous doc files (like INSTALL) did not properly
  reflect the changes to the build process and the new doc. Fixed
  that.
- changed syslogd.c so that when compiled without database support,
  an error message is displayed when a database action is detected
  in the config file (previously this was used as an user rule ;))
- fixed a bug in the os-specific Makefiles which caused MySQL
  support to not be compiled, even if selected
---------------------------------------------------------------------------
Version 0.9.6 (RGer), 2005-08-09
- greatly enhanced documentation. Now available in html format in
  the "doc" folder and FreeBSD. Finally includes an install howto.
- improved MySQL error messages a little - they now show up as log
  messages, too (formerly only in debug mode)
- added the ability to specify the listen port for udp syslog.
  WARNING: This introduces an incompatibility. Formerly, udp
  syslog was enabled by the -r command line option. Now, it is
  "-r [port]", which is consistent with the tcp listener. However,
  just -r will now return an error message.
- added sample startup scripts for Debian and FreeBSD
- added support for easy feature selection in the makefile. Un-
  fortunately, this also means I needed to spilt the make file
  for different OS and distros. There are some really bad syntax
  differences between FreeBSD and Linux make.
---------------------------------------------------------------------------
Version 0.9.5 (RGer), 2005-08-01
- the "semicolon bug" was actually not (fully) solved in 0.9.4. One
  part of the bug was solved, but another still existed. This one
  is fixed now, too.
- the "semicolon bug" actually turned out to be a more generic bug.
  It appeared whenever an invalid template name was given. With some
  selector actions, rsyslogd dumped core, with other it "just" had
  a small ressource leak with others all worked well. These anomalies
  are now fixed. Note that they only appeared during system initaliziation
  once the system was running, nothing bad happened.
- improved error reporting for template errors on startup. They are now
  shown on the console and the start-up tty. Formerly, they were only
  visible in debug mode.
- support for multiple instances of rsyslogd on a single machine added
- added new option "-o" --> omit local unix domain socket. This option
  enables rsyslogd NOT to listen to the local socket. This is most
  helpful when multiple instances of rsyslogd (or rsyslogd and another
  syslogd) shall run on a single system.
- added new option "-i <pidfile>" which allows to specify the pidfile.
  This is needed when multiple instances of rsyslogd are to be run.
- the new project home page is now online at www.rsyslog.com
---------------------------------------------------------------------------
Version 0.9.4 (RGer), 2005-07-25
- finally added the TCP sender. It now supports non-blocking mode, no
  longer disabling message reception during connect. As it is now, it
  is usable in production. The code could be more sophisticated, but
  I've kept it short in anticipation of the move to liblogging, which
  will lead to the removal of the code just written ;)
- the "exiting on signal..." message still had the "syslogd" name in 
  it. Changed this to "rsyslogd", as we do not have a large user base
  yet, this should pose no problem.
- fixed "the semiconlon" bug. rsyslogd dumped core if a write-db action
  was specified but no semicolon was given after the password (an empty
  template was ok, but the semicolon needed to be present).
- changed a default for traditional output format. During testing, it
  was seen that the timestamp written to file in default format was
  the time of message reception, not the time specified in the TIMESTAMP
  field of the message itself. Traditionally, the message TIMESTAMP is
  used and this has been changed now.
---------------------------------------------------------------------------
Version 0.9.3 (RGer), 2005-07-19
- fixed a bug in the message parser. In June, the RFC 3164 timestamp
  was not correctly parsed (yes, only in June and some other months,
  see the code comment to learn why...)
- added the ability to specify the destination port when forwarding
  syslog messages (both for TCP and UDP)
- added an very experimental TCP sender (activated by
  @@machine:port in config). This is not yet for production use. If
  the receiver is not alive, rsyslogd will wait quite some time until
  the connection request times out, which most probably leads to
  loss of incoming messages.

---------------------------------------------------------------------------
Version 0.9.2 (RGer), around 2005-07-06
- I intended to change the maxsupported message size to 32k to
  support IHE - but given the memory inefficiency in the usual use
  cases, I have not done this. I have, however, included very
  specific instructions on how to do this in the source code. I have
  also done some testing with 32k messages, so you can change the
  max size without taking too much risk.
- added a syslog/tcp receiver; we now can receive messages via
  plain tcp, but we can still send only via UDP. The syslog/tcp
  receiver is the primary enhancement of this release.
- slightly changed some error messages that contained a spurios \n at
  the end of the line (which gives empty lines in your log...)

---------------------------------------------------------------------------
Version 0.9.1 (RGer)
- fixed code so that it compiles without errors under FreeBSD
- removed now unused function "allocate_log()" from syslogd.c
- changed the make file so that it contains more defines for
  different environments (in the long term, we need a better
  system for disabling/enabling features...)
- changed some printf's printing off_t types to %lld and
  explicit (long long) casts. I tried to figure out the exact type,
  but did not succeed in this. In the worst case, ultra-large peta-
  byte files will now display funny informational messages on rollover,
  something I think we can live with for the next 10 years or so...

---------------------------------------------------------------------------
Version 0.9.0 (RGer)
- changed the filed structure to be a linked list. Previously, it
  was a table - well, for non-SYSV it was defined as linked list,
  but from what I see that code did no longer work after my
  modifications. I am now using a linked list in general because
  that is needed for other upcoming modifications.
- fixed a bug that caused rsyslogd not to listen to anything if
  the configuration file could not be read
- pervious versions disabled network logging (send/receive) if
  syslog/udp port was not in /etc/services. Now defaulting to
  port 514 in this case.
- internal error messages are now supported up to 256 bytes
- error message seen during config file read are now also displayed
  to the attached tty and not only the console
- changed some error messages during init to be sent to the console
  and/or emergency log. Previously, they were only seen if the
  -d (debug) option was present on the command line.
- fixed the "2gb file issue on 32bit systems". If a file grew to
  more than 2gb, the syslogd was aborted with "file size exceeded". 
  Now, defines have been added according to
  http://www.daimi.au.dk/~kasperd/comp.os.linux.development.faq.html#LARGEFILE
  Testing revealed that they work ;)
  HOWEVER, if your file system, glibc, kernel, whatever does not
  support files larger 2gb, you need to set a file size limit with
  the new output channel mechanism.
- updated man pages to reflect the changes

---------------------------------------------------------------------------
Version 0.8.4

- improved -d debug output (removed developer-only content)
- now compiles under FreeBSD and NetBSD (only quick testing done on NetBSD)
---------------------------------------------------------------------------
Version 0.8.3

- security model in "make install" changed
- minor doc updates
---------------------------------------------------------------------------
Version 0.8.2

- added man page for rsyslog.conf and rsyslogd
- gave up on the concept of rsyslog being a "drop in" replacement
  for syslogd. Now, the user installs rsyslogd and also needs to
  adjust his system settings to this specifically. This also lead
  to these changes:
  * changed Makefile so that install now installs rsyslogd instead
    of dealing with syslogd
  * changed the default config file name to rsyslog.conf
---------------------------------------------------------------------------
Version 0.8.1

- fixed a nasty memory leak (probably not the last one with this release)
- some enhancements to Makefile as suggested by Bennett Todd
- syslogd-internal messages (like restart) were missing the hostname
  this has been corrected
---------------------------------------------------------------------------
Version 0.8.0

Initial testing release. Based on the sysklogd package. Thanks to the
sysklogd maintainers for all their good work!
---------------------------------------------------------------------------

----------------------------------------------------------------------
The following comments are from the stock syslogd.c source. They provide
some insight into what happened to the source before we forked
rsyslogd. However, much of the code already has been replaced and more
is to be replaced. So over time, these comments become less valuable.
I have moved them out of the syslogd.c file to shrink it, especially
as a lot of them do no longer apply. For historical reasons and
understanding of how the daemon evolved, they are probably still
helpful.
 * Author: Eric Allman
 * extensive changes by Ralph Campbell
 * more extensive changes by Eric Allman (again)
 *
 * Steve Lord:	Fix UNIX domain socket code, added linux kernel logging
 *		change defines to
 *		SYSLOG_INET	- listen on a UDP socket
 *		SYSLOG_UNIXAF	- listen on unix domain socket
 *		SYSLOG_KERNEL	- listen to linux kernel
 *
 * Mon Feb 22 09:55:42 CST 1993:  Dr. Wettstein
 * 	Additional modifications to the source.  Changed priority scheme
 *	to increase the level of configurability.  In its stock configuration
 *	syslogd no longer logs all messages of a certain priority and above
 *	to a log file.  The * wildcard is supported to specify all priorities.
 *	Note that this is a departure from the BSD standard.
 *
 *	Syslogd will now listen to both the inetd and the unixd socket.  The
 *	strategy is to allow all local programs to direct their output to
 *	syslogd through the unixd socket while the program listens to the
 *	inetd socket to get messages forwarded from other hosts.
 *
 * Fri Mar 12 16:55:33 CST 1993:  Dr. Wettstein
 *	Thanks to Stephen Tweedie (dcs.ed.ac.uk!sct) for helpful bug-fixes
 *	and an enlightened commentary on the prioritization problem.
 *
 *	Changed the priority scheme so that the default behavior mimics the
 *	standard BSD.  In this scenario all messages of a specified priority
 *	and above are logged.
 *
 *	Add the ability to specify a wildcard (=) as the first character
 *	of the priority name.  Doing this specifies that ONLY messages with
 *	this level of priority are to be logged.  For example:
 *
 *		*.=debug			/usr/adm/debug
 *
 *	Would log only messages with a priority of debug to the /usr/adm/debug
 *	file.
 *
 *	Providing an * as the priority specifies that all messages are to be
 *	logged.  Note that this case is degenerate with specifying a priority
 *	level of debug.  The wildcard * was retained because I believe that
 *	this is more intuitive.
 *
 * Thu Jun 24 11:34:13 CDT 1993:  Dr. Wettstein
 *	Modified sources to incorporate changes in libc4.4.  Messages from
 *	syslog are now null-terminated, syslogd code now parses messages
 *	based on this termination scheme.  Linux as of libc4.4 supports the
 *	fsync system call.  Modified code to fsync after all writes to
 *	log files.
 *
 * Sat Dec 11 11:59:43 CST 1993:  Dr. Wettstein
 *	Extensive changes to the source code to allow compilation with no
 *	complaints with -Wall.
 *
 *	Reorganized the facility and priority name arrays so that they
 *	compatible with the syslog.h source found in /usr/include/syslog.h.
 *	NOTE that this should really be changed.  The reason I do not
 *	allow the use of the values defined in syslog.h is on account of
 *	the extensions made to allow the wildcard character in the
 *	priority field.  To fix this properly one should malloc an array,
 *	copy the contents of the array defined by syslog.h and then
 *	make whatever modifications that are desired.  Next round.
 *
 * Thu Jan  6 12:07:36 CST 1994:  Dr. Wettstein
 *	Added support for proper decomposition and re-assembly of
 *	fragment messages on UNIX domain sockets.  Lack of this capability
 *	was causing 'partial' messages to be output.  Since facility and
 *	priority information is encoded as a leader on the messages this
 *	was causing lines to be placed in erroneous files.
 *
 *	Also added a patch from Shane Alderton (shane@ion.apana.org.au) to
 *	correct a problem with syslogd dumping core when an attempt was made
 *	to write log messages to a logged-on user.  Thank you.
 *
 *	Many thanks to Juha Virtanen (jiivee@hut.fi) for a series of
 *	interchanges which lead to the fixing of problems with messages set
 *	to priorities of none and emerg.  Also thanks to Juha for a patch
 *	to exclude users with a class of LOGIN from receiving messages.
 *
 *	Shane Alderton provided an additional patch to fix zombies which
 *	were conceived when messages were written to multiple users.
 *
 * Mon Feb  6 09:57:10 CST 1995:  Dr. Wettstein
 *	Patch to properly reset the single priority message flag.  Thanks
 *	to Christopher Gori for spotting this bug and forwarding a patch.
 *
 * Wed Feb 22 15:38:31 CST 1995:  Dr. Wettstein
 *	Added version information to startup messages.
 *
 *	Added defines so that paths to important files are taken from
 *	the definitions in paths.h.  Hopefully this will insure that
 *	everything follows the FSSTND standards.  Thanks to Chris Metcalf
 *	for a set of patches to provide this functionality.  Also thanks
 *	Elias Levy for prompting me to get these into the sources.
 *
 * Wed Jul 26 18:57:23 MET DST 1995:  Martin Schulze
 *	Linux' gethostname only returns the hostname and not the fqdn as
 *	expected in the code. But if you call hostname with an fqdn then
 *	gethostname will return an fqdn, so we have to mention that. This
 *	has been changed.
 *
 *	The 'LocalDomain' and the hostname of a remote machine is
 *	converted to lower case, because the original caused some
 *	inconsistency, because the (at least my) nameserver did respond an
 *	fqdn containing of upper- _and_ lowercase letters while
 *	'LocalDomain' consisted only of lowercase letters and that didn't
 *	match.
 *
 * Sat Aug  5 18:59:15 MET DST 1995:  Martin Schulze
 *	Now no messages that were received from any remote host are sent
 *	out to another. At my domain this missing feature caused ugly
 *	syslog-loops, sometimes.
 *
 *	Remember that no message is sent out. I can't figure out any
 *	scenario where it might be useful to change this behavior and to
 *	send out messages to other hosts than the one from which we
 *	received the message, but I might be shortsighted. :-/
 *
 * Thu Aug 10 19:01:08 MET DST 1995:  Martin Schulze
 *	Added my pidfile.[ch] to it to perform a better handling with
 *	pidfiles. Now both, syslogd and klogd, can only be started
 *	once. They check the pidfile.
 *
 * Sun Aug 13 19:01:41 MET DST 1995:  Martin Schulze
 *	Add an addition to syslog.conf's interpretation. If a priority
 *	begins with an exclamation mark ('!') the normal interpretation
 *	of the priority is inverted: ".!*" is the same as ".none", ".!=info"
 *	don't logs the info priority, ".!crit" won't log any message with
 *	the priority crit or higher. For example:
 *
 *		mail.*;mail.!=info		/usr/adm/mail
 *
 *	Would log all messages of the facility mail except those with
 *	the priority info to /usr/adm/mail. This makes the syslogd
 *	much more flexible.
 *
 *	Defined TABLE_ALLPRI=255 and changed some occurrences.
 *
 * Sat Aug 19 21:40:13 MET DST 1995:  Martin Schulze
 *	Making the table of facilities and priorities while in debug
 *	mode more readable.
 *
 *	If debugging is turned on, printing the whole table of
 *	facilities and priorities every hexadecimal or 'X' entry is
 *	now 2 characters wide.
 *
 *	The number of the entry is prepended to each line of
 *	facilities and priorities, and F_UNUSED lines are not shown
 *	anymore.
 *
 *	Corrected some #ifdef SYSV's.
 *
 * Mon Aug 21 22:10:35 MET DST 1995:  Martin Schulze
 *	Corrected a strange behavior during parsing of configuration
 *	file. The original BSD syslogd doesn't understand spaces as
 *	separators between specifier and action. This syslogd now
 *	understands them. The old behavior caused some confusion over
 *	the Linux community.
 *
 * Thu Oct 19 00:02:07 MET 1995:  Martin Schulze
 *	The default behavior has changed for security reasons. The
 *	syslogd will not receive any remote message unless you turn
 *	reception on with the "-r" option.
 *
 *	Not defining SYSLOG_INET will result in not doing any network
 *	activity, i.e. not sending or receiving messages.  I changed
 *	this because the old idea is implemented with the "-r" option
 *	and the old thing didn't work anyway.
 *
 * Thu Oct 26 13:14:06 MET 1995:  Martin Schulze
 *	Added another logfile type F_FORW_UNKN.  The problem I ran into
 *	was a name server that runs on my machine and a forwarder of
 *	kern.crit to another host.  The hosts address can only be
 *	fetched using the nameserver.  But named is started after
 *	syslogd, so syslogd complained.
 *
 *	This logfile type will retry to get the address of the
 *	hostname ten times and then complain.  This should be enough to
 *	get the named up and running during boot sequence.
 *
 * Fri Oct 27 14:08:15 1995:  Dr. Wettstein
 *	Changed static array of logfiles to a dynamic array. This
 *	can grow during process.
 *
 * Fri Nov 10 23:08:18 1995:  Martin Schulze
 *	Inserted a new tabular sys_h_errlist that contains plain text
 *	for error codes that are returned from the net subsystem and
 *	stored in h_errno. I have also changed some wrong lookups to
 *	sys_errlist.
 *
 * Wed Nov 22 22:32:55 1995:  Martin Schulze
 *	Added the fabulous strip-domain feature that allows us to
 *	strip off (several) domain names from the fqdn and only log
 *	the simple hostname. This is useful if you're in a LAN that
 *	has a central log server and also different domains.
 *
 *	I have also also added the -l switch do define hosts as
 *	local. These will get logged with their simple hostname, too.
 *
 * Thu Nov 23 19:02:56 MET DST 1995:  Martin Schulze
 *	Added the possibility to omit fsyncing of logfiles after every
 *	write. This will give some performance back if you have
 *	programs that log in a very verbose manner (like innd or
 *	smartlist). Thanks to Stephen R. van den Berg <srb@cuci.nl>
 *	for the idea.
 *
 * Thu Jan 18 11:14:36 CST 1996:  Dr. Wettstein
 *	Added patche from beta-testers to stop compile error.  Also
 *	added removal of pid file as part of termination cleanup.
 *
 * Wed Feb 14 12:42:09 CST 1996:  Dr. Wettstein
 *	Allowed forwarding of messages received from remote hosts to
 *	be controlled by a command-line switch.  Specifying -h allows
 *	forwarding.  The default behavior is to disable forwarding of
 *	messages which were received from a remote host.
 *
 *	Parent process of syslogd does not exit until child process has
 *	finished initialization process.  This allows rc.* startup to
 *	pause until syslogd facility is up and operating.
 *
 *	Re-arranged the select code to move UNIX domain socket accepts
 *	to be processed later.  This was a contributed change which
 *	has been proposed to correct the delays sometimes encountered
 *	when syslogd starts up.
 *
 *	Minor code cleanups.
 *
 * Thu May  2 15:15:33 CDT 1996:  Dr. Wettstein
 *	Fixed bug in init function which resulted in file descripters
 *	being orphaned when syslogd process was re-initialized with SIGHUP
 *	signal.  Thanks to Edvard Tuinder
 *	(Edvard.Tuinder@praseodymium.cistron.nl) for putting me on the
 *	trail of this bug.  I am amazed that we didn't catch this one
 *	before now.
 *
 * Tue May 14 00:03:35 MET DST 1996:  Martin Schulze
 *	Corrected a mistake that causes the syslogd to stop logging at
 *	some virtual consoles under Linux. This was caused by checking
 *	the wrong error code. Thanks to Michael Nonweiler
 *	<mrn20@hermes.cam.ac.uk> for sending me a patch.
 *
 * Mon May 20 13:29:32 MET DST 1996:  Miquel van Smoorenburg <miquels@cistron.nl>
 *	Added continuation line supported and fixed a bug in
 *	the init() code.
 *
 * Tue May 28 00:58:45 MET DST 1996:  Martin Schulze
 *	Corrected behaviour of blocking pipes - i.e. the whole system
 *	hung.  Michael Nonweiler <mrn20@hermes.cam.ac.uk> has sent us
 *	a patch to correct this.  A new logfile type F_PIPE has been
 *	introduced.
 *
 * Mon Feb 3 10:12:15 MET DST 1997:  Martin Schulze
 *	Corrected behaviour of logfiles if the file can't be opened.
 *	There was a bug that causes syslogd to try to log into non
 *	existing files which ate cpu power.
 *
 * Sun Feb 9 03:22:12 MET DST 1997:  Martin Schulze
 *	Modified syslogd.c to not kill itself which confuses bash 2.0.
 *
 * Mon Feb 10 00:09:11 MET DST 1997:  Martin Schulze
 *	Improved debug code to decode the numeric facility/priority
 *	pair into textual information.
 *
 * Tue Jun 10 12:35:10 MET DST 1997:  Martin Schulze
 *	Corrected freeing of logfiles.  Thanks to Jos Vos <jos@xos.nl>
 *	for reporting the bug and sending an idea to fix the problem.
 *
 * Tue Jun 10 12:51:41 MET DST 1997:  Martin Schulze
 *	Removed sleep(10) from parent process.  This has caused a slow
 *	startup in former times - and I don't see any reason for this.
 *
 * Sun Jun 15 16:23:29 MET DST 1997: Michael Alan Dorman
 *	Some more glibc patches made by <mdorman@debian.org>.
 *
 * Thu Jan  1 16:04:52 CET 1998: Martin Schulze <joey@infodrom.north.de
 *	Applied patch from Herbert Thielen <Herbert.Thielen@lpr.e-technik.tu-muenchen.de>.
 *	This included some balance parentheses for emacs and a bug in
 *	the exclamation mark handling.
 *
 *	Fixed small bug which caused syslogd to write messages to the
 *	wrong logfile under some very rare conditions.  Thanks to
 *	Herbert Xu <herbert@gondor.apana.org.au> for fiddling this out.
 *
 * Thu Jan  8 22:46:35 CET 1998: Martin Schulze <joey@infodrom.north.de>
 *	Reworked one line of the above patch as it prevented syslogd
 *	from binding the socket with the result that no messages were
 *	forwarded to other hosts.
 *
 * Sat Jan 10 01:33:06 CET 1998: Martin Schulze <joey@infodrom.north.de>
 *	Fixed small bugs in F_FORW_UNKN meachanism.  Thanks to Torsten
 *	Neumann <torsten@londo.rhein-main.de> for pointing me to it.
 *
 * Mon Jan 12 19:50:58 CET 1998: Martin Schulze <joey@infodrom.north.de>
 *	Modified debug output concerning remote receiption.
 *
 * Mon Feb 23 23:32:35 CET 1998: Topi Miettinen <Topi.Miettinen@ml.tele.fi>
 *	Re-worked handling of Unix and UDP sockets to support closing /
 *	opening of them in order to have it open only if it is needed
 *	either for forwarding to a remote host or by receiption from
 *	the network.
 *
 * Wed Feb 25 10:54:09 CET 1998: Martin Schulze <joey@infodrom.north.de>
 *	Fixed little comparison mistake that prevented the MARK
 *	feature to work properly.
 *
 * Wed Feb 25 13:21:44 CET 1998: Martin Schulze <joey@infodrom.north.de>
 *	Corrected Topi's patch as it prevented forwarding during
 *	startup due to an unknown LogPort.
 *
 * Sat Oct 10 20:01:48 CEST 1998: Martin Schulze <joey@infodrom.north.de>
 *	Added support for TESTING define which will turn syslogd into
 *	stdio-mode used for debugging.
 *
 * Sun Oct 11 20:16:59 CEST 1998: Martin Schulze <joey@infodrom.north.de>
 *	Reworked the initialization/fork code.  Now the parent
 *	process activates a signal handler which the daughter process
 *	will raise if it is initialized.  Only after that one the
 *	parent process may exit.  Otherwise klogd might try to flush
 *	its log cache while syslogd can't receive the messages yet.
 *
 * Mon Oct 12 13:30:35 CEST 1998: Martin Schulze <joey@infodrom.north.de>
 *	Redirected some error output with regard to argument parsing to
 *	stderr.
 *
 * Mon Oct 12 14:02:51 CEST 1998: Martin Schulze <joey@infodrom.north.de>
 *	Applied patch provided vom Topi Miettinen with regard to the
 *	people from OpenBSD.  This provides the additional '-a'
 *	argument used for specifying additional UNIX domain sockets to
 *	listen to.  This is been used with chroot()'ed named's for
 *	example.  See for http://www.psionic.com/papers/dns.html
 *
 * Mon Oct 12 18:29:44 CEST 1998: Martin Schulze <joey@infodrom.north.de>
 *	Added `ftp' facility which was introduced in glibc version 2.
 *	It's #ifdef'ed so won't harm with older libraries.
 *
 * Mon Oct 12 19:59:21 MET DST 1998: Martin Schulze <joey@infodrom.north.de>
 *	Code cleanups with regard to bsd -> posix transition and
 *	stronger security (buffer length checking).  Thanks to Topi
 *	Miettinen <tom@medialab.sonera.net>
 *	. index() --> strchr()
 *	. sprintf() --> snprintf()
 *	. bcopy() --> memcpy()
 *	. bzero() --> memset()
 *	. UNAMESZ --> UT_NAMESIZE
 *	. sys_errlist --> strerror()
 *
 * Mon Oct 12 20:22:59 CEST 1998: Martin Schulze <joey@infodrom.north.de>
 *	Added support for setutent()/getutent()/endutend() instead of
 *	binary reading the UTMP file.  This is the the most portable
 *	way.  This allows /var/run/utmp format to change, even to a
 *	real database or utmp daemon. Also if utmp file locking is
 *	implemented in libc, syslog will use it immediately.  Thanks
 *	to Topi Miettinen <tom@medialab.sonera.net>.
 *
 * Mon Oct 12 20:49:18 MET DST 1998: Martin Schulze <joey@infodrom.north.de>
 *	Avoid logging of SIGCHLD when syslogd is in the process of
 *	exiting and closing its files.  Again thanks to Topi.
 *
 * Mon Oct 12 22:18:34 CEST 1998: Martin Schulze <joey@infodrom.north.de>
 *	Modified printline() to support 8bit characters - such as
 *	russion letters.  Thanks to Vladas Lapinskas <lapinskas@mail.iae.lt>.
 *
 * Sat Nov 14 02:29:37 CET 1998: Martin Schulze <joey@infodrom.north.de>
 *	``-m 0'' now turns of MARK logging entirely.
 *
 * Tue Jan 19 01:04:18 MET 1999: Martin Schulze <joey@infodrom.north.de>
 *	Finally fixed an error with `-a' processing, thanks to Topi
 *	Miettinen <tom@medialab.sonera.net>.
 *
 * Sun May 23 10:08:53 CEST 1999: Martin Schulze <joey@infodrom.north.de>
 *	Removed superflous call to utmpname().  The path to the utmp
 *	file is defined in the used libc and should not be hardcoded
 *	into the syslogd binary referring the system it was compiled on.
 *
 * Sun Sep 17 20:45:33 CEST 2000: Martin Schulze <joey@infodrom.ffis.de>
 *	Fixed some bugs in printline() code that did not escape
 *	control characters '\177' through '\237' and contained a
 *	single-byte buffer overflow.  Thanks to Solar Designer
 *	<solar@false.com>.
 *
 * Sun Sep 17 21:26:16 CEST 2000: Martin Schulze <joey@infodrom.ffis.de>
 *	Don't close open sockets upon reload.  Thanks to Bill
 *	Nottingham.
 *
 * Mon Sep 18 09:10:47 CEST 2000: Martin Schulze <joey@infodrom.ffis.de>
 *	Fixed bug in printchopped() that caused syslogd to emit
 *	kern.emerg messages when splitting long lines.  Thanks to
 *	Daniel Jacobowitz <dan@debian.org> for the fix.
 *
 * Mon Sep 18 15:33:26 CEST 2000: Martin Schulze <joey@infodrom.ffis.de>
 *	Removed unixm/unix domain sockets and switch to Datagram Unix
 *	Sockets.  This should remove one possibility to play DoS with
 *	syslogd.  Thanks to Olaf Kirch <okir@caldera.de> for the patch.
 *
 * Sun Mar 11 20:23:44 CET 2001: Martin Schulze <joey@infodrom.ffis.de>
 *	Don't return a closed fd if `-a' is called with a wrong path.
 *	Thanks to Bill Nottingham <notting@redhat.com> for providing
 *	a patch.<|MERGE_RESOLUTION|>--- conflicted
+++ resolved
@@ -1,10 +1,14 @@
 ---------------------------------------------------------------------------
-<<<<<<< HEAD
 Version 4.7.3  [v4-devel] (rgerhards), 2010-??-??
 - added omuxsock, which permits to write message to local Unix sockets
   this is the counterpart to imuxsock, enabling fast local forwarding
 - added imptcp, a simplified, Linux-specific and potentielly fast
   syslog plain tcp input plugin (NOT supporting TLS!)
+- bugfix: a couple of problems that imfile had on some platforms, namely
+  Ubuntu (not their fault, but occured there)
+- bugfix: imfile utilizes 32 bit to track offset. Most importantly,
+  this problem can not experienced on Fedora 64 bit OS (which has
+  64 bit long's!)
 ---------------------------------------------------------------------------
 Version 4.7.2  [v4-devel] (rgerhards), 2010-05-03
 - bugfix: problems with atomic operations emulaton
@@ -51,14 +55,13 @@
 - bugfix: potential segfaults during queue shutdown
   (bugs require certain non-standard settings to appear)
   Thanks to varmojfekoj for the patch [imported from 4.5.8]
-=======
+---------------------------------------------------------------------------
 Version 4.6.5  [v4-stable] (rgerhards), 2010-??-??
 - bugfix: a couple of problems that imfile had on some platforms, namely
   Ubuntu (not their fault, but occured there)
 - bugfix: imfile utilizes 32 bit to track offset. Most importantly,
   this problem can not experienced on Fedora 64 bit OS (which has
   64 bit long's!)
->>>>>>> c27a2ab6
 ---------------------------------------------------------------------------
 Version 4.6.4  [v4-stable] (rgerhards), 2010-08-05
 - bugfix: zero-sized (empty) messages were processed by imtcp
