---------------------------------------------------------------------------
<<<<<<< HEAD
Version 5.5.4  [DEVEL] (rgerhards), 2010-04-??
- bugfix: netstream ptcp support class was not correctly build on systems
  without epoll() support
---------------------------------------------------------------------------
Version 5.5.3  [DEVEL] (rgerhards), 2010-04-09
- added basic but functional support for Solaris
- imported many bugfixes from 3.6.2/4.6.1 (see ChangeLog below!)
- added new property replacer option "date-rfc3164-buggyday" primarily
  to ease migration from syslog-ng. See property replacer doc for
  details.
- added capability to turn off standard LF delimiter in TCP server
  via new directive "$InputTCPServerDisableLFDelimiter on"
- bugfix: failed to compile on systems without epoll support
- bugfix: comment char ('#') in literal terminated script parsing
  and thus could not be used.
  but tracker: http://bugzilla.adiscon.com/show_bug.cgi?id=119
  [merged in from v3.22.2]
- imported patches from 4.6.0:
  * improved testbench to contain samples for totally malformed messages
    which miss parts of the message content
  * bugfix: some malformed messages could lead to a missing LF inside files
    or some other missing parts of the template content.
  * bugfix: if a message ended immediately with a hostname, the hostname
    was mistakenly interpreted as TAG, and localhost be used as hostname
---------------------------------------------------------------------------
Version 5.5.2  [DEVEL] (rgerhards), 2010-02-05
- applied patches that make rsyslog compile under Apple OS X.
  Thanks to trey for providing these.
- replaced data type "bool" by "sbool" because this created some
  portability issues.
- added $Escape8BitCharactersOnReceive directive
  Thanks to David Lang for suggesting it.
- worked around an issue where omfile failed to compile on 32 bit platforms
  under some circumstances (this smells like a gcc problem, but a simple
  solution was available). Thanks to Kenneth Marshall for some advice.
- extended testbench
---------------------------------------------------------------------------
Version 5.4.1  [v5-stable] (rgerhards), 2010-03-??
- added new property replacer option "date-rfc3164-buggyday" primarily
  to ease migration from syslog-ng. See property replacer doc for
  details. [backport from 5.5.3 because urgently needed by some]
- imported all bugfixes vom 4.6.2 (see below)
---------------------------------------------------------------------------
Version 5.4.0  [v5-stable] (rgerhards), 2010-03-08
***************************************************************************
* This is a new stable v5 version. It contains all fixes and enhancements *
* made during the 5.3.x phase as well as those listed below.              *
* Note that the 5.2.x series was quite buggy and as such all users are    *
* strongly advised to upgrade to 5.4.0.                                   *
***************************************************************************
- bugfix: omruleset failed to work in many cases
  bug tracker: http://bugzilla.adiscon.com/show_bug.cgi?id=179
  Thanks to Ryan B. Lynch for reporting this issue.
- bugfix: comment char ('#') in literal terminated script parsing
  and thus could not be used.
  but tracker: http://bugzilla.adiscon.com/show_bug.cgi?id=119
  [merged in from v3.22.2]
---------------------------------------------------------------------------
Version 5.3.7  [BETA] (rgerhards), 2010-01-27
- bugfix: queues in direct mode could case a segfault, especially if an
  action failed for action queues. The issue was an invalid increment of
  a stack-based pointer which lead to destruction of the stack frame and
  thus a segfault on function return.
  Thanks to Michael Biebl for alerting us on this problem.
- bugfix: hostname accidently set to IP address for some message sources,
  for example imudp. Thanks to Anton for reporting this bug. [imported v4]
- bugfix: ompgsql had problems with transaction support, what actually 
  rendered it unsuable. Thanks to forum user "horhe" for alerting me
  on this bug and helping to debug/fix it! [imported from 5.3.6]
- bugfix: $CreateDirs variable not properly initialized, default thus
  was random (but most often "on") [imported from v3]
---------------------------------------------------------------------------
Version 5.5.1  [DEVEL] (rgerhards), 2009-11-27
- introduced the ablity for netstream drivers to utilize an epoll interface
  This offers increased performance and removes the select() FDSET size
  limit from imtcp. Note that we fall back to select() if there is no
  epoll netstream drivers. So far, an epoll driver has only been
  implemented for plain tcp syslog, the rest will follow once the code
  proves well in practice AND there is demand.
- re-implemented $EscapeControlCharacterTab config directive
  Based on Jonathan Bond-Caron's patch for v4. This now also includes some
  automatted tests.
- bugfix: enabling GSSServer crashes rsyslog startup
  Thanks to Tomas Kubina for the patch [imgssapi]
- bugfix (kind of): check if TCP connection is still alive if using TLS
  Thanks to Jonathan Bond-Caron for the patch.
---------------------------------------------------------------------------
Version 5.5.0  [DEVEL] (rgerhards), 2009-11-18
- moved DNS resolution code out of imudp and into the backend processing
  Most importantly, DNS resolution now never happens if the resolved name
  is not required. Note that this applies to imudp - for the other inputs,
  DNS resolution almost comes for free, so we do not do it there. However,
  the new method has been implemented in a generic way and as such may 
  also be used by other modules in the future.
- added option to use unlimited-size select() calls
  Thanks to varmjofekoj for the patch
  This is not done in imudp, as it natively supports epoll().
- doc: improved description of what loadable modules can do
---------------------------------------------------------------------------
Version 5.3.7  [BETA] (rgerhards), 2010-01-??
- bugfix: potential segfaults during queue shutdown
  (bugs require certain non-standard settings to appear)
  Thanks to varmojfekoj for the patch [imported from 4.5.8]
  [backport from 5.5.2]
- bugfix: wrong memory assignment for a config variable (probably
  without causing any harm) [backport from 5.2.2]
- bugfix: rsyslog hangs when writing to a named pipe which nobody was
  reading. Thanks to Michael Biebl for reporting this bug.
  Bugzilla entry: http://bugzilla.adiscon.com/show_bug.cgi?id=169
  [imported from 4.5.8]
---------------------------------------------------------------------------
Version 5.3.6  [BETA] (rgerhards), 2010-01-13
- bugfix: ompgsql did not properly check the server connection in
  tryResume(), which could lead to rsyslog running in a thight loop
- bugfix: suspension during beginTransaction() was not properly handled
  by rsyslog core
- bugfix: omfile output was only written when buffer was full, not at
  end of transaction
- bugfix: commit transaction was not properly conveyed to message layer,
  potentially resulting in non-message destruction and thus hangs
- bugfix: enabling GSSServer crashes rsyslog startup
  Thanks to Tomas Kubina for the patch [imgssapi]
- bugfix (kind of): check if TCP connection is still alive if using TLS
  Thanks to Jonathan Bond-Caron for the patch.
- bugfix: $CreateDirs variable not properly initialized, default thus
  was random (but most often "on") [imported from v3]
- bugfix: ompgsql had problems with transaction support, what actually 
  rendered it unsuable. Thanks to forum user "horhe" for alerting me
  on this bug and helping to debug/fix it!
- bugfix: memory leak when sending messages in zip-compressed format
  Thanks to Naoya Nakazawa for analyzing this issue and providing a patch.
- worked around an issue where omfile failed to compile on 32 bit platforms
  under some circumstances (this smells like a gcc problem, but a simple
  solution was available). Thanks to Kenneth Marshall for some advice.
  [backported from 5.5.x branch]
---------------------------------------------------------------------------
Version 5.3.5  [BETA] (rgerhards), 2009-11-13
- some light performance enhancement by replacing time() call with much
  faster (at least under linux) gettimeofday() calls.
- some improvement of omfile performance with dynafiles
  saved costly time() calls by employing a logical clock, which is 
  sufficient for the use case
- bugfix: omudpspoof miscalculated source and destination ports
  while this was probably not noticed for source ports, it resulted in
  almost all destination ports being wrong, except for the default port
  of 514, which by virtue of its binary representation was calculated 
  correct (and probably thus the bug not earlier detected).
- bugfixes imported from earlier releases
  * bugfix: named pipes did no longer work (they always got an open error)
    this was a regression from the omfile rewrite in 4.5.0
  * bugfix(testbench): sequence check was not always performed correctly,
    that could result in tests reporting success when they actually failed
- improved testbench: added tests for UDP forwarding and omudpspoof
- doc bugfix: omudpspoof had wrong config command names ("om" missing)
- bugfix [imported from 4.4.3]: $ActionExecOnlyOnceEveryInterval did
  not work.
- [inport v4] improved testbench, contains now tcp and gzip test cases
- [import v4] added a so-called "On Demand Debug" mode, in which debug
  output can be generated only after the process has started, but not right
  from the beginning. This is assumed to be useful for hard-to-find bugs.
  Also improved the doc on the debug system.
- bugfix: segfault on startup when -q or -Q option was given
  [imported from v3-stable]
---------------------------------------------------------------------------
Version 5.3.4  [DEVEL] (rgerhards), 2009-11-04
- added the ability to create custom message parsers
- added $RulesetParser config directive that permits to bind specific
  parsers to specific rulesets
- added omruleset output module, which provides great flexibility in 
  action processing. THIS IS A VERY IMPORTANT ADDITION, see its doc
  for why.
- added the capability to have ruleset-specific main message queues
  This offers considerable additional flexibility AND superior performance
  (in cases where multiple inputs now can avoid lock contention)
- bugfix: correct default for escape ('#') character restored
  This was accidently changed to '\\', thanks to David Lang for reporting
- bugfix(testbench): testcase did not properly wait for rsyslogd shutdown
  thus some unpredictable behavior and a false negative test result
  could occur.
---------------------------------------------------------------------------
Version 5.3.3  [DEVEL] (rgerhards), 2009-10-27
- simplified and thus speeded up the queue engine, also fixed some
  potential race conditions (in very unusual shutdown conditions)
  along the way. The threading model has seriously changes, so there may
  be some regressions.
- enhanced test environment (inlcuding testbench): support for enhancing
  probability of memory addressing failure by using non-NULL default
  value for malloced memory (optional, only if requested by configure
  option). This helps to track down some otherwise undetected issues
  within the testbench.
- bugfix: potential abort if inputname property was not set 
  primarily a problem of imdiag
- bugfix: message processing states were not set correctly in all cases
  however, this had no negative effect, as the message processing state
  was not evaluated when a batch was deleted, and that was the only case
  where the state could be wrong.
---------------------------------------------------------------------------
Version 5.3.2  [DEVEL] (rgerhards), 2009-10-21
- enhanced omfile to support transactional interface. This will increase
  performance in many cases.
- added multi-ruleset support to imudp
- re-enabled input thread termination handling that does avoid thread
  cancellation where possible. This provides a more reliable mode of
  rsyslogd termination (canceling threads my result in not properly
  freed resouces and potential later hangs, even though we perform
  proper cancel handling in our code). This is part of an effort to
  reduce thread cancellation as much as possible in rsyslog.
  NOTE: the code previously written code for this functionality had a
  subtle race condition. The new code solves that.
- enhanced immark to support non-cancel input module termination
- improved imudp so that epoll can be used in more environments,
  fixed potential compile time problem if EPOLL_CLOEXEC is not available.
- some cleanup/slight improvement:
  * changed imuxsock to no longer use deprecated submitAndParseMsg() IF
  * changed submitAndParseMsg() interface to be a wrapper around the new
    way of message creation/submission. This enables older plugins to be
    used together with the new interface. The removal also enables us to
    drop a lot of duplicate code, reducing complexity and increasing
    maintainability.
- bugfix: segfault when starting up with an invalid .qi file for a disk queue
  Failed for both pure disk as well as DA queues. Now, we emit an error
  message and disable disk queueing facility.
- bugfix: potential segfault on messages with empty MSG part. This was a
  recently introduced regression.
- bugfix: debug string larger than 1K were improperly displayed. Max size
  is now 32K, and if a string is even longer it is meaningfully truncated.
---------------------------------------------------------------------------
Version 5.3.1  [DEVEL] (rgerhards), 2009-10-05
- added $AbortOnUncleanConfig directive - permits to prevent startup when
  there are problems with the configuration file. See it's doc for
  details.
- included some important fixes from v4-stable:
  * bugfix: invalid handling of zero-sized messages
  * bugfix: zero-sized UDP messages are no longer processed
  * bugfix: random data could be appended to message
  * bugfix: reverse lookup reduction logic in imudp do DNS queries too often
- bugfixes imported from 4.5.4:
  * bugfix: potential segfault in stream writer on destruction
  * bugfix: potential race in object loader (obj.c) during use/release
  * bugfixes: potential problems in out file zip writer
---------------------------------------------------------------------------
Version 5.3.0  [DEVEL] (rgerhards), 2009-09-14
- begun to add simple GUI programs to gain insight into running rsyslogd
  instances and help setup and troubleshooting (active via the
  --enable-gui ./configure switch)
- changed imudp to utilize epoll(), where available. This shall provide
  slightly better performance (just slightly because we called select()
  rather infrequently on a busy system)
---------------------------------------------------------------------------
Version 5.2.2  [v5-stable] (rgerhards), 2009-11-??
- bugfix: enabling GSSServer crashes rsyslog startup
  Thanks to Tomas Kubina for the patch [imgssapi]
---------------------------------------------------------------------------
Version 5.2.1  [v5-stable] (rgerhards), 2009-11-02
- bugfix [imported from 4.4.3]: $ActionExecOnlyOnceEveryInterval did
  not work.
- bugfix: segfault on startup when -q or -Q option was given
  [imported from v3-stable]
---------------------------------------------------------------------------
Version 5.2.0  [v5-stable] (rgerhards), 2009-11-02
This is a re-release of version 5.1.6 as stable after we did not get any bug 
reports during the whole beta phase. Still, this first v5-stable may not be 
as stable as one hopes for, I am not sure if we did not get bug reports
just because nobody tried it. Anyhow, we need to go forward and so we
have the initial v5-stable.
---------------------------------------------------------------------------
Version 5.1.6  [v5-beta] (rgerhards), 2009-10-15
- feature imports from v4.5.6
- bugfix: potential race condition when queue worker threads were
  terminated
- bugfix: solved potential (temporary) stall of messages when the queue was
  almost empty and few new data added (caused testbench to sometimes hang!)
- fixed some race condition in testbench
- added more elaborate diagnostics to parts of the testbench
- bugfixes imported from 4.5.4:
  * bugfix: potential segfault in stream writer on destruction
  * bugfix: potential race in object loader (obj.c) during use/release
  * bugfixes: potential problems in out file zip writer
- included some important fixes from 4.4.2:
  * bugfix: invalid handling of zero-sized messages
  * bugfix: zero-sized UDP messages are no longer processed
  * bugfix: random data could be appended to message
  * bugfix: reverse lookup reduction logic in imudp do DNS queries too often
---------------------------------------------------------------------------
Version 5.1.5  [v5-beta] (rgerhards), 2009-09-11
- added new config option $ActionWriteAllMarkMessages
  this option permites to process mark messages under all circumstances,
  even if an action was recently called. This can be useful to use mark
  messages as a kind of heartbeat.
- added new config option $InputUnixListenSocketCreatePath
  to permit the auto-creation of pathes to additional log sockets. This
  turns out to be useful if they reside on temporary file systems and
  rsyslogd starts up before the daemons that create these sockets
  (rsyslogd always creates the socket itself if it does not exist).
- added $LogRSyslogStatusMessages configuration directive
  permitting to turn off rsyslog start/stop/HUP messages. See Debian
  ticket http://bugs.debian.org/cgi-bin/bugreport.cgi?bug=463793
- bugfix: hostnames with dashes in them were incorrectly treated as
  malformed, thus causing them to be treated as TAG (this was a regression
  introduced from the "rfc3164 strict" change in 4.5.0). Testbench has been
  updated to include a smaple message with a hostname containing a dash.
- bugfix: strings improperly reused, resulting in some message properties
  be populated with strings from previous messages. This was caused by
  an improper predicate check.
- added new config directive $omfileForceChown [import from 4.7.0]
---------------------------------------------------------------------------
Version 5.1.4  [DEVEL] (rgerhards), 2009-08-20
- legacy syslog parser changed so that it now accepts date stamps in
  wrong case. Some devices seem to create them and I do not see any harm
  in supporting that.
- added $InputTCPMaxListeners directive - permits to specify how many 
  TCP servers shall be possible (default is 20).
- bugfix: memory leak with some input modules. Those inputs that
  use parseAndSubmitMsg() leak two small memory blocks with every message.
  Typically, those process only relatively few messages, so the issue 
  does most probably not have any effect in practice.
- bugfix: if tcp listen port could not be created, no error message was
  emitted
- bugfix: discard action did not work (did not discard messages)
- bugfix: discard action caused segfault
- bugfix: potential segfault in output file writer (omfile)
  In async write mode, we use modular arithmetic to index the output
  buffer array. However, the counter variables accidently were signed,
  thus resulting in negative indizes after integer overflow. That in turn
  could lead to segfaults, but was depending on the memory layout of 
  the instance in question (which in turn depended on a number of
  variables, like compile settings but also configuration). The counters
  are now unsigned (as they always should have been) and so the dangling
  mis-indexing does no longer happen. This bug potentially affected all
  installations, even if only some may actually have seen a segfault.
---------------------------------------------------------------------------
Version 5.1.3  [DEVEL] (rgerhards), 2009-07-28
- architecture change: queue now always has at least one worker thread
  if not running in direct mode. Previous versions could run without 
  any active workers. This simplifies the code at a very small expense.
  See v5 compatibility note document for more in-depth discussion.
- enhance: UDP spoofing supported via new output module omudpspoof
  See the omudpspoof documentation for details and samples
- bugfix: message could be truncated after TAG, often when forwarding
  This was a result of an internal processing error if maximum field
  sizes had been specified in the property replacer.
- bugfix: minor static memory leak while reading configuration
  did NOT leak based on message volume
- internal: added ability to terminate input modules not via pthread_cancel
  but an alternate approach via pthread_kill. This is somewhat safer as we
  do not need to think about the cancel-safeness of all libraries we use.
  However, not all inputs can easily supported, so this now is a feature
  that can be requested by the input module (the most important ones
  request it).
---------------------------------------------------------------------------
Version 5.1.2  [DEVEL] (rgerhards), 2009-07-08
- bugfix: properties inputname, fromhost, fromhost-ip, msg were lost when
  working with disk queues
- some performance enhancements
- bugfix: abort condition when RecvFrom was not set and message reduction
  was on. Happend e.g. with imuxsock.
- added $klogConsoleLogLevel directive which permits to set a new
  console log level while rsyslog is active
- some internal code cleanup
---------------------------------------------------------------------------
Version 5.1.1  [DEVEL] (rgerhards), 2009-07-03
- bugfix: huge memory leak in queue engine (made rsyslogd unusable in
  production). Occured if at least one queue was in direct mode 
  (the default for action queues)
- imported many performance optimizations from v4-devel (4.5.0)
- bugfix: subtle (and usually irrelevant) issue in timout processing
  timeout could be one second too early if nanoseconds wrapped
- set a more sensible timeout for shutdow, now 1.5 seconds to complete
  processing (this also removes those cases where the shutdown message
  was not written because the termination happened before it)
---------------------------------------------------------------------------
Version 5.1.0  [DEVEL] (rgerhards), 2009-05-29

*********************************** NOTE **********************************
The v5 versions of rsyslog feature a greatly redesigned queue engine. The
major theme for the v5 release is twofold:

a) greatly improved performance
b) enable audit-grade processing

Here, audit-grade processing means that rsyslog, if used together with
audit-grade transports and configured correctly, will never lose messages
that already have been acknowledged, not even in fatal failure cases like
sudden loss of power.

Note that large parts of rsyslog's important core components have been
restructured to support these design goals. As such, early versions of
the engine will probably be less stable than the v3/v4 engine.

Also note that the initial versions do not cover all and everything. As
usual, the code will evolve toward the final goal as version numbers
increase.
*********************************** NOTE **********************************

- redesigned queue engine so that it supports ultra-reliable operations
  This resulted in a rewrite of large parts. The new capability can be
  used to build audit-grade systems on the basis of rsyslog.
- added $MainMsgQueueDequeueBatchSize and $ActionQueueDequeueBatchSize 
  configuration directives
- implemented a new transactional output module interface which provides
  superior performance (for databases potentially far superior performance)
- increased ompgsql performance by adapting to new transactional
  output module interface
---------------------------------------------------------------------------
Version 4.7.0  [v4-devel] (rgerhards), 2009-09-??
=======
Version 4.7.1  [v4-devel] (rgerhards), 2010-04-??
- Solaris support much improved -- was not truely usable in 4.7.0
  Solaris is no longer supported in imklog, but rather there is a new
  plugin imsolaris, which is used to pull local log sources on a Solaris
  machine.
---------------------------------------------------------------------------
Version 4.7.0  [v4-devel] (rgerhards), 2010-04-14
- new: support for Solaris added (but not yet the Solaris door API)
>>>>>>> 9039fad4
- added function getenv() to RainerScript
- added new config option $InputUnixListenSocketCreatePath
  to permit the auto-creation of pathes to additional log sockets. This
  turns out to be useful if they reside on temporary file systems and
  rsyslogd starts up before the daemons that create these sockets
  (rsyslogd always creates the socket itself if it does not exist).
- added $LogRSyslogStatusMessages configuration directive
  permitting to turn off rsyslog start/stop/HUP messages. See Debian
  ticket http://bugs.debian.org/cgi-bin/bugreport.cgi?bug=463793
- added new config directive $omfileForceChown to (try to) fix some broken
  system configs.
  See ticket for details: http://bugzilla.adiscon.com/show_bug.cgi?id=150
- added $EscapeControlCharacterTab config directive
  Thanks to Jonathan Bond-Caron for the patch.
- added option to use unlimited-size select() calls
  Thanks to varmjofekoj for the patch
- debugondemand mode caused backgrounding to fail - close to a bug, but I'd
  consider the ability to background in this mode a new feature...
- bugfix (kind of): check if TCP connection is still alive if using TLS
  Thanks to Jonathan Bond-Caron for the patch.
- imported changes from 4.5.7 and below
- bugfix: potential segfault when -p command line option was used
  Thanks for varmojfekoj for pointing me at this bug.
<<<<<<< HEAD
- imported changes from 4.5.6 and below
---------------------------------------------------------------------------
Version 4.6.3  [v4-stable] (rgerhards), 2010-03-??
=======
- bugfix: potential segfaults during queue shutdown
  (bugs require certain non-standard settings to appear)
  Thanks to varmojfekoj for the patch [imported from 4.5.8]
---------------------------------------------------------------------------
Version 4.6.3  [v4-stable] (rgerhards), 2010-04-??
>>>>>>> 9039fad4
- improvded testbench
  - added test with truly random data received via syslog to test
    robustness
  - added new configure option that permits to disable and enable an
    extended testbench
- bugfix: default for $OMFileFlushOnTXEnd was wrong ("off").
  This, in default mode, caused buffered writing to be used, what
  means that it looked like no output were written or partial
  lines. Thanks to Michael Biebl for pointing out this bug.
- bugfix: testbench failed when not executed in UTC+1 timezone
  accidently, the time zone information was kept inside some
  to-be-checked-for responses
- temporary bugfix replaced by permanent one for
  message-induced off-by-one error (potential segfault) (see 4.6.2)
  The analysis has been completed and a better fix been crafted and 
  integrated.
- bugfix: the T/P/E config size specifiers did not work properly under
  all 32-bit platforms
- bugfix: local unix system log socket was deleted even when it was
  not configured
---------------------------------------------------------------------------
Version 4.6.2  [v4-stable] (rgerhards), 2010-03-26
- new feature: "." action type added to support writing files to relative
  pathes (this is primarily meant as a debug aid)
- added replacements for atomic instructions on systems that do not
  support them. [backport of Stefen Sledz' patch for v5)
- new feature: $OMFileAsyncWriting directive added
  it permits to specifiy if asynchronous writing should be done or not
- bugfix(temporary): message-induced off-by-one error (potential segfault)
  Some types of malformed messages could trigger an off-by-one error
  (for example, \0 or \n as the last character, and generally control
  character escaption is questionable). This is due to not strictly
  following a the \0 or string counted string paradigm (during the last
  optimization on the cstring class). As a temporary fix, we have 
  introduced a proper recalculation of the size. However, a final
  patch is expected in the future. See bug tracker for further details
  and when the final patch will be available:
  http://bugzilla.adiscon.com/show_bug.cgi?id=184
  Note that the current patch is considered sufficient to solve the
  situation, but it requires a bit more runtime than desirable.
- bugfix: potential segfault in dynafile cache
  This bug was triggered by an open failure. The the cache was full and
  a new entry needed to be placed inside it, a victim for eviction was
  selected. That victim was freed, then the open of the new file tried. If
  the open failed, the victim entry was still freed, and the function
  exited. However, on next invocation and cache search, the victim entry
  was used as if it were populated, most probably resulting in a segfault.
- bugfix: race condition during directory creation
  If multiple files try to create a directory at (almost) the same time,
  some of them may fail. This is a data race and also exists with other
  processes that may create the same directory. We do now check for this
  condition and gracefully handle it.
- bugfix: potential re-use of free()ed file stream object in omfile
  when dynaCache is enabled, the cache is full, a new entry needs to
  be allocated, thus the LRU discarded, then a new entry is opend and that
  fails. In that case, it looks like the discarded stream may be reused
  improperly (based on code analysis, test case and confirmation pending)
- added new property replacer option "date-rfc3164-buggyday" primarily
  to ease migration from syslog-ng. See property replacer doc for
  details. [backport from 5.5.3 because urgently needed by some]
- improved testbench
- bugfix: invalid buffer write in (file) stream class
  currently being accessed buffer could be overwritten with new data.
  While this probably did not cause access violations, it could case loss
  and/or duplication of some data (definitely a race with no deterministic
  outcome)
- bugfix: potential hang condition during filestream close
  predicate was not properly checked when waiting for the background file
  writer
- bugfix: improper synchronization when "$OMFileFlushOnTXEnd on" was used
  Internal data structures were not properly protected due to missing
  mutex calls.
- bugfix: potential data loss during file stream shutdown
- bugfix: potential problems during file stream shutdown
  The shutdown/close sequence was not clean, what potentially (but
  unlikely) could lead to some issues. We have not been able to describe
  any fatal cases, but there was some bug potential. Sequence has now
  been straighted out.
- bugfix: potential problem (loop, abort) when file write error occured
  When a write error occured in stream.c, variable iWritten had the error
  code but this was handled as if it were the actual number of bytes
  written. That was used in pointer arithmetic later on, and thus could
  lead to all sorts of problems. However, this could only happen if the
  error was EINTR or the file in question was a tty. All other cases were
  handled properly. Now, iWritten is reset to zero in such cases, resulting
  in proper retries.
- bugfix: $omfileFlushOnTXEnd was turned on when set to off and vice
  versa due to an invalid check
- bugfix: recent patch to fix small memory leak could cause invalid free.
  This could only happen during config file parsing.
- bugfix(minor): handling of extremely large strings in dbgprintf() fixed
  Previously, it could lead to garbagge output and, in extreme cases, also
  to segfaults. Note: this was a problem only when debug output was 
  actually enabled, so it caused no problem in production use.
- bugfix(minor): BSD_SO_COMPAT query function had some global vars not
  properly initialized. However, in practice the loader initializes them 
  with zero, the desired value, so there were no actual issue in almost 
  all cases.
---------------------------------------------------------------------------
Version 4.6.1  [v4-stable] (rgerhards), 2010-03-04
- re-enabled old pipe output (using new module ompipe, built-in) after
  some problems with pipes (and especially in regard to xconsole) were
  discovered. Thanks to Michael Biebl for reporting the issues.
- bugfix: potential problems with large file support could cause segfault
  ... and other weird problems. This seemed to affect 32bit-platforms
  only, but I can not totally outrule there were issues on other
  platforms as well. The previous code could cause system data types
  to be defined inconsistently, and that could lead to various 
  troubles. Special thanks go to the Mandriva team for identifying
  an initial problem, help discussing it and ultimately a fix they
  contributed.
- bugfix: fixed problem that caused compilation on FreeBSD 9.0 to fail.
  bugtracker: http://bugzilla.adiscon.com/show_bug.cgi?id=181
  Thanks to Christiano for reporting.
- bugfix: potential segfault in omfile when a dynafile open failed
  In that case, a partial cache entry was written, and some internal
  pointers (iCurrElt) not correctly updated. In the next iteration, that
  could lead to a segfault, especially if iCurrElt then points to the
  then-partial record. Not very likely, but could happen in practice.
- bugfix (theoretical): potential segfault in omfile under low memory
  condition. This is only a theoretical bug, because it would only 
  happen when strdup() fails to allocate memory - which is highly 
  unlikely and will probably lead to all other sorts of errors.
- bugfix: comment char ('#') in literal terminated script parsing
  and thus could not be used.
  but tracker: http://bugzilla.adiscon.com/show_bug.cgi?id=119
  [merged in from v3.22.2]
---------------------------------------------------------------------------
Version 4.6.0  [v4-stable] (rgerhards), 2010-02-24
***************************************************************************
* This is a new stable v4 version. It contains all fixes and enhancements *
* made during the 4.5.x phase as well as those listed below.              *
* Note: this version is scheduled to conclude the v4 development process. *
*       Do not expect any more new developments in v4. The focus is now   *
*       on v5 (what also means we have a single devel branch again).      *
*       ("development" means new feature development, bug fixes are of    *
*       course provided for v4-stable)                                    *
***************************************************************************
- improved testbench to contain samples for totally malformed messages
  which miss parts of the message content
- bugfix: some malformed messages could lead to a missing LF inside files
  or some other missing parts of the template content.
- bugfix: if a message ended immediately with a hostname, the hostname
  was mistakenly interpreted as TAG, and localhost be used as hostname
- bugfix: message without MSG part could case a segfault
  [backported from v5 commit 98d1ed504ec001728955a5bcd7916f64cd85f39f]
  This actually was a "recent" regression, but I did not realize that it
  was introduced by the performance optimization in v4-devel. Shame on
  me for having two devel versions at the same time...
---------------------------------------------------------------------------
Version 4.5.8  [v4-beta] (rgerhards), 2010-02-10
- enhanced doc for using PostgreSQL
  Thanks to Marc Schiffbauer for the new/updated doc
- bugfix: property replacer returned invalid parameters under some (unusual)
  conditions. In extreme cases, this could lead to garbled logs and/or
  a system failure.
- bugfix: invalid length returned (often) when using regular expressions
  inside the property replacer
- bugfix: submatch regex in property replacer did not honor "return 0 on
  no match" config case
- bugfix: imuxsock incorrectly stated inputname "imudp"
  Thanks to Ryan Lynch for reporting this.
- (slightly) enhanced support for FreeBSD by setting _PATH_MODDIR to
  the correct value on FreeBSD.
  Thanks to Cristiano for the patch.
- bugfix: -d did not enable display of debug messages
  regression from introduction of "debug on demand" mode
  Thanks to Michael Biebl for reporting this bug
- bugfix: blanks inside file names did not terminate file name parsing.
  This could reslult in the whole rest of a line (including comments)
  to be treated as file name in "write to file" actions.
  Thanks to Jack for reporting this issue.
- bugfix: rsyslog hang when writing to a named pipe which nobody was
  reading. Thanks to Michael Biebl for reporting this bug.
  Bugzilla entry: http://bugzilla.adiscon.com/show_bug.cgi?id=169
- bugfix: potential segfaults during queue shutdown
  (bugs require certain non-standard settings to appear)
  Thanks to varmojfekoj for the patch
---------------------------------------------------------------------------
Version 4.5.7  [v4-beta] (rgerhards), 2009-11-18
- added a so-called "On Demand Debug" mode, in which debug output can
  be generated only after the process has started, but not right from
  the beginning. This is assumed to be useful for hard-to-find bugs.
  Also improved the doc on the debug system.
- bugfix (kind of): check if TCP connection is still alive if using TLS
  Thanks to Jonathan Bond-Caron for the patch.
- bugfix: hostname accidently set to IP address for some message sources,
  for example imudp. Thanks to Anton for reporting this bug.
- bugfix [imported from 4.4.3]: $ActionExecOnlyOnceEveryInterval did
  not work.
---------------------------------------------------------------------------
Version 4.5.6  [v4-beta] (rgerhards), 2009-11-05
- bugfix: named pipes did no longer work (they always got an open error)
  this was a regression from the omfile rewrite in 4.5.0
- bugfix(minor): diag function returned wrong queue memeber count
  for the main queue if an active DA queue existed. This had no relevance
  to real deployments (assuming they are not running the debug/diagnostic
  module...), but sometimes caused grief and false alerts in the 
  testbench.
- included some important fixes from v4-stable:
  * bugfix: invalid handling of zero-sized messages
  * bugfix: zero-sized UDP messages are no longer processed
  * bugfix: random data could be appended to message
  * bugfix: reverse lookup reduction logic in imudp do DNS queries too often
- bugfix(testbench): testcase did not properly wait for rsyslod shutdown
  thus some unpredictable behavior and a false negative test result
  could occur. [BACKPORTED from v5]
- bugfix(testbench): sequence check was not always performed correctly,
  that could result in tests reporting success when they actually failed
---------------------------------------------------------------------------
Version 4.5.5  [v4-beta] (rgerhards), 2009-10-21
- added $InputTCPServerNotifyOnConnectionClose config directive
  see doc for details
- bugfix: debug string larger than 1K were improperly displayed. Max size
  is now 32K
- bugfix: invalid storage class selected for some size config parameters.
  This resulted in wrong values. The most prominent victim was the
  directory creation mode, which was set to zero in some cases. For 
  details, see related blog post:
  http://blog.gerhards.net/2009/10/another-note-on-hard-to-find-bugs.html
---------------------------------------------------------------------------
Version 4.5.4  [v4-beta] (rgerhards), 2009-09-29
- bugfix: potential segfault in stream writer on destruction
  Most severely affected omfile. The problem was that some buffers were
  freed before the asynchronous writer thread was shut down. So the
  writer thread accessed invalid data, which may even already be
  overwritten. Symptoms (with omfile) were segfaults, grabled data
  and files with random names placed around the file system (most
  prominently into the root directory). Special thanks to Aaron for
  helping to track this down.
- bugfix: potential race in object loader (obj.c) during use/release
  of object interface
- bugfixes: potential problems in out file zip writer. Problems could
  lead to abort and/or memory leak. The module is now hardened in a very
  conservative way, which is sub-optimal from a performance point of view.
  This should be improved if it has proven reliable in practice.
---------------------------------------------------------------------------
Version 4.5.3  [v4-beta] (rgerhards), 2009-09-17
- bugfix: repeated messages were incorrectly processed
  this could lead to loss of the repeated message content. As a side-
  effect, it could probably also be possible that some segfault occurs
  (quite unlikely). The root cause was that some counters introduced
  during the malloc optimizations were not properly duplicated in
  MsgDup(). Note that repeated message processing is not enabled
  by default.
- bugfix: message sanitation had some issues:
  - control character DEL was not properly escaped
  - NUL and LF characters were not properly stripped if no control
    character replacement was to be done
  - NUL characters in the message body were silently dropped (this was
    a regeression introduced by some of the recent optimizations)
- bugfix: strings improperly reused, resulting in some message properties
  be populated with strings from previous messages. This was caused by
  an improper predicate check. [backported from v5]
- fixed some minor portability issues
- bugfix: reverse lookup reduction logic in imudp do DNS queries too often
  [imported from 4.4.2]
---------------------------------------------------------------------------
Version 4.5.2  [v4-beta] (rgerhards), 2009-08-21
- legacy syslog parser changed so that it now accepts date stamps in
  wrong case. Some devices seem to create them and I do not see any harm
  in supporting that.
- added $InputTCPMaxListeners directive - permits to specify how many 
  TCP servers shall be possible (default is 20).
- bugfix: memory leak with some input modules. Those inputs that
  use parseAndSubmitMsg() leak two small memory blocks with every message.
  Typically, those process only relatively few messages, so the issue 
  does most probably not have any effect in practice.
- bugfix: if tcp listen port could not be created, no error message was
  emitted
- bugfix: potential segfault in output file writer (omfile)
  In async write mode, we use modular arithmetic to index the output
  buffer array. However, the counter variables accidently were signed,
  thus resulting in negative indizes after integer overflow. That in turn
  could lead to segfaults, but was depending on the memory layout of 
  the instance in question (which in turn depended on a number of
  variables, like compile settings but also configuration). The counters
  are now unsigned (as they always should have been) and so the dangling
  mis-indexing does no longer happen. This bug potentially affected all
  installations, even if only some may actually have seen a segfault.
- bugfix: hostnames with dashes in them were incorrectly treated as
  malformed, thus causing them to be treated as TAG (this was a regression
  introduced from the "rfc3164 strict" change in 4.5.0).
---------------------------------------------------------------------------
Version 4.5.1  [DEVEL] (rgerhards), 2009-07-15
- CONFIG CHANGE: $HUPisRestart default is now "off". We are doing this
  to support removal of restart-type HUP in v5.
- bugfix: fromhost-ip was sometimes truncated
- bugfix: potential segfault when zip-compressed syslog records were
  received (double free)
- bugfix: properties inputname, fromhost, fromhost-ip, msg were lost when
  working with disk queues
- performance enhancement: much faster, up to twice as fast (depending
  on configuration)
- bugfix: abort condition when RecvFrom was not set and message reduction
  was on. Happend e.g. with imuxsock.
- added $klogConsoleLogLevel directive which permits to set a new
  console log level while rsyslog is active
- bugfix: message could be truncated after TAG, often when forwarding
  This was a result of an internal processing error if maximum field
  sizes had been specified in the property replacer.
- added ability for the TCP output action to "rebind" its send socket after
  sending n messages (actually, it re-opens the connection, the name is 
  used because this is a concept very similiar to $ActionUDPRebindInterval).
  New config directive $ActionSendTCPRebindInterval added for the purpose.
  By default, rebinding is disabled. This is considered useful for load
  balancers.
- testbench improvements
---------------------------------------------------------------------------
Version 4.5.0  [DEVEL] (rgerhards), 2009-07-02
- activation order of inputs changed, they are now activated only after
  privileges are dropped. Thanks to Michael Terry for the patch.
- greatly improved performance
- greatly reduced memory requirements of msg object
  to around half of the previous demand. This means that more messages can
  be stored in core! Due to fewer cache misses, this also means some
  performance improvement.
- improved config error messages: now contain a copy of the config line
  that (most likely) caused the error
- reduced max value for $DynaFileCacheSize to 1,000 (the former maximum
  of 10,000 really made no sense, even 1,000 is very high, but we like
  to keep the user in control ;)).
- added capability to fsync() queue disk files for enhanced reliability
  (also add's speed, because you do no longer need to run the whole file
  system in sync mode)
- more strict parsing of the hostname in rfc3164 mode, hopefully
  removes false positives (but may cause some trouble with hostname
  parsing). For details, see this bug tracker:
  http://bugzilla.adiscon.com/show_bug.cgi?id=126
- omfile rewrite to natively support zip files (includes large extension
  of the stream class)
- added configuration commands (see doc for explanations)
  * $OMFileZipLevel
  * $OMFileIOBufferSize
  * $OMFileFlushOnTXEnd
  * $MainMsgQueueSyncQueueFiles
  * $ActionQueueSyncQueueFiles
- done some memory accesses explicitely atomic
- bugfix: subtle (and usually irrelevant) issue in timout processing
  timeout could be one second too early if nanoseconds wrapped
- set a more sensible timeout for shutdow, now 1.5 seconds to complete
  processing (this also removes those cases where the shutdown message
  was not written because the termination happened before it)
- internal bugfix: object pointer was only reset to NULL when an object
  was actually destructed. This most likely had no effect to existing code,
  but it may also have caused trouble in remote cases. Similarly, the fix
  may also cause trouble...
- bugfix: missing initialization during timestamp creation
  This could lead to timestamps written in the wrong format, but not to
  an abort
---------------------------------------------------------------------------
Version 4.4.3  [v4-stable] (rgerhards), 2009-10-??
- bugfix: several smaller bugs resolved after flexelint review
  Thanks to varmojfekoj for the patch.
- bugfix: $ActionExecOnlyOnceEveryInterval did not work.
  This was a regression from the time() optimizations done in v4.
  Bug tracker: http://bugzilla.adiscon.com/show_bug.cgi?id=143
  Thanks to Klaus Tachtler for reporting this bug.
- bugfix: potential segfault on queue shutdown
  Thanks to varmojfekoj for the patch.
- bugfix: potential hang condition on queue shutdown
  [imported from v3-stable]
- bugfix: segfault on startup when -q or -Q option was given
  [imported from v3-stable]
---------------------------------------------------------------------------
Version 4.4.2  [v4-stable] (rgerhards), 2009-10-09
- bugfix: invalid handling of zero-sized messages, could lead to mis-
  addressing and potential memory corruption/segfault
- bugfix: zero-sized UDP messages are no longer processed
  until now, they were forwarded to processing, but this makes no sense
  Also, it looks like the system seems to provide a zero return code
  on a UDP recvfrom() from time to time for some internal reasons. These
  "receives" are now silently ignored.
- bugfix: random data could be appended to message, possibly causing
  segfaults
- bugfix: reverse lookup reduction logic in imudp do DNS queries too often
  A comparison was done between the current and the former source address.
  However, this was done on the full sockaddr_storage structure and not
  on the host address only. This has now been changed for IPv4 and IPv6.
  The end result of this bug could be a higher UDP message loss rate than
  necessary (note that UDP message loss can not totally be avoided due
  to the UDP spec)
---------------------------------------------------------------------------
Version 4.4.1  [v4-stable] (rgerhards), 2009-09-02
- features requiring Java are automatically disabled if Java is not
  present (thanks to Michael Biebl for his help!)
- bugfix: invalid double-quoted PRI, among others in outgoing messages
  This causes grief with all receivers.
  Bug tracker: http://bugzilla.adiscon.com/show_bug.cgi?id=147
- bugfix: Java testing tools were required, even if testbench was disabled
  This resulted in build errors if no Java was present on the build system,
  even though none of the selected option actually required Java.
  (I forgot to backport a similar fix to newer releases).
- bugfix (backport): omfwd segfault
  Note that the orginal (higher version) patch states this happens only
  when debugging mode is turned on. That statement is wrong: if debug
  mode is turned off, the message is not being emitted, but the division
  by zero in the actual parameters still happens.
---------------------------------------------------------------------------
Version 4.4.0  [v4-stable] (rgerhards), 2009-08-21
- bugfix: stderr/stdout were not closed to be able to emit error messages,
  but this caused ssh sessions to hang. Now we close them after the 
  initial initialization. See forum thread:
  http://kb.monitorware.com/controlling-terminal-issues-t9875.html
- bugfix: sending syslog messages with zip compression did not work
---------------------------------------------------------------------------
Version 4.3.2  [v4-beta] (rgerhards), 2009-06-24
- removed long-obsoleted property UxTradMsg
- added a generic network stream server (in addition to rather specific
  syslog tcp server)
- added ability for the UDP output action to rebind its send socket after
  sending n messages. New config directive $ActionSendUDPRebindInterval
  added for the purpose. By default, rebinding is disabled. This is 
  considered useful for load balancers.
- bugfix: imdiag/imtcp had a race condition
- improved testbench (now much better code design and reuse)
- added config switch --enable-testbench=no to turn off testbench
---------------------------------------------------------------------------
Version 4.3.1  [DEVEL] (rgerhards), 2009-05-25
- added capability to run multiple tcp listeners (on different ports)
- performance enhancement: imtcp calls parser no longer on input thread
  but rather inside on of the potentially many main msg queue worker
  threads (an enhancement scheduled for all input plugins where this is
  possible)
- added $GenerateConfigGraph configuration command which can be used
  to generate nice-looking (and very informative) rsyslog configuration
  graphs.
- added $ActionName configuration directive (currently only used for
  graph generation, but may find other uses)
- improved doc
  * added (hopefully) easier to grasp queue explanation
- improved testbench
  * added tests for queue disk-only mode (checks disk queue logic)
- bugfix: light and full delay watermarks had invalid values, badly
  affecting performance for delayable inputs
- build system improvements - thanks to Michael Biebl
- added new testing module imdiag, which enables to talk to the 
  rsyslog core at runtime. The current implementation is only a 
  beginning, but can be expanded over time
---------------------------------------------------------------------------
Version 4.3.0  [DEVEL] (rgerhards), 2009-04-17
- new feature: new output plugin omprog, which permits to start program
  and feed it (via its stdin) with syslog messages. If the program
  terminates, it is restarted.
- improved internal handling of RainerScript functions, building the
  necessary plumbing to support more functions with decent runtime
  performance. This is also necessary towards the long-term goal
  of loadable library modules.
- added new RainerScript function "tolower"
- improved testbench
  * added tests for tcp-based reception
  * added tcp-load test (1000 connections, 20,000 messages)
- added $MaxOpenFiles configuration directive
- bugfix: solved potential memory leak in msg processing, could manifest
  itself in imtcp
- bugfix: ompgsql did not detect problems in sql command execution
  this could cause loss of messages. The handling was correct if the
  connection broke, but not if there was a problem with statement
  execution. The most probable case for such a case would be invalid
  sql inside the template, and this is now much easier to diagnose.
---------------------------------------------------------------------------
Version 4.2.0  [v4-stable] (rgerhards), 2009-06-23
- bugfix: light and full delay watermarks had invalid values, badly
  affecting performance for delayable inputs
- imported all patches from 3.22.1 as of today (see below)
- bugfix: compile problems in im3195
---------------------------------------------------------------------------
Version 4.1.7  [BETA] (rgerhards), 2009-04-22
- bugfix: $InputTCPMaxSessions config directive was accepted, but not
  honored. This resulted in a fixed upper limit of 200 connections.
- bugfix: the default for $DirCreateMode was 0644, and as such wrong.
  It has now been changed to 0700. For some background, please see
  http://lists.adiscon.net/pipermail/rsyslog/2009-April/001986.html
- bugfix: ompgsql did not detect problems in sql command execution
  this could cause loss of messages. The handling was correct if the
  connection broke, but not if there was a problem with statement
  execution. The most probable case for such a case would be invalid
  sql inside the template, and this is now much easier to diagnose.
---------------------------------------------------------------------------
Version 4.1.6  [DEVEL] (rgerhards), 2009-04-07
- added new "csv" property replacer options to enable simple creation
  of CSV-formatted outputs (format from RFC4180 is used)
- implemented function support in RainerScript. That means the engine
  parses and compile functions, as well as executes a few build-in
  ones. Dynamic loading and registration of functions is not yet
  supported - but we now have a good foundation to do that later on.
- implemented the strlen() RainerScript function
- added a template output module
- added -T rsyslogd command line option, enables to specify a directory
  where to chroot() into on startup. This is NOT a security feature but
  introduced to support testing. Thus, -T does not make sure chroot()
  is used in a secure way. (may be removed later)
- added omstdout module for testing purposes. Spits out all messages to
  stdout - no config option, no other features
- added a parser testing suite (still needs to be extended, but a good
  start)
- modified $ModLoad statement so that for modules whom's name starts with
  a dot, no path is prepended (this enables relative-pathes and should
  not break any valid current config)
- fixed a bug that caused action retries not to work correctly
  situation was only cleared by a restart
- bugfix: closed dynafile was potentially never written until another
  dynafile name was generated - potential loss of messages
- improved omfile so that it properly suspends itself if there is an
  i/o or file name generation error. This enables it to be used with
  the full high availability features of rsyslog's engine
- bugfix: fixed some segaults on Solaris, where vsprintf() does not
  check for NULL pointers
- improved performance of regexp-based filters
  Thanks to Arnaud Cornet for providing the idea and initial patch.
- added a new way how output plugins may be passed parameters. This is
  more effcient for some outputs. They new can receive fields not only
  as a single string but rather in an array where each string is seperated.
- added (some) developer documentation for output plugin interface
- bugfix: potential abort with DA queue after high watermark is reached
  There exists a race condition that can lead to a segfault. Thanks
  go to vbernetr, who performed the analysis and provided patch, which
  I only tweaked a very little bit.
- bugfix: imtcp did incorrectly parse hostname/tag
  Thanks to Luis Fernando Muñoz Mejías for the patch.
---------------------------------------------------------------------------
Version 4.1.5  [DEVEL] (rgerhards), 2009-03-11
- bugfix: parser did not correctly parse fields in UDP-received messages
- added ERE support in filter conditions
  new comparison operation "ereregex"
- added new config directive $RepeatedMsgContainsOriginalMsg so that the
  "last message repeated n times" messages, if generated, may
  have an alternate format that contains the message that is being repeated
---------------------------------------------------------------------------
Version 4.1.4  [DEVEL] (rgerhards), 2009-01-29
- bugfix: inconsistent use of mutex/atomic operations could cause segfault
  details are too many, for full analysis see blog post at:
  http://blog.gerhards.net/2009/01/rsyslog-data-race-analysis.html
- bugfix: unitialized mutex was used in msg.c:getPRI
  This was subtle, because getPRI is called as part of the debugging code
  (always executed) in syslogd.c:logmsg.
- bufgix: $PreserveFQDN was not properly handled for locally emitted
  messages
---------------------------------------------------------------------------
Version 4.1.3  [DEVEL] (rgerhards), 2008-12-17
- added $InputTCPServerAddtlFrameDelimiter config directive, which
  enables to specify an additional, non-standard message delimiter
  for processing plain tcp syslog. This is primarily a fix for the invalid
  framing used in Juniper's NetScreen products. Credit to forum user
  Arv for suggesting this solution.
- added $InputTCPServerInputName property, which enables a name to be
  specified that will be available during message processing in the
  inputname property. This is considered useful for logic that treats
  messages differently depending on which input received them.
- added $PreserveFQDN config file directive
  Enables to use FQDNs in sender names where the legacy default
  would have stripped the domain part.
  Thanks to BlinkMind, Inc. http://www.blinkmind.com for sponsoring this
  development.
- bugfix: imudp went into an endless loop under some circumstances
  (but could also leave it under some other circumstances...)
  Thanks to David Lang and speedfox for reporting this issue.
---------------------------------------------------------------------------
Version 4.1.2  [DEVEL] (rgerhards), 2008-12-04
- bugfix: code did not compile without zlib
- security bugfix: $AllowedSender was not honored, all senders were
  permitted instead (see http://www.rsyslog.com/Article322.phtml)
- security fix: imudp emitted a message when a non-permitted sender
  tried to send a message to it. This behaviour is operator-configurable.
  If enabled, a message was emitted each time. That way an attacker could
  effectively fill the disk via this facility. The message is now
  emitted only once in a minute (this currently is a hard-coded limit,
  if someone comes up with a good reason to make it configurable, we
  will probably do that).
- doc bugfix: typo in v3 compatibility document directive syntax
  thanks to Andrej for reporting
- imported other changes from 3.21.8 and 3.20.1 (see there)
---------------------------------------------------------------------------
Version 4.1.1  [DEVEL] (rgerhards), 2008-11-26
- added $PrivDropToGroup, $PrivDropToUser, $PrivDropToGroupID,
  $PrivDropToUserID config directives to enable dropping privileges.
  This is an effort to provide a security enhancement. For the limits of this
  approach, see http://wiki.rsyslog.com/index.php/Security
- re-enabled imklog to compile on FreeBSD (brought in from beta)
---------------------------------------------------------------------------
Version 4.1.0  [DEVEL] (rgerhards), 2008-11-18

********************************* WARNING *********************************
This version has a slightly different on-disk format for message entries.
As a consequence, old queue files being read by this version may have
an invalid output timestamp, which could result to some malfunction inside
the output driver. It is recommended to drain queues with the previous
version before switching to this one.
********************************* WARNING *********************************

- greatly enhanced performance when compared to v3.
- added configuration directive "HUPisRestart" which enables to configure
  HUP to be either a full restart or "just" a leightweight way to
  close open files.
- enhanced legacy syslog parser to detect year if part of the timestamp
  the format is based on what Cisco devices seem to emit.
- added a setting "$OptimizeForUniprocessor" to enable users to turn off
  pthread_yield calls which are counter-productive on multiprocessor 
  machines (but have been shown to be useful on uniprocessors)
- reordered imudp processing. Message parsing is now done as part of main
  message queue worker processing (was part of the input thread)
  This should also improve performance, as potentially more work is
  done in parallel.
- bugfix: compressed syslog messages could be slightly mis-uncompressed
  if the last byte of the compressed record was a NUL
- added $UDPServerTimeRequery option which enables to work with
  less acurate timestamps in favor of performance. This enables querying
  of the time only every n-th time if imudp is running in the tight
  receive loop (aka receiving messsages at a high rate)
- doc bugfix: queue doc had wrong parameter name for setting controlling
  worker thread shutdown period
- restructured rsyslog.conf documentation
- bugfix: memory leak in ompgsql
  Thanks to Ken for providing the patch
---------------------------------------------------------------------------
Version 3.22.2 [v3-stable] (rgerhards), 2009-07-??
- bugfix: comment char ('#') in literal terminated script parsing
  and thus could not be used.
  but tracker: http://bugzilla.adiscon.com/show_bug.cgi?id=119
- enhance: imrelp now also provides remote peer's IP address 
  [if librelp != 1.0.0 is used]
- bugfix: sending syslog messages with zip compression did not work
- bugfix: potential hang condition on queue shutdown
- bugfix: segfault on startup when -q or -Q option was given
  bug tracker: http://bugzilla.adiscon.com/show_bug.cgi?id=157
  Thanks to Jonas Nogueira for reporting this bug.
- clarified use of $ActionsSendStreamDriver[AuthMode/PermittedPeers]
  in doc set (require TLS drivers)
- bugfix: $CreateDirs variable not properly initialized, default thus
  was random (but most often "on")
- bugfix: potential segfault when -p command line option was used
  thanks to varmojfekoj for pointing me at this bug
---------------------------------------------------------------------------
Version 3.22.1 [v3-stable] (rgerhards), 2009-07-02
- bugfix: invalid error message issued if $inlcudeConfig was on an empty
  set of files (e.g. *.conf, where none such files existed)
  thanks to Michael Biebl for reporting this bug
- bugfix: when run in foreground (but not in debug mode), a 
  debug message ("DoDie called") was emitted at shutdown. Removed.
  thanks to Michael Biebl for reporting this bug
- bugfix: some garbagge was emitted to stderr on shutdown. This
  garbage consisted of file names, which were written during 
  startup (key point: not a pointer error)
  thanks to Michael Biebl for reporting this bug
- bugfix: startup and shutdown message were emitted to stdout
  thanks to Michael Biebl for reporting this bug
- bugfix: error messages were not emitted to stderr in forked mode
  (stderr and stdo are now kept open across forks)
- bugfix: internal messages were emitted to whatever file had fd2 when
  rsyslogd ran in forked mode (as usual!)
  Thanks to varmojfekoj for the patch
- small enhancement: config validation run now exits with code 1 if an
  error is detected. This change is considered important but small enough
  to apply it directly to the stable version. [But it is a border case,
  the change requires more code than I had hoped. Thus I have NOT tried
  to actually catch all cases, this is left for the current devel
  releases, if necessary]
- bugfix: light and full delay watermarks had invalid values, badly
  affecting performance for delayable inputs
- bugfix: potential segfault issue when multiple $UDPServerRun directives
  are specified. Thanks to Michael Biebl for helping to debug this one.
- relaxed GnuTLS version requirement to 1.4.0 after confirmation from the
  field that this version is sufficient
- bugfix: parser did not properly handle empty structured data
- bugfix: invalid mutex release in msg.c (detected under thread debugger,
  seems not to have any impact on actual deployments)
---------------------------------------------------------------------------
Version 3.22.0 [v3-stable] (rgerhards), 2009-04-21
This is the first stable release that includes the full functionality
of the 3.21.x version tree.
- bugfix: $InputTCPMaxSessions config directive was accepted, but not
  honored. This resulted in a fixed upper limit of 200 connections.
- bugfix: the default for $DirCreateMode was 0644, and as such wrong.
  It has now been changed to 0700. For some background, please see
  http://lists.adiscon.net/pipermail/rsyslog/2009-April/001986.html
- bugfix: ompgsql did not detect problems in sql command execution
  this could cause loss of messages. The handling was correct if the
  connection broke, but not if there was a problem with statement
  execution. The most probable case for such a case would be invalid
  sql inside the template, and this is now much easier to diagnose.
---------------------------------------------------------------------------
Version 3.21.11 [BETA] (rgerhards), 2009-04-03
- build system improvements contributed by Michael Biebl - thx!
- all patches from 3.20.5 incorporated (see it's ChangeLog entry)
---------------------------------------------------------------------------
Version 3.21.10 [BETA] (rgerhards), 2009-02-02
- bugfix: inconsistent use of mutex/atomic operations could cause segfault
  details are too many, for full analysis see blog post at:
  http://blog.gerhards.net/2009/01/rsyslog-data-race-analysis.html
- the string "Do Die" was accidently emited upon exit in non-debug mode
  This has now been corrected. Thanks to varmojfekoj for the patch.
- some legacy options were not correctly processed.
  Thanks to varmojfekoj for the patch.
- doc bugfix: v3-compatiblity document had typo in config directive
  thanks to Andrej for reporting this
---------------------------------------------------------------------------
Version 3.21.9 [BETA] (rgerhards), 2008-12-04
- re-release of 3.21.8 with an additional fix, that could also lead
  to DoS; 3.21.8 has been removed from the official download archives
- security fix: imudp emitted a message when a non-permitted sender
  tried to send a message to it. This behaviour is operator-configurable.
  If enabled, a message was emitted each time. That way an attacker could
  effectively fill the disk via this facility. The message is now
  emitted only once in a minute (this currently is a hard-coded limit,
  if someone comes up with a good reason to make it configurable, we
  will probably do that).
---------------------------------------------------------------------------
Version 3.21.8  [BETA] (rgerhards), 2008-12-04
- bugfix: imklog did not compile on FreeBSD
- security bugfix: $AllowedSender was not honored, all senders were
  permitted instead (see http://www.rsyslog.com/Article322.phtml)
- merged in all other changes from 3.20.1 (see there)
---------------------------------------------------------------------------
Version 3.21.7  [BETA] (rgerhards), 2008-11-11
- this is the new beta branch, based on the former 3.21.6 devel
- new functionality: ZERO property replacer nomatch option (from v3-stable)
---------------------------------------------------------------------------
Version 3.21.6  [DEVEL] (rgerhards), 2008-10-22
- consolidated time calls during msg object creation, improves performance
  and consistency
- bugfix: solved a segfault condition
- bugfix: subsecond time properties generated by imfile, imklog and
  internal messages could be slightly inconsistent
- bugfix: (potentially big) memory leak on HUP if queues could not be
  drained before timeout - thanks to David Lang for pointing this out
- added capability to support multiple module search pathes. Thank
  to Marius Tomaschewski for providing the patch.
- bugfix: im3195 did no longer compile
- improved "make distcheck" by ensuring everything relevant is recompiled
---------------------------------------------------------------------------
Version 3.21.5  [DEVEL] (rgerhards), 2008-09-30
- performance optimization: unnecessary time() calls during message
  parsing removed - thanks to David Lang for his excellent performance
  analysis
- added new capability to property replacer: multiple immediately
  successive field delimiters are treated as a single one.
  Thanks to Zhuang Yuyao for the patch.
- added message property "inputname", which contains the name of the
  input (module) that generated it. Presence is depending on suport in
  each input module (else it is blank).
- added system property "$myhostname", which contains the name of the
  local host as it knows itself.
- imported a number of fixes and enhancements from the stable and
  devel branches, including a fix to a potential segfault on HUP
  when using UDP listners
- re-enabled gcc builtin atomic operations and added a proper
  ./configure check
- bugfix: potential race condition when adding messages to queue
  There was a wrong order of mutex lock operations. It is hard to
  believe that really caused problems, but in theory it could and with
  threading we often see that theory becomes practice if something is only
  used long enough on a fast enough machine with enough CPUs ;)
- cleaned up internal debug system code and made it behave better
  in regard to multi-threading
---------------------------------------------------------------------------
Version 3.21.4  [DEVEL] (rgerhards), 2008-09-04
- removed compile time fixed message size limit (was 2K), limit can now
  be set via $MaxMessageSize global config directive (finally gotten rid
  of MAXLINE ;))
- enhanced doc for $ActionExecOnlyEveryNthTimeTimeout
- integrated a number of patches from 3.18.4, namely
  - bugfix: order-of magnitude issue with base-10 size definitions
    in config file parser. Could lead to invalid sizes, constraints
    etc for e.g. queue files and any other object whose size was specified
    in base-10 entities. Did not apply to binary entities. Thanks to
    RB for finding this bug and providing a patch.
  - bugfix: action was not called when system time was set backwards
    (until the previous time was reached again). There are still some
    side-effects when time is rolled back (A time rollback is really a bad
    thing to do, ideally the OS should issue pseudo time (like NetWare did)
    when the user tries to roll back time). Thanks to varmojfekoj for this
    patch.
  - doc bugfix: rsyslog.conf man page improved and minor nit fixed
    thanks to Lukas Kuklinek for the patch.
---------------------------------------------------------------------------
Version 3.21.3  [DEVEL] (rgerhards), 2008-08-13
- added ability to specify flow control mode for imuxsock
- added ability to execute actions only after the n-th call of the action
  This also lead to the addition of two new config directives:
  $ActionExecOnlyEveryNthTime and $ActionExecOnlyEveryNthTimeTimeout
  This feature is useful, for example, for alerting: it permits you to
  send an alert only after at least n occurences of a specific message
  have been seen by rsyslogd. This protectes against false positives
  due to waiting for additional confirmation.
- bugfix: IPv6 addresses could not be specified in forwarding actions
  New syntax @[addr]:port introduced to enable that. Root problem was IPv6
  addresses contain colons.
- somewhat enhanced debugging messages
- imported from 3.18.3:
  - enhanced ommysql to support custom port to connect to server
    Port can be set via new $ActionOmmysqlServerPort config directive
    Note: this was a very minor change and thus deemed appropriate to be
    done in the stable release.
  - bugfix: misspelled config directive, previously was
    $MainMsgQueueWorkeTimeoutrThreadShutdown, is now
    $MainMsgQueueWorkerTimeoutThreadShutdown. Note that the misspelled
    directive is not preserved - if the misspelled directive was used
    (which I consider highly unlikely), the config file must be changed.
    Thanks to lperr for reporting the bug.
---------------------------------------------------------------------------
Version 3.21.2  [DEVEL] (rgerhards), 2008-08-04
- added $InputUnixListenSocketHostName config directive, which permits to
  override the hostname being used on a local unix socket. This is useful
  for differentiating "hosts" running in several jails. Feature was
  suggested by David Darville, thanks for the suggestion.
- enhanced ommail to support multiple email recipients. This is done by
  specifying $ActionMailTo multiple times. Note that this introduces a
  small incompatibility to previous config file syntax: the recipient
  list is now reset for each action (we honestly believe that will
  not cause any problem - apologies if it does).
- enhanced troubleshooting documentation
---------------------------------------------------------------------------
Version 3.21.1  [DEVEL] (rgerhards), 2008-07-30
- bugfix: no error was reported if the target of a $IncludeConfig
  could not be accessed.
- added testbed for common config errors
- added doc for -u option to rsyslogd man page
- enhanced config file checking - no active actions are detected
- added -N rsyslogd command line option for a config validation run
  (which does not execute actual syslogd code and does not interfere
  with a running instance)
- somewhat improved emergency configuration. It is now also selected
  if the config contains no active actions
- rsyslogd error messages are now reported to stderr by default. can be
  turned off by the new "$ErrorMessagesToStderr off" directive
 Thanks to HKS for suggesting the new features.
---------------------------------------------------------------------------
Version 3.21.0  [DEVEL] (rgerhards), 2008-07-18
- starts a new devel branch
- added a generic test driver for RainerScript plus some test cases
  to the testbench
- added a small diagnostic tool to obtain result of gethostname() API
- imported all changes from 3.18.1 until today (some quite important,
  see below)
---------------------------------------------------------------------------
Version 3.20.6 [v3-stable] (rgerhards), 2009-04-16
- this is the last v3-stable for the 3.20.x series
- bugfix: $InputTCPMaxSessions config directive was accepted, but not
  honored. This resulted in a fixed upper limit of 200 connections.
- bugfix: the default for $DirCreateMode was 0644, and as such wrong.
  It has now been changed to 0700. For some background, please see
  http://lists.adiscon.net/pipermail/rsyslog/2009-April/001986.html
---------------------------------------------------------------------------
Version 3.20.5 [v3-stable] (rgerhards), 2009-04-02
- bugfix: potential abort with DA queue after high watermark is reached
  There exists a race condition that can lead to a segfault. Thanks
  go to vbernetr, who performed the analysis and provided patch, which
  I only tweaked a very little bit.
- fixed bugs in RainerScript:
  o when converting a number and a string to a common type, both were 
    actually converted to the other variable's type.
  o the value of rsCStrConvertToNumber() was miscalculated.
  Thanks to varmojfekoj for the patch
- fixed a bug in configure.ac which resulted in problems with
  environment detection - thanks to Michael Biebl for the patch
- fixed a potential segfault problem in gssapi code
  thanks to varmojfekoj for the patch
- doc enhance: provide standard template for MySQL module and instructions
  on how to modify schema
---------------------------------------------------------------------------
Version 3.20.4 [v3-stable] (rgerhards), 2009-02-09
- bugfix: inconsistent use of mutex/atomic operations could cause segfault
  details are too many, for full analysis see blog post at:
  http://blog.gerhards.net/2009/01/rsyslog-data-race-analysis.html
- bugfix: invalid ./configure settings for RFC3195
  thanks to Michael Biebl for the patch
- bugfix: invalid mutex access in msg.c
- doc bugfix: dist tarball missed 2 files, had one extra file that no
  longer belongs into it. Thanks to Michael Biebl for pointing this out.
---------------------------------------------------------------------------
Version 3.20.3 [v3-stable] (rgerhards), 2009-01-19
- doc bugfix: v3-compatiblity document had typo in config directive
  thanks to Andrej for reporting this
- fixed a potential segfault condition with $AllowedSender directive
  On HUP, the root pointers were not properly cleaned up. Thanks to
  Michael Biebel, olgoat, and Juha Koho for reporting and analyzing
  the bug.
---------------------------------------------------------------------------
Version 3.20.2 [v3-stable] (rgerhards), 2008-12-04
- re-release of 3.20.1 with an additional fix, that could also lead
  to DoS; 3.20.1 has been removed from the official download archives
- security fix: imudp emitted a message when a non-permitted sender
  tried to send a message to it. This behaviour is operator-configurable.
  If enabled, a message was emitted each time. That way an attacker could
  effectively fill the disk via this facility. The message is now
  emitted only once in a minute (this currently is a hard-coded limit,
  if someone comes up with a good reason to make it configurable, we
  will probably do that).
---------------------------------------------------------------------------
Version 3.20.1 [v3-stable] (rgerhards), 2008-12-04
- security bugfix: $AllowedSender was not honored, all senders were
  permitted instead
- enhance: regex nomatch option "ZERO" has been added
  This allows to return the string 0 if a regular expression is
  not found. This is probably useful for storing numerical values into
  database columns.
- bugfix: memory leak in gtls netstream driver fixed
  memory was lost each time a TLS session was torn down. This could 
  result in a considerable memory leak if it happened quite frequently
  (potential system crash condition)
- doc update: documented how to specify multiple property replacer
  options + link to new online regex generator tool added
- minor bufgfix: very small memory leak in gtls netstream driver
  around a handful of bytes (< 20) for each HUP
- improved debug output for regular expressions inside property replacer
  RE's seem to be a big trouble spot and I would like to have more
  information inside the debug log. So I decided to add some additional
  debug strings permanently.
---------------------------------------------------------------------------
Version 3.20.0 [v3-stable] (rgerhards), 2008-11-05
- this is the inital release of the 3.19.x branch as a stable release
- bugfix: double-free in pctp netstream driver. Thank to varmojfeko
  for the patch
---------------------------------------------------------------------------
Version 3.19.12 [BETA] (rgerhards), 2008-10-16
- bugfix: subseconds where not correctly extracted from a timestamp
  if that timestamp did not contain any subsecond information (the
  resulting string was garbagge but should have been "0", what it
  now is).
- increased maximum size of a configuration statement to 4K (was 1K)
- imported all fixes from the stable branch (quite a lot)
- bugfix: (potentially big) memory leak on HUP if queues could not be
  drained before timeout - thanks to David Lang for pointing this out
---------------------------------------------------------------------------
Version 3.19.11 [BETA] (rgerhards), 2008-08-25
This is a refresh of the beta. No beta-specific fixes have been added.
- included fixes from v3-stable (most importantly 3.18.3)
---------------------------------------------------------------------------
Version 3.19.10 [BETA] (rgerhards), 2008-07-15
- start of a new beta branch based on former 3.19 devel branch
- bugfix: bad memory leak in disk-based queue modes
- bugfix: UDP syslog forwarding did not work on all platforms
  the ai_socktype was incorrectly set to 1. On some platforms, this
  lead to failing name resolution (e.g. FreeBSD 7). Thanks to HKS for
  reporting the bug.
- bugfix: priority was incorrectly calculated on FreeBSD 7,
  because the LOG_MAKEPRI() C macro has a different meaning there (it
  is just a simple addition of faciltity and severity). I have changed
  this to use own, consistent, code for PRI calculation. Thank to HKS
  for reporting this bug.
- bugfix (cosmetical): authorization was not checked when gtls handshake
  completed immediately. While this sounds scary, the situation can not
  happen in practice. We use non-blocking IO only for server-based gtls
  session setup. As TLS requires the exchange of multiple frames before
  the handshake completes, it simply is impossible to do this in one
  step. However, it is useful to have the code path correct even for 
  this case - otherwise, we may run into problems if the code is changed
  some time later (e.g. to use blocking sockets). Thanks to varmojfekoj
  for providing the patch.
- important queue bugfix from 3.18.1 imported (see below)
- cleanup of some debug messages
---------------------------------------------------------------------------
Version 3.19.9 (rgerhards), 2008-07-07
- added tutorial for creating a TLS-secured syslog infrastructure
- rewritten omusrmsg to no longer fork() a new process for sending messages
  this caused some problems with the threading model, e.g. zombies. Also,
  it was far less optimal than it is now.
- bugfix: machine certificate was required for client even in TLS anon mode
  Reference: http://bugzilla.adiscon.com/show_bug.cgi?id=85
  The fix also slightly improves performance by not storing certificates in
  client sessions when there is no need to do so.
- bugfix: RainerScript syntax error was not always detected
---------------------------------------------------------------------------
Version 3.19.8 (rgerhards), 2008-07-01
- bugfix: gtls module did not correctly handle EGAIN (and similar) recv()
  states. This has been fixed by introducing a new abstraction layer inside
  gtls.
- added (internal) error codes to error messages; added redirector to
  web description of error codes
  closes bug http://bugzilla.adiscon.com/show_bug.cgi?id=20
- disabled compile warnings caused by third-party libraries
- reduced number of compile warnings in gcc's -pedantic mode
- some minor documentation improvements
- included all fixes from beta 3.17.5
---------------------------------------------------------------------------
Version 3.19.7 (rgerhards), 2008-06-11
- added new property replacer option "date-subseconds" that enables
  to query just the subsecond part of a high-precision timestamp
- somewhat improved plain tcp syslog reliability by doing a connection
  check before sending. Credits to Martin Schuette for providing the
  idea. Details are available at
  http://blog.gerhards.net/2008/06/reliable-plain-tcp-syslog-once-again.html
- made rsyslog tickless in the (usual and default) case that repeated
  message reduction is turned off. More info:
  http://blog.gerhards.net/2008/06/coding-to-save-environment.html
- some build system cleanup, thanks to Michael Biebl
- bugfix: compile under (Free)BSD failed due to some invalid library
  definitions - this is fixed now. Thanks to Michael Biebl for the patch.
---------------------------------------------------------------------------
Version 3.19.6 (rgerhards), 2008-06-06
- enhanced property replacer to support multiple regex matches
- bugfix: part of permittedPeer structure was not correctly initialized
  thanks to varmojfekoj for spotting this
- bugfix: off-by-one bug during certificate check
- bugfix: removed some memory leaks in TLS code
---------------------------------------------------------------------------
Version 3.19.5 (rgerhards), 2008-05-30
- enabled Posix ERE expressions inside the property replacer
  (previously BRE was permitted only)
- provided ability to specify that a regular expression submatch shall
  be used inside the property replacer
- implemented in property replacer: if a regular expression does not match,
  it can now either return "**NO MATCH** (default, as before), a blank
  property or the full original property text
- enhanced property replacer to support multiple regex matches
---------------------------------------------------------------------------
Version 3.19.4 (rgerhards), 2008-05-27
- implemented x509/certvalid gtls auth mode
- implemented x509/name gtls auth mode (including wildcards)
- changed fingerprint gtls auth mode to new format fingerprint
- protected gtls error string function by a mutex. Without it, we
  could have a race condition in extreme cases. This was very remote,
  but now can no longer happen.
- changed config directive name to reflect different use
  $ActionSendStreamDriverCertFingerprint is now
  $ActionSendStreamDriverPermittedPeer and can be used both for
  fingerprint and name authentication (similar to the input side)
- bugfix: sender information (fromhost et al) was missing in imudp
  thanks to sandiso for reporting this bug
- this release fully inplements IETF's syslog-transport-tls-12 plus
  the latest text changes Joe Salowey provided via email. Not included
  is ipAddress subjectAltName authentication, which I think will be
  dropped from the draft. I don't think there is any real need for it.
This release also includes all bug fix up to today from the beta
and stable branches. Most importantly, this means the bugfix for
100% CPU utilization by imklog.
---------------------------------------------------------------------------
Version 3.19.3 (rgerhards), 2008-05-21
- added ability to authenticate the server against its certificate
  fingerprint
- added ability for client to provide its fingerprint
- added ability for server to obtain client cert's fingerprint
- bugfix: small mem leak in omfwd on exit (strmdriver name was not freed)
- bugfix: $ActionSendStreamDriver had no effect
- bugfix: default syslog port was no longer used if none was
  configured. Thanks to varmojfekoj for the patch
- bugfix: missing linker options caused build to fail on some
  systems. Thanks to Tiziano Mueller for the patch.
---------------------------------------------------------------------------
Version 3.19.2 (rgerhards), 2008-05-16
- bugfix: TCP input modules did incorrectly set fromhost property
  (always blank)
- bugfix: imklog did not set fromhost property
- added "fromhost-ip" property
  Note that adding this property changes the on-disk format for messages.
  However, that should not have any bad effect on existing spool files.
  But you will run into trouble if you create a spool file with this
  version and then try to process it with an older one (after a downgrade).
  Don't do that ;)
- added "RSYSLOG_DebugFormat" canned template
- bugfix: hostname and fromhost were swapped when a persisted message
  (in queued mode) was read in
- bugfix: lmtcpclt, lmtcpsrv and lmgssutil did all link to the static
  runtime library, resulting in a large size increase (and potential
  "interesting" effects). Thanks to Michael Biebel for reporting the size
  issue.
- bugfix: TLS server went into an endless loop in some situations.
  Thanks to Michael Biebl for reporting the problem.
- fixed potential segfault due to invalid call to cfsysline
  thanks to varmojfekoj for the patch
---------------------------------------------------------------------------
Version 3.19.1 (rgerhards), 2008-05-07
- configure help for --enable-gnutls wrong - said default is "yes" but
  default actually is "no" - thanks to darix for pointing this out
- file dirty.h was missing - thanks to darix for pointing this out
- bugfix: man files were not properly distributed - thanks to
  darix for reporting and to Michael Biebl for help with the fix
- some minor cleanup
---------------------------------------------------------------------------
Version 3.19.0 (rgerhards), 2008-05-06
- begins new devel branch version
- implemented TLS for plain tcp syslog (this is also the world's first
  implementation of IETF's upcoming syslog-transport-tls draft)
- partly rewritten and improved omfwd among others, now loads TCP
  code only if this is actually necessary
- split of a "runtime library" for rsyslog - this is not yet a clean
  model, because some modularization is still outstanding. In theory,
  this shall enable other utilities but rsyslogd to use the same
  runtime
- implemented im3195, the RFC3195 input as a plugin
- changed directory structure, files are now better organized
- a lot of cleanup in regard to modularization
- -c option no longer must be the first option - thanks to varmjofekoj
  for the patch
---------------------------------------------------------------------------
Version 3.18.7 (rgerhards), 2008-12-??
- bugfix: the default for $DirCreateMode was 0644, and as such wrong.
  It has now been changed to 0700. For some background, please see
  http://lists.adiscon.net/pipermail/rsyslog/2009-April/001986.html
- fixed a potential segfault condition with $AllowedSender directive
  On HUP, the root pointers were not properly cleaned up. Thanks to
  Michael Biebel, olgoat, and Juha Koho for reporting and analyzing
  the bug.
- some legacy options were not correctly processed.
  Thanks to varmojfekoj for the patch.
- doc bugfix: some spelling errors in man pages corrected. Thanks to
  Geoff Simmons for the patch.
---------------------------------------------------------------------------
Version 3.18.6 (rgerhards), 2008-12-08
- security bugfix: $AllowedSender was not honored, all senders were
  permitted instead (see http://www.rsyslog.com/Article322.phtml)
  (backport from v3-stable, v3.20.9)
- minor bugfix: dual close() call on tcp session closure
---------------------------------------------------------------------------
Version 3.18.5 (rgerhards), 2008-10-09
- bugfix: imudp input module could cause segfault on HUP
  It did not properly de-init a variable acting as a linked list head.
  That resulted in trying to access freed memory blocks after the HUP.
- bugfix:  rsyslogd could hang on HUP
  because getnameinfo() is not cancel-safe, but was not guarded against
  being cancelled. pthread_cancel() is routinely being called during
  HUP processing.
- bugfix[minor]: if queue size reached light_delay mark, enqueuing
  could potentially be blocked for a longer period of time, which
  was not the behaviour desired.
- doc bugfix: $ActionExecOnlyWhenPreviousIsSuspended was still misspelled
  as $...OnlyIfPrev... in some parts of the documentation. Thanks to 
  Lorenzo M. Catucci for reporting this bug.
- added doc on malformed messages, cause and how to work-around, to the
  doc set
- added doc on how to build from source repository
---------------------------------------------------------------------------
Version 3.18.4 (rgerhards), 2008-09-18
- bugfix: order-of magnitude issue with base-10 size definitions
  in config file parser. Could lead to invalid sizes, constraints
  etc for e.g. queue files and any other object whose size was specified
  in base-10 entities. Did not apply to binary entities. Thanks to
  RB for finding this bug and providing a patch.
- bugfix: action was not called when system time was set backwards
  (until the previous time was reached again). There are still some
  side-effects when time is rolled back (A time rollback is really a bad
  thing to do, ideally the OS should issue pseudo time (like NetWare did)
  when the user tries to roll back time). Thanks to varmojfekoj for this
  patch.
- doc bugfix: rsyslog.conf man page improved and minor nit fixed
  thanks to Lukas Kuklinek for the patch.
- bugfix: error code -2025 was used for two different errors. queue full
  is now -2074 and -2025 is unique again. (did cause no real problem
  except for troubleshooting)
- bugfix: default discard severity was incorrectly set to 4, which lead
  to discard-on-queue-full to be enabled by default. That could cause
  message loss where non was expected.  The default has now been changed
  to the correct value of 8, which disables the functionality. This
  problem applied both to the main message queue and the action queues.
  Thanks to Raoul Bhatia for pointing out this problem.
- bugfix: option value for legacy -a option could not be specified,
  resulting in strange operations. Thanks to Marius Tomaschewski
  for the patch.
- bugfix: colon after date should be ignored, but was not. This has
  now been corrected. Required change to the internal ParseTIMESTAMP3164()
  interface.
---------------------------------------------------------------------------
Version 3.18.3 (rgerhards), 2008-08-18
- bugfix: imfile could cause a segfault upon rsyslogd HUP and termination
  Thanks to lperr for an excellent bug report that helped detect this
  problem.
- enhanced ommysql to support custom port to connect to server
  Port can be set via new $ActionOmmysqlServerPort config directive
  Note: this was a very minor change and thus deemed appropriate to be
  done in the stable release.
- bugfix: misspelled config directive, previously was
  $MainMsgQueueWorkeTimeoutrThreadShutdown, is now
  $MainMsgQueueWorkerTimeoutThreadShutdown. Note that the misspelled
  directive is not preserved - if the misspelled directive was used
  (which I consider highly unlikely), the config file must be changed.
  Thanks to lperr for reporting the bug.
- disabled flow control for imuxsock, as it could cause system hangs
  under some circumstances. The devel (3.21.3 and above) will
  re-enable it and provide enhanced configurability to overcome the
  problems if they occur.
---------------------------------------------------------------------------
Version 3.18.2 (rgerhards), 2008-08-08
- merged in IPv6 forwarding address bugfix from v2-stable
---------------------------------------------------------------------------
Version 3.18.1 (rgerhards), 2008-07-21
- bugfix: potential segfault in creating message mutex in non-direct queue
  mode. rsyslogd segfaults on freeeBSD 7.0 (an potentially other platforms)
  if an action queue is running in any other mode than non-direct. The
  same problem can potentially be triggered by some main message queue
  settings. In any case, it will manifest during rsylog's startup. It is
  unlikely to happen after a successful startup (the only window of
  exposure may be a relatively seldom executed action running in queued
  mode). This has been corrected. Thank to HKS for point out the problem.
- bugfix: priority was incorrectly calculated on FreeBSD 7,
  because the LOG_MAKEPRI() C macro has a different meaning there (it
  is just a simple addition of faciltity and severity). I have changed
  this to use own, consistent, code for PRI calculation. [Backport from
  3.19.10]
- bugfix: remove PRI part from kernel message if it is present
  Thanks to Michael Biebl for reporting this bug
- bugfix: mark messages were not correctly written to text log files
  the markmessageinterval was not correctly propagated to all places
  where it was needed. This resulted in rsyslog using the default
  (20 minutes) in some code pathes, what looked to the user like mark
  messages were never written.
- added a new property replacer option "sp-if-no-1st-sp" to cover
  a problem with RFC 3164 based interpreation of tag separation. While
  it is a generic approach, it fixes a format problem introduced in
  3.18.0, where kernel messages no longer had a space after the tag.
  This is done by a modifcation of the default templates.
  Please note that this may affect some messages where there intentionally
  is no space between the tag and the first character of the message
  content. If so, this needs to be worked around via a specific
  template. However, we consider this scenario to be quite remote and,
  even if it exists, it is not expected that it will actually cause
  problems with log parsers (instead, we assume the new default template
  behaviour may fix previous problems with log parsers due to the 
  missing space).
- bugfix: imklog module was not correctly compiled for GNU/kFreeBSD.
  Thanks to Petr Salinger for the patch
- doc bugfix: property replacer options secpath-replace and
  secpath-drop were not documented
- doc bugfix: fixed some typos in rsyslog.conf man page
- fixed typo in source comment  - thanks to Rio Fujita
- some general cleanup (thanks to Michael Biebl)
---------------------------------------------------------------------------
Version 3.18.0 (rgerhards), 2008-07-11
- begun a new v3-stable based on former 3.17.4 beta plus patches to
  previous v3-stable
- bugfix in RainerScript: syntax error was not always detected
---------------------------------------------------------------------------
Version 3.17.5 (rgerhards), 2008-06-27
- added doc: howto set up a reliable connection to remote server via
  queued mode (and plain tcp protocol)
- bugfix: comments after actions were not properly treated. For some
  actions (e.g. forwarding), this could also lead to invalid configuration
---------------------------------------------------------------------------
Version 3.17.4 (rgerhards), 2008-06-16
- changed default for $KlogSymbolLookup to "off". The directive is
  also scheduled for removal in a later version. This was necessary
  because on kernels >= 2.6, the kernel does the symbol lookup itself. The
  imklog lookup logic then breaks the log message and makes it unusable.
---------------------------------------------------------------------------
Version 3.17.3 (rgerhards), 2008-05-28
- bugfix: imklog went into an endless loop if a PRI value was inside
  a kernel log message (unusual case under Linux, frequent under BSD)
---------------------------------------------------------------------------
Version 3.17.2 (rgerhards), 2008-05-04
- this version is the new beta, based on 3.17.1 devel feature set
- merged in imklog bug fix from v3-stable (3.16.1)
---------------------------------------------------------------------------
Version 3.17.1 (rgerhards), 2008-04-15
- removed dependency on MAXHOSTNAMELEN as much as it made sense.
  GNU/Hurd does not define it (because it has no limit), and we have taken
  care for cases where it is undefined now. However, some very few places
  remain where IMHO it currently is not worth fixing the code. If it is
  not defined, we have used a generous value of 1K, which is above IETF
  RFC's on hostname length at all. The memory consumption is no issue, as
  there are only a handful of this buffers allocated *per run* -- that's
  also the main reason why we consider it not worth to be fixed any further.
- enhanced legacy syslog parser to handle slightly malformed messages
  (with a space in front of the timestamp) - at least HP procurve is
  known to do that and I won't outrule that others also do it. The 
  change looks quite unintrusive and so we added it to the parser.
- implemented klogd functionality for BSD
- implemented high precision timestamps for the kernel log. Thanks to
  Michael Biebl for pointing out that the kernel log did not have them.
- provided ability to discard non-kernel messages if they are present
  in the kernel log (seems to happen on BSD)
- implemented $KLogInternalMsgFacility config directive
- implemented $KLogPermitNonKernelFacility config directive
Plus a number of bugfixes that were applied to v3-stable and beta
branches (not mentioned here in detail).
---------------------------------------------------------------------------
Version 3.17.0 (rgerhards), 2008-04-08
- added native ability to send mail messages
- removed no longer needed file relptuil.c/.h
- added $ActionExecOnlyOnceEveryInterval config directive
- bugfix: memory leaks in script engine
- bugfix: zero-length strings were not supported in object
  deserializer
- properties are now case-insensitive everywhere (script, filters,
  templates)
- added the capability to specify a processing (actually dequeue)
  timeframe with queues - so things can be configured to be done
  at off-peak hours
- We have removed the 32 character size limit (from RFC3164) on the
  tag. This had bad effects on existing envrionments, as sysklogd didn't
  obey it either (probably another bug in RFC3164...). We now receive
  the full size, but will modify the outputs so that only 32 characters
  max are used by default. If you need large tags in the output, you need
  to provide custom templates.
- changed command line processing. -v, -M, -c options are now parsed
  and processed before all other options. Inter-option dependencies
  have been relieved. Among others, permits to specify intial module
  load path via -M only (not the environment) which makes it much
  easier to work with non-standard module library locations. Thanks
  to varmojfekoj for suggesting this change. Matches bugzilla bug 55.
- bugfix: some messages were emited without hostname
Plus a number of bugfixes that were applied to v3-stable and beta
branches (not mentioned here in detail).
---------------------------------------------------------------------------
Version 3.16.3 (rgerhards), 2008-07-11
- updated information on rsyslog packages
- bugfix: memory leak in disk-based queue modes
---------------------------------------------------------------------------
Version 3.16.2 (rgerhards), 2008-06-25
- fixed potential segfault due to invalid call to cfsysline
  thanks to varmojfekoj for the patch
- bugfix: some whitespaces where incorrectly not ignored when parsing
  the config file. This is now corrected. Thanks to Michael Biebl for
  pointing out the problem.
---------------------------------------------------------------------------
Version 3.16.1 (rgerhards), 2008-05-02
- fixed a bug in imklog which lead to startup problems (including
  segfault) on some platforms under some circumsances. Thanks to
  Vieri for reporting this bug and helping to troubleshoot it.
---------------------------------------------------------------------------
Version 3.16.0 (rgerhards), 2008-04-24
- new v3-stable (3.16.x) based on beta 3.15.x (RELP support)
- bugfix: omsnmp had a too-small sized buffer for hostname+port. This
  could not lead to a segfault, as snprintf() was used, but could cause
  some trouble with extensively long hostnames.
- applied patch from Tiziano Müller to remove some compiler warnings
- added gssapi overview/howto thanks to Peter Vrabec
- changed some files to grant LGPLv3 extended persmissions on top of GPLv3
  this also is the first sign of something that will evolve into a
  well-defined "rsyslog runtime library"
---------------------------------------------------------------------------
Version 3.15.1 (rgerhards), 2008-04-11
- bugfix: some messages were emited without hostname
- disabled atomic operations for the time being because they introduce some
  cross-platform trouble - need to see how to fix this in the best 
  possible way
- bugfix: zero-length strings were not supported in object
  deserializer
- added librelp check via PKG_CHECK thanks to Michael Biebl's patch
- file relputil.c deleted, is not actually needed
- added more meaningful error messages to rsyslogd (when some errors
  happens during startup)
- bugfix: memory leaks in script engine
- bugfix: $hostname and $fromhost in RainerScript did not work
This release also includes all changes applied to the stable versions
up to today.
---------------------------------------------------------------------------
Version 3.15.0 (rgerhards), 2008-04-01
- major new feature: imrelp/omrelp support reliable delivery of syslog
  messages via the RELP protocol and librelp (http://www.librelp.com).
  Plain tcp syslog, so far the best reliability solution, can lose
  messages when something goes wrong or a peer goes down. With RELP,
  this can no longer happen. See imrelp.html for more details.
- bugfix: rsyslogd was no longer build by default; man pages are 
  only installed if corresponding option is selected. Thanks to
  Michael Biebl for pointing these problems out.
---------------------------------------------------------------------------
Version 3.14.2 (rgerhards), 2008-04-09
- bugfix: segfault with expression-based filters
- bugfix: omsnmp did not deref errmsg object on exit (no bad effects caused)
- some cleanup
- bugfix: imklog did not work well with kernel 2.6+. Thanks to Peter
  Vrabec for patching it based on the development in sysklogd - and thanks
  to the sysklogd project for upgrading klogd to support the new
  functionality
- some cleanup in imklog
- bugfix: potential segfault in imklog when kernel is compiled without
  /proc/kallsyms and the file System.map is missing. Thanks to
  Andrea Morandi for pointing it out and suggesting a fix.
- bugfixes, credits to varmojfekoj:
  * reset errno before printing a warning message
  * misspelled directive name in code processing legacy options
- bugfix: some legacy options not correctly interpreted - thanks to
  varmojfekoj for the patch
- improved detection of modules being loaded more than once
  thanks to varmojfekoj for the patch
---------------------------------------------------------------------------
Version 3.14.1 (rgerhards), 2008-04-04
- bugfix: some messages were emited without hostname
- bugfix: rsyslogd was no longer build by default; man pages are 
  only installed if corresponding option is selected. Thanks to
  Michael Biebl for pointing these problems out.
- bugfix: zero-length strings were not supported in object
  deserializer
- disabled atomic operations for this stable build as it caused
  platform problems
- bugfix: memory leaks in script engine
- bugfix: $hostname and $fromhost in RainerScript did not work
- bugfix: some memory leak when queue is runing in disk mode
- man pages improved thanks to varmofekoj and Peter Vrabec
- We have removed the 32 character size limit (from RFC3164) on the
  tag. This had bad effects on existing envrionments, as sysklogd didn't
  obey it either (probably another bug in RFC3164...). We now receive
  the full size, but will modify the outputs so that only 32 characters
  max are used by default. If you need large tags in the output, you need
  to provide custom templates.
- bugfix: some memory leak when queue is runing in disk mode
---------------------------------------------------------------------------
Version 3.14.0 (rgerhards), 2008-04-02
An interim version was accidently released to the web. It was named 3.14.0.
To avoid confusion, we have not assigned this version number to any
official release. If you happen to use 3.14.0, please update to 3.14.1.
---------------------------------------------------------------------------
Version 3.13.0-dev0 (rgerhards), 2008-03-31
- bugfix: accidently set debug option in 3.12.5 reset to production
  This option prevented dlclose() to be called. It had no real bad effects,
  as the modules were otherwise correctly deinitialized and dlopen()
  supports multiple opens of the same module without any memory footprint.
- removed --enable-mudflap, added --enable-valgrind ./configure setting
- bugfix: tcp receiver could segfault due to uninitialized variable
- docfix: queue doc had a wrong directive name that prevented max worker
  threads to be correctly set
- worked a bit on atomic memory operations to support problem-free
  threading (only at non-intrusive places)
- added a --enable/disable-rsyslogd configure option so that
  source-based packaging systems can build plugins without the need
  to compile rsyslogd
- some cleanup
- test of potential new version number scheme
---------------------------------------------------------------------------
Version 3.12.5 (rgerhards), 2008-03-28
- changed default for "last message repeated n times", which is now
  off by default
- implemented backward compatibility commandline option parsing
- automatically generated compatibility config lines are now also
  logged so that a user can diagnose problems with them
- added compatibility mode for -a, -o and -p options
- compatibility mode processing finished
- changed default file output format to include high-precision timestamps
- added a buid-in template for previous syslogd file format
- added new $ActionFileDefaultTemplate directive
- added support for high-precision timestamps when receiving legacy
  syslog messages
- added new $ActionForwardDefaultTemplate directive
- added new $ActionGSSForwardDefaultTemplate directive
- added build-in templates for easier configuration
- bugfix: fixed small memory leak in tcpclt.c
- bugfix: fixed small memory leak in template regular expressions
- bugfix: regular expressions inside property replacer did not work
  properly
- bugfix: QHOUR and HHOUR properties were wrongly calculated
- bugfix: fixed memory leaks in stream class and imfile
- bugfix: $ModDir did invalid bounds checking, potential overlow in
  dbgprintf() - thanks to varmojfekoj for the patch
- bugfix: -t and -g legacy options max number of sessions had a wrong
  and much too high value
---------------------------------------------------------------------------
Version 3.12.4 (rgerhards), 2008-03-25
- Greatly enhanced rsyslogd's file write performance by disabling
  file syncing capability of output modules by default. This
  feature is usually not required, not useful and an extreme performance
  hit (both to rsyslogd as well as the system at large). Unfortunately,
  most users enable it by default, because it was most intuitive to enable
  it in plain old sysklogd syslog.conf format. There is now the
  $ActionFileEnableSync config setting which must be enabled in order to
  support syncing. By default it is off. So even if the old-format config
  lines request syncing, it is not done unless explicitely enabled. I am
  sure this is a very useful change and not a risk at all. I need to think
  if I undo it under compatibility mode, but currently this does not
  happen (I fear a lot of lazy users will run rsyslogd in compatibility
  mode, again bringing up this performance problem...).
- added flow control options to other input sources
- added $HHOUR and $QHOUR system properties - can be used for half- and
  quarter-hour logfile rotation
- changed queue's discard severities default value to 8 (do not discard)
  to prevent unintentional message loss
- removed a no-longer needed callback from the output module 
  interface. Results in reduced code complexity.
- bugfix/doc: removed no longer supported -h option from man page
- bugfix: imklog leaked several hundered KB on each HUP. Thanks to
  varmojfekoj for the patch
- bugfix: potential segfault on module unload. Thanks to varmojfekoj for
  the patch
- bugfix: fixed some minor memory leaks
- bugfix: fixed some slightly invalid memory accesses
- bugfix: internally generated messages had "FROMHOST" property not set
---------------------------------------------------------------------------
Version 3.12.3 (rgerhards), 2008-03-18
- added advanced flow control for congestion cases (mode depending on message
  source and its capablity to be delayed without bad side effects)
- bugfix: $ModDir should not be reset on $ResetConfig - this can cause a lot
  of confusion and there is no real good reason to do so. Also conflicts with
  the new -M option and environment setting.
- bugfix: TCP and GSSAPI framing mode variable was uninitialized, leading to
  wrong framing (caused, among others, interop problems)
- bugfix: TCP (and GSSAPI) octet-counted frame did not work correctly in all
  situations. If the header was split across two packet reads, it was invalidly
  processed, causing loss or modification of messages.
- bugfix: memory leak in imfile
- bugfix: duplicate public symbol in omfwd and omgssapi could lead to
  segfault. thanks to varmojfekoj for the patch.
- bugfix: rsyslogd aborted on sigup - thanks to varmojfekoj for the patch
- some more internal cleanup ;)
- begun relp modules, but these are not functional yet
- Greatly enhanced rsyslogd's file write performance by disabling
  file syncing capability of output modules by default. This
  feature is usually not required, not useful and an extreme performance
  hit (both to rsyslogd as well as the system at large). Unfortunately,
  most users enable it by default, because it was most intuitive to enable
  it in plain old sysklogd syslog.conf format. There is now a new config
  setting which must be enabled in order to support syncing. By default it
  is off. So even if the old-format config lines request syncing, it is
  not done unless explicitely enabled. I am sure this is a very useful
  change and not a risk at all. I need to think if I undo it under
  compatibility mode, but currently this does not happen (I fear a lot of
  lazy users will run rsyslogd in compatibility mode, again bringing up
  this performance problem...).
---------------------------------------------------------------------------
Version 3.12.2 (rgerhards), 2008-03-13
- added RSYSLOGD_MODDIR environment variable
- added -M rsyslogd option (allows to specify module directory location)
- converted net.c into a loadable library plugin
- bugfix: debug module now survives unload of loadable module when
  printing out function call data
- bugfix: not properly initialized data could cause several segfaults if
  there were errors in the config file - thanks to varmojfekoj for the patch
- bugfix: rsyslogd segfaulted when imfile read an empty line - thanks
  to Johnny Tan for an excellent bug report
- implemented dynamic module unload capability (not visible to end user)
- some more internal cleanup
- bugfix: imgssapi segfaulted under some conditions; this fix is actually
  not just a fix but a change in the object model. Thanks to varmojfekoj
  for providing the bug report, an initial fix and lots of good discussion
  that lead to where we finally ended up.
- improved session recovery when outbound tcp connection breaks, reduces
  probability of message loss at the price of a highly unlikely potential
  (single) message duplication
---------------------------------------------------------------------------
Version 3.12.1 (rgerhards), 2008-03-06
- added library plugins, which can be automatically loaded
- bugfix: actions were not correctly retried; caused message loss
- changed module loader to automatically add ".so" suffix if not
  specified (over time, this shall also ease portability of config
  files)
- improved debugging support; debug runtime options can now be set via
  an environment variable
- bugfix: removed debugging code that I forgot to remove before releasing
  3.12.0 (does not cause harm and happened only during startup)
- added support for the MonitorWare syslog MIB to omsnmp
- internal code improvements (more code converted into classes)
- internal code reworking of the imtcp/imgssapi module
- added capability to ignore client-provided timestamp on unix sockets and
  made this mode the default; this was needed, as some programs (e.g. sshd)
  log with inconsistent timezone information, what messes up the local
  logs (which by default don't even contain time zone information). This
  seems to be consistent with what sysklogd did for the past four years.
  Alternate behaviour may be desirable if gateway-like processes send
  messages via the local log slot - in this case, it can be enabled
  via the $InputUnixListenSocketIgnoreMsgTimestamp and
  $SystemLogSocketIgnoreMsgTimestamp config directives
- added ability to compile on HP UX; verified that imudp worked on HP UX;
  however, we are still in need of people trying out rsyslogd on HP UX,
  so it can not yet be assumed it runs there
- improved session recovery when outbound tcp connection breaks, reduces
  probability of message loss at the price of a highly unlikely potential
  (single) message duplication
---------------------------------------------------------------------------
Version 3.12.0 (rgerhards), 2008-02-28
- added full expression support for filters; filters can now contain
  arbitrary complex boolean, string and arithmetic expressions
---------------------------------------------------------------------------
Version 3.11.6 (rgerhards), 2008-02-27
- bugfix: gssapi libraries were still linked to rsyslog core, what should
  no longer be necessary. Applied fix by Michael Biebl to solve this.
- enabled imgssapi to be loaded side-by-side with imtcp
- added InputGSSServerPermitPlainTCP config directive
- split imgssapi source code somewhat from imtcp
- bugfix: queue cancel cleanup handler could be called with
  invalid pointer if dequeue failed
- bugfix: rsyslogd segfaulted on second SIGHUP
  tracker: http://bugzilla.adiscon.com/show_bug.cgi?id=38
- improved stability of queue engine
- bugfix: queue disk file were not properly persisted when 
  immediately after closing an output file rsyslog was stopped
  or huped (the new output file open must NOT have happend at
  that point) - this lead to a sparse and invalid queue file
  which could cause several problems to the engine (unpredictable
  results). This situation should have happened only in very
  rare cases. tracker: http://bugzilla.adiscon.com/show_bug.cgi?id=40
- bugfix: during queue shutdown, an assert invalidly triggered when
  the primary queue's DA worker was terminated while the DA queue's
  regular worker was still executing. This could result in a segfault
  during shutdown.
  tracker: http://bugzilla.adiscon.com/show_bug.cgi?id=41
- bugfix: queue properties sizeOnDisk, bytesRead were persisted to 
  disk with wrong data type (long instead of int64) - could cause
  problems on 32 bit machines
- bugfix: queue aborted when it was shut down, DA-enabled, DA mode
  was just initiated but not fully initialized (a race condition)
- bugfix: imfile could abort under extreme stress conditions
  (when it was terminated before it could open all of its
  to be monitored files)
- applied patch from varmojfekoj to fix an issue with compatibility 
  mode and default module directories (many thanks!):
  I've also noticed a bug in the compatibility code; the problem is that 
  options are parsed before configuration file so options which need a 
  module to be loaded will currently ignore any $moddir directive. This 
  can be fixed by moving legacyOptsHook() after config file parsing. 
  (see the attached patch) This goes against the logical order of 
  processing, but the legacy options are only few and it doesn't seem to 
  be a problem.
- bugfix: object property deserializer did not handle negative numbers
---------------------------------------------------------------------------
Version 3.11.5 (rgerhards), 2008-02-25
- new imgssapi module, changed imtcp module - this enables to load/package
  GSSAPI support separately - thanks to varmojfekoj for the patch
- compatibility mode (the -c option series) is now at least partly
  completed - thanks to varmojfekoj for the patch
- documentation for imgssapi and imtcp added
- duplicate $ModLoad's for the same module are now detected and
  rejected -- thanks to varmojfekoj for the patch
---------------------------------------------------------------------------
Version 3.11.4 (rgerhards), 2008-02-21
- bugfix: debug.html was missing from release tarball - thanks to Michael
  Biebl for bringing this to my attention
- some internal cleanup on the stringbuf object calling interface
- general code cleanup and further modularization
- $MainMessageQueueDiscardSeverity can now also handle textual severities
  (previously only integers)
- bugfix: message object was not properly synchronized when the 
  main queue had a single thread and non-direct action queues were used
- some documentation improvements
---------------------------------------------------------------------------
Version 3.11.3 (rgerhards), 2008-02-18
- fixed a bug in imklog which lead to duplicate message content in
  kernel logs
- added support for better plugin handling in libdbi (we contributed
  a patch to do that, we just now need to wait for the next libdbi
  version)
- bugfix: fixed abort when invalid template was provided to an action
  bug http://bugzilla.adiscon.com/show_bug.cgi?id=4
- re-instantiated SIGUSR1 function; added SIGUSR2 to generate debug
  status output
- added some documentation on runtime-debug settings
- slightly improved man pages for novice users
---------------------------------------------------------------------------
Version 3.11.2 (rgerhards), 2008-02-15
- added the capability to monitor text files and process their content
  as syslog messages (including forwarding)
- added support for libdbi, a database abstraction layer. rsyslog now
  also supports the following databases via dbi drivers:
  * Firebird/Interbase
  * FreeTDS (access to MS SQL Server and Sybase)
  * SQLite/SQLite3
  * Ingres (experimental)
  * mSQL (experimental)
  * Oracle (experimental)
  Additional drivers may be provided by the libdbi-drivers project, which
  can be used by rsyslog as soon as they become available.
- removed some left-over unnecessary dbgprintf's (cluttered screen,
  cosmetic)
- doc bugfix: html documentation for omsnmp was missing
---------------------------------------------------------------------------
Version 3.11.1 (rgerhards), 2008-02-12
- SNMP trap sender added thanks to Andre Lorbach (omsnmp)
- added input-plugin interface specification in form of a (copy) template
  input module
- applied documentation fix by Michael Biebl -- many thanks!
- bugfix: immark did not have MARK flags set...
- added x-info field to rsyslogd startup/shutdown message. Hopefully
  points users to right location for further info (many don't even know
  they run rsyslog ;))
- bugfix: trailing ":" of tag was lost while parsing legacy syslog messages
  without timestamp - thanks to Anders Blomdell for providing a patch!
- fixed a bug in stringbuf.c related to STRINGBUF_TRIM_ALLOCSIZE, which
  wasn't supposed to be used with rsyslog. Put a warning message up that
  tells this feature is not tested and probably not worth the effort.
  Thanks to Anders Blomdell fro bringing this to our attention
- somewhat improved performance of string buffers
- fixed bug that caused invalid treatment of tabs (HT) in rsyslog.conf
- bugfix: setting for $EscapeCopntrolCharactersOnReceive was not 
  properly initialized
- clarified usage of space-cc property replacer option
- improved abort diagnostic handler
- some initial effort for malloc/free runtime debugging support
- bugfix: using dynafile actions caused rsyslogd abort
- fixed minor man errors thanks to Michael Biebl
---------------------------------------------------------------------------
Version 3.11.0 (rgerhards), 2008-01-31
- implemented queued actions
- implemented simple rate limiting for actions
- implemented deliberate discarding of lower priority messages over higher
  priority ones when a queue runs out of space
- implemented disk quotas for disk queues
- implemented the $ActionResumeRetryCount config directive
- added $ActionQueueFilename config directive
- added $ActionQueueSize config directive
- added $ActionQueueHighWaterMark config directive
- added $ActionQueueLowWaterMark config directive
- added $ActionQueueDiscardMark config directive
- added $ActionQueueDiscardSeverity config directive
- added $ActionQueueCheckpointInterval config directive
- added $ActionQueueType config directive
- added $ActionQueueWorkerThreads config directive
- added $ActionQueueTimeoutshutdown config directive
- added $ActionQueueTimeoutActionCompletion config directive
- added $ActionQueueTimeoutenQueue config directive
- added $ActionQueueTimeoutworkerThreadShutdown config directive
- added $ActionQueueWorkerThreadMinimumMessages config directive
- added $ActionQueueMaxFileSize config directive
- added $ActionQueueSaveonShutdown config directive
- addded $ActionQueueDequeueSlowdown config directive
- addded $MainMsgQueueDequeueSlowdown config directive
- bugfix: added forgotten docs to package
- improved debugging support
- fixed a bug that caused $MainMsgQueueCheckpointInterval to work incorrectly
- when a long-running action needs to be cancelled on shutdown, the message
  that was processed by it is now preserved. This finishes support for
  guaranteed delivery of messages (if the output supports it, of course)
- fixed bug in output module interface, see
  http://sourceforge.net/tracker/index.php?func=detail&aid=1881008&group_id=123448&atid=696552
- changed the ommysql output plugin so that the (lengthy) connection
  initialization now takes place in message processing. This works much
  better with the new queued action mode (fast startup)
- fixed a bug that caused a potential hang in file and fwd output module
  varmojfekoj provided the patch - many thanks!
- bugfixed stream class offset handling on 32bit platforms
---------------------------------------------------------------------------
Version 3.10.3 (rgerhards), 2008-01-28
- fixed a bug with standard template definitions (not a big deal) - thanks
  to varmojfekoj for spotting it
- run-time instrumentation added
- implemented disk-assisted queue mode, which enables on-demand disk
  spooling if the queue's in-memory queue is exhausted
- implemented a dynamic worker thread pool for processing incoming
  messages; workers are started and shut down as need arises
- implemented a run-time instrumentation debug package
- implemented the $MainMsgQueueSaveOnShutdown config directive
- implemented the $MainMsgQueueWorkerThreadMinimumMessages config directive
- implemented the $MainMsgQueueTimeoutWorkerThreadShutdown config directive
---------------------------------------------------------------------------
Version 3.10.2 (rgerhards), 2008-01-14
- added the ability to keep stop rsyslogd without the need to drain
  the main message queue. In disk queue mode, rsyslog continues to
  run from the point where it stopped. In case of a system failure, it
  continues to process messages from the last checkpoint.
- fixed a bug that caused a segfault on startup when no $WorkDir directive
  was specified in rsyslog.conf
- provided more fine-grain control over shutdown timeouts and added a
  way to specify the enqueue timeout when the main message queue is full
- implemented $MainMsgQueueCheckpointInterval config directive
- implemented $MainMsgQueueTimeoutActionCompletion config directive
- implemented $MainMsgQueueTimeoutEnqueue config directive
- implemented $MainMsgQueueTimeoutShutdown config directive
---------------------------------------------------------------------------
Version 3.10.1 (rgerhards), 2008-01-10
- implemented the "disk" queue mode. However, it currently is of very
  limited use, because it does not support persistence over rsyslogd
  runs. So when rsyslogd is stopped, the queue is drained just as with
  the in-memory queue modes. Persistent queues will be a feature of
  the next release.
- performance-optimized string class, should bring an overall improvement
- fixed a memory leak in imudp -- thanks to varmojfekoj for the patch
- fixed a race condition that could lead to a rsyslogd hang when during
  HUP or termination
- done some doc updates
- added $WorkDirectory config directive
- added $MainMsgQueueFileName config directive
- added $MainMsgQueueMaxFileSize config directive
---------------------------------------------------------------------------
Version 3.10.0 (rgerhards), 2008-01-07
- implemented input module interface and initial input modules
- enhanced threading for input modules (each on its own thread now)
- ability to bind UDP listeners to specific local interfaces/ports and
  ability to run multiple of them concurrently
- added ability to specify listen IP address for UDP syslog server
- license changed to GPLv3
- mark messages are now provided by loadble module immark
- rklogd is no longer provided. Its functionality has now been taken over
  by imklog, a loadable input module. This offers a much better integration
  into rsyslogd and makes sure that the kernel logger process is brought
  up and down at the appropriate times
- enhanced $IncludeConfig directive to support wildcard characters
  (thanks to Michael Biebl)
- all inputs are now implemented as loadable plugins
- enhanced threading model: each input module now runs on its own thread
- enhanced message queue which now supports different queueing methods
  (among others, this can be used for performance fine-tuning)
- added a large number of new configuration directives for the new
  input modules
- enhanced multi-threading utilizing a worker thread pool for the
  main message queue
- compilation without pthreads is no longer supported
- much cleaner code due to new objects and removal of single-threading
  mode
---------------------------------------------------------------------------
Version 2.0.8 V2-STABLE (rgerhards), 2008-??-??
- bugfix: ompgsql did not detect problems in sql command execution
  this could cause loss of messages. The handling was correct if the
  connection broke, but not if there was a problem with statement
  execution. The most probable case for such a case would be invalid
  sql inside the template, and this is now much easier to diagnose.
- doc bugfix: default for $DirCreateMode incorrectly stated
---------------------------------------------------------------------------
Version 2.0.7 V2-STABLE (rgerhards), 2008-04-14
- bugfix: the default for $DirCreateMode was 0644, and as such wrong.
  It has now been changed to 0700. For some background, please see
  http://lists.adiscon.net/pipermail/rsyslog/2009-April/001986.html
- bugfix: "$CreateDirs off" also disabled file creation
  Thanks to William Tisater for analyzing this bug and providing a patch.
  The actual code change is heavily based on William's patch.
- bugfix: memory leak in ompgsql
  Thanks to Ken for providing the patch
- bugfix: potential memory leak in msg.c
  This one did not surface yet and the issue was actually found due to
  a problem in v4 - but better fix it here, too
---------------------------------------------------------------------------
Version 2.0.6 V2-STABLE (rgerhards), 2008-08-07
- bugfix: memory leaks in rsyslogd, primarily in singlethread mode
  Thanks to Frederico Nunez for providing the fix
- bugfix: copy&paste error lead to dangling if - this caused a very minor
  issue with re-formatting a RFC3164 date when the message was invalidly
  formatted and had a colon immediately after the date. This was in the
  code for some years (even v1 had it) and I think it never had any
  effect at all in practice. Though, it should be fixed - but definitely
  nothing to worry about.
---------------------------------------------------------------------------
Version 2.0.6 V2-STABLE (rgerhards), 2008-08-07
- bugfix: IPv6 addresses could not be specified in forwarding actions
  New syntax @[addr]:port introduced to enable that. Root problem was IPv6
  addresses contain colons. (backport from 3.21.3)
---------------------------------------------------------------------------
Version 2.0.5 STABLE (rgerhards), 2008-05-15
- bugfix: regular expressions inside property replacer did not work
  properly
- adapted to liblogging 0.7.1+
---------------------------------------------------------------------------
Version 2.0.4 STABLE (rgerhards), 2008-03-27
- bugfix: internally generated messages had "FROMHOST" property not set
- bugfix: continue parsing if tag is oversize (discard oversize part) - thanks
  to mclaughlin77@gmail.com for the patch
- added $HHOUR and $QHOUR system properties - can be used for half- and
  quarter-hour logfile rotation
---------------------------------------------------------------------------
Version 2.0.3 STABLE (rgerhards), 2008-03-12
- bugfix: setting for $EscapeCopntrolCharactersOnReceive was not 
  properly initialized
- bugfix: resolved potential segfault condition on HUP (extremely
  unlikely to happen in practice), for details see tracker:
  http://bugzilla.adiscon.com/show_bug.cgi?id=38
- improved the man pages a bit - thanks to Michael Biebl for the patch
- bugfix: not properly initialized data could cause several segfaults if
  there were errors in the config file - thanks to varmojfekoj for the patch
---------------------------------------------------------------------------
Version 2.0.2 STABLE (rgerhards), 2008-02-12
- fixed a bug that could cause invalid string handling via strerror_r
  varmojfekoj provided the patch - many thanks!
- added x-info field to rsyslogd startup/shutdown message. Hopefully
  points users to right location for further info (many don't even know
  they run rsyslog ;))
- bugfix: suspended actions were not always properly resumed
  varmojfekoj provided the patch - many thanks!
- bugfix: errno could be changed during mark processing, leading to
  invalid error messages when processing inputs. Thank to varmojfekoj for
  pointing out this problem.
- bugfix: trailing ":" of tag was lost while parsing legacy syslog messages
  without timestamp - thanks to Anders Blomdell for providing a patch!
- bugfix (doc): misspelled config directive, invalid signal info
- applied some doc fixes from Michel Biebl and cleaned up some no longer
  needed files suggested by him
- cleaned up stringbuf.c to fix an annoyance reported by Anders Blomdell
- fixed bug that caused invalid treatment of tabs (HT) in rsyslog.conf
---------------------------------------------------------------------------
Version 2.0.1 STABLE (rgerhards), 2008-01-24
- fixed a bug in integer conversion - but this function was never called,
  so it is not really a useful bug fix ;)
- fixed a bug with standard template definitions (not a big deal) - thanks
  to varmojfekoj for spotting it
- fixed a bug that caused a potential hang in file and fwd output module
  varmojfekoj provided the patch - many thanks!
---------------------------------------------------------------------------
Version 2.0.0 STABLE (rgerhards), 2008-01-02
- re-release of 1.21.2 as STABLE with no modifications except some
  doc updates
---------------------------------------------------------------------------
Version 1.21.2 (rgerhards), 2007-12-28
- created a gss-api output module. This keeps GSS-API code and
  TCP/UDP code separated. It is also important for forward-
  compatibility with v3. Please note that this change breaks compatibility
  with config files created for 1.21.0 and 1.21.1 - this was considered
  acceptable.
- fixed an error in forwarding retry code (could lead to message corruption
  but surfaced very seldom)
- increased portability for older platforms (AI_NUMERICSERV moved)
- removed socket leak in omfwd.c
- cross-platform patch for GSS-API compile problem on some platforms
  thanks to darix for the patch!
---------------------------------------------------------------------------
Version 1.21.1 (rgerhards), 2007-12-23
- small doc fix for $IncludeConfig
- fixed a bug in llDestroy()
- bugfix: fixing memory leak when message queue is full and during
  parsing. Thanks to varmojfekoj for the patch.
- bugfix: when compiled without network support, unix sockets were
  not properply closed
- bugfix: memory leak in cfsysline.c/doGetWord() fixed
---------------------------------------------------------------------------
Version 1.21.0 (rgerhards), 2007-12-19
- GSS-API support for syslog/TCP connections was added. Thanks to
  varmojfekoj for providing the patch with this functionality
- code cleanup
- enhanced $IncludeConfig directive to support wildcard filenames
- changed some multithreading synchronization
---------------------------------------------------------------------------
Version 1.20.1 (rgerhards), 2007-12-12
- corrected a debug setting that survived release. Caused TCP connections
  to be retried unnecessarily often.
- When a hostname ACL was provided and DNS resolution for that name failed,
  ACL processing was stopped at that point. Thanks to mildew for the patch.
  Fedora Bugzilla: http://bugzilla.redhat.com/show_bug.cgi?id=395911
- fixed a potential race condition, see link for details:
  http://rgerhards.blogspot.com/2007/12/rsyslog-race-condition.html
  Note that the probability of problems from this bug was very remote
- fixed a memory leak that happend when PostgreSQL date formats were
  used
---------------------------------------------------------------------------
Version 1.20.0 (rgerhards), 2007-12-07
- an output module for postgres databases has been added. Thanks to
  sur5r for contributing this code
- unloading dynamic modules has been cleaned up, we now have a
  real implementation and not just a dummy "good enough for the time
  being".
- enhanced platform independence - thanks to Bartosz Kuzma and Michael
  Biebl for their very useful contributions
- some general code cleanup (including warnings on 64 platforms, only)
---------------------------------------------------------------------------
Version 1.19.12 (rgerhards), 2007-12-03
- cleaned up the build system (thanks to Michael Biebl for the patch)
- fixed a bug where ommysql was still not compiled with -pthread option
---------------------------------------------------------------------------
Version 1.19.11 (rgerhards), 2007-11-29
- applied -pthread option to build when building for multi-threading mode
  hopefully solves an issue with segfaulting
---------------------------------------------------------------------------
Version 1.19.10 (rgerhards), 2007-10-19
- introdcued the new ":modulename:" syntax for calling module actions
  in selector lines; modified ommysql to support it. This is primarily
  an aid for further modules and a prequisite to actually allow third
  party modules to be created.
- minor fix in slackware startup script, "-r 0" is now "-r0"
- updated rsyslogd doc set man page; now in html format
- undid creation of a separate thread for the main loop -- this did not
  turn out to be needed or useful, so reduce complexity once again.
- added doc fixes provided by Michael Biebl - thanks
---------------------------------------------------------------------------
Version 1.19.9 (rgerhards), 2007-10-12
- now packaging system which again contains all components in a single
  tarball
- modularized main() a bit more, resulting in less complex code
- experimentally added an additional thread - will see if that affects
  the segfault bug we experience on some platforms. Note that this change
  is scheduled to be removed again later.
---------------------------------------------------------------------------
Version 1.19.8 (rgerhards), 2007-09-27
- improved repeated message processing
- applied patch provided by varmojfekoj to support building ommysql
  in its own way (now also resides in a plugin subdirectory);
  ommysql is now a separate package
- fixed a bug in cvthname() that lead to message loss if part
  of the source hostname would have been dropped
- created some support for distributing ommysql together with the
  main rsyslog package. I need to re-think it in the future, but
  for the time being the current mode is best. I now simply include
  one additional tarball for ommysql inside the main distribution.
  I look forward to user feedback on how this should be done best. In the
  long term, a separate project should be spawend for ommysql, but I'd
  like to do that only after the plugin interface is fully stable (what
  it is not yet).
---------------------------------------------------------------------------
Version 1.19.7 (rgerhards), 2007-09-25
- added code to handle situations where senders send us messages ending with
  a NUL character. It is now simply removed. This also caused trailing LF
  reduction to fail, when it was followed by such a NUL. This is now also
  handled.
- replaced some non-thread-safe function calls by their thread-safe
  counterparts
- fixed a minor memory leak that occured when the %APPNAME% property was
  used (I think nobody used that in practice)
- fixed a bug that caused signal handlers in cvthname() not to be restored when
  a malicious pointer record was detected and processing of the message been
  stopped for that reason (this should be really rare and can not be related
  to the segfault bug we are hunting).
- fixed a bug in cvthname that lead to passing a wrong parameter - in
  practice, this had no impact.
- general code cleanup (e.g. compiler warnings, comments)
---------------------------------------------------------------------------
Version 1.19.6 (rgerhards), 2007-09-11
- applied patch by varmojfekoj to change signal handling to the new
  sigaction API set (replacing the depreciated signal() calls and its
  friends.
- fixed a bug that in --enable-debug mode caused an assertion when the
  discard action was used
- cleaned up compiler warnings
- applied patch by varmojfekoj to FIX a bug that could cause 
  segfaults if empty properties were processed using modifying
  options (e.g. space-cc, drop-cc)
- fixed man bug: rsyslogd supports -l option
---------------------------------------------------------------------------
Version 1.19.5 (rgerhards), 2007-09-07
- changed part of the CStr interface so that better error tracking
  is provided and the calling sequence is more intuitive (there were
  invalid calls based on a too-weired interface)
- (hopefully) fixed some remaining bugs rooted in wrong use of 
  the CStr class. These could lead to program abort.
- applied patch by varmojfekoj two fix two potential segfault situations
- added $ModDir config directive
- modified $ModLoad so that an absolute path may be specified as
  module name (e.g. /rsyslog/ommysql.so)
---------------------------------------------------------------------------
Version 1.19.4 (rgerhards/varmojfekoj), 2007-09-04
- fixed a number of small memory leaks - thanks varmojfekoj for patching
- fixed an issue with CString class that could lead to rsyslog abort
  in tplToString() - thanks varmojfekoj for patching
- added a man-version of the config file documenation - thanks to Michel
  Samia for providing the man file
- fixed bug: a template like this causes an infinite loop:
  $template opts,"%programname:::a,b%"
  thanks varmojfekoj for the patch
- fixed bug: case changing options crash freeing the string pointer
  because they modify it: $template opts2,"%programname::1:lowercase%"
  thanks varmojfekoj for the patch
---------------------------------------------------------------------------
Version 1.19.3 (mmeckelein/varmojfekoj), 2007-08-31
- small mem leak fixed (after calling parseSelectorAct) - Thx varmojkekoj
- documentation section "Regular File" und "Blocks" updated
- solved an issue with dynamic file generation - Once again many thanks
  to varmojfekoj
- the negative selector for program name filter (Blocks) does not work as
  expected - Thanks varmojfekoj for patching
- added forwarding information to sysklogd (requires special template)
  to config doc
---------------------------------------------------------------------------
Version 1.19.2 (mmeckelein/varmojfekoj), 2007-08-28
- a specifically formed message caused a segfault - Many thanks varmojfekoj
  for providing a patch
- a typo and a weird condition are fixed in msg.c - Thanks again
  varmojfekoj 
- on file creation the file was always owned by root:root. This is fixed
  now - Thanks ypsa for solving this issue
---------------------------------------------------------------------------
Version 1.19.1 (mmeckelein), 2007-08-22
- a bug that caused a high load when a TCP/UDP connection was closed is 
  fixed now - Thanks mildew for solving this issue
- fixed a bug which caused a segfault on reinit - Thx varmojfekoj for the
  patch
- changed the hardcoded module path "/lib/rsyslog" to $(pkglibdir) in order
  to avoid trouble e.g. on 64 bit platforms (/lib64) - many thanks Peter
  Vrabec and darix, both provided a patch for solving this issue
- enhanced the unloading of modules - thanks again varmojfekoj
- applied a patch from varmojfekoj which fixes various little things in
  MySQL output module
---------------------------------------------------------------------------
Version 1.19.0 (varmojfekoj/rgerhards), 2007-08-16
- integrated patch from varmojfekoj to make the mysql module a loadable one
  many thanks for the patch, MUCH appreciated
---------------------------------------------------------------------------
Version 1.18.2 (rgerhards), 2007-08-13
- fixed a bug in outchannel code that caused templates to be incorrectly
  parsed
- fixed a bug in ommysql that caused a wrong ";template" missing message
- added some code for unloading modules; not yet fully complete (and we do
  not yet have loadable modules, so this is no problem)
- removed debian subdirectory by request of a debian packager (this is a special
  subdir for debian and there is also no point in maintaining it when there
  is a debian package available - so I gladly did this) in some cases
- improved overall doc quality (some pages were quite old) and linked to
  more of the online resources.
- improved /contrib/delete_mysql script by adding a host option and some
  other minor modifications
---------------------------------------------------------------------------
Version 1.18.1 (rgerhards), 2007-08-08
- applied a patch from varmojfekoj which solved a potential segfault
  of rsyslogd on HUP
- applied patch from Michel Samia to fix compilation when the pthreads
  feature is disabled
- some code cleanup (moved action object to its own file set)
- add config directive $MainMsgQueueSize, which now allows to configure the
  queue size dynamically
- all compile-time settings are now shown in rsyslogd -v, not just the
  active ones
- enhanced performance a little bit more
- added config file directive $ActionResumeInterval
- fixed a bug that prevented compilation under debian sid
- added a contrib directory for user-contributed useful things
---------------------------------------------------------------------------
Version 1.18.0 (rgerhards), 2007-08-03
- rsyslog now supports fallback actions when an action did not work. This
  is a great feature e.g. for backup database servers or backup syslog
  servers
- modified rklogd to only change the console log level if -c is specified
- added feature to use multiple actions inside a single selector
- implemented $ActionExecOnlyWhenPreviousIsSuspended config directive
- error messages during startup are now spit out to the configured log
  destinations
---------------------------------------------------------------------------
Version 1.17.6 (rgerhards), 2007-08-01
- continued to work on output module modularization - basic stage of
  this work is now FINISHED
- fixed bug in OMSRcreate() - always returned SR_RET_OK
- fixed a bug that caused ommysql to always complain about missing
  templates
- fixed a mem leak in OMSRdestruct - freeing the object itself was
  forgotten - thanks to varmojfekoj for the patch
- fixed a memory leak in syslogd/init() that happend when the config
  file could not be read - thanks to varmojfekoj for the patch
- fixed insufficient memory allocation in addAction() and its helpers.
  The initial fix and idea was developed by mildew, I fine-tuned
  it a bit. Thanks a lot for the fix, I'd probably had pulled out my
  hair to find the bug...
- added output of config file line number when a parsing error occured
- fixed bug in objomsr.c that caused program to abort in debug mode with
  an invalid assertion (in some cases)
- fixed a typo that caused the default template for MySQL to be wrong.
  thanks to mildew for catching this.
- added configuration file command $DebugPrintModuleList and
  $DebugPrintCfSysLineHandlerList
- fixed an invalid value for the MARK timer - unfortunately, there was
  a testing aid left in place. This resulted in quite frequent MARK messages
- added $IncludeConfig config directive
- applied a patch from mildew to prevent rsyslogd from freezing under heavy
  load. This could happen when the queue was full. Now, we drop messages
  but rsyslogd remains active.
---------------------------------------------------------------------------
Version 1.17.5 (rgerhards), 2007-07-30
- continued to work on output module modularization
- fixed a missing file bug - thanks to Andrea Montanari for reporting
  this problem
- fixed a problem with shutting down the worker thread and freeing the
  selector_t list - this caused messages to be lost, because the
  message queue was not properly drained before the selectors got
  destroyed.
---------------------------------------------------------------------------
Version 1.17.4 (rgerhards), 2007-07-27
- continued to work on output module modularization
- fixed a situation where rsyslogd could create zombie processes
  thanks to mildew for the patch
- applied patch from Michel Samia to fix compilation when NOT
  compiled for pthreads
---------------------------------------------------------------------------
Version 1.17.3 (rgerhards), 2007-07-25
- continued working on output module modularization
- fixed a bug that caused rsyslogd to segfault on exit (and
  probably also on HUP), when there was an unsent message in a selector
  that required forwarding and the dns lookup failed for that selector
  (yes, it was pretty unlikely to happen;))
  thanks to varmojfekoj <varmojfekoj@gmail.com> for the patch
- fixed a memory leak in config file parsing and die()
  thanks to varmojfekoj <varmojfekoj@gmail.com> for the patch
- rsyslogd now checks on startup if it is capable to performa any work
  at all. If it cant, it complains and terminates
  thanks to Michel Samia for providing the patch!
- fixed a small memory leak when HUPing syslogd. The allowed sender
  list now gets freed. thanks to mildew for the patch.
- changed the way error messages in early startup are logged. They
  now do no longer use the syslogd code directly but are rather
  send to stderr.
---------------------------------------------------------------------------
Version 1.17.2 (rgerhards), 2007-07-23
- made the port part of the -r option optional. Needed for backward
  compatibility with sysklogd
- replaced system() calls with something more reasonable. Please note that
  this might break compatibility with some existing configuration files.
  We accept this in favour of the gained security.
- removed a memory leak that could occur if timegenerated was used in
  RFC 3164 format in templates
- did some preparation in msg.c for advanced multithreading - placed the
  hooks, but not yet any active code
- worked further on modularization
- added $ModLoad MySQL (dummy) config directive
- added DropTrailingLFOnReception config directive
---------------------------------------------------------------------------
Version 1.17.1 (rgerhards), 2007-07-20
- fixed a bug that caused make install to install rsyslogd and rklogd under
  the wrong names
- fixed bug that caused $AllowedSenders to handle IPv6 scopes incorrectly;
  also fixed but that could grabble $AllowedSender wildcards. Thanks to
  mildew@gmail.com for the patch
- minor code cleanup - thanks to Peter Vrabec for the patch
- fixed minimal memory leak on HUP (caused by templates)
  thanks to varmojfekoj <varmojfekoj@gmail.com> for the patch
- fixed another memory leak on HUPing and on exiting rsyslogd
  again thanks to varmojfekoj <varmojfekoj@gmail.com> for the patch
- code cleanup (removed compiler warnings)
- fixed portability bug in configure.ac - thanks to Bartosz Kuźma for patch
- moved msg object into its own file set
- added the capability to continue trying to write log files when the
  file system is full. Functionality based on patch by Martin Schulze
  to sysklogd package.
---------------------------------------------------------------------------
Version 1.17.0 (RGer), 2007-07-17
- added $RepeatedLineReduction config parameter
- added $EscapeControlCharactersOnReceive config parameter
- added $ControlCharacterEscapePrefix config parameter
- added $DirCreateMode config parameter
- added $CreateDirs config parameter
- added $DebugPrintTemplateList config parameter
- added $ResetConfigVariables config parameter
- added $FileOwner config parameter
- added $FileGroup config parameter
- added $DirOwner config parameter
- added $DirGroup config parameter
- added $FailOnChownFailure config parameter
- added regular expression support to the filter engine
  thanks to Michel Samia for providing the patch!
- enhanced $AllowedSender functionality. Credits to mildew@gmail.com for
  the patch doing that
  - added IPv6 support
  - allowed DNS hostnames
  - allowed DNS wildcard names
- added new option $DropMsgsWithMaliciousDnsPTRRecords
- added autoconf so that rfc3195d, rsyslogd and klogd are stored to /sbin
- added capability to auto-create directories with dynaFiles
---------------------------------------------------------------------------
Version 1.16.0 (RGer/Peter Vrabec), 2007-07-13 - The Friday, 13th Release ;)
- build system switched to autotools
- removed SYSV preprocessor macro use, replaced with autotools equivalents
- fixed a bug that caused rsyslogd to segfault when TCP listening was
  disabled and it terminated
- added new properties "syslogfacility-text" and "syslogseverity-text"
  thanks to varmojfekoj <varmojfekoj@gmail.com> for the patch
- added the -x option to disable hostname dns reslution
  thanks to varmojfekoj <varmojfekoj@gmail.com> for the patch
- begun to better modularize syslogd.c - this is an ongoing project; moved
  type definitions to a separate file
- removed some now-unused fields from struct filed
- move file size limit fields in struct field to the "right spot" (the file
  writing part of the union - f_un.f_file)
- subdirectories linux and solaris are no longer part of the distribution
  package. This is not because we cease support for them, but there are no
  longer any files in them after the move to autotools
---------------------------------------------------------------------------
Version 1.15.1 (RGer), 2007-07-10
- fixed a bug that caused a dynaFile selector to stall when there was
  an open error with one file 
- improved template processing for dynaFiles; templates are now only
  looked up during initialization - speeds up processing
- optimized memory layout in struct filed when compiled with MySQL
  support
- fixed a bug that caused compilation without SYSLOG_INET to fail
- re-enabled the "last message repeated n times" feature. This
  feature was not taken care of while rsyslogd evolved from sysklogd
  and it was more or less defunct. Now it is fully functional again.
- added system properties: $NOW, $YEAR, $MONTH, $DAY, $HOUR, $MINUTE
- fixed a bug in iovAsString() that caused a memory leak under stress
  conditions (most probably memory shortage). This was unlikely to
  ever happen, but it doesn't hurt doing it right
- cosmetic: defined type "uchar", change all unsigned chars to uchar
---------------------------------------------------------------------------
Version 1.15.0 (RGer), 2007-07-05
- added ability to dynamically generate file names based on templates
  and thus properties. This was a much-requested feature. It makes
  life easy when it e.g. comes to splitting files based on the sender
  address.
- added $umask and $FileCreateMode config file directives
- applied a patch from Bartosz Kuzma to compile cleanly under NetBSD
- checks for extra (unexpected) characters in system config file lines
  have been added
- added IPv6 documentation - was accidently missing from CVS
- begun to change char to unsigned char
---------------------------------------------------------------------------
Version 1.14.2 (RGer), 2007-07-03
** this release fixes all known nits with IPv6 **
- restored capability to do /etc/service lookup for "syslog"
  service when -r 0 was given
- documented IPv6 handling of syslog messages
- integrate patch from Bartosz Kuźma to make rsyslog compile under
  Solaris again (the patch replaced a strndup() call, which is not
  available under Solaris
- improved debug logging when waiting on select
- updated rsyslogd man page with new options (-46A)
---------------------------------------------------------------------------
Version 1.14.1 (RGer/Peter Vrabec), 2007-06-29
- added Peter Vrabec's patch for IPv6 TCP
- prefixed all messages send to stderr in rsyslogd with "rsyslogd: "
---------------------------------------------------------------------------
Version 1.14.0 (RGer/Peter Vrabec), 2007-06-28
- Peter Vrabec provided IPv6 for rsyslog, so we are now IPv6 enabled
  IPv6 Support is currently for UDP only, TCP is to come soon.
  AllowedSender configuration does not yet work for IPv6.
- fixed code in iovCreate() that broke C's strict aliasing rules 
- fixed some char/unsigned char differences that forced the compiler
  to spit out warning messages
- updated the Red Hat init script to fix a known issue (thanks to
  Peter Vrabec)
---------------------------------------------------------------------------
Version 1.13.5 (RGer), 2007-06-22
- made the TCP session limit configurable via command line switch
  now -t <port>,<max sessions>
- added man page for rklogd(8) (basically a copy from klogd, but now
  there is one...)
- fixed a bug that caused internal messages (e.g. rsyslogd startup) to
  appear without a tag.
- removed a minor memory leak that occurred when TAG processing requalified
  a HOSTNAME to be a TAG (and a TAG already was set).
- removed potential small memory leaks in MsgSet***() functions. There
  would be a leak if a property was re-set, something that happened
  extremely seldom.
---------------------------------------------------------------------------
Version 1.13.4 (RGer), 2007-06-18
- added a new property "PRI-text", which holds the PRI field in
  textual form (e.g. "syslog.info")
- added alias "syslogseverity" for "syslogpriority", which is a
  misleading property name that needs to stay for historical
  reasons (and backward-compatility)
- added doc on how to record PRI value in log file
- enhanced signal handling in klogd, including removal of an unsafe
  call to the logging system during signal handling
---------------------------------------------------------------------------
Version 1.13.3 (RGer), 2007-06-15
- create a version of syslog.c from scratch. This is now
  - highly optimized for rsyslog
  - removes an incompatible license problem as the original
    version had a BSD license with advertising clause
  - fixed in the regard that rklogd will continue to work when
    rsysogd has been restarted (the original version, as well
    as sysklogd, will remain silent then)
  - solved an issue with an extra NUL char at message end that the
    original version had
- applied some changes to klogd to care for the new interface
- fixed a bug in syslogd.c which prevented compiling under debian
---------------------------------------------------------------------------
Version 1.13.2 (RGer), 2007-06-13
- lib order in makefile patched to facilitate static linking - thanks
  to Bennett Todd for providing the patch
- Integrated a patch from Peter Vrabec (pvrabec@redheat.com):
  - added klogd under the name of rklogd (remove dependency on
    original sysklogd package
  - createDB.sql now in UTF
  - added additional config files for use on Red Hat
---------------------------------------------------------------------------
Version 1.13.1 (RGer), 2007-02-05
- changed the listen backlog limit to a more reasonable value based on
  the maximum number of TCP connections configurd (10% + 5) - thanks to Guy
  Standen for the hint (actually, the limit was 5 and that was a 
  left-over from early testing).
- fixed a bug in makefile which caused DB-support to be disabled when
  NETZIP support was enabled
- added the -e option to allow transmission of every message to remote
  hosts (effectively turns off duplicate message suppression)
- (somewhat) improved memory consumption when compiled with MySQL support
- looks like we fixed an incompatibility with MySQL 5.x and above software
  At least in one case, the remote server name was destroyed, leading to 
  a connection failure. The new, improved code does not have this issue and
  so we see this as solved (the new code is generally somewhat better, so
  there is a good chance we fixed this incompatibility).
---------------------------------------------------------------------------
Version 1.13.0 (RGer), 2006-12-19
- added '$' as ToPos proptery replacer specifier - means "up to the
  end of the string"
- property replacer option "escape-cc", "drop-cc" and "space-cc"  added
- changed the handling of \0 characters inside syslog messages. We now
  consistently escape them to "#000". This is somewhat recommended in
  the draft-ietf-syslog-protocol-19 draft. While the real recomendation
  is to not escape any characters at all, we can not do this without
  considerable modification of the code. So we escape it to "#000", which
  is consistent with a sample found in the Internet-draft.
- removed message glue logic (see printchopped() comment for details)
  Also caused removal of parts table and thus some improvements in
  memory usage.
- changed the default MAXLINE to 2048 to take care of recent syslog
  standardization efforts (can easily be changed in syslogd.c)
- added support for byte-counted TCP syslog messages (much like
  syslog-transport-tls-05 Internet Draft). This was necessary to
  support compression over TCP.
- added support for receiving compressed syslog messages
- added support for sending compressed syslog messages
- fixed a bug where the last message in a syslog/tcp stream was
  lost if it was not properly terminated by a LF character
---------------------------------------------------------------------------
Version 1.12.3 (RGer), 2006-10-04
- implemented some changes to support Solaris (but support is not
  yet complete)
- commented out (via #if 0) some methods that are currently not being use
  but should be kept for further us
- added (interim) -u 1 option to turn off hostname and tag parsing
- done some modifications to better support Fedora
- made the field delimiter inside property replace configurable via
  template
- fixed a bug in property replacer: if fields were used, the delimitor
  became part of the field. Up until now, this was barely noticable as 
  the delimiter as TAB only and thus invisible to a human. With other
  delimiters available now, it quickly showed up. This bug fix might cause
  some grief to existing installations if they used the extra TAB for
  whatever reasons - sorry folks... Anyhow, a solution is easy: just add
  a TAB character contstant into your template. Thus, there has no attempt
  been made to do this in a backwards-compatible way.
---------------------------------------------------------------------------
Version 1.12.2 (RGer), 2006-02-15
- fixed a bug in the RFC 3339 date formatter. An extra space was added
  after the actual timestamp
- added support for providing high-precision RFC3339 timestamps for
  (rsyslogd-)internally-generated messages
- very (!) experimental support for syslog-protocol internet draft
  added (the draft is experimental, the code is solid ;))
- added support for field-extracting in the property replacer
- enhanced the legacy-syslog parser so that it can interpret messages
  that do not contain a TIMESTAMP
- fixed a bug that caused the default socket (usually /dev/log) to be
  opened even when -o command line option was given
- fixed a bug in the Debian sample startup script - it caused rsyslogd
  to listen to remote requests, which it shouldn't by default
---------------------------------------------------------------------------
Version 1.12.1 (RGer), 2005-11-23
- made multithreading work with BSD. Some signal-handling needed to be
  restructured. Also, there might be a slight delay of up to 10 seconds
  when huping and terminating rsyslogd under BSD
- fixed a bug where a NULL-pointer was passed to printf() in logmsg().
- fixed a bug during "make install" where rc3195d was not installed
  Thanks to Bennett Todd for spotting this.
- fixed a bug where rsyslogd dumped core when no TAG was found in the
  received message
- enhanced message parser so that it can deal with missing hostnames
  in many cases (may not be totally fail-safe)
- fixed a bug where internally-generated messages did not have the correct
  TAG
---------------------------------------------------------------------------
Version 1.12.0 (RGer), 2005-10-26
- moved to a multi-threaded design. single-threading is still optionally
  available. Multi-threading is experimental!
- fixed a potential race condition. In the original code, marking was done
  by an alarm handler, which could lead to all sorts of bad things. This
  has been changed now. See comments in syslogd.c/domark() for details.
- improved debug output for property-based filters
- not a code change, but: I have checked all exit()s to make sure that
  none occurs once rsyslogd has started up. Even in unusual conditions
  (like low-memory conditions) rsyslogd somehow remains active. Of course,
  it might loose a message or two, but at least it does not abort and it
  can also recover when the condition no longer persists.
- fixed a bug that could cause loss of the last message received
  immediately before rsyslogd was terminated.
- added comments on thread-safety of global variables in syslogd.c
- fixed a small bug: spurios printf() when TCP syslog was used
- fixed a bug that causes rsyslogd to dump core on termination when one
  of the selector lines did not receive a message during the run (very
  unlikely)
- fixed an one-too-low memory allocation in the TCP sender. Could result
  in rsyslogd dumping core.
- fixed a bug with regular expression support (thanks to Andres Riancho)
- a little bit of code restructuring (especially main(), which was
  horribly large)
---------------------------------------------------------------------------
Version 1.11.1 (RGer), 2005-10-19
- support for BSD-style program name and host blocks
- added a new property "programname" that can be used in templates
- added ability to specify listen port for rfc3195d
- fixed a bug that rendered the "startswith" comparison operation
  unusable.
- changed more functions to "static" storage class to help compiler
  optimize (should have been static in the first place...)
- fixed a potential memory leak in the string buffer class destructor.
  As the destructur was previously never called, the leak did not actually
  appear.
- some internal restructuring in anticipation/preparation of minimal
  multi-threading support
- rsyslogd still shares some code with the sysklogd project. Some patches
  for this shared code have been brought over from the sysklogd CVS.
---------------------------------------------------------------------------
Version 1.11.0 (RGer), 2005-10-12
- support for receiving messages via RFC 3195; added rfc3195d for that
  purpose
- added an additional guard to prevent rsyslogd from aborting when the
  2gb file size limit is hit. While a user can configure rsyslogd to
  handle such situations, it would abort if that was not done AND large
  file support was not enabled (ok, this is hopefully an unlikely scenario)
- fixed a bug that caused additional Unix domain sockets to be incorrectly
  processed - could lead to message loss in extreme cases
---------------------------------------------------------------------------
Version 1.10.2 (RGer), 2005-09-27
- added comparison operations in property-based filters:
  * isequal
  * startswith
- added ability to negate all property-based filter comparison operations
  by adding a !-sign right in front of the operation name
- added the ability to specify remote senders for UDP and TCP
  received messages. Allows to block all but well-known hosts
- changed the $-config line directives to be case-INsensitive
- new command line option -w added: "do not display warnings if messages
  from disallowed senders are received"
- fixed a bug that caused rsyslogd to dump core when the compare value
  was not quoted in property-based filters
- fixed a bug in the new CStr compare function which lead to invalid
  results (fortunately, this function was not yet used widely)
- added better support for "debugging" rsyslog.conf property filters
  (only if -d switch is given)
- changed some function definitions to static, which eventually enables
  some compiler optimizations
- fixed a bug in MySQL code; when a SQL error occured, rsyslogd could
  run in a tight loop. This was due to invalid sequence of error reporting
  and is now fixed.
---------------------------------------------------------------------------
Version 1.10.1 (RGer), 2005-09-23
- added the ability to execute a shell script as an action.
  Thanks to Bjoern Kalkbrenner for providing the code!
- fixed a bug in the MySQL code; due to the bug the automatic one-time
  retry after an error did not happen - this lead to error message in
  cases where none should be seen (e.g. after a MySQL restart)
- fixed a security issue with SQL-escaping in conjunction with
  non-(SQL-)standard MySQL features.
---------------------------------------------------------------------------
Version 1.10.0 (RGer), 2005-09-20
  REMINDER: 1.10 is the first unstable version if the 1.x series!
- added the capability to filter on any property in selector lines
  (not just facility and priority)
- changed stringbuf into a new counted string class
- added support for a "discard" action. If a selector line with
  discard (~ character) is found, no selector lines *after* that
  line will be processed.
- thanks to Andres Riancho, regular expression support has been
  added to the template engine
- added the FROMHOST property in the template processor, which could
  previously not be obtained. Thanks to Cristian Testa for pointing
  this out and even providing a fix.
- added display of compile-time options to -v output
- performance improvement for production build - made some checks
  to happen only during debug mode
- fixed a problem with compiling on SUSE and - while doing so - removed
  the socket call to set SO_BSDCOMPAT in cases where it is obsolete.
---------------------------------------------------------------------------
Version 1.0.4 (RGer), 2006-02-01
- a small but important fix: the tcp receiver had two forgotten printf's
  in it that caused a lot of unnecessary output to stdout. This was
  important enough to justify a new release
---------------------------------------------------------------------------
Version 1.0.3 (RGer), 2005-11-14
- added an additional guard to prevent rsyslogd from aborting when the
  2gb file size limit is hit. While a user can configure rsyslogd to
  handle such situations, it would abort if that was not done AND large
  file support was not enabled (ok, this is hopefully an unlikely scenario)
- fixed a bug that caused additional Unix domain sockets to be incorrectly
  processed - could lead to message loss in extreme cases
- applied some patches available from the sysklogd project to code
  shared from there
- fixed a bug that causes rsyslogd to dump core on termination when one
  of the selector lines did not receive a message during the run (very
  unlikely)
- fixed an one-too-low memory allocation in the TCP sender. Could result
  in rsyslogd dumping core.
- fixed a bug in the TCP sender that caused the retry logic to fail
  after an error or receiver overrun
- fixed a bug in init() that could lead to dumping core
- fixed a bug that could lead to dumping core when no HOSTNAME or no TAG
  was present in the syslog message
---------------------------------------------------------------------------
Version 1.0.2 (RGer), 2005-10-05
- fixed an issue with MySQL error reporting. When an error occured,
  the MySQL driver went into an endless loop (at least in most cases).
---------------------------------------------------------------------------
Version 1.0.1 (RGer), 2005-09-23
- fixed a security issue with SQL-escaping in conjunction with
  non-(SQL-)standard MySQL features.
---------------------------------------------------------------------------
Version 1.0.0 (RGer), 2005-09-12
- changed install doc to cover daily cron scripts - a trouble source
- added rc script for slackware (provided by Chris Elvidge - thanks!) 
- fixed a really minor bug in usage() - the -r option was still
  reported as without the port parameter
---------------------------------------------------------------------------
Version 0.9.8 (RGer), 2005-09-05
- made startup and shutdown message more consistent and included the
  pid, so that they can be easier correlated. Used syslog-protocol
  structured data format for this purpose.
- improved config info in startup message, now tells not only
  if it is listening remote on udp, but also for tcp. Also includes
  the port numbers. The previous startup message was misleading, because
  it did not say "remote reception" if rsyslogd was only listening via
  tcp (but not via udp).
- added a "how can you help" document to the doc set
---------------------------------------------------------------------------
Version 0.9.7 (RGer), 2005-08-15
- some of the previous doc files (like INSTALL) did not properly
  reflect the changes to the build process and the new doc. Fixed
  that.
- changed syslogd.c so that when compiled without database support,
  an error message is displayed when a database action is detected
  in the config file (previously this was used as an user rule ;))
- fixed a bug in the os-specific Makefiles which caused MySQL
  support to not be compiled, even if selected
---------------------------------------------------------------------------
Version 0.9.6 (RGer), 2005-08-09
- greatly enhanced documentation. Now available in html format in
  the "doc" folder and FreeBSD. Finally includes an install howto.
- improved MySQL error messages a little - they now show up as log
  messages, too (formerly only in debug mode)
- added the ability to specify the listen port for udp syslog.
  WARNING: This introduces an incompatibility. Formerly, udp
  syslog was enabled by the -r command line option. Now, it is
  "-r [port]", which is consistent with the tcp listener. However,
  just -r will now return an error message.
- added sample startup scripts for Debian and FreeBSD
- added support for easy feature selection in the makefile. Un-
  fortunately, this also means I needed to spilt the make file
  for different OS and distros. There are some really bad syntax
  differences between FreeBSD and Linux make.
---------------------------------------------------------------------------
Version 0.9.5 (RGer), 2005-08-01
- the "semicolon bug" was actually not (fully) solved in 0.9.4. One
  part of the bug was solved, but another still existed. This one
  is fixed now, too.
- the "semicolon bug" actually turned out to be a more generic bug.
  It appeared whenever an invalid template name was given. With some
  selector actions, rsyslogd dumped core, with other it "just" had
  a small ressource leak with others all worked well. These anomalies
  are now fixed. Note that they only appeared during system initaliziation
  once the system was running, nothing bad happened.
- improved error reporting for template errors on startup. They are now
  shown on the console and the start-up tty. Formerly, they were only
  visible in debug mode.
- support for multiple instances of rsyslogd on a single machine added
- added new option "-o" --> omit local unix domain socket. This option
  enables rsyslogd NOT to listen to the local socket. This is most
  helpful when multiple instances of rsyslogd (or rsyslogd and another
  syslogd) shall run on a single system.
- added new option "-i <pidfile>" which allows to specify the pidfile.
  This is needed when multiple instances of rsyslogd are to be run.
- the new project home page is now online at www.rsyslog.com
---------------------------------------------------------------------------
Version 0.9.4 (RGer), 2005-07-25
- finally added the TCP sender. It now supports non-blocking mode, no
  longer disabling message reception during connect. As it is now, it
  is usable in production. The code could be more sophisticated, but
  I've kept it short in anticipation of the move to liblogging, which
  will lead to the removal of the code just written ;)
- the "exiting on signal..." message still had the "syslogd" name in 
  it. Changed this to "rsyslogd", as we do not have a large user base
  yet, this should pose no problem.
- fixed "the semiconlon" bug. rsyslogd dumped core if a write-db action
  was specified but no semicolon was given after the password (an empty
  template was ok, but the semicolon needed to be present).
- changed a default for traditional output format. During testing, it
  was seen that the timestamp written to file in default format was
  the time of message reception, not the time specified in the TIMESTAMP
  field of the message itself. Traditionally, the message TIMESTAMP is
  used and this has been changed now.
---------------------------------------------------------------------------
Version 0.9.3 (RGer), 2005-07-19
- fixed a bug in the message parser. In June, the RFC 3164 timestamp
  was not correctly parsed (yes, only in June and some other months,
  see the code comment to learn why...)
- added the ability to specify the destination port when forwarding
  syslog messages (both for TCP and UDP)
- added an very experimental TCP sender (activated by
  @@machine:port in config). This is not yet for production use. If
  the receiver is not alive, rsyslogd will wait quite some time until
  the connection request times out, which most probably leads to
  loss of incoming messages.

---------------------------------------------------------------------------
Version 0.9.2 (RGer), around 2005-07-06
- I intended to change the maxsupported message size to 32k to
  support IHE - but given the memory inefficiency in the usual use
  cases, I have not done this. I have, however, included very
  specific instructions on how to do this in the source code. I have
  also done some testing with 32k messages, so you can change the
  max size without taking too much risk.
- added a syslog/tcp receiver; we now can receive messages via
  plain tcp, but we can still send only via UDP. The syslog/tcp
  receiver is the primary enhancement of this release.
- slightly changed some error messages that contained a spurios \n at
  the end of the line (which gives empty lines in your log...)

---------------------------------------------------------------------------
Version 0.9.1 (RGer)
- fixed code so that it compiles without errors under FreeBSD
- removed now unused function "allocate_log()" from syslogd.c
- changed the make file so that it contains more defines for
  different environments (in the long term, we need a better
  system for disabling/enabling features...)
- changed some printf's printing off_t types to %lld and
  explicit (long long) casts. I tried to figure out the exact type,
  but did not succeed in this. In the worst case, ultra-large peta-
  byte files will now display funny informational messages on rollover,
  something I think we can live with for the neersion 3.11.2 (rgerhards), 2008-02-??
---------------------------------------------------------------------------
Version 3.11.1 (rgerhards), 2008-02-12
- SNMP trap sender added thanks to Andre Lorbach (omsnmp)
- added input-plugin interface specification in form of a (copy) template
  input module
- applied documentation fix by Michael Biebl -- many thanks!
- bugfix: immark did not have MARK flags set...
- added x-info field to rsyslogd startup/shutdown message. Hopefully
  points users to right location for further info (many don't even know
  they run rsyslog ;))
- bugfix: trailing ":" of tag was lost while parsing legacy syslog messages
  without timestamp - thanks to Anders Blomdell for providing a patch!
- fixed a bug in stringbuf.c related to STRINGBUF_TRIM_ALLOCSIZE, which
  wasn't supposed to be used with rsyslog. Put a warning message up that
  tells this feature is not tested and probably not worth the effort.
  Thanks to Anders Blomdell fro bringing this to our attention
- somewhat improved performance of string buffers
- fixed bug that caused invalid treatment of tabs (HT) in rsyslog.conf
- bugfix: setting for $EscapeCopntrolCharactersOnReceive was not 
  properly initialized
- clarified usage of space-cc property replacer option
- improved abort diagnostic handler
- some initial effort for malloc/free runtime debugging support
- bugfix: using dynafile actions caused rsyslogd abort
- fixed minor man errors thanks to Michael Biebl
---------------------------------------------------------------------------
Version 3.11.0 (rgerhards), 2008-01-31
- implemented queued actions
- implemented simple rate limiting for actions
- implemented deliberate discarding of lower priority messages over higher
  priority ones when a queue runs out of space
- implemented disk quotas for disk queues
- implemented the $ActionResumeRetryCount config directive
- added $ActionQueueFilename config directive
- added $ActionQueueSize config directive
- added $ActionQueueHighWaterMark config directive
- added $ActionQueueLowWaterMark config directive
- added $ActionQueueDiscardMark config directive
- added $ActionQueueDiscardSeverity config directive
- added $ActionQueueCheckpointInterval config directive
- added $ActionQueueType config directive
- added $ActionQueueWorkerThreads config directive
- added $ActionQueueTimeoutshutdown config directive
- added $ActionQueueTimeoutActionCompletion config directive
- added $ActionQueueTimeoutenQueue config directive
- added $ActionQueueTimeoutworkerThreadShutdown config directive
- added $ActionQueueWorkerThreadMinimumMessages config directive
- added $ActionQueueMaxFileSize config directive
- added $ActionQueueSaveonShutdown config directive
- addded $ActionQueueDequeueSlowdown config directive
- addded $MainMsgQueueDequeueSlowdown config directive
- bugfix: added forgotten docs to package
- improved debugging support
- fixed a bug that caused $MainMsgQueueCheckpointInterval to work incorrectly
- when a long-running action needs to be cancelled on shutdown, the message
  that was processed by it is now preserved. This finishes support for
  guaranteed delivery of messages (if the output supports it, of course)
- fixed bug in output module interface, see
  http://sourceforge.net/tracker/index.php?func=detail&aid=1881008&group_id=123448&atid=696552
- changed the ommysql output plugin so that the (lengthy) connection
  initialization now takes place in message processing. This works much
  better with the new queued action mode (fast startup)
- fixed a bug that caused a potential hang in file and fwd output module
  varmojfekoj provided the patch - many thanks!
- bugfixed stream class offset handling on 32bit platforms
---------------------------------------------------------------------------
Version 3.10.3 (rgerhards), 2008-01-28
- fixed a bug with standard template definitions (not a big deal) - thanks
  to varmojfekoj for spotting it
- run-time instrumentation added
- implemented disk-assisted queue mode, which enables on-demand disk
  spooling if the queue's in-memory queue is exhausted
- implemented a dynamic worker thread pool for processing incoming
  messages; workers are started and shut down as need arises
- implemented a run-time instrumentation debug package
- implemented the $MainMsgQueueSaveOnShutdown config directive
- implemented the $MainMsgQueueWorkerThreadMinimumMessages config directive
- implemented the $MainMsgQueueTimeoutWorkerThreadShutdown config directive
---------------------------------------------------------------------------
Version 3.10.2 (rgerhards), 2008-01-14
- added the ability to keep stop rsyslogd without the need to drain
  the main message queue. In disk queue mode, rsyslog continues to
  run from the point where it stopped. In case of a system failure, it
  continues to process messages from the last checkpoint.
- fixed a bug that caused a segfault on startup when no $WorkDir directive
  was specified in rsyslog.conf
- provided more fine-grain control over shutdown timeouts and added a
  way to specify the enqueue timeout when the main message queue is full
- implemented $MainMsgQueueCheckpointInterval config directive
- implemented $MainMsgQueueTimeoutActionCompletion config directive
- implemented $MainMsgQueueTimeoutEnqueue config directive
- implemented $MainMsgQueueTimeoutShutdown config directive
---------------------------------------------------------------------------
Version 3.10.1 (rgerhards), 2008-01-10
- implemented the "disk" queue mode. However, it currently is of very
  limited use, because it does not support persistence over rsyslogd
  runs. So when rsyslogd is stopped, the queue is drained just as with
  the in-memory queue modes. Persistent queues will be a feature of
  the next release.
- performance-optimized string class, should bring an overall improvement
- fixed a memory leak in imudp -- thanks to varmojfekoj for the patch
- fixed a race condition that could lead to a rsyslogd hang when during
  HUP or termination
- done some doc updates
- added $WorkDirectory config directive
- added $MainMsgQueueFileName config directive
- added $MainMsgQueueMaxFileSize config directive
---------------------------------------------------------------------------
Version 3.10.0 (rgerhards), 2008-01-07
- implemented input module interface and initial input modules
- enhanced threading for input modules (each on its own thread now)
- ability to bind UDP listeners to specific local interfaces/ports and
  ability to run multiple of them concurrently
- added ability to specify listen IP address for UDP syslog server
- license changed to GPLv3
- mark messages are now provided by loadble module immark
- rklogd is no longer provided. Its functionality has now been taken over
  by imklog, a loadable input module. This offers a much better integration
  into rsyslogd and makes sure that the kernel logger process is brought
  up and down at the appropriate times
- enhanced $IncludeConfig directive to support wildcard characters
  (thanks to Michael Biebl)
- all inputs are now implemented as loadable plugins
- enhanced threading model: each input module now runs on its own thread
- enhanced message queue which now supports different queueing methods
  (among others, this can be used for performance fine-tuning)
- added a large number of new configuration directives for the new
  input modules
- enhanced multi-threading utilizing a worker thread pool for the
  main message queue
- compilation without pthreads is no longer supported
- much cleaner code due to new objects and removal of single-threading
  mode
---------------------------------------------------------------------------
Version 2.0.1 STABLE (rgerhards), 2008-01-24
- fixed a bug in integer conversion - but this function was never called,
  so it is not really a useful bug fix ;)
- fixed a bug with standard template definitions (not a big deal) - thanks
  to varmojfekoj for spotting it
- fixed a bug that caused a potential hang in file and fwd output module
  varmojfekoj provided the patch - many thanks!
---------------------------------------------------------------------------
Version 2.0.0 STABLE (rgerhards), 2008-01-02
- re-release of 1.21.2 as STABLE with no modifications except some
  doc updates
---------------------------------------------------------------------------
Version 1.21.2 (rgerhards), 2007-12-28
- created a gss-api output module. This keeps GSS-API code and
  TCP/UDP code separated. It is also important for forward-
  compatibility with v3. Please note that this change breaks compatibility
  with config files created for 1.21.0 and 1.21.1 - this was considered
  acceptable.
- fixed an error in forwarding retry code (could lead to message corruption
  but surfaced very seldom)
- increased portability for older platforms (AI_NUMERICSERV moved)
- removed socket leak in omfwd.c
- cross-platform patch for GSS-API compile problem on some platforms
  thanks to darix for the patch!
---------------------------------------------------------------------------
Version 1.21.1 (rgerhards), 2007-12-23
- small doc fix for $IncludeConfig
- fixed a bug in llDestroy()
- bugfix: fixing memory leak when message queue is full and during
  parsing. Thanks to varmojfekoj for the patch.
- bugfix: when compiled without network support, unix sockets were
  not properply closed
- bugfix: memory leak in cfsysline.c/doGetWord() fixed
---------------------------------------------------------------------------
Version 1.21.0 (rgerhards), 2007-12-19
- GSS-API support for syslog/TCP connections was added. Thanks to
  varmojfekoj for providing the patch with this functionality
- code cleanup
- enhanced $IncludeConfig directive to support wildcard filenames
- changed some multithreading synchronization
---------------------------------------------------------------------------
Version 1.20.1 (rgerhards), 2007-12-12
- corrected a debug setting that survived release. Caused TCP connections
  to be retried unnecessarily often.
- When a hostname ACL was provided and DNS resolution for that name failed,
  ACL processing was stopped at that point. Thanks to mildew for the patch.
  Fedora Bugzilla: http://bugzilla.redhat.com/show_bug.cgi?id=395911
- fixed a potential race condition, see link for details:
  http://rgerhards.blogspot.com/2007/12/rsyslog-race-condition.html
  Note that the probability of problems from this bug was very remote
- fixed a memory leak that happend when PostgreSQL date formats were
  used
---------------------------------------------------------------------------
Version 1.20.0 (rgerhards), 2007-12-07
- an output module for postgres databases has been added. Thanks to
  sur5r for contributing this code
- unloading dynamic modules has been cleaned up, we now have a
  real implementation and not just a dummy "good enough for the time
  being".
- enhanced platform independence - thanks to Bartosz Kuzma and Michael
  Biebl for their very useful contributions
- some general code cleanup (including warnings on 64 platforms, only)
---------------------------------------------------------------------------
Version 1.19.12 (rgerhards), 2007-12-03
- cleaned up the build system (thanks to Michael Biebl for the patch)
- fixed a bug where ommysql was still not compiled with -pthread option
---------------------------------------------------------------------------
Version 1.19.11 (rgerhards), 2007-11-29
- applied -pthread option to build when building for multi-threading mode
  hopefully solves an issue with segfaulting
---------------------------------------------------------------------------
Version 1.19.10 (rgerhards), 2007-10-19
- introdcued the new ":modulename:" syntax for calling module actions
  in selector lines; modified ommysql to support it. This is primarily
  an aid for further modules and a prequisite to actually allow third
  party modules to be created.
- minor fix in slackware startup script, "-r 0" is now "-r0"
- updated rsyslogd doc set man page; now in html format
- undid creation of a separate thread for the main loop -- this did not
  turn out to be needed or useful, so reduce complexity once again.
- added doc fixes provided by Michael Biebl - thanks
---------------------------------------------------------------------------
Version 1.19.9 (rgerhards), 2007-10-12
- now packaging system which again contains all components in a single
  tarball
- modularized main() a bit more, resulting in less complex code
- experimentally added an additional thread - will see if that affects
  the segfault bug we experience on some platforms. Note that this change
  is scheduled to be removed again later.
---------------------------------------------------------------------------
Version 1.19.8 (rgerhards), 2007-09-27
- improved repeated message processing
- applied patch provided by varmojfekoj to support building ommysql
  in its own way (now also resides in a plugin subdirectory);
  ommysql is now a separate package
- fixed a bug in cvthname() that lead to message loss if part
  of the source hostname would have been dropped
- created some support for distributing ommysql together with the
  main rsyslog package. I need to re-think it in the future, but
  for the time being the current mode is best. I now simply include
  one additional tarball for ommysql inside the main distribution.
  I look forward to user feedback on how this should be done best. In the
  long term, a separate project should be spawend for ommysql, but I'd
  like to do that only after the plugin interface is fully stable (what
  it is not yet).
---------------------------------------------------------------------------
Version 1.19.7 (rgerhards), 2007-09-25
- added code to handle situations where senders send us messages ending with
  a NUL character. It is now simply removed. This also caused trailing LF
  reduction to fail, when it was followed by such a NUL. This is now also
  handled.
- replaced some non-thread-safe function calls by their thread-safe
  counterparts
- fixed a minor memory leak that occured when the %APPNAME% property was
  used (I think nobody used that in practice)
- fixed a bug that caused signal handlers in cvthname() not to be restored when
  a malicious pointer record was detected and processing of the message been
  stopped for that reason (this should be really rare and can not be related
  to the segfault bug we are hunting).
- fixed a bug in cvthname that lead to passing a wrong parameter - in
  practice, this had no impact.
- general code cleanup (e.g. compiler warnings, comments)
---------------------------------------------------------------------------
Version 1.19.6 (rgerhards), 2007-09-11
- applied patch by varmojfekoj to change signal handling to the new
  sigaction API set (replacing the depreciated signal() calls and its
  friends.
- fixed a bug that in --enable-debug mode caused an assertion when the
  discard action was used
- cleaned up compiler warnings
- applied patch by varmojfekoj to FIX a bug that could cause 
  segfaults if empty properties were processed using modifying
  options (e.g. space-cc, drop-cc)
- fixed man bug: rsyslogd supports -l option
---------------------------------------------------------------------------
Version 1.19.5 (rgerhards), 2007-09-07
- changed part of the CStr interface so that better error tracking
  is provided and the calling sequence is more intuitive (there were
  invalid calls based on a too-weired interface)
- (hopefully) fixed some remaining bugs rooted in wrong use of 
  the CStr class. These could lead to program abort.
- applied patch by varmojfekoj two fix two potential segfault situations
- added $ModDir config directive
- modified $ModLoad so that an absolute path may be specified as
  module name (e.g. /rsyslog/ommysql.so)
---------------------------------------------------------------------------
Version 1.19.4 (rgerhards/varmojfekoj), 2007-09-04
- fixed a number of small memory leaks - thanks varmojfekoj for patching
- fixed an issue with CString class that could lead to rsyslog abort
  in tplToString() - thanks varmojfekoj for patching
- added a man-version of the config file documenation - thanks to Michel
  Samia for providing the man file
- fixed bug: a template like this causes an infinite loop:
  $template opts,"%programname:::a,b%"
  thanks varmojfekoj for the patch
- fixed bug: case changing options crash freeing the string pointer
  because they modify it: $template opts2,"%programname::1:lowercase%"
  thanks varmojfekoj for the patch
---------------------------------------------------------------------------
Version 1.19.3 (mmeckelein/varmojfekoj), 2007-08-31
- small mem leak fixed (after calling parseSelectorAct) - Thx varmojkekoj
- documentation section "Regular File" und "Blocks" updated
- solved an issue with dynamic file generation - Once again many thanks
  to varmojfekoj
- the negative selector for program name filter (Blocks) does not work as
  expected - Thanks varmojfekoj for patching
- added forwarding information to sysklogd (requires special template)
  to config doc
---------------------------------------------------------------------------
Version 1.19.2 (mmeckelein/varmojfekoj), 2007-08-28
- a specifically formed message caused a segfault - Many thanks varmojfekoj
  for providing a patch
- a typo and a weird condition are fixed in msg.c - Thanks again
  varmojfekoj 
- on file creation the file was always owned by root:root. This is fixed
  now - Thanks ypsa for solving this issue
---------------------------------------------------------------------------
Version 1.19.1 (mmeckelein), 2007-08-22
- a bug that caused a high load when a TCP/UDP connection was closed is 
  fixed now - Thanks mildew for solving this issue
- fixed a bug which caused a segfault on reinit - Thx varmojfekoj for the
  patch
- changed the hardcoded module path "/lib/rsyslog" to $(pkglibdir) in order
  to avoid trouble e.g. on 64 bit platforms (/lib64) - many thanks Peter
  Vrabec and darix, both provided a patch for solving this issue
- enhanced the unloading of modules - thanks again varmojfekoj
- applied a patch from varmojfekoj which fixes various little things in
  MySQL output module
---------------------------------------------------------------------------
Version 1.19.0 (varmojfekoj/rgerhards), 2007-08-16
- integrated patch from varmojfekoj to make the mysql module a loadable one
  many thanks for the patch, MUCH appreciated
---------------------------------------------------------------------------
Version 1.18.2 (rgerhards), 2007-08-13
- fixed a bug in outchannel code that caused templates to be incorrectly
  parsed
- fixed a bug in ommysql that caused a wrong ";template" missing message
- added some code for unloading modules; not yet fully complete (and we do
  not yet have loadable modules, so this is no problem)
- removed debian subdirectory by request of a debian packager (this is a special
  subdir for debian and there is also no point in maintaining it when there
  is a debian package available - so I gladly did this) in some cases
- improved overall doc quality (some pages were quite old) and linked to
  more of the online resources.
- improved /contrib/delete_mysql script by adding a host option and some
  other minor modifications
---------------------------------------------------------------------------
Version 1.18.1 (rgerhards), 2007-08-08
- applied a patch from varmojfekoj which solved a potential segfault
  of rsyslogd on HUP
- applied patch from Michel Samia to fix compilation when the pthreads
  feature is disabled
- some code cleanup (moved action object to its own file set)
- add config directive $MainMsgQueueSize, which now allows to configure the
  queue size dynamically
- all compile-time settings are now shown in rsyslogd -v, not just the
  active ones
- enhanced performance a little bit more
- added config file directive $ActionResumeInterval
- fixed a bug that prevented compilation under debian sid
- added a contrib directory for user-contributed useful things
---------------------------------------------------------------------------
Version 1.18.0 (rgerhards), 2007-08-03
- rsyslog now supports fallback actions when an action did not work. This
  is a great feature e.g. for backup database servers or backup syslog
  servers
- modified rklogd to only change the console log level if -c is specified
- added feature to use multiple actions inside a single selector
- implemented $ActionExecOnlyWhenPreviousIsSuspended config directive
- error messages during startup are now spit out to the configured log
  destinations
---------------------------------------------------------------------------
Version 1.17.6 (rgerhards), 2007-08-01
- continued to work on output module modularization - basic stage of
  this work is now FINISHED
- fixed bug in OMSRcreate() - always returned SR_RET_OK
- fixed a bug that caused ommysql to always complain about missing
  templates
- fixed a mem leak in OMSRdestruct - freeing the object itself was
  forgotten - thanks to varmojfekoj for the patch
- fixed a memory leak in syslogd/init() that happend when the config
  file could not be read - thanks to varmojfekoj for the patch
- fixed insufficient memory allocation in addAction() and its helpers.
  The initial fix and idea was developed by mildew, I fine-tuned
  it a bit. Thanks a lot for the fix, I'd probably had pulled out my
  hair to find the bug...
- added output of config file line number when a parsing error occured
- fixed bug in objomsr.c that caused program to abort in debug mode with
  an invalid assertion (in some cases)
- fixed a typo that caused the default template for MySQL to be wrong.
  thanks to mildew for catching this.
- added configuration file command $DebugPrintModuleList and
  $DebugPrintCfSysLineHandlerList
- fixed an invalid value for the MARK timer - unfortunately, there was
  a testing aid left in place. This resulted in quite frequent MARK messages
- added $IncludeConfig config directive
- applied a patch from mildew to prevent rsyslogd from freezing under heavy
  load. This could happen when the queue was full. Now, we drop messages
  but rsyslogd remains active.
---------------------------------------------------------------------------
Version 1.17.5 (rgerhards), 2007-07-30
- continued to work on output module modularization
- fixed a missing file bug - thanks to Andrea Montanari for reporting
  this problem
- fixed a problem with shutting down the worker thread and freeing the
  selector_t list - this caused messages to be lost, because the
  message queue was not properly drained before the selectors got
  destroyed.
---------------------------------------------------------------------------
Version 1.17.4 (rgerhards), 2007-07-27
- continued to work on output module modularization
- fixed a situation where rsyslogd could create zombie processes
  thanks to mildew for the patch
- applied patch from Michel Samia to fix compilation when NOT
  compiled for pthreads
---------------------------------------------------------------------------
Version 1.17.3 (rgerhards), 2007-07-25
- continued working on output module modularization
- fixed a bug that caused rsyslogd to segfault on exit (and
  probably also on HUP), when there was an unsent message in a selector
  that required forwarding and the dns lookup failed for that selector
  (yes, it was pretty unlikely to happen;))
  thanks to varmojfekoj <varmojfekoj@gmail.com> for the patch
- fixed a memory leak in config file parsing and die()
  thanks to varmojfekoj <varmojfekoj@gmail.com> for the patch
- rsyslogd now checks on startup if it is capable to performa any work
  at all. If it cant, it complains and terminates
  thanks to Michel Samia for providing the patch!
- fixed a small memory leak when HUPing syslogd. The allowed sender
  list now gets freed. thanks to mildew for the patch.
- changed the way error messages in early startup are logged. They
  now do no longer use the syslogd code directly but are rather
  send to stderr.
---------------------------------------------------------------------------
Version 1.17.2 (rgerhards), 2007-07-23
- made the port part of the -r option optional. Needed for backward
  compatibility with sysklogd
- replaced system() calls with something more reasonable. Please note that
  this might break compatibility with some existing configuration files.
  We accept this in favour of the gained security.
- removed a memory leak that could occur if timegenerated was used in
  RFC 3164 format in templates
- did some preparation in msg.c for advanced multithreading - placed the
  hooks, but not yet any active code
- worked further on modularization
- added $ModLoad MySQL (dummy) config directive
- added DropTrailingLFOnReception config directive
---------------------------------------------------------------------------
Version 1.17.1 (rgerhards), 2007-07-20
- fixed a bug that caused make install to install rsyslogd and rklogd under
  the wrong names
- fixed bug that caused $AllowedSenders to handle IPv6 scopes incorrectly;
  also fixed but that could grabble $AllowedSender wildcards. Thanks to
  mildew@gmail.com for the patch
- minor code cleanup - thanks to Peter Vrabec for the patch
- fixed minimal memory leak on HUP (caused by templates)
  thanks to varmojfekoj <varmojfekoj@gmail.com> for the patch
- fixed another memory leak on HUPing and on exiting rsyslogd
  again thanks to varmojfekoj <varmojfekoj@gmail.com> for the patch
- code cleanup (removed compiler warnings)
- fixed portability bug in configure.ac - thanks to Bartosz Kuźma for patch
- moved msg object into its own file set
- added the capability to continue trying to write log files when the
  file system is full. Functionality based on patch by Martin Schulze
  to sysklogd package.
---------------------------------------------------------------------------
Version 1.17.0 (RGer), 2007-07-17
- added $RepeatedLineReduction config parameter
- added $EscapeControlCharactersOnReceive config parameter
- added $ControlCharacterEscapePrefix config parameter
- added $DirCreateMode config parameter
- added $CreateDirs config parameter
- added $DebugPrintTemplateList config parameter
- added $ResetConfigVariables config parameter
- added $FileOwner config parameter
- added $FileGroup config parameter
- added $DirOwner config parameter
- added $DirGroup config parameter
- added $FailOnChownFailure config parameter
- added regular expression support to the filter engine
  thanks to Michel Samia for providing the patch!
- enhanced $AllowedSender functionality. Credits to mildew@gmail.com for
  the patch doing that
  - added IPv6 support
  - allowed DNS hostnames
  - allowed DNS wildcard names
- added new option $DropMsgsWithMaliciousDnsPTRRecords
- added autoconf so that rfc3195d, rsyslogd and klogd are stored to /sbin
- added capability to auto-create directories with dynaFiles
---------------------------------------------------------------------------
Version 1.16.0 (RGer/Peter Vrabec), 2007-07-13 - The Friday, 13th Release ;)
- build system switched to autotools
- removed SYSV preprocessor macro use, replaced with autotools equivalents
- fixed a bug that caused rsyslogd to segfault when TCP listening was
  disabled and it terminated
- added new properties "syslogfacility-text" and "syslogseverity-text"
  thanks to varmojfekoj <varmojfekoj@gmail.com> for the patch
- added the -x option to disable hostname dns reslution
  thanks to varmojfekoj <varmojfekoj@gmail.com> for the patch
- begun to better modularize syslogd.c - this is an ongoing project; moved
  type definitions to a separate file
- removed some now-unused fields from struct filed
- move file size limit fields in struct field to the "right spot" (the file
  writing part of the union - f_un.f_file)
- subdirectories linux and solaris are no longer part of the distribution
  package. This is not because we cease support for them, but there are no
  longer any files in them after the move to autotools
---------------------------------------------------------------------------
Version 1.15.1 (RGer), 2007-07-10
- fixed a bug that caused a dynaFile selector to stall when there was
  an open error with one file 
- improved template processing for dynaFiles; templates are now only
  looked up during initialization - speeds up processing
- optimized memory layout in struct filed when compiled with MySQL
  support
- fixed a bug that caused compilation without SYSLOG_INET to fail
- re-enabled the "last message repeated n times" feature. This
  feature was not taken care of while rsyslogd evolved from sysklogd
  and it was more or less defunct. Now it is fully functional again.
- added system properties: $NOW, $YEAR, $MONTH, $DAY, $HOUR, $MINUTE
- fixed a bug in iovAsString() that caused a memory leak under stress
  conditions (most probably memory shortage). This was unlikely to
  ever happen, but it doesn't hurt doing it right
- cosmetic: defined type "uchar", change all unsigned chars to uchar
---------------------------------------------------------------------------
Version 1.15.0 (RGer), 2007-07-05
- added ability to dynamically generate file names based on templates
  and thus properties. This was a much-requested feature. It makes
  life easy when it e.g. comes to splitting files based on the sender
  address.
- added $umask and $FileCreateMode config file directives
- applied a patch from Bartosz Kuzma to compile cleanly under NetBSD
- checks for extra (unexpected) characters in system config file lines
  have been added
- added IPv6 documentation - was accidently missing from CVS
- begun to change char to unsigned char
---------------------------------------------------------------------------
Version 1.14.2 (RGer), 2007-07-03
** this release fixes all known nits with IPv6 **
- restored capability to do /etc/service lookup for "syslog"
  service when -r 0 was given
- documented IPv6 handling of syslog messages
- integrate patch from Bartosz Kuźma to make rsyslog compile under
  Solaris again (the patch replaced a strndup() call, which is not
  available under Solaris
- improved debug logging when waiting on select
- updated rsyslogd man page with new options (-46A)
---------------------------------------------------------------------------
Version 1.14.1 (RGer/Peter Vrabec), 2007-06-29
- added Peter Vrabec's patch for IPv6 TCP
- prefixed all messages send to stderr in rsyslogd with "rsyslogd: "
---------------------------------------------------------------------------
Version 1.14.0 (RGer/Peter Vrabec), 2007-06-28
- Peter Vrabec provided IPv6 for rsyslog, so we are now IPv6 enabled
  IPv6 Support is currently for UDP only, TCP is to come soon.
  AllowedSender configuration does not yet work for IPv6.
- fixed code in iovCreate() that broke C's strict aliasing rules 
- fixed some char/unsigned char differences that forced the compiler
  to spit out warning messages
- updated the Red Hat init script to fix a known issue (thanks to
  Peter Vrabec)
---------------------------------------------------------------------------
Version 1.13.5 (RGer), 2007-06-22
- made the TCP session limit configurable via command line switch
  now -t <port>,<max sessions>
- added man page for rklogd(8) (basically a copy from klogd, but now
  there is one...)
- fixed a bug that caused internal messages (e.g. rsyslogd startup) to
  appear without a tag.
- removed a minor memory leak that occurred when TAG processing requalified
  a HOSTNAME to be a TAG (and a TAG already was set).
- removed potential small memory leaks in MsgSet***() functions. There
  would be a leak if a property was re-set, something that happened
  extremely seldom.
---------------------------------------------------------------------------
Version 1.13.4 (RGer), 2007-06-18
- added a new property "PRI-text", which holds the PRI field in
  textual form (e.g. "syslog.info")
- added alias "syslogseverity" for "syslogpriority", which is a
  misleading property name that needs to stay for historical
  reasons (and backward-compatility)
- added doc on how to record PRI value in log file
- enhanced signal handling in klogd, including removal of an unsafe
  call to the logging system during signal handling
---------------------------------------------------------------------------
Version 1.13.3 (RGer), 2007-06-15
- create a version of syslog.c from scratch. This is now
  - highly optimized for rsyslog
  - removes an incompatible license problem as the original
    version had a BSD license with advertising clause
  - fixed in the regard that rklogd will continue to work when
    rsysogd has been restarted (the original version, as well
    as sysklogd, will remain silent then)
  - solved an issue with an extra NUL char at message end that the
    original version had
- applied some changes to klogd to care for the new interface
- fixed a bug in syslogd.c which prevented compiling under debian
---------------------------------------------------------------------------
Version 1.13.2 (RGer), 2007-06-13
- lib order in makefile patched to facilitate static linking - thanks
  to Bennett Todd for providing the patch
- Integrated a patch from Peter Vrabec (pvrabec@redheat.com):
  - added klogd under the name of rklogd (remove dependency on
    original sysklogd package
  - createDB.sql now in UTF
  - added additional config files for use on Red Hat
---------------------------------------------------------------------------
Version 1.13.1 (RGer), 2007-02-05
- changed the listen backlog limit to a more reasonable value based on
  the maximum number of TCP connections configurd (10% + 5) - thanks to Guy
  Standen for the hint (actually, the limit was 5 and that was a 
  left-over from early testing).
- fixed a bug in makefile which caused DB-support to be disabled when
  NETZIP support was enabled
- added the -e option to allow transmission of every message to remote
  hosts (effectively turns off duplicate message suppression)
- (somewhat) improved memory consumption when compiled with MySQL support
- looks like we fixed an incompatibility with MySQL 5.x and above software
  At least in one case, the remote server name was destroyed, leading to 
  a connection failure. The new, improved code does not have this issue and
  so we see this as solved (the new code is generally somewhat better, so
  there is a good chance we fixed this incompatibility).
---------------------------------------------------------------------------
Version 1.13.0 (RGer), 2006-12-19
- added '$' as ToPos proptery replacer specifier - means "up to the
  end of the string"
- property replacer option "escape-cc", "drop-cc" and "space-cc"  added
- changed the handling of \0 characters inside syslog messages. We now
  consistently escape them to "#000". This is somewhat recommended in
  the draft-ietf-syslog-protocol-19 draft. While the real recomendation
  is to not escape any characters at all, we can not do this without
  considerable modification of the code. So we escape it to "#000", which
  is consistent with a sample found in the Internet-draft.
- removed message glue logic (see printchopped() comment for details)
  Also caused removal of parts table and thus some improvements in
  memory usage.
- changed the default MAXLINE to 2048 to take care of recent syslog
  standardization efforts (can easily be changed in syslogd.c)
- added support for byte-counted TCP syslog messages (much like
  syslog-transport-tls-05 Internet Draft). This was necessary to
  support compression over TCP.
- added support for receiving compressed syslog messages
- added support for sending compressed syslog messages
- fixed a bug where the last message in a syslog/tcp stream was
  lost if it was not properly terminated by a LF character
---------------------------------------------------------------------------
Version 1.12.3 (RGer), 2006-10-04
- implemented some changes to support Solaris (but support is not
  yet complete)
- commented out (via #if 0) some methods that are currently not being use
  but should be kept for further us
- added (interim) -u 1 option to turn off hostname and tag parsing
- done some modifications to better support Fedora
- made the field delimiter inside property replace configurable via
  template
- fixed a bug in property replacer: if fields were used, the delimitor
  became part of the field. Up until now, this was barely noticable as 
  the delimiter as TAB only and thus invisible to a human. With other
  delimiters available now, it quickly showed up. This bug fix might cause
  some grief to existing installations if they used the extra TAB for
  whatever reasons - sorry folks... Anyhow, a solution is easy: just add
  a TAB character contstant into your template. Thus, there has no attempt
  been made to do this in a backwards-compatible way.
---------------------------------------------------------------------------
Version 1.12.2 (RGer), 2006-02-15
- fixed a bug in the RFC 3339 date formatter. An extra space was added
  after the actual timestamp
- added support for providing high-precision RFC3339 timestamps for
  (rsyslogd-)internally-generated messages
- very (!) experimental support for syslog-protocol internet draft
  added (the draft is experimental, the code is solid ;))
- added support for field-extracting in the property replacer
- enhanced the legacy-syslog parser so that it can interpret messages
  that do not contain a TIMESTAMP
- fixed a bug that caused the default socket (usually /dev/log) to be
  opened even when -o command line option was given
- fixed a bug in the Debian sample startup script - it caused rsyslogd
  to listen to remote requests, which it shouldn't by default
---------------------------------------------------------------------------
Version 1.12.1 (RGer), 2005-11-23
- made multithreading work with BSD. Some signal-handling needed to be
  restructured. Also, there might be a slight delay of up to 10 seconds
  when huping and terminating rsyslogd under BSD
- fixed a bug where a NULL-pointer was passed to printf() in logmsg().
- fixed a bug during "make install" where rc3195d was not installed
  Thanks to Bennett Todd for spotting this.
- fixed a bug where rsyslogd dumped core when no TAG was found in the
  received message
- enhanced message parser so that it can deal with missing hostnames
  in many cases (may not be totally fail-safe)
- fixed a bug where internally-generated messages did not have the correct
  TAG
---------------------------------------------------------------------------
Version 1.12.0 (RGer), 2005-10-26
- moved to a multi-threaded design. single-threading is still optionally
  available. Multi-threading is experimental!
- fixed a potential race condition. In the original code, marking was done
  by an alarm handler, which could lead to all sorts of bad things. This
  has been changed now. See comments in syslogd.c/domark() for details.
- improved debug output for property-based filters
- not a code change, but: I have checked all exit()s to make sure that
  none occurs once rsyslogd has started up. Even in unusual conditions
  (like low-memory conditions) rsyslogd somehow remains active. Of course,
  it might loose a message or two, but at least it does not abort and it
  can also recover when the condition no longer persists.
- fixed a bug that could cause loss of the last message received
  immediately before rsyslogd was terminated.
- added comments on thread-safety of global variables in syslogd.c
- fixed a small bug: spurios printf() when TCP syslog was used
- fixed a bug that causes rsyslogd to dump core on termination when one
  of the selector lines did not receive a message during the run (very
  unlikely)
- fixed an one-too-low memory allocation in the TCP sender. Could result
  in rsyslogd dumping core.
- fixed a bug with regular expression support (thanks to Andres Riancho)
- a little bit of code restructuring (especially main(), which was
  horribly large)
---------------------------------------------------------------------------
Version 1.11.1 (RGer), 2005-10-19
- support for BSD-style program name and host blocks
- added a new property "programname" that can be used in templates
- added ability to specify listen port for rfc3195d
- fixed a bug that rendered the "startswith" comparison operation
  unusable.
- changed more functions to "static" storage class to help compiler
  optimize (should have been static in the first place...)
- fixed a potential memory leak in the string buffer class destructor.
  As the destructur was previously never called, the leak did not actually
  appear.
- some internal restructuring in anticipation/preparation of minimal
  multi-threading support
- rsyslogd still shares some code with the sysklogd project. Some patches
  for this shared code have been brought over from the sysklogd CVS.
---------------------------------------------------------------------------
Version 1.11.0 (RGer), 2005-10-12
- support for receiving messages via RFC 3195; added rfc3195d for that
  purpose
- added an additional guard to prevent rsyslogd from aborting when the
  2gb file size limit is hit. While a user can configure rsyslogd to
  handle such situations, it would abort if that was not done AND large
  file support was not enabled (ok, this is hopefully an unlikely scenario)
- fixed a bug that caused additional Unix domain sockets to be incorrectly
  processed - could lead to message loss in extreme cases
---------------------------------------------------------------------------
Version 1.10.2 (RGer), 2005-09-27
- added comparison operations in property-based filters:
  * isequal
  * startswith
- added ability to negate all property-based filter comparison operations
  by adding a !-sign right in front of the operation name
- added the ability to specify remote senders for UDP and TCP
  received messages. Allows to block all but well-known hosts
- changed the $-config line directives to be case-INsensitive
- new command line option -w added: "do not display warnings if messages
  from disallowed senders are received"
- fixed a bug that caused rsyslogd to dump core when the compare value
  was not quoted in property-based filters
- fixed a bug in the new CStr compare function which lead to invalid
  results (fortunately, this function was not yet used widely)
- added better support for "debugging" rsyslog.conf property filters
  (only if -d switch is given)
- changed some function definitions to static, which eventually enables
  some compiler optimizations
- fixed a bug in MySQL code; when a SQL error occured, rsyslogd could
  run in a tight loop. This was due to invalid sequence of error reporting
  and is now fixed.
---------------------------------------------------------------------------
Version 1.10.1 (RGer), 2005-09-23
- added the ability to execute a shell script as an action.
  Thanks to Bjoern Kalkbrenner for providing the code!
- fixed a bug in the MySQL code; due to the bug the automatic one-time
  retry after an error did not happen - this lead to error message in
  cases where none should be seen (e.g. after a MySQL restart)
- fixed a security issue with SQL-escaping in conjunction with
  non-(SQL-)standard MySQL features.
---------------------------------------------------------------------------
Version 1.10.0 (RGer), 2005-09-20
  REMINDER: 1.10 is the first unstable version if the 1.x series!
- added the capability to filter on any property in selector lines
  (not just facility and priority)
- changed stringbuf into a new counted string class
- added support for a "discard" action. If a selector line with
  discard (~ character) is found, no selector lines *after* that
  line will be processed.
- thanks to Andres Riancho, regular expression support has been
  added to the template engine
- added the FROMHOST property in the template processor, which could
  previously not be obtained. Thanks to Cristian Testa for pointing
  this out and even providing a fix.
- added display of compile-time options to -v output
- performance improvement for production build - made some checks
  to happen only during debug mode
- fixed a problem with compiling on SUSE and - while doing so - removed
  the socket call to set SO_BSDCOMPAT in cases where it is obsolete.
---------------------------------------------------------------------------
Version 1.0.4 (RGer), 2006-02-01
- a small but important fix: the tcp receiver had two forgotten printf's
  in it that caused a lot of unnecessary output to stdout. This was
  important enough to justify a new release
---------------------------------------------------------------------------
Version 1.0.3 (RGer), 2005-11-14
- added an additional guard to prevent rsyslogd from aborting when the
  2gb file size limit is hit. While a user can configure rsyslogd to
  handle such situations, it would abort if that was not done AND large
  file support was not enabled (ok, this is hopefully an unlikely scenario)
- fixed a bug that caused additional Unix domain sockets to be incorrectly
  processed - could lead to message loss in extreme cases
- applied some patches available from the sysklogd project to code
  shared from there
- fixed a bug that causes rsyslogd to dump core on termination when one
  of the selector lines did not receive a message during the run (very
  unlikely)
- fixed an one-too-low memory allocation in the TCP sender. Could result
  in rsyslogd dumping core.
- fixed a bug in the TCP sender that caused the retry logic to fail
  after an error or receiver overrun
- fixed a bug in init() that could lead to dumping core
- fixed a bug that could lead to dumping core when no HOSTNAME or no TAG
  was present in the syslog message
---------------------------------------------------------------------------
Version 1.0.2 (RGer), 2005-10-05
- fixed an issue with MySQL error reporting. When an error occured,
  the MySQL driver went into an endless loop (at least in most cases).
---------------------------------------------------------------------------
Version 1.0.1 (RGer), 2005-09-23
- fixed a security issue with SQL-escaping in conjunction with
  non-(SQL-)standard MySQL features.
---------------------------------------------------------------------------
Version 1.0.0 (RGer), 2005-09-12
- changed install doc to cover daily cron scripts - a trouble source
- added rc script for slackware (provided by Chris Elvidge - thanks!) 
- fixed a really minor bug in usage() - the -r option was still
  reported as without the port parameter
---------------------------------------------------------------------------
Version 0.9.8 (RGer), 2005-09-05
- made startup and shutdown message more consistent and included the
  pid, so that they can be easier correlated. Used syslog-protocol
  structured data format for this purpose.
- improved config info in startup message, now tells not only
  if it is listening remote on udp, but also for tcp. Also includes
  the port numbers. The previous startup message was misleading, because
  it did not say "remote reception" if rsyslogd was only listening via
  tcp (but not via udp).
- added a "how can you help" document to the doc set
---------------------------------------------------------------------------
Version 0.9.7 (RGer), 2005-08-15
- some of the previous doc files (like INSTALL) did not properly
  reflect the changes to the build process and the new doc. Fixed
  that.
- changed syslogd.c so that when compiled without database support,
  an error message is displayed when a database action is detected
  in the config file (previously this was used as an user rule ;))
- fixed a bug in the os-specific Makefiles which caused MySQL
  support to not be compiled, even if selected
---------------------------------------------------------------------------
Version 0.9.6 (RGer), 2005-08-09
- greatly enhanced documentation. Now available in html format in
  the "doc" folder and FreeBSD. Finally includes an install howto.
- improved MySQL error messages a little - they now show up as log
  messages, too (formerly only in debug mode)
- added the ability to specify the listen port for udp syslog.
  WARNING: This introduces an incompatibility. Formerly, udp
  syslog was enabled by the -r command line option. Now, it is
  "-r [port]", which is consistent with the tcp listener. However,
  just -r will now return an error message.
- added sample startup scripts for Debian and FreeBSD
- added support for easy feature selection in the makefile. Un-
  fortunately, this also means I needed to spilt the make file
  for different OS and distros. There are some really bad syntax
  differences between FreeBSD and Linux make.
---------------------------------------------------------------------------
Version 0.9.5 (RGer), 2005-08-01
- the "semicolon bug" was actually not (fully) solved in 0.9.4. One
  part of the bug was solved, but another still existed. This one
  is fixed now, too.
- the "semicolon bug" actually turned out to be a more generic bug.
  It appeared whenever an invalid template name was given. With some
  selector actions, rsyslogd dumped core, with other it "just" had
  a small ressource leak with others all worked well. These anomalies
  are now fixed. Note that they only appeared during system initaliziation
  once the system was running, nothing bad happened.
- improved error reporting for template errors on startup. They are now
  shown on the console and the start-up tty. Formerly, they were only
  visible in debug mode.
- support for multiple instances of rsyslogd on a single machine added
- added new option "-o" --> omit local unix domain socket. This option
  enables rsyslogd NOT to listen to the local socket. This is most
  helpful when multiple instances of rsyslogd (or rsyslogd and another
  syslogd) shall run on a single system.
- added new option "-i <pidfile>" which allows to specify the pidfile.
  This is needed when multiple instances of rsyslogd are to be run.
- the new project home page is now online at www.rsyslog.com
---------------------------------------------------------------------------
Version 0.9.4 (RGer), 2005-07-25
- finally added the TCP sender. It now supports non-blocking mode, no
  longer disabling message reception during connect. As it is now, it
  is usable in production. The code could be more sophisticated, but
  I've kept it short in anticipation of the move to liblogging, which
  will lead to the removal of the code just written ;)
- the "exiting on signal..." message still had the "syslogd" name in 
  it. Changed this to "rsyslogd", as we do not have a large user base
  yet, this should pose no problem.
- fixed "the semiconlon" bug. rsyslogd dumped core if a write-db action
  was specified but no semicolon was given after the password (an empty
  template was ok, but the semicolon needed to be present).
- changed a default for traditional output format. During testing, it
  was seen that the timestamp written to file in default format was
  the time of message reception, not the time specified in the TIMESTAMP
  field of the message itself. Traditionally, the message TIMESTAMP is
  used and this has been changed now.
---------------------------------------------------------------------------
Version 0.9.3 (RGer), 2005-07-19
- fixed a bug in the message parser. In June, the RFC 3164 timestamp
  was not correctly parsed (yes, only in June and some other months,
  see the code comment to learn why...)
- added the ability to specify the destination port when forwarding
  syslog messages (both for TCP and UDP)
- added an very experimental TCP sender (activated by
  @@machine:port in config). This is not yet for production use. If
  the receiver is not alive, rsyslogd will wait quite some time until
  the connection request times out, which most probably leads to
  loss of incoming messages.

---------------------------------------------------------------------------
Version 0.9.2 (RGer), around 2005-07-06
- I intended to change the maxsupported message size to 32k to
  support IHE - but given the memory inefficiency in the usual use
  cases, I have not done this. I have, however, included very
  specific instructions on how to do this in the source code. I have
  also done some testing with 32k messages, so you can change the
  max size without taking too much risk.
- added a syslog/tcp receiver; we now can receive messages via
  plain tcp, but we can still send only via UDP. The syslog/tcp
  receiver is the primary enhancement of this release.
- slightly changed some error messages that contained a spurios \n at
  the end of the line (which gives empty lines in your log...)

---------------------------------------------------------------------------
Version 0.9.1 (RGer)
- fixed code so that it compiles without errors under FreeBSD
- removed now unused function "allocate_log()" from syslogd.c
- changed the make file so that it contains more defines for
  different environments (in the long term, we need a better
  system for disabling/enabling features...)
- changed some printf's printing off_t types to %lld and
  explicit (long long) casts. I tried to figure out the exact type,
  but did not succeed in this. In the worst case, ultra-large peta-
  byte files will now display funny informational messages on rollover,
  something I think we can live with for the neersion 3.11.2 (rgerhards), 2008-02-??
---------------------------------------------------------------------------
Version 3.11.1 (rgerhards), 2008-02-12
- SNMP trap sender added thanks to Andre Lorbach (omsnmp)
- added input-plugin interface specification in form of a (copy) template
  input module
- applied documentation fix by Michael Biebl -- many thanks!
- bugfix: immark did not have MARK flags set...
- added x-info field to rsyslogd startup/shutdown message. Hopefully
  points users to right location for further info (many don't even know
  they run rsyslog ;))
- bugfix: trailing ":" of tag was lost while parsing legacy syslog messages
  without timestamp - thanks to Anders Blomdell for providing a patch!
- fixed a bug in stringbuf.c related to STRINGBUF_TRIM_ALLOCSIZE, which
  wasn't supposed to be used with rsyslog. Put a warning message up that
  tells this feature is not tested and probably not worth the effort.
  Thanks to Anders Blomdell fro bringing this to our attention
- somewhat improved performance of string buffers
- fixed bug that caused invalid treatment of tabs (HT) in rsyslog.conf
- bugfix: setting for $EscapeCopntrolCharactersOnReceive was not 
  properly initialized
- clarified usage of space-cc property replacer option
- improved abort diagnostic handler
- some initial effort for malloc/free runtime debugging support
- bugfix: using dynafile actions caused rsyslogd abort
- fixed minor man errors thanks to Michael Biebl
---------------------------------------------------------------------------
Version 3.11.0 (rgerhards), 2008-01-31
- implemented queued actions
- implemented simple rate limiting for actions
- implemented deliberate discarding of lower priority messages over higher
  priority ones when a queue runs out of space
- implemented disk quotas for disk queues
- implemented the $ActionResumeRetryCount config directive
- added $ActionQueueFilename config directive
- added $ActionQueueSize config directive
- added $ActionQueueHighWaterMark config directive
- added $ActionQueueLowWaterMark config directive
- added $ActionQueueDiscardMark config directive
- added $ActionQueueDiscardSeverity config directive
- added $ActionQueueCheckpointInterval config directive
- added $ActionQueueType config directive
- added $ActionQueueWorkerThreads config directive
- added $ActionQueueTimeoutshutdown config directive
- added $ActionQueueTimeoutActionCompletion config directive
- added $ActionQueueTimeoutenQueue config directive
- added $ActionQueueTimeoutworkerThreadShutdown config directive
- added $ActionQueueWorkerThreadMinimumMessages config directive
- added $ActionQueueMaxFileSize config directive
- added $ActionQueueSaveonShutdown config directive
- addded $ActionQueueDequeueSlowdown config directive
- addded $MainMsgQueueDequeueSlowdown config directive
- bugfix: added forgotten docs to package
- improved debugging support
- fixed a bug that caused $MainMsgQueueCheckpointInterval to work incorrectly
- when a long-running action needs to be cancelled on shutdown, the message
  that was processed by it is now preserved. This finishes support for
  guaranteed delivery of messages (if the output supports it, of course)
- fixed bug in output module interface, see
  http://sourceforge.net/tracker/index.php?func=detail&aid=1881008&group_id=123448&atid=696552
- changed the ommysql output plugin so that the (lengthy) connection
  initialization now takes place in message processing. This works much
  better with the new queued action mode (fast startup)
- fixed a bug that caused a potential hang in file and fwd output module
  varmojfekoj provided the patch - many thanks!
- bugfixed stream class offset handling on 32bit platforms
---------------------------------------------------------------------------
Version 3.10.3 (rgerhards), 2008-01-28
- fixed a bug with standard template definitions (not a big deal) - thanks
  to varmojfekoj for spotting it
- run-time instrumentation added
- implemented disk-assisted queue mode, which enables on-demand disk
  spooling if the queue's in-memory queue is exhausted
- implemented a dynamic worker thread pool for processing incoming
  messages; workers are started and shut down as need arises
- implemented a run-time instrumentation debug package
- implemented the $MainMsgQueueSaveOnShutdown config directive
- implemented the $MainMsgQueueWorkerThreadMinimumMessages config directive
- implemented the $MainMsgQueueTimeoutWorkerThreadShutdown config directive
---------------------------------------------------------------------------
Version 3.10.2 (rgerhards), 2008-01-14
- added the ability to keep stop rsyslogd without the need to drain
  the main message queue. In disk queue mode, rsyslog continues to
  run from the point where it stopped. In case of a system failure, it
  continues to process messages from the last checkpoint.
- fixed a bug that caused a segfault on startup when no $WorkDir directive
  was specified in rsyslog.conf
- provided more fine-grain control over shutdown timeouts and added a
  way to specify the enqueue timeout when the main message queue is full
- implemented $MainMsgQueueCheckpointInterval config directive
- implemented $MainMsgQueueTimeoutActionCompletion config directive
- implemented $MainMsgQueueTimeoutEnqueue config directive
- implemented $MainMsgQueueTimeoutShutdown config directive
---------------------------------------------------------------------------
Version 3.10.1 (rgerhards), 2008-01-10
- implemented the "disk" queue mode. However, it currently is of very
  limited use, because it does not support persistence over rsyslogd
  runs. So when rsyslogd is stopped, the queue is drained just as with
  the in-memory queue modes. Persistent queues will be a feature of
  the next release.
- performance-optimized string class, should bring an overall improvement
- fixed a memory leak in imudp -- thanks to varmojfekoj for the patch
- fixed a race condition that could lead to a rsyslogd hang when during
  HUP or termination
- done some doc updates
- added $WorkDirectory config directive
- added $MainMsgQueueFileName config directive
- added $MainMsgQueueMaxFileSize config directive
---------------------------------------------------------------------------
Version 3.10.0 (rgerhards), 2008-01-07
- implemented input module interface and initial input modules
- enhanced threading for input modules (each on its own thread now)
- ability to bind UDP listeners to specific local interfaces/ports and
  ability to run multiple of them concurrently
- added ability to specify listen IP address for UDP syslog server
- license changed to GPLv3
- mark messages are now provided by loadble module immark
- rklogd is no longer provided. Its functionality has now been taken over
  by imklog, a loadable input module. This offers a much better integration
  into rsyslogd and makes sure that the kernel logger process is brought
  up and down at the appropriate times
- enhanced $IncludeConfig directive to support wildcard characters
  (thanks to Michael Biebl)
- all inputs are now implemented as loadable plugins
- enhanced threading model: each input module now runs on its own thread
- enhanced message queue which now supports different queueing methods
  (among others, this can be used for performance fine-tuning)
- added a large number of new configuration directives for the new
  input modules
- enhanced multi-threading utilizing a worker thread pool for the
  main message queue
- compilation without pthreads is no longer supported
- much cleaner code due to new objects and removal of single-threading
  mode
---------------------------------------------------------------------------
Version 2.0.1 STABLE (rgerhards), 2008-01-24
- fixed a bug in integer conversion - but this function was never called,
  so it is not really a useful bug fix ;)
- fixed a bug with standard template definitions (not a big deal) - thanks
  to varmojfekoj for spotting it
- fixed a bug that caused a potential hang in file and fwd output module
  varmojfekoj provided the patch - many thanks!
---------------------------------------------------------------------------
Version 2.0.0 STABLE (rgerhards), 2008-01-02
- re-release of 1.21.2 as STABLE with no modifications except some
  doc updates
---------------------------------------------------------------------------
Version 1.21.2 (rgerhards), 2007-12-28
- created a gss-api output module. This keeps GSS-API code and
  TCP/UDP code separated. It is also important for forward-
  compatibility with v3. Please note that this change breaks compatibility
  with config files created for 1.21.0 and 1.21.1 - this was considered
  acceptable.
- fixed an error in forwarding retry code (could lead to message corruption
  but surfaced very seldom)
- increased portability for older platforms (AI_NUMERICSERV moved)
- removed socket leak in omfwd.c
- cross-platform patch for GSS-API compile problem on some platforms
  thanks to darix for the patch!
---------------------------------------------------------------------------
Version 1.21.1 (rgerhards), 2007-12-23
- small doc fix for $IncludeConfig
- fixed a bug in llDestroy()
- bugfix: fixing memory leak when message queue is full and during
  parsing. Thanks to varmojfekoj for the patch.
- bugfix: when compiled without network support, unix sockets were
  not properply closed
- bugfix: memory leak in cfsysline.c/doGetWord() fixed
---------------------------------------------------------------------------
Version 1.21.0 (rgerhards), 2007-12-19
- GSS-API support for syslog/TCP connections was added. Thanks to
  varmojfekoj for providing the patch with this functionality
- code cleanup
- enhanced $IncludeConfig directive to support wildcard filenames
- changed some multithreading synchronization
---------------------------------------------------------------------------
Version 1.20.1 (rgerhards), 2007-12-12
- corrected a debug setting that survived release. Caused TCP connections
  to be retried unnecessarily often.
- When a hostname ACL was provided and DNS resolution for that name failed,
  ACL processing was stopped at that point. Thanks to mildew for the patch.
  Fedora Bugzilla: http://bugzilla.redhat.com/show_bug.cgi?id=395911
- fixed a potential race condition, see link for details:
  http://rgerhards.blogspot.com/2007/12/rsyslog-race-condition.html
  Note that the probability of problems from this bug was very remote
- fixed a memory leak that happend when PostgreSQL date formats were
  used
---------------------------------------------------------------------------
Version 1.20.0 (rgerhards), 2007-12-07
- an output module for postgres databases has been added. Thanks to
  sur5r for contributing this code
- unloading dynamic modules has been cleaned up, we now have a
  real implementation and not just a dummy "good enough for the time
  being".
- enhanced platform independence - thanks to Bartosz Kuzma and Michael
  Biebl for their very useful contributions
- some general code cleanup (including warnings on 64 platforms, only)
---------------------------------------------------------------------------
Version 1.19.12 (rgerhards), 2007-12-03
- cleaned up the build system (thanks to Michael Biebl for the patch)
- fixed a bug where ommysql was still not compiled with -pthread option
---------------------------------------------------------------------------
Version 1.19.11 (rgerhards), 2007-11-29
- applied -pthread option to build when building for multi-threading mode
  hopefully solves an issue with segfaulting
---------------------------------------------------------------------------
Version 1.19.10 (rgerhards), 2007-10-19
- introdcued the new ":modulename:" syntax for calling module actions
  in selector lines; modified ommysql to support it. This is primarily
  an aid for further modules and a prequisite to actually allow third
  party modules to be created.
- minor fix in slackware startup script, "-r 0" is now "-r0"
- updated rsyslogd doc set man page; now in html format
- undid creation of a separate thread for the main loop -- this did not
  turn out to be needed or useful, so reduce complexity once again.
- added doc fixes provided by Michael Biebl - thanks
---------------------------------------------------------------------------
Version 1.19.9 (rgerhards), 2007-10-12
- now packaging system which again contains all components in a single
  tarball
- modularized main() a bit more, resulting in less complex code
- experimentally added an additional thread - will see if that affects
  the segfault bug we experience on some platforms. Note that this change
  is scheduled to be removed again later.
---------------------------------------------------------------------------
Version 1.19.8 (rgerhards), 2007-09-27
- improved repeated message processing
- applied patch provided by varmojfekoj to support building ommysql
  in its own way (now also resides in a plugin subdirectory);
  ommysql is now a separate package
- fixed a bug in cvthname() that lead to message loss if part
  of the source hostname would have been dropped
- created some support for distributing ommysql together with the
  main rsyslog package. I need to re-think it in the future, but
  for the time being the current mode is best. I now simply include
  one additional tarball for ommysql inside the main distribution.
  I look forward to user feedback on how this should be done best. In the
  long term, a separate project should be spawend for ommysql, but I'd
  like to do that only after the plugin interface is fully stable (what
  it is not yet).
---------------------------------------------------------------------------
Version 1.19.7 (rgerhards), 2007-09-25
- added code to handle situations where senders send us messages ending with
  a NUL character. It is now simply removed. This also caused trailing LF
  reduction to fail, when it was followed by such a NUL. This is now also
  handled.
- replaced some non-thread-safe function calls by their thread-safe
  counterparts
- fixed a minor memory leak that occured when the %APPNAME% property was
  used (I think nobody used that in practice)
- fixed a bug that caused signal handlers in cvthname() not to be restored when
  a malicious pointer record was detected and processing of the message been
  stopped for that reason (this should be really rare and can not be related
  to the segfault bug we are hunting).
- fixed a bug in cvthname that lead to passing a wrong parameter - in
  practice, this had no impact.
- general code cleanup (e.g. compiler warnings, comments)
---------------------------------------------------------------------------
Version 1.19.6 (rgerhards), 2007-09-11
- applied patch by varmojfekoj to change signal handling to the new
  sigaction API set (replacing the depreciated signal() calls and its
  friends.
- fixed a bug that in --enable-debug mode caused an assertion when the
  discard action was used
- cleaned up compiler warnings
- applied patch by varmojfekoj to FIX a bug that could cause 
  segfaults if empty properties were processed using modifying
  options (e.g. space-cc, drop-cc)
- fixed man bug: rsyslogd supports -l option
---------------------------------------------------------------------------
Version 1.19.5 (rgerhards), 2007-09-07
- changed part of the CStr interface so that better error tracking
  is provided and the calling sequence is more intuitive (there were
  invalid calls based on a too-weired interface)
- (hopefully) fixed some remaining bugs rooted in wrong use of 
  the CStr class. These could lead to program abort.
- applied patch by varmojfekoj two fix two potential segfault situations
- added $ModDir config directive
- modified $ModLoad so that an absolute path may be specified as
  module name (e.g. /rsyslog/ommysql.so)
---------------------------------------------------------------------------
Version 1.19.4 (rgerhards/varmojfekoj), 2007-09-04
- fixed a number of small memory leaks - thanks varmojfekoj for patching
- fixed an issue with CString class that could lead to rsyslog abort
  in tplToString() - thanks varmojfekoj for patching
- added a man-version of the config file documenation - thanks to Michel
  Samia for providing the man file
- fixed bug: a template like this causes an infinite loop:
  $template opts,"%programname:::a,b%"
  thanks varmojfekoj for the patch
- fixed bug: case changing options crash freeing the string pointer
  because they modify it: $template opts2,"%programname::1:lowercase%"
  thanks varmojfekoj for the patch
---------------------------------------------------------------------------
Version 1.19.3 (mmeckelein/varmojfekoj), 2007-08-31
- small mem leak fixed (after calling parseSelectorAct) - Thx varmojkekoj
- documentation section "Regular File" und "Blocks" updated
- solved an issue with dynamic file generation - Once again many thanks
  to varmojfekoj
- the negative selector for program name filter (Blocks) does not work as
  expected - Thanks varmojfekoj for patching
- added forwarding information to sysklogd (requires special template)
  to config doc
---------------------------------------------------------------------------
Version 1.19.2 (mmeckelein/varmojfekoj), 2007-08-28
- a specifically formed message caused a segfault - Many thanks varmojfekoj
  for providing a patch
- a typo and a weird condition are fixed in msg.c - Thanks again
  varmojfekoj 
- on file creation the file was always owned by root:root. This is fixed
  now - Thanks ypsa for solving this issue
---------------------------------------------------------------------------
Version 1.19.1 (mmeckelein), 2007-08-22
- a bug that caused a high load when a TCP/UDP connection was closed is 
  fixed now - Thanks mildew for solving this issue
- fixed a bug which caused a segfault on reinit - Thx varmojfekoj for the
  patch
- changed the hardcoded module path "/lib/rsyslog" to $(pkglibdir) in order
  to avoid trouble e.g. on 64 bit platforms (/lib64) - many thanks Peter
  Vrabec and darix, both provided a patch for solving this issue
- enhanced the unloading of modules - thanks again varmojfekoj
- applied a patch from varmojfekoj which fixes various little things in
  MySQL output module
---------------------------------------------------------------------------
Version 1.19.0 (varmojfekoj/rgerhards), 2007-08-16
- integrated patch from varmojfekoj to make the mysql module a loadable one
  many thanks for the patch, MUCH appreciated
---------------------------------------------------------------------------
Version 1.18.2 (rgerhards), 2007-08-13
- fixed a bug in outchannel code that caused templates to be incorrectly
  parsed
- fixed a bug in ommysql that caused a wrong ";template" missing message
- added some code for unloading modules; not yet fully complete (and we do
  not yet have loadable modules, so this is no problem)
- removed debian subdirectory by request of a debian packager (this is a special
  subdir for debian and there is also no point in maintaining it when there
  is a debian package available - so I gladly did this) in some cases
- improved overall doc quality (some pages were quite old) and linked to
  more of the online resources.
- improved /contrib/delete_mysql script by adding a host option and some
  other minor modifications
---------------------------------------------------------------------------
Version 1.18.1 (rgerhards), 2007-08-08
- applied a patch from varmojfekoj which solved a potential segfault
  of rsyslogd on HUP
- applied patch from Michel Samia to fix compilation when the pthreads
  feature is disabled
- some code cleanup (moved action object to its own file set)
- add config directive $MainMsgQueueSize, which now allows to configure the
  queue size dynamically
- all compile-time settings are now shown in rsyslogd -v, not just the
  active ones
- enhanced performance a little bit more
- added config file directive $ActionResumeInterval
- fixed a bug that prevented compilation under debian sid
- added a contrib directory for user-contributed useful things
---------------------------------------------------------------------------
Version 1.18.0 (rgerhards), 2007-08-03
- rsyslog now supports fallback actions when an action did not work. This
  is a great feature e.g. for backup database servers or backup syslog
  servers
- modified rklogd to only change the console log level if -c is specified
- added feature to use multiple actions inside a single selector
- implemented $ActionExecOnlyWhenPreviousIsSuspended config directive
- error messages during startup are now spit out to the configured log
  destinations
---------------------------------------------------------------------------
Version 1.17.6 (rgerhards), 2007-08-01
- continued to work on output module modularization - basic stage of
  this work is now FINISHED
- fixed bug in OMSRcreate() - always returned SR_RET_OK
- fixed a bug that caused ommysql to always complain about missing
  templates
- fixed a mem leak in OMSRdestruct - freeing the object itself was
  forgotten - thanks to varmojfekoj for the patch
- fixed a memory leak in syslogd/init() that happend when the config
  file could not be read - thanks to varmojfekoj for the patch
- fixed insufficient memory allocation in addAction() and its helpers.
  The initial fix and idea was developed by mildew, I fine-tuned
  it a bit. Thanks a lot for the fix, I'd probably had pulled out my
  hair to find the bug...
- added output of config file line number when a parsing error occured
- fixed bug in objomsr.c that caused program to abort in debug mode with
  an invalid assertion (in some cases)
- fixed a typo that caused the default template for MySQL to be wrong.
  thanks to mildew for catching this.
- added configuration file command $DebugPrintModuleList and
  $DebugPrintCfSysLineHandlerList
- fixed an invalid value for the MARK timer - unfortunately, there was
  a testing aid left in place. This resulted in quite frequent MARK messages
- added $IncludeConfig config directive
- applied a patch from mildew to prevent rsyslogd from freezing under heavy
  load. This could happen when the queue was full. Now, we drop messages
  but rsyslogd remains active.
---------------------------------------------------------------------------
Version 1.17.5 (rgerhards), 2007-07-30
- continued to work on output module modularization
- fixed a missing file bug - thanks to Andrea Montanari for reporting
  this problem
- fixed a problem with shutting down the worker thread and freeing the
  selector_t list - this caused messages to be lost, because the
  message queue was not properly drained before the selectors got
  destroyed.
---------------------------------------------------------------------------
Version 1.17.4 (rgerhards), 2007-07-27
- continued to work on output module modularization
- fixed a situation where rsyslogd could create zombie processes
  thanks to mildew for the patch
- applied patch from Michel Samia to fix compilation when NOT
  compiled for pthreads
---------------------------------------------------------------------------
Version 1.17.3 (rgerhards), 2007-07-25
- continued working on output module modularization
- fixed a bug that caused rsyslogd to segfault on exit (and
  probably also on HUP), when there was an unsent message in a selector
  that required forwarding and the dns lookup failed for that selector
  (yes, it was pretty unlikely to happen;))
  thanks to varmojfekoj <varmojfekoj@gmail.com> for the patch
- fixed a memory leak in config file parsing and die()
  thanks to varmojfekoj <varmojfekoj@gmail.com> for the patch
- rsyslogd now checks on startup if it is capable to performa any work
  at all. If it cant, it complains and terminates
  thanks to Michel Samia for providing the patch!
- fixed a small memory leak when HUPing syslogd. The allowed sender
  list now gets freed. thanks to mildew for the patch.
- changed the way error messages in early startup are logged. They
  now do no longer use the syslogd code directly but are rather
  send to stderr.
---------------------------------------------------------------------------
Version 1.17.2 (rgerhards), 2007-07-23
- made the port part of the -r option optional. Needed for backward
  compatibility with sysklogd
- replaced system() calls with something more reasonable. Please note that
  this might break compatibility with some existing configuration files.
  We accept this in favour of the gained security.
- removed a memory leak that could occur if timegenerated was used in
  RFC 3164 format in templates
- did some preparation in msg.c for advanced multithreading - placed the
  hooks, but not yet any active code
- worked further on modularization
- added $ModLoad MySQL (dummy) config directive
- added DropTrailingLFOnReception config directive
---------------------------------------------------------------------------
Version 1.17.1 (rgerhards), 2007-07-20
- fixed a bug that caused make install to install rsyslogd and rklogd under
  the wrong names
- fixed bug that caused $AllowedSenders to handle IPv6 scopes incorrectly;
  also fixed but that could grabble $AllowedSender wildcards. Thanks to
  mildew@gmail.com for the patch
- minor code cleanup - thanks to Peter Vrabec for the patch
- fixed minimal memory leak on HUP (caused by templates)
  thanks to varmojfekoj <varmojfekoj@gmail.com> for the patch
- fixed another memory leak on HUPing and on exiting rsyslogd
  again thanks to varmojfekoj <varmojfekoj@gmail.com> for the patch
- code cleanup (removed compiler warnings)
- fixed portability bug in configure.ac - thanks to Bartosz Kuźma for patch
- moved msg object into its own file set
- added the capability to continue trying to write log files when the
  file system is full. Functionality based on patch by Martin Schulze
  to sysklogd package.
---------------------------------------------------------------------------
Version 1.17.0 (RGer), 2007-07-17
- added $RepeatedLineReduction config parameter
- added $EscapeControlCharactersOnReceive config parameter
- added $ControlCharacterEscapePrefix config parameter
- added $DirCreateMode config parameter
- added $CreateDirs config parameter
- added $DebugPrintTemplateList config parameter
- added $ResetConfigVariables config parameter
- added $FileOwner config parameter
- added $FileGroup config parameter
- added $DirOwner config parameter
- added $DirGroup config parameter
- added $FailOnChownFailure config parameter
- added regular expression support to the filter engine
  thanks to Michel Samia for providing the patch!
- enhanced $AllowedSender functionality. Credits to mildew@gmail.com for
  the patch doing that
  - added IPv6 support
  - allowed DNS hostnames
  - allowed DNS wildcard names
- added new option $DropMsgsWithMaliciousDnsPTRRecords
- added autoconf so that rfc3195d, rsyslogd and klogd are stored to /sbin
- added capability to auto-create directories with dynaFiles
---------------------------------------------------------------------------
Version 1.16.0 (RGer/Peter Vrabec), 2007-07-13 - The Friday, 13th Release ;)
- build system switched to autotools
- removed SYSV preprocessor macro use, replaced with autotools equivalents
- fixed a bug that caused rsyslogd to segfault when TCP listening was
  disabled and it terminated
- added new properties "syslogfacility-text" and "syslogseverity-text"
  thanks to varmojfekoj <varmojfekoj@gmail.com> for the patch
- added the -x option to disable hostname dns reslution
  thanks to varmojfekoj <varmojfekoj@gmail.com> for the patch
- begun to better modularize syslogd.c - this is an ongoing project; moved
  type definitions to a separate file
- removed some now-unused fields from struct filed
- move file size limit fields in struct field to the "right spot" (the file
  writing part of the union - f_un.f_file)
- subdirectories linux and solaris are no longer part of the distribution
  package. This is not because we cease support for them, but there are no
  longer any files in them after the move to autotools
---------------------------------------------------------------------------
Version 1.15.1 (RGer), 2007-07-10
- fixed a bug that caused a dynaFile selector to stall when there was
  an open error with one file 
- improved template processing for dynaFiles; templates are now only
  looked up during initialization - speeds up processing
- optimized memory layout in struct filed when compiled with MySQL
  support
- fixed a bug that caused compilation without SYSLOG_INET to fail
- re-enabled the "last message repeated n times" feature. This
  feature was not taken care of while rsyslogd evolved from sysklogd
  and it was more or less defunct. Now it is fully functional again.
- added system properties: $NOW, $YEAR, $MONTH, $DAY, $HOUR, $MINUTE
- fixed a bug in iovAsString() that caused a memory leak under stress
  conditions (most probably memory shortage). This was unlikely to
  ever happen, but it doesn't hurt doing it right
- cosmetic: defined type "uchar", change all unsigned chars to uchar
---------------------------------------------------------------------------
Version 1.15.0 (RGer), 2007-07-05
- added ability to dynamically generate file names based on templates
  and thus properties. This was a much-requested feature. It makes
  life easy when it e.g. comes to splitting files based on the sender
  address.
- added $umask and $FileCreateMode config file directives
- applied a patch from Bartosz Kuzma to compile cleanly under NetBSD
- checks for extra (unexpected) characters in system config file lines
  have been added
- added IPv6 documentation - was accidently missing from CVS
- begun to change char to unsigned char
---------------------------------------------------------------------------
Version 1.14.2 (RGer), 2007-07-03
** this release fixes all known nits with IPv6 **
- restored capability to do /etc/service lookup for "syslog"
  service when -r 0 was given
- documented IPv6 handling of syslog messages
- integrate patch from Bartosz Kuźma to make rsyslog compile under
  Solaris again (the patch replaced a strndup() call, which is not
  available under Solaris
- improved debug logging when waiting on select
- updated rsyslogd man page with new options (-46A)
---------------------------------------------------------------------------
Version 1.14.1 (RGer/Peter Vrabec), 2007-06-29
- added Peter Vrabec's patch for IPv6 TCP
- prefixed all messages send to stderr in rsyslogd with "rsyslogd: "
---------------------------------------------------------------------------
Version 1.14.0 (RGer/Peter Vrabec), 2007-06-28
- Peter Vrabec provided IPv6 for rsyslog, so we are now IPv6 enabled
  IPv6 Support is currently for UDP only, TCP is to come soon.
  AllowedSender configuration does not yet work for IPv6.
- fixed code in iovCreate() that broke C's strict aliasing rules 
- fixed some char/unsigned char differences that forced the compiler
  to spit out warning messages
- updated the Red Hat init script to fix a known issue (thanks to
  Peter Vrabec)
---------------------------------------------------------------------------
Version 1.13.5 (RGer), 2007-06-22
- made the TCP session limit configurable via command line switch
  now -t <port>,<max sessions>
- added man page for rklogd(8) (basically a copy from klogd, but now
  there is one...)
- fixed a bug that caused internal messages (e.g. rsyslogd startup) to
  appear without a tag.
- removed a minor memory leak that occurred when TAG processing requalified
  a HOSTNAME to be a TAG (and a TAG already was set).
- removed potential small memory leaks in MsgSet***() functions. There
  would be a leak if a property was re-set, something that happened
  extremely seldom.
---------------------------------------------------------------------------
Version 1.13.4 (RGer), 2007-06-18
- added a new property "PRI-text", which holds the PRI field in
  textual form (e.g. "syslog.info")
- added alias "syslogseverity" for "syslogpriority", which is a
  misleading property name that needs to stay for historical
  reasons (and backward-compatility)
- added doc on how to record PRI value in log file
- enhanced signal handling in klogd, including removal of an unsafe
  call to the logging system during signal handling
---------------------------------------------------------------------------
Version 1.13.3 (RGer), 2007-06-15
- create a version of syslog.c from scratch. This is now
  - highly optimized for rsyslog
  - removes an incompatible license problem as the original
    version had a BSD license with advertising clause
  - fixed in the regard that rklogd will continue to work when
    rsysogd has been restarted (the original version, as well
    as sysklogd, will remain silent then)
  - solved an issue with an extra NUL char at message end that the
    original version had
- applied some changes to klogd to care for the new interface
- fixed a bug in syslogd.c which prevented compiling under debian
---------------------------------------------------------------------------
Version 1.13.2 (RGer), 2007-06-13
- lib order in makefile patched to facilitate static linking - thanks
  to Bennett Todd for providing the patch
- Integrated a patch from Peter Vrabec (pvrabec@redheat.com):
  - added klogd under the name of rklogd (remove dependency on
    original sysklogd package
  - createDB.sql now in UTF
  - added additional config files for use on Red Hat
---------------------------------------------------------------------------
Version 1.13.1 (RGer), 2007-02-05
- changed the listen backlog limit to a more reasonable value based on
  the maximum number of TCP connections configurd (10% + 5) - thanks to Guy
  Standen for the hint (actually, the limit was 5 and that was a 
  left-over from early testing).
- fixed a bug in makefile which caused DB-support to be disabled when
  NETZIP support was enabled
- added the -e option to allow transmission of every message to remote
  hosts (effectively turns off duplicate message suppression)
- (somewhat) improved memory consumption when compiled with MySQL support
- looks like we fixed an incompatibility with MySQL 5.x and above software
  At least in one case, the remote server name was destroyed, leading to 
  a connection failure. The new, improved code does not have this issue and
  so we see this as solved (the new code is generally somewhat better, so
  there is a good chance we fixed this incompatibility).
---------------------------------------------------------------------------
Version 1.13.0 (RGer), 2006-12-19
- added '$' as ToPos proptery replacer specifier - means "up to the
  end of the string"
- property replacer option "escape-cc", "drop-cc" and "space-cc"  added
- changed the handling of \0 characters inside syslog messages. We now
  consistently escape them to "#000". This is somewhat recommended in
  the draft-ietf-syslog-protocol-19 draft. While the real recomendation
  is to not escape any characters at all, we can not do this without
  considerable modification of the code. So we escape it to "#000", which
  is consistent with a sample found in the Internet-draft.
- removed message glue logic (see printchopped() comment for details)
  Also caused removal of parts table and thus some improvements in
  memory usage.
- changed the default MAXLINE to 2048 to take care of recent syslog
  standardization efforts (can easily be changed in syslogd.c)
- added support for byte-counted TCP syslog messages (much like
  syslog-transport-tls-05 Internet Draft). This was necessary to
  support compression over TCP.
- added support for receiving compressed syslog messages
- added support for sending compressed syslog messages
- fixed a bug where the last message in a syslog/tcp stream was
  lost if it was not properly terminated by a LF character
---------------------------------------------------------------------------
Version 1.12.3 (RGer), 2006-10-04
- implemented some changes to support Solaris (but support is not
  yet complete)
- commented out (via #if 0) some methods that are currently not being use
  but should be kept for further us
- added (interim) -u 1 option to turn off hostname and tag parsing
- done some modifications to better support Fedora
- made the field delimiter inside property replace configurable via
  template
- fixed a bug in property replacer: if fields were used, the delimitor
  became part of the field. Up until now, this was barely noticable as 
  the delimiter as TAB only and thus invisible to a human. With other
  delimiters available now, it quickly showed up. This bug fix might cause
  some grief to existing installations if they used the extra TAB for
  whatever reasons - sorry folks... Anyhow, a solution is easy: just add
  a TAB character contstant into your template. Thus, there has no attempt
  been made to do this in a backwards-compatible way.
---------------------------------------------------------------------------
Version 1.12.2 (RGer), 2006-02-15
- fixed a bug in the RFC 3339 date formatter. An extra space was added
  after the actual timestamp
- added support for providing high-precision RFC3339 timestamps for
  (rsyslogd-)internally-generated messages
- very (!) experimental support for syslog-protocol internet draft
  added (the draft is experimental, the code is solid ;))
- added support for field-extracting in the property replacer
- enhanced the legacy-syslog parser so that it can interpret messages
  that do not contain a TIMESTAMP
- fixed a bug that caused the default socket (usually /dev/log) to be
  opened even when -o command line option was given
- fixed a bug in the Debian sample startup script - it caused rsyslogd
  to listen to remote requests, which it shouldn't by default
---------------------------------------------------------------------------
Version 1.12.1 (RGer), 2005-11-23
- made multithreading work with BSD. Some signal-handling needed to be
  restructured. Also, there might be a slight delay of up to 10 seconds
  when huping and terminating rsyslogd under BSD
- fixed a bug where a NULL-pointer was passed to printf() in logmsg().
- fixed a bug during "make install" where rc3195d was not installed
  Thanks to Bennett Todd for spotting this.
- fixed a bug where rsyslogd dumped core when no TAG was found in the
  received message
- enhanced message parser so that it can deal with missing hostnames
  in many cases (may not be totally fail-safe)
- fixed a bug where internally-generated messages did not have the correct
  TAG
---------------------------------------------------------------------------
Version 1.12.0 (RGer), 2005-10-26
- moved to a multi-threaded design. single-threading is still optionally
  available. Multi-threading is experimental!
- fixed a potential race condition. In the original code, marking was done
  by an alarm handler, which could lead to all sorts of bad things. This
  has been changed now. See comments in syslogd.c/domark() for details.
- improved debug output for property-based filters
- not a code change, but: I have checked all exit()s to make sure that
  none occurs once rsyslogd has started up. Even in unusual conditions
  (like low-memory conditions) rsyslogd somehow remains active. Of course,
  it might loose a message or two, but at least it does not abort and it
  can also recover when the condition no longer persists.
- fixed a bug that could cause loss of the last message received
  immediately before rsyslogd was terminated.
- added comments on thread-safety of global variables in syslogd.c
- fixed a small bug: spurios printf() when TCP syslog was used
- fixed a bug that causes rsyslogd to dump core on termination when one
  of the selector lines did not receive a message during the run (very
  unlikely)
- fixed an one-too-low memory allocation in the TCP sender. Could result
  in rsyslogd dumping core.
- fixed a bug with regular expression support (thanks to Andres Riancho)
- a little bit of code restructuring (especially main(), which was
  horribly large)
---------------------------------------------------------------------------
Version 1.11.1 (RGer), 2005-10-19
- support for BSD-style program name and host blocks
- added a new property "programname" that can be used in templates
- added ability to specify listen port for rfc3195d
- fixed a bug that rendered the "startswith" comparison operation
  unusable.
- changed more functions to "static" storage class to help compiler
  optimize (should have been static in the first place...)
- fixed a potential memory leak in the string buffer class destructor.
  As the destructur was previously never called, the leak did not actually
  appear.
- some internal restructuring in anticipation/preparation of minimal
  multi-threading support
- rsyslogd still shares some code with the sysklogd project. Some patches
  for this shared code have been brought over from the sysklogd CVS.
---------------------------------------------------------------------------
Version 1.11.0 (RGer), 2005-10-12
- support for receiving messages via RFC 3195; added rfc3195d for that
  purpose
- added an additional guard to prevent rsyslogd from aborting when the
  2gb file size limit is hit. While a user can configure rsyslogd to
  handle such situations, it would abort if that was not done AND large
  file support was not enabled (ok, this is hopefully an unlikely scenario)
- fixed a bug that caused additional Unix domain sockets to be incorrectly
  processed - could lead to message loss in extreme cases
---------------------------------------------------------------------------
Version 1.10.2 (RGer), 2005-09-27
- added comparison operations in property-based filters:
  * isequal
  * startswith
- added ability to negate all property-based filter comparison operations
  by adding a !-sign right in front of the operation name
- added the ability to specify remote senders for UDP and TCP
  received messages. Allows to block all but well-known hosts
- changed the $-config line directives to be case-INsensitive
- new command line option -w added: "do not display warnings if messages
  from disallowed senders are received"
- fixed a bug that caused rsyslogd to dump core when the compare value
  was not quoted in property-based filters
- fixed a bug in the new CStr compare function which lead to invalid
  results (fortunately, this function was not yet used widely)
- added better support for "debugging" rsyslog.conf property filters
  (only if -d switch is given)
- changed some function definitions to static, which eventually enables
  some compiler optimizations
- fixed a bug in MySQL code; when a SQL error occured, rsyslogd could
  run in a tight loop. This was due to invalid sequence of error reporting
  and is now fixed.
---------------------------------------------------------------------------
Version 1.10.1 (RGer), 2005-09-23
- added the ability to execute a shell script as an action.
  Thanks to Bjoern Kalkbrenner for providing the code!
- fixed a bug in the MySQL code; due to the bug the automatic one-time
  retry after an error did not happen - this lead to error message in
  cases where none should be seen (e.g. after a MySQL restart)
- fixed a security issue with SQL-escaping in conjunction with
  non-(SQL-)standard MySQL features.
---------------------------------------------------------------------------
Version 1.10.0 (RGer), 2005-09-20
  REMINDER: 1.10 is the first unstable version if the 1.x series!
- added the capability to filter on any property in selector lines
  (not just facility and priority)
- changed stringbuf into a new counted string class
- added support for a "discard" action. If a selector line with
  discard (~ character) is found, no selector lines *after* that
  line will be processed.
- thanks to Andres Riancho, regular expression support has been
  added to the template engine
- added the FROMHOST property in the template processor, which could
  previously not be obtained. Thanks to Cristian Testa for pointing
  this out and even providing a fix.
- added display of compile-time options to -v output
- performance improvement for production build - made some checks
  to happen only during debug mode
- fixed a problem with compiling on SUSE and - while doing so - removed
  the socket call to set SO_BSDCOMPAT in cases where it is obsolete.
---------------------------------------------------------------------------
Version 1.0.4 (RGer), 2006-02-01
- a small but important fix: the tcp receiver had two forgotten printf's
  in it that caused a lot of unnecessary output to stdout. This was
  important enough to justify a new release
---------------------------------------------------------------------------
Version 1.0.3 (RGer), 2005-11-14
- added an additional guard to prevent rsyslogd from aborting when the
  2gb file size limit is hit. While a user can configure rsyslogd to
  handle such situations, it would abort if that was not done AND large
  file support was not enabled (ok, this is hopefully an unlikely scenario)
- fixed a bug that caused additional Unix domain sockets to be incorrectly
  processed - could lead to message loss in extreme cases
- applied some patches available from the sysklogd project to code
  shared from there
- fixed a bug that causes rsyslogd to dump core on termination when one
  of the selector lines did not receive a message during the run (very
  unlikely)
- fixed an one-too-low memory allocation in the TCP sender. Could result
  in rsyslogd dumping core.
- fixed a bug in the TCP sender that caused the retry logic to fail
  after an error or receiver overrun
- fixed a bug in init() that could lead to dumping core
- fixed a bug that could lead to dumping core when no HOSTNAME or no TAG
  was present in the syslog message
---------------------------------------------------------------------------
Version 1.0.2 (RGer), 2005-10-05
- fixed an issue with MySQL error reporting. When an error occured,
  the MySQL driver went into an endless loop (at least in most cases).
---------------------------------------------------------------------------
Version 1.0.1 (RGer), 2005-09-23
- fixed a security issue with SQL-escaping in conjunction with
  non-(SQL-)standard MySQL features.
---------------------------------------------------------------------------
Version 1.0.0 (RGer), 2005-09-12
- changed install doc to cover daily cron scripts - a trouble source
- added rc script for slackware (provided by Chris Elvidge - thanks!) 
- fixed a really minor bug in usage() - the -r option was still
  reported as without the port parameter
---------------------------------------------------------------------------
Version 0.9.8 (RGer), 2005-09-05
- made startup and shutdown message more consistent and included the
  pid, so that they can be easier correlated. Used syslog-protocol
  structured data format for this purpose.
- improved config info in startup message, now tells not only
  if it is listening remote on udp, but also for tcp. Also includes
  the port numbers. The previous startup message was misleading, because
  it did not say "remote reception" if rsyslogd was only listening via
  tcp (but not via udp).
- added a "how can you help" document to the doc set
---------------------------------------------------------------------------
Version 0.9.7 (RGer), 2005-08-15
- some of the previous doc files (like INSTALL) did not properly
  reflect the changes to the build process and the new doc. Fixed
  that.
- changed syslogd.c so that when compiled without database support,
  an error message is displayed when a database action is detected
  in the config file (previously this was used as an user rule ;))
- fixed a bug in the os-specific Makefiles which caused MySQL
  support to not be compiled, even if selected
---------------------------------------------------------------------------
Version 0.9.6 (RGer), 2005-08-09
- greatly enhanced documentation. Now available in html format in
  the "doc" folder and FreeBSD. Finally includes an install howto.
- improved MySQL error messages a little - they now show up as log
  messages, too (formerly only in debug mode)
- added the ability to specify the listen port for udp syslog.
  WARNING: This introduces an incompatibility. Formerly, udp
  syslog was enabled by the -r command line option. Now, it is
  "-r [port]", which is consistent with the tcp listener. However,
  just -r will now return an error message.
- added sample startup scripts for Debian and FreeBSD
- added support for easy feature selection in the makefile. Un-
  fortunately, this also means I needed to spilt the make file
  for different OS and distros. There are some really bad syntax
  differences between FreeBSD and Linux make.
---------------------------------------------------------------------------
Version 0.9.5 (RGer), 2005-08-01
- the "semicolon bug" was actually not (fully) solved in 0.9.4. One
  part of the bug was solved, but another still existed. This one
  is fixed now, too.
- the "semicolon bug" actually turned out to be a more generic bug.
  It appeared whenever an invalid template name was given. With some
  selector actions, rsyslogd dumped core, with other it "just" had
  a small ressource leak with others all worked well. These anomalies
  are now fixed. Note that they only appeared during system initaliziation
  once the system was running, nothing bad happened.
- improved error reporting for template errors on startup. They are now
  shown on the console and the start-up tty. Formerly, they were only
  visible in debug mode.
- support for multiple instances of rsyslogd on a single machine added
- added new option "-o" --> omit local unix domain socket. This option
  enables rsyslogd NOT to listen to the local socket. This is most
  helpful when multiple instances of rsyslogd (or rsyslogd and another
  syslogd) shall run on a single system.
- added new option "-i <pidfile>" which allows to specify the pidfile.
  This is needed when multiple instances of rsyslogd are to be run.
- the new project home page is now online at www.rsyslog.com
---------------------------------------------------------------------------
Version 0.9.4 (RGer), 2005-07-25
- finally added the TCP sender. It now supports non-blocking mode, no
  longer disabling message reception during connect. As it is now, it
  is usable in production. The code could be more sophisticated, but
  I've kept it short in anticipation of the move to liblogging, which
  will lead to the removal of the code just written ;)
- the "exiting on signal..." message still had the "syslogd" name in 
  it. Changed this to "rsyslogd", as we do not have a large user base
  yet, this should pose no problem.
- fixed "the semiconlon" bug. rsyslogd dumped core if a write-db action
  was specified but no semicolon was given after the password (an empty
  template was ok, but the semicolon needed to be present).
- changed a default for traditional output format. During testing, it
  was seen that the timestamp written to file in default format was
  the time of message reception, not the time specified in the TIMESTAMP
  field of the message itself. Traditionally, the message TIMESTAMP is
  used and this has been changed now.
---------------------------------------------------------------------------
Version 0.9.3 (RGer), 2005-07-19
- fixed a bug in the message parser. In June, the RFC 3164 timestamp
  was not correctly parsed (yes, only in June and some other months,
  see the code comment to learn why...)
- added the ability to specify the destination port when forwarding
  syslog messages (both for TCP and UDP)
- added an very experimental TCP sender (activated by
  @@machine:port in config). This is not yet for production use. If
  the receiver is not alive, rsyslogd will wait quite some time until
  the connection request times out, which most probably leads to
  loss of incoming messages.

---------------------------------------------------------------------------
Version 0.9.2 (RGer), around 2005-07-06
- I intended to change the maxsupported message size to 32k to
  support IHE - but given the memory inefficiency in the usual use
  cases, I have not done this. I have, however, included very
  specific instructions on how to do this in the source code. I have
  also done some testing with 32k messages, so you can change the
  max size without taking too much risk.
- added a syslog/tcp receiver; we now can receive messages via
  plain tcp, but we can still send only via UDP. The syslog/tcp
  receiver is the primary enhancement of this release.
- slightly changed some error messages that contained a spurios \n at
  the end of the line (which gives empty lines in your log...)

---------------------------------------------------------------------------
Version 0.9.1 (RGer)
- fixed code so that it compiles without errors under FreeBSD
- removed now unused function "allocate_log()" from syslogd.c
- changed the make file so that it contains more defines for
  different environments (in the long term, we need a better
  system for disabling/enabling features...)
- changed some printf's printing off_t types to %lld and
  explicit (long long) casts. I tried to figure out the exact type,
  but did not succeed in this. In the worst case, ultra-large peta-
  byte files will now display funny informational messages on rollover,
  something I think we can live with for the next 10 years or so...

---------------------------------------------------------------------------
Version 0.9.0 (RGer)
- changed the filed structure to be a linked list. Previously, it
  was a table - well, for non-SYSV it was defined as linked list,
  but from what I see that code did no longer work after my
  modifications. I am now using a linked list in general because
  that is needed for other upcoming modifications.
- fixed a bug that caused rsyslogd not to listen to anything if
  the configuration file could not be read
- pervious versions disabled network logging (send/receive) if
  syslog/udp port was not in /etc/services. Now defaulting to
  port 514 in this case.
- internal error messages are now supported up to 256 bytes
- error message seen during config file read are now also displayed
  to the attached tty and not only the console
- changed some error messages during init to be sent to the console
  and/or emergency log. Previously, they were only seen if the
  -d (debug) option was present on the command line.
- fixed the "2gb file issue on 32bit systems". If a file grew to
  more than 2gb, the syslogd was aborted with "file size exceeded". 
  Now, defines have been added according to
  http://www.daimi.au.dk/~kasperd/comp.os.linux.development.faq.html#LARGEFILE
  Testing revealed that they work ;)
  HOWEVER, if your file system, glibc, kernel, whatever does not
  support files larger 2gb, you need to set a file size limit with
  the new output channel mechanism.
- updated man pages to reflect the changes

---------------------------------------------------------------------------
Version 0.8.4

- improved -d debug output (removed developer-only content)
- now compiles under FreeBSD and NetBSD (only quick testing done on NetBSD)
---------------------------------------------------------------------------
Version 0.8.3

- security model in "make install" changed
- minor doc updates
---------------------------------------------------------------------------
Version 0.8.2

- added man page for rsyslog.conf and rsyslogd
- gave up on the concept of rsyslog being a "drop in" replacement
  for syslogd. Now, the user installs rsyslogd and also needs to
  adjust his system settings to this specifically. This also lead
  to these changes:
  * changed Makefile so that install now installs rsyslogd instead
    of dealing with syslogd
  * changed the default config file name to rsyslog.conf
---------------------------------------------------------------------------
Version 0.8.1

- fixed a nasty memory leak (probably not the last one with this release)
- some enhancements to Makefile as suggested by Bennett Todd
- syslogd-internal messages (like restart) were missing the hostname
  this has been corrected
---------------------------------------------------------------------------
Version 0.8.0

Initial testing release. Based on the sysklogd package. Thanks to the
sysklogd maintainers for all their good work!
---------------------------------------------------------------------------

----------------------------------------------------------------------
The following comments are from the stock syslogd.c source. They provide
some insight into what happened to the source before we forked
rsyslogd. However, much of the code already has been replaced and more
is to be replaced. So over time, these comments become less valuable.
I have moved them out of the syslogd.c file to shrink it, especially
as a lot of them do no longer apply. For historical reasons and
understanding of how the daemon evolved, they are probably still
helpful.
 * Author: Eric Allman
 * extensive changes by Ralph Campbell
 * more extensive changes by Eric Allman (again)
 *
 * Steve Lord:	Fix UNIX domain socket code, added linux kernel logging
 *		change defines to
 *		SYSLOG_INET	- listen on a UDP socket
 *		SYSLOG_UNIXAF	- listen on unix domain socket
 *		SYSLOG_KERNEL	- listen to linux kernel
 *
 * Mon Feb 22 09:55:42 CST 1993:  Dr. Wettstein
 * 	Additional modifications to the source.  Changed priority scheme
 *	to increase the level of configurability.  In its stock configuration
 *	syslogd no longer logs all messages of a certain priority and above
 *	to a log file.  The * wildcard is supported to specify all priorities.
 *	Note that this is a departure from the BSD standard.
 *
 *	Syslogd will now listen to both the inetd and the unixd socket.  The
 *	strategy is to allow all local programs to direct their output to
 *	syslogd through the unixd socket while the program listens to the
 *	inetd socket to get messages forwarded from other hosts.
 *
 * Fri Mar 12 16:55:33 CST 1993:  Dr. Wettstein
 *	Thanks to Stephen Tweedie (dcs.ed.ac.uk!sct) for helpful bug-fixes
 *	and an enlightened commentary on the prioritization problem.
 *
 *	Changed the priority scheme so that the default behavior mimics the
 *	standard BSD.  In this scenario all messages of a specified priority
 *	and above are logged.
 *
 *	Add the ability to specify a wildcard (=) as the first character
 *	of the priority name.  Doing this specifies that ONLY messages with
 *	this level of priority are to be logged.  For example:
 *
 *		*.=debug			/usr/adm/debug
 *
 *	Would log only messages with a priority of debug to the /usr/adm/debug
 *	file.
 *
 *	Providing an * as the priority specifies that all messages are to be
 *	logged.  Note that this case is degenerate with specifying a priority
 *	level of debug.  The wildcard * was retained because I believe that
 *	this is more intuitive.
 *
 * Thu Jun 24 11:34:13 CDT 1993:  Dr. Wettstein
 *	Modified sources to incorporate changes in libc4.4.  Messages from
 *	syslog are now null-terminated, syslogd code now parses messages
 *	based on this termination scheme.  Linux as of libc4.4 supports the
 *	fsync system call.  Modified code to fsync after all writes to
 *	log files.
 *
 * Sat Dec 11 11:59:43 CST 1993:  Dr. Wettstein
 *	Extensive changes to the source code to allow compilation with no
 *	complaints with -Wall.
 *
 *	Reorganized the facility and priority name arrays so that they
 *	compatible with the syslog.h source found in /usr/include/syslog.h.
 *	NOTE that this should really be changed.  The reason I do not
 *	allow the use of the values defined in syslog.h is on account of
 *	the extensions made to allow the wildcard character in the
 *	priority field.  To fix this properly one should malloc an array,
 *	copy the contents of the array defined by syslog.h and then
 *	make whatever modifications that are desired.  Next round.
 *
 * Thu Jan  6 12:07:36 CST 1994:  Dr. Wettstein
 *	Added support for proper decomposition and re-assembly of
 *	fragment messages on UNIX domain sockets.  Lack of this capability
 *	was causing 'partial' messages to be output.  Since facility and
 *	priority information is encoded as a leader on the messages this
 *	was causing lines to be placed in erroneous files.
 *
 *	Also added a patch from Shane Alderton (shane@ion.apana.org.au) to
 *	correct a problem with syslogd dumping core when an attempt was made
 *	to write log messages to a logged-on user.  Thank you.
 *
 *	Many thanks to Juha Virtanen (jiivee@hut.fi) for a series of
 *	interchanges which lead to the fixing of problems with messages set
 *	to priorities of none and emerg.  Also thanks to Juha for a patch
 *	to exclude users with a class of LOGIN from receiving messages.
 *
 *	Shane Alderton provided an additional patch to fix zombies which
 *	were conceived when messages were written to multiple users.
 *
 * Mon Feb  6 09:57:10 CST 1995:  Dr. Wettstein
 *	Patch to properly reset the single priority message flag.  Thanks
 *	to Christopher Gori for spotting this bug and forwarding a patch.
 *
 * Wed Feb 22 15:38:31 CST 1995:  Dr. Wettstein
 *	Added version information to startup messages.
 *
 *	Added defines so that paths to important files are taken from
 *	the definitions in paths.h.  Hopefully this will insure that
 *	everything follows the FSSTND standards.  Thanks to Chris Metcalf
 *	for a set of patches to provide this functionality.  Also thanks
 *	Elias Levy for prompting me to get these into the sources.
 *
 * Wed Jul 26 18:57:23 MET DST 1995:  Martin Schulze
 *	Linux' gethostname only returns the hostname and not the fqdn as
 *	expected in the code. But if you call hostname with an fqdn then
 *	gethostname will return an fqdn, so we have to mention that. This
 *	has been changed.
 *
 *	The 'LocalDomain' and the hostname of a remote machine is
 *	converted to lower case, because the original caused some
 *	inconsistency, because the (at least my) nameserver did respond an
 *	fqdn containing of upper- _and_ lowercase letters while
 *	'LocalDomain' consisted only of lowercase letters and that didn't
 *	match.
 *
 * Sat Aug  5 18:59:15 MET DST 1995:  Martin Schulze
 *	Now no messages that were received from any remote host are sent
 *	out to another. At my domain this missing feature caused ugly
 *	syslog-loops, sometimes.
 *
 *	Remember that no message is sent out. I can't figure out any
 *	scenario where it might be useful to change this behavior and to
 *	send out messages to other hosts than the one from which we
 *	received the message, but I might be shortsighted. :-/
 *
 * Thu Aug 10 19:01:08 MET DST 1995:  Martin Schulze
 *	Added my pidfile.[ch] to it to perform a better handling with
 *	pidfiles. Now both, syslogd and klogd, can only be started
 *	once. They check the pidfile.
 *
 * Sun Aug 13 19:01:41 MET DST 1995:  Martin Schulze
 *	Add an addition to syslog.conf's interpretation. If a priority
 *	begins with an exclamation mark ('!') the normal interpretation
 *	of the priority is inverted: ".!*" is the same as ".none", ".!=info"
 *	don't logs the info priority, ".!crit" won't log any message with
 *	the priority crit or higher. For example:
 *
 *		mail.*;mail.!=info		/usr/adm/mail
 *
 *	Would log all messages of the facility mail except those with
 *	the priority info to /usr/adm/mail. This makes the syslogd
 *	much more flexible.
 *
 *	Defined TABLE_ALLPRI=255 and changed some occurrences.
 *
 * Sat Aug 19 21:40:13 MET DST 1995:  Martin Schulze
 *	Making the table of facilities and priorities while in debug
 *	mode more readable.
 *
 *	If debugging is turned on, printing the whole table of
 *	facilities and priorities every hexadecimal or 'X' entry is
 *	now 2 characters wide.
 *
 *	The number of the entry is prepended to each line of
 *	facilities and priorities, and F_UNUSED lines are not shown
 *	anymore.
 *
 *	Corrected some #ifdef SYSV's.
 *
 * Mon Aug 21 22:10:35 MET DST 1995:  Martin Schulze
 *	Corrected a strange behavior during parsing of configuration
 *	file. The original BSD syslogd doesn't understand spaces as
 *	separators between specifier and action. This syslogd now
 *	understands them. The old behavior caused some confusion over
 *	the Linux community.
 *
 * Thu Oct 19 00:02:07 MET 1995:  Martin Schulze
 *	The default behavior has changed for security reasons. The
 *	syslogd will not receive any remote message unless you turn
 *	reception on with the "-r" option.
 *
 *	Not defining SYSLOG_INET will result in not doing any network
 *	activity, i.e. not sending or receiving messages.  I changed
 *	this because the old idea is implemented with the "-r" option
 *	and the old thing didn't work anyway.
 *
 * Thu Oct 26 13:14:06 MET 1995:  Martin Schulze
 *	Added another logfile type F_FORW_UNKN.  The problem I ran into
 *	was a name server that runs on my machine and a forwarder of
 *	kern.crit to another host.  The hosts address can only be
 *	fetched using the nameserver.  But named is started after
 *	syslogd, so syslogd complained.
 *
 *	This logfile type will retry to get the address of the
 *	hostname ten times and then complain.  This should be enough to
 *	get the named up and running during boot sequence.
 *
 * Fri Oct 27 14:08:15 1995:  Dr. Wettstein
 *	Changed static array of logfiles to a dynamic array. This
 *	can grow during process.
 *
 * Fri Nov 10 23:08:18 1995:  Martin Schulze
 *	Inserted a new tabular sys_h_errlist that contains plain text
 *	for error codes that are returned from the net subsystem and
 *	stored in h_errno. I have also changed some wrong lookups to
 *	sys_errlist.
 *
 * Wed Nov 22 22:32:55 1995:  Martin Schulze
 *	Added the fabulous strip-domain feature that allows us to
 *	strip off (several) domain names from the fqdn and only log
 *	the simple hostname. This is useful if you're in a LAN that
 *	has a central log server and also different domains.
 *
 *	I have also also added the -l switch do define hosts as
 *	local. These will get logged with their simple hostname, too.
 *
 * Thu Nov 23 19:02:56 MET DST 1995:  Martin Schulze
 *	Added the possibility to omit fsyncing of logfiles after every
 *	write. This will give some performance back if you have
 *	programs that log in a very verbose manner (like innd or
 *	smartlist). Thanks to Stephen R. van den Berg <srb@cuci.nl>
 *	for the idea.
 *
 * Thu Jan 18 11:14:36 CST 1996:  Dr. Wettstein
 *	Added patche from beta-testers to stop compile error.  Also
 *	added removal of pid file as part of termination cleanup.
 *
 * Wed Feb 14 12:42:09 CST 1996:  Dr. Wettstein
 *	Allowed forwarding of messages received from remote hosts to
 *	be controlled by a command-line switch.  Specifying -h allows
 *	forwarding.  The default behavior is to disable forwarding of
 *	messages which were received from a remote host.
 *
 *	Parent process of syslogd does not exit until child process has
 *	finished initialization process.  This allows rc.* startup to
 *	pause until syslogd facility is up and operating.
 *
 *	Re-arranged the select code to move UNIX domain socket accepts
 *	to be processed later.  This was a contributed change which
 *	has been proposed to correct the delays sometimes encountered
 *	when syslogd starts up.
 *
 *	Minor code cleanups.
 *
 * Thu May  2 15:15:33 CDT 1996:  Dr. Wettstein
 *	Fixed bug in init function which resulted in file descripters
 *	being orphaned when syslogd process was re-initialized with SIGHUP
 *	signal.  Thanks to Edvard Tuinder
 *	(Edvard.Tuinder@praseodymium.cistron.nl) for putting me on the
 *	trail of this bug.  I am amazed that we didn't catch this one
 *	before now.
 *
 * Tue May 14 00:03:35 MET DST 1996:  Martin Schulze
 *	Corrected a mistake that causes the syslogd to stop logging at
 *	some virtual consoles under Linux. This was caused by checking
 *	the wrong error code. Thanks to Michael Nonweiler
 *	<mrn20@hermes.cam.ac.uk> for sending me a patch.
 *
 * Mon May 20 13:29:32 MET DST 1996:  Miquel van Smoorenburg <miquels@cistron.nl>
 *	Added continuation line supported and fixed a bug in
 *	the init() code.
 *
 * Tue May 28 00:58:45 MET DST 1996:  Martin Schulze
 *	Corrected behaviour of blocking pipes - i.e. the whole system
 *	hung.  Michael Nonweiler <mrn20@hermes.cam.ac.uk> has sent us
 *	a patch to correct this.  A new logfile type F_PIPE has been
 *	introduced.
 *
 * Mon Feb 3 10:12:15 MET DST 1997:  Martin Schulze
 *	Corrected behaviour of logfiles if the file can't be opened.
 *	There was a bug that causes syslogd to try to log into non
 *	existing files which ate cpu power.
 *
 * Sun Feb 9 03:22:12 MET DST 1997:  Martin Schulze
 *	Modified syslogd.c to not kill itself which confuses bash 2.0.
 *
 * Mon Feb 10 00:09:11 MET DST 1997:  Martin Schulze
 *	Improved debug code to decode the numeric facility/priority
 *	pair into textual information.
 *
 * Tue Jun 10 12:35:10 MET DST 1997:  Martin Schulze
 *	Corrected freeing of logfiles.  Thanks to Jos Vos <jos@xos.nl>
 *	for reporting the bug and sending an idea to fix the problem.
 *
 * Tue Jun 10 12:51:41 MET DST 1997:  Martin Schulze
 *	Removed sleep(10) from parent process.  This has caused a slow
 *	startup in former times - and I don't see any reason for this.
 *
 * Sun Jun 15 16:23:29 MET DST 1997: Michael Alan Dorman
 *	Some more glibc patches made by <mdorman@debian.org>.
 *
 * Thu Jan  1 16:04:52 CET 1998: Martin Schulze <joey@infodrom.north.de
 *	Applied patch from Herbert Thielen <Herbert.Thielen@lpr.e-technik.tu-muenchen.de>.
 *	This included some balance parentheses for emacs and a bug in
 *	the exclamation mark handling.
 *
 *	Fixed small bug which caused syslogd to write messages to the
 *	wrong logfile under some very rare conditions.  Thanks to
 *	Herbert Xu <herbert@gondor.apana.org.au> for fiddling this out.
 *
 * Thu Jan  8 22:46:35 CET 1998: Martin Schulze <joey@infodrom.north.de>
 *	Reworked one line of the above patch as it prevented syslogd
 *	from binding the socket with the result that no messages were
 *	forwarded to other hosts.
 *
 * Sat Jan 10 01:33:06 CET 1998: Martin Schulze <joey@infodrom.north.de>
 *	Fixed small bugs in F_FORW_UNKN meachanism.  Thanks to Torsten
 *	Neumann <torsten@londo.rhein-main.de> for pointing me to it.
 *
 * Mon Jan 12 19:50:58 CET 1998: Martin Schulze <joey@infodrom.north.de>
 *	Modified debug output concerning remote receiption.
 *
 * Mon Feb 23 23:32:35 CET 1998: Topi Miettinen <Topi.Miettinen@ml.tele.fi>
 *	Re-worked handling of Unix and UDP sockets to support closing /
 *	opening of them in order to have it open only if it is needed
 *	either for forwarding to a remote host or by receiption from
 *	the network.
 *
 * Wed Feb 25 10:54:09 CET 1998: Martin Schulze <joey@infodrom.north.de>
 *	Fixed little comparison mistake that prevented the MARK
 *	feature to work properly.
 *
 * Wed Feb 25 13:21:44 CET 1998: Martin Schulze <joey@infodrom.north.de>
 *	Corrected Topi's patch as it prevented forwarding during
 *	startup due to an unknown LogPort.
 *
 * Sat Oct 10 20:01:48 CEST 1998: Martin Schulze <joey@infodrom.north.de>
 *	Added support for TESTING define which will turn syslogd into
 *	stdio-mode used for debugging.
 *
 * Sun Oct 11 20:16:59 CEST 1998: Martin Schulze <joey@infodrom.north.de>
 *	Reworked the initialization/fork code.  Now the parent
 *	process activates a signal handler which the daughter process
 *	will raise if it is initialized.  Only after that one the
 *	parent process may exit.  Otherwise klogd might try to flush
 *	its log cache while syslogd can't receive the messages yet.
 *
 * Mon Oct 12 13:30:35 CEST 1998: Martin Schulze <joey@infodrom.north.de>
 *	Redirected some error output with regard to argument parsing to
 *	stderr.
 *
 * Mon Oct 12 14:02:51 CEST 1998: Martin Schulze <joey@infodrom.north.de>
 *	Applied patch provided vom Topi Miettinen with regard to the
 *	people from OpenBSD.  This provides the additional '-a'
 *	argument used for specifying additional UNIX domain sockets to
 *	listen to.  This is been used with chroot()'ed named's for
 *	example.  See for http://www.psionic.com/papers/dns.html
 *
 * Mon Oct 12 18:29:44 CEST 1998: Martin Schulze <joey@infodrom.north.de>
 *	Added `ftp' facility which was introduced in glibc version 2.
 *	It's #ifdef'ed so won't harm with older libraries.
 *
 * Mon Oct 12 19:59:21 MET DST 1998: Martin Schulze <joey@infodrom.north.de>
 *	Code cleanups with regard to bsd -> posix transition and
 *	stronger security (buffer length checking).  Thanks to Topi
 *	Miettinen <tom@medialab.sonera.net>
 *	. index() --> strchr()
 *	. sprintf() --> snprintf()
 *	. bcopy() --> memcpy()
 *	. bzero() --> memset()
 *	. UNAMESZ --> UT_NAMESIZE
 *	. sys_errlist --> strerror()
 *
 * Mon Oct 12 20:22:59 CEST 1998: Martin Schulze <joey@infodrom.north.de>
 *	Added support for setutent()/getutent()/endutend() instead of
 *	binary reading the UTMP file.  This is the the most portable
 *	way.  This allows /var/run/utmp format to change, even to a
 *	real database or utmp daemon. Also if utmp file locking is
 *	implemented in libc, syslog will use it immediately.  Thanks
 *	to Topi Miettinen <tom@medialab.sonera.net>.
 *
 * Mon Oct 12 20:49:18 MET DST 1998: Martin Schulze <joey@infodrom.north.de>
 *	Avoid logging of SIGCHLD when syslogd is in the process of
 *	exiting and closing its files.  Again thanks to Topi.
 *
 * Mon Oct 12 22:18:34 CEST 1998: Martin Schulze <joey@infodrom.north.de>
 *	Modified printline() to support 8bit characters - such as
 *	russion letters.  Thanks to Vladas Lapinskas <lapinskas@mail.iae.lt>.
 *
 * Sat Nov 14 02:29:37 CET 1998: Martin Schulze <joey@infodrom.north.de>
 *	``-m 0'' now turns of MARK logging entirely.
 *
 * Tue Jan 19 01:04:18 MET 1999: Martin Schulze <joey@infodrom.north.de>
 *	Finally fixed an error with `-a' processing, thanks to Topi
 *	Miettinen <tom@medialab.sonera.net>.
 *
 * Sun May 23 10:08:53 CEST 1999: Martin Schulze <joey@infodrom.north.de>
 *	Removed superflous call to utmpname().  The path to the utmp
 *	file is defined in the used libc and should not be hardcoded
 *	into the syslogd binary referring the system it was compiled on.
 *
 * Sun Sep 17 20:45:33 CEST 2000: Martin Schulze <joey@infodrom.ffis.de>
 *	Fixed some bugs in printline() code that did not escape
 *	control characters '\177' through '\237' and contained a
 *	single-byte buffer overflow.  Thanks to Solar Designer
 *	<solar@false.com>.
 *
 * Sun Sep 17 21:26:16 CEST 2000: Martin Schulze <joey@infodrom.ffis.de>
 *	Don't close open sockets upon reload.  Thanks to Bill
 *	Nottingham.
 *
 * Mon Sep 18 09:10:47 CEST 2000: Martin Schulze <joey@infodrom.ffis.de>
 *	Fixed bug in printchopped() that caused syslogd to emit
 *	kern.emerg messages when splitting long lines.  Thanks to
 *	Daniel Jacobowitz <dan@debian.org> for the fix.
 *
 * Mon Sep 18 15:33:26 CEST 2000: Martin Schulze <joey@infodrom.ffis.de>
 *	Removed unixm/unix domain sockets and switch to Datagram Unix
 *	Sockets.  This should remove one possibility to play DoS with
 *	syslogd.  Thanks to Olaf Kirch <okir@caldera.de> for the patch.
 *
 * Sun Mar 11 20:23:44 CET 2001: Martin Schulze <joey@infodrom.ffis.de>
 *	Don't return a closed fd if `-a' is called with a wrong path.
 *	Thanks to Bill Nottingham <notting@redhat.com> for providing
 *	a patch.<|MERGE_RESOLUTION|>--- conflicted
+++ resolved
@@ -1,5 +1,4 @@
 ---------------------------------------------------------------------------
-<<<<<<< HEAD
 Version 5.5.4  [DEVEL] (rgerhards), 2010-04-??
 - bugfix: netstream ptcp support class was not correctly build on systems
   without epoll() support
@@ -404,8 +403,6 @@
 - increased ompgsql performance by adapting to new transactional
   output module interface
 ---------------------------------------------------------------------------
-Version 4.7.0  [v4-devel] (rgerhards), 2009-09-??
-=======
 Version 4.7.1  [v4-devel] (rgerhards), 2010-04-??
 - Solaris support much improved -- was not truely usable in 4.7.0
   Solaris is no longer supported in imklog, but rather there is a new
@@ -414,7 +411,6 @@
 ---------------------------------------------------------------------------
 Version 4.7.0  [v4-devel] (rgerhards), 2010-04-14
 - new: support for Solaris added (but not yet the Solaris door API)
->>>>>>> 9039fad4
 - added function getenv() to RainerScript
 - added new config option $InputUnixListenSocketCreatePath
   to permit the auto-creation of pathes to additional log sockets. This
@@ -438,17 +434,12 @@
 - imported changes from 4.5.7 and below
 - bugfix: potential segfault when -p command line option was used
   Thanks for varmojfekoj for pointing me at this bug.
-<<<<<<< HEAD
 - imported changes from 4.5.6 and below
 ---------------------------------------------------------------------------
 Version 4.6.3  [v4-stable] (rgerhards), 2010-03-??
-=======
 - bugfix: potential segfaults during queue shutdown
   (bugs require certain non-standard settings to appear)
   Thanks to varmojfekoj for the patch [imported from 4.5.8]
----------------------------------------------------------------------------
-Version 4.6.3  [v4-stable] (rgerhards), 2010-04-??
->>>>>>> 9039fad4
 - improvded testbench
   - added test with truly random data received via syslog to test
     robustness
