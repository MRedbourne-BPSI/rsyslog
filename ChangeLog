---------------------------------------------------------------------------
<<<<<<< HEAD
Version 4.5.6  [v4-beta] (rgerhards), 2009-09-??
- bugfix(minor): diag function returned wrong queue memeber count
  for the main queue if an active DA queue existed. This had no relevance
  to real deployments (assuming they are not running the debug/diagnostic
  module...), but sometimes caused grief and false alerts in the 
  testbench.
- included some important fixes from v4-stable:
  * bugfix: invalid handling of zero-sized messages
  * bugfix: zero-sized UDP messages are no longer processed
  * bugfix: random data could be appended to message
  * bugfix: reverse lookup reduction logic in imudp do DNS queries too often
---------------------------------------------------------------------------
Version 4.5.5  [v4-beta] (rgerhards), 2009-10-21
- added $InputTCPServerNotifyOnConnectionClose config directive
  see doc for details
- bugfix: debug string larger than 1K were improperly displayed. Max size
  is now 32K
- bugfix: invalid storage class selected for some size config parameters.
  This resulted in wrong values. The most prominent victim was the
  directory creation mode, which was set to zero in some cases. For 
  details, see related blog post:
  http://blog.gerhards.net/2009/10/another-note-on-hard-to-find-bugs.html
---------------------------------------------------------------------------
Version 4.5.4  [v4-beta] (rgerhards), 2009-09-29
- bugfix: potential segfault in stream writer on destruction
  Most severely affected omfile. The problem was that some buffers were
  freed before the asynchronous writer thread was shut down. So the
  writer thread accessed invalid data, which may even already be
  overwritten. Symptoms (with omfile) were segfaults, grabled data
  and files with random names placed around the file system (most
  prominently into the root directory). Special thanks to Aaron for
  helping to track this down.
- bugfix: potential race in object loader (obj.c) during use/release
  of object interface
- bugfixes: potential problems in out file zip writer. Problems could
  lead to abort and/or memory leak. The module is now hardened in a very
  conservative way, which is sub-optimal from a performance point of view.
  This should be improved if it has proven reliable in practice.
---------------------------------------------------------------------------
Version 4.5.3  [v4-beta] (rgerhards), 2009-09-17
- bugfix: repeated messages were incorrectly processed
  this could lead to loss of the repeated message content. As a side-
  effect, it could probably also be possible that some segfault occurs
  (quite unlikely). The root cause was that some counters introduced
  during the malloc optimizations were not properly duplicated in
  MsgDup(). Note that repeated message processing is not enabled
  by default.
- bugfix: message sanitation had some issues:
  - control character DEL was not properly escaped
  - NUL and LF characters were not properly stripped if no control
    character replacement was to be done
  - NUL characters in the message body were silently dropped (this was
    a regeression introduced by some of the recent optimizations)
- bugfix: strings improperly reused, resulting in some message properties
  be populated with strings from previous messages. This was caused by
  an improper predicate check. [backported from v5]
- fixed some minor portability issues
- bugfix: reverse lookup reduction logic in imudp do DNS queries too often
  [imported from 4.4.2]
---------------------------------------------------------------------------
Version 4.5.2  [v4-beta] (rgerhards), 2009-08-21
- legacy syslog parser changed so that it now accepts date stamps in
  wrong case. Some devices seem to create them and I do not see any harm
  in supporting that.
- added $InputTCPMaxListeners directive - permits to specify how many 
  TCP servers shall be possible (default is 20).
- bugfix: memory leak with some input modules. Those inputs that
  use parseAndSubmitMsg() leak two small memory blocks with every message.
  Typically, those process only relatively few messages, so the issue 
  does most probably not have any effect in practice.
- bugfix: if tcp listen port could not be created, no error message was
  emitted
- bugfix: potential segfault in output file writer (omfile)
  In async write mode, we use modular arithmetic to index the output
  buffer array. However, the counter variables accidently were signed,
  thus resulting in negative indizes after integer overflow. That in turn
  could lead to segfaults, but was depending on the memory layout of 
  the instance in question (which in turn depended on a number of
  variables, like compile settings but also configuration). The counters
  are now unsigned (as they always should have been) and so the dangling
  mis-indexing does no longer happen. This bug potentially affected all
  installations, even if only some may actually have seen a segfault.
- bugfix: hostnames with dashes in them were incorrectly treated as
  malformed, thus causing them to be treated as TAG (this was a regression
  introduced from the "rfc3164 strict" change in 4.5.0).
---------------------------------------------------------------------------
Version 4.5.1  [DEVEL] (rgerhards), 2009-07-15
- CONFIG CHANGE: $HUPisRestart default is now "off". We are doing this
  to support removal of restart-type HUP in v5.
- bugfix: fromhost-ip was sometimes truncated
- bugfix: potential segfault when zip-compressed syslog records were
  received (double free)
- bugfix: properties inputname, fromhost, fromhost-ip, msg were lost when
  working with disk queues
- performance enhancement: much faster, up to twice as fast (depending
  on configuration)
- bugfix: abort condition when RecvFrom was not set and message reduction
  was on. Happend e.g. with imuxsock.
- added $klogConsoleLogLevel directive which permits to set a new
  console log level while rsyslog is active
- bugfix: message could be truncated after TAG, often when forwarding
  This was a result of an internal processing error if maximum field
  sizes had been specified in the property replacer.
- added ability for the TCP output action to "rebind" its send socket after
  sending n messages (actually, it re-opens the connection, the name is 
  used because this is a concept very similiar to $ActionUDPRebindInterval).
  New config directive $ActionSendTCPRebindInterval added for the purpose.
  By default, rebinding is disabled. This is considered useful for load
  balancers.
- testbench improvements
---------------------------------------------------------------------------
Version 4.5.0  [DEVEL] (rgerhards), 2009-07-02
- activation order of inputs changed, they are now activated only after
  privileges are dropped. Thanks to Michael Terry for the patch.
- greatly improved performance
- greatly reduced memory requirements of msg object
  to around half of the previous demand. This means that more messages can
  be stored in core! Due to fewer cache misses, this also means some
  performance improvement.
- improved config error messages: now contain a copy of the config line
  that (most likely) caused the error
- reduced max value for $DynaFileCacheSize to 1,000 (the former maximum
  of 10,000 really made no sense, even 1,000 is very high, but we like
  to keep the user in control ;)).
- added capability to fsync() queue disk files for enhanced reliability
  (also add's speed, because you do no longer need to run the whole file
  system in sync mode)
- more strict parsing of the hostname in rfc3164 mode, hopefully
  removes false positives (but may cause some trouble with hostname
  parsing). For details, see this bug tracker:
  http://bugzilla.adiscon.com/show_bug.cgi?id=126
- added configuration commands (see doc for explanations)
  * $OMFileZipLevel
  * $OMFileIOBufferSize
  * $OMFileFlushOnTXEnd
  * $MainMsgQueueSyncQueueFiles
  * $ActionQueueSyncQueueFiles
- done some memory accesses explicitely atomic
- bugfix: subtle (and usually irrelevant) issue in timout processing
  timeout could be one second too early if nanoseconds wrapped
- set a more sensible timeout for shutdow, now 1.5 seconds to complete
  processing (this also removes those cases where the shutdown message
  was not written because the termination happened before it)
- internal bugfix: object pointer was only reset to NULL when an object
  was actually destructed. This most likely had no effect to existing code,
  but it may also have caused trouble in remote cases. Similarly, the fix
  may also cause trouble...
- bugfix: missing initialization during timestamp creation
  This could lead to timestamps written in the wrong format, but not to
  an abort
---------------------------------------------------------------------------
Version 4.4.2  [v4-stable] (rgerhards), 2009-09-??
=======
Version 4.4.3  [v4-stable] (rgerhards), 2009-10-??
- bugfix: potential hang condition on queue shutdown
  [imported from v3-stable]
---------------------------------------------------------------------------
Version 4.4.2  [v4-stable] (rgerhards), 2009-10-09
>>>>>>> 9407f2a3
- bugfix: invalid handling of zero-sized messages, could lead to mis-
  addressing and potential memory corruption/segfault
- bugfix: zero-sized UDP messages are no longer processed
  until now, they were forwarded to processing, but this makes no sense
  Also, it looks like the system seems to provide a zero return code
  on a UDP recvfrom() from time to time for some internal reasons. These
  "receives" are now silently ignored.
- bugfix: random data could be appended to message, possibly causing
  segfaults
- bugfix: reverse lookup reduction logic in imudp do DNS queries too often
  A comparison was done between the current and the former source address.
  However, this was done on the full sockaddr_storage structure and not
  on the host address only. This has now been changed for IPv4 and IPv6.
  The end result of this bug could be a higher UDP message loss rate than
  necessary (note that UDP message loss can not totally be avoided due
  to the UDP spec)
---------------------------------------------------------------------------
Version 4.4.1  [v4-stable] (rgerhards), 2009-09-02
- features requiring Java are automatically disabled if Java is not
  present (thanks to Michael Biebl for his help!)
- bugfix: invalid double-quoted PRI, among others in outgoing messages
  This causes grief with all receivers.
  Bug tracker: http://bugzilla.adiscon.com/show_bug.cgi?id=147
- bugfix: Java testing tools were required, even if testbench was disabled
  This resulted in build errors if no Java was present on the build system,
  even though none of the selected option actually required Java.
  (I forgot to backport a similar fix to newer releases).
- bugfix (backport): omfwd segfault
  Note that the orginal (higher version) patch states this happens only
  when debugging mode is turned on. That statement is wrong: if debug
  mode is turned off, the message is not being emitted, but the division
  by zero in the actual parameters still happens.
---------------------------------------------------------------------------
Version 4.4.0  [v4-stable] (rgerhards), 2009-08-21
- bugfix: stderr/stdout were not closed to be able to emit error messages,
  but this caused ssh sessions to hang. Now we close them after the 
  initial initialization. See forum thread:
  http://kb.monitorware.com/controlling-terminal-issues-t9875.html
- bugfix: sending syslog messages with zip compression did not work
---------------------------------------------------------------------------
Version 4.3.2  [v4-beta] (rgerhards), 2009-06-24
- removed long-obsoleted property UxTradMsg
- added a generic network stream server (in addition to rather specific
  syslog tcp server)
- added ability for the UDP output action to rebind its send socket after
  sending n messages. New config directive $ActionSendUDPRebindInterval
  added for the purpose. By default, rebinding is disabled. This is 
  considered useful for load balancers.
- bugfix: imdiag/imtcp had a race condition
- improved testbench (now much better code design and reuse)
- added config switch --enable-testbench=no to turn off testbench
---------------------------------------------------------------------------
Version 4.3.1  [DEVEL] (rgerhards), 2009-05-25
- added capability to run multiple tcp listeners (on different ports)
- performance enhancement: imtcp calls parser no longer on input thread
  but rather inside on of the potentially many main msg queue worker
  threads (an enhancement scheduled for all input plugins where this is
  possible)
- added $GenerateConfigGraph configuration command which can be used
  to generate nice-looking (and very informative) rsyslog configuration
  graphs.
- added $ActionName configuration directive (currently only used for
  graph generation, but may find other uses)
- improved doc
  * added (hopefully) easier to grasp queue explanation
- improved testbench
  * added tests for queue disk-only mode (checks disk queue logic)
- bugfix: light and full delay watermarks had invalid values, badly
  affecting performance for delayable inputs
- build system improvements - thanks to Michael Biebl
- added new testing module imdiag, which enables to talk to the 
  rsyslog core at runtime. The current implementation is only a 
  beginning, but can be expanded over time
---------------------------------------------------------------------------
Version 4.3.0  [DEVEL] (rgerhards), 2009-04-17
- new feature: new output plugin omprog, which permits to start program
  and feed it (via its stdin) with syslog messages. If the program
  terminates, it is restarted.
- improved internal handling of RainerScript functions, building the
  necessary plumbing to support more functions with decent runtime
  performance. This is also necessary towards the long-term goal
  of loadable library modules.
- added new RainerScript function "tolower"
- improved testbench
  * added tests for tcp-based reception
  * added tcp-load test (1000 connections, 20,000 messages)
- added $MaxOpenFiles configuration directive
- bugfix: solved potential memory leak in msg processing, could manifest
  itself in imtcp
- bugfix: ompgsql did not detect problems in sql command execution
  this could cause loss of messages. The handling was correct if the
  connection broke, but not if there was a problem with statement
  execution. The most probable case for such a case would be invalid
  sql inside the template, and this is now much easier to diagnose.
---------------------------------------------------------------------------
Version 4.2.0  [v4-stable] (rgerhards), 2009-06-23
- bugfix: light and full delay watermarks had invalid values, badly
  affecting performance for delayable inputs
- imported all patches from 3.22.1 as of today (see below)
- bugfix: compile problems in im3195
---------------------------------------------------------------------------
Version 4.1.7  [BETA] (rgerhards), 2009-04-22
- bugfix: $InputTCPMaxSessions config directive was accepted, but not
  honored. This resulted in a fixed upper limit of 200 connections.
- bugfix: the default for $DirCreateMode was 0644, and as such wrong.
  It has now been changed to 0700. For some background, please see
  http://lists.adiscon.net/pipermail/rsyslog/2009-April/001986.html
- bugfix: ompgsql did not detect problems in sql command execution
  this could cause loss of messages. The handling was correct if the
  connection broke, but not if there was a problem with statement
  execution. The most probable case for such a case would be invalid
  sql inside the template, and this is now much easier to diagnose.
---------------------------------------------------------------------------
Version 4.1.6  [DEVEL] (rgerhards), 2009-04-07
- added new "csv" property replacer options to enable simple creation
  of CSV-formatted outputs (format from RFC4180 is used)
- implemented function support in RainerScript. That means the engine
  parses and compile functions, as well as executes a few build-in
  ones. Dynamic loading and registration of functions is not yet
  supported - but we now have a good foundation to do that later on.
- implemented the strlen() RainerScript function
- added a template output module
- added -T rsyslogd command line option, enables to specify a directory
  where to chroot() into on startup. This is NOT a security feature but
  introduced to support testing. Thus, -T does not make sure chroot()
  is used in a secure way. (may be removed later)
- added omstdout module for testing purposes. Spits out all messages to
  stdout - no config option, no other features
- added a parser testing suite (still needs to be extended, but a good
  start)
- modified $ModLoad statement so that for modules whom's name starts with
  a dot, no path is prepended (this enables relative-pathes and should
  not break any valid current config)
- fixed a bug that caused action retries not to work correctly
  situation was only cleared by a restart
- bugfix: closed dynafile was potentially never written until another
  dynafile name was generated - potential loss of messages
- improved omfile so that it properly suspends itself if there is an
  i/o or file name generation error. This enables it to be used with
  the full high availability features of rsyslog's engine
- bugfix: fixed some segaults on Solaris, where vsprintf() does not
  check for NULL pointers
- improved performance of regexp-based filters
  Thanks to Arnaud Cornet for providing the idea and initial patch.
- added a new way how output plugins may be passed parameters. This is
  more effcient for some outputs. They new can receive fields not only
  as a single string but rather in an array where each string is seperated.
- added (some) developer documentation for output plugin interface
- bugfix: potential abort with DA queue after high watermark is reached
  There exists a race condition that can lead to a segfault. Thanks
  go to vbernetr, who performed the analysis and provided patch, which
  I only tweaked a very little bit.
- bugfix: imtcp did incorrectly parse hostname/tag
  Thanks to Luis Fernando Muñoz Mejías for the patch.
---------------------------------------------------------------------------
Version 4.1.5  [DEVEL] (rgerhards), 2009-03-11
- bugfix: parser did not correctly parse fields in UDP-received messages
- added ERE support in filter conditions
  new comparison operation "ereregex"
- added new config directive $RepeatedMsgContainsOriginalMsg so that the
  "last message repeated n times" messages, if generated, may
  have an alternate format that contains the message that is being repeated
---------------------------------------------------------------------------
Version 4.1.4  [DEVEL] (rgerhards), 2009-01-29
- bugfix: inconsistent use of mutex/atomic operations could cause segfault
  details are too many, for full analysis see blog post at:
  http://blog.gerhards.net/2009/01/rsyslog-data-race-analysis.html
- bugfix: unitialized mutex was used in msg.c:getPRI
  This was subtle, because getPRI is called as part of the debugging code
  (always executed) in syslogd.c:logmsg.
- bufgix: $PreserveFQDN was not properly handled for locally emitted
  messages
---------------------------------------------------------------------------
Version 4.1.3  [DEVEL] (rgerhards), 2008-12-17
- added $InputTCPServerAddtlFrameDelimiter config directive, which
  enables to specify an additional, non-standard message delimiter
  for processing plain tcp syslog. This is primarily a fix for the invalid
  framing used in Juniper's NetScreen products. Credit to forum user
  Arv for suggesting this solution.
- added $InputTCPServerInputName property, which enables a name to be
  specified that will be available during message processing in the
  inputname property. This is considered useful for logic that treats
  messages differently depending on which input received them.
- added $PreserveFQDN config file directive
  Enables to use FQDNs in sender names where the legacy default
  would have stripped the domain part.
  Thanks to BlinkMind, Inc. http://www.blinkmind.com for sponsoring this
  development.
- bugfix: imudp went into an endless loop under some circumstances
  (but could also leave it under some other circumstances...)
  Thanks to David Lang and speedfox for reporting this issue.
---------------------------------------------------------------------------
Version 4.1.2  [DEVEL] (rgerhards), 2008-12-04
- bugfix: code did not compile without zlib
- security bugfix: $AllowedSender was not honored, all senders were
  permitted instead (see http://www.rsyslog.com/Article322.phtml)
- security fix: imudp emitted a message when a non-permitted sender
  tried to send a message to it. This behaviour is operator-configurable.
  If enabled, a message was emitted each time. That way an attacker could
  effectively fill the disk via this facility. The message is now
  emitted only once in a minute (this currently is a hard-coded limit,
  if someone comes up with a good reason to make it configurable, we
  will probably do that).
- doc bugfix: typo in v3 compatibility document directive syntax
  thanks to Andrej for reporting
- imported other changes from 3.21.8 and 3.20.1 (see there)
---------------------------------------------------------------------------
Version 4.1.1  [DEVEL] (rgerhards), 2008-11-26
- added $PrivDropToGroup, $PrivDropToUser, $PrivDropToGroupID,
  $PrivDropToUserID config directives to enable dropping privileges.
  This is an effort to provide a security enhancement. For the limits of this
  approach, see http://wiki.rsyslog.com/index.php/Security
- re-enabled imklog to compile on FreeBSD (brought in from beta)
---------------------------------------------------------------------------
Version 4.1.0  [DEVEL] (rgerhards), 2008-11-18

********************************* WARNING *********************************
This version has a slightly different on-disk format for message entries.
As a consequence, old queue files being read by this version may have
an invalid output timestamp, which could result to some malfunction inside
the output driver. It is recommended to drain queues with the previous
version before switching to this one.
********************************* WARNING *********************************

- greatly enhanced performance when compared to v3.
- added configuration directive "HUPisRestart" which enables to configure
  HUP to be either a full restart or "just" a leightweight way to
  close open files.
- enhanced legacy syslog parser to detect year if part of the timestamp
  the format is based on what Cisco devices seem to emit.
- added a setting "$OptimizeForUniprocessor" to enable users to turn off
  pthread_yield calls which are counter-productive on multiprocessor 
  machines (but have been shown to be useful on uniprocessors)
- reordered imudp processing. Message parsing is now done as part of main
  message queue worker processing (was part of the input thread)
  This should also improve performance, as potentially more work is
  done in parallel.
- bugfix: compressed syslog messages could be slightly mis-uncompressed
  if the last byte of the compressed record was a NUL
- added $UDPServerTimeRequery option which enables to work with
  less acurate timestamps in favor of performance. This enables querying
  of the time only every n-th time if imudp is running in the tight
  receive loop (aka receiving messsages at a high rate)
- doc bugfix: queue doc had wrong parameter name for setting controlling
  worker thread shutdown period
- restructured rsyslog.conf documentation
- bugfix: memory leak in ompgsql
  Thanks to Ken for providing the patch
---------------------------------------------------------------------------
Version 3.22.2 [v3-stable] (rgerhards), 2009-07-??
- enhance: imrelp now also provides remote peer's IP address 
  [if librelp != 1.0.0 is used]
- bugfix: sending syslog messages with zip compression did not work
- bugfix: potential hang condition on queue shutdown
- clarified use of $ActionsSendStreamDriver[AuthMode/PermittedPeers]
  in doc set (require TLS drivers)
---------------------------------------------------------------------------
Version 3.22.1 [v3-stable] (rgerhards), 2009-07-02
- bugfix: invalid error message issued if $inlcudeConfig was on an empty
  set of files (e.g. *.conf, where none such files existed)
  thanks to Michael Biebl for reporting this bug
- bugfix: when run in foreground (but not in debug mode), a 
  debug message ("DoDie called") was emitted at shutdown. Removed.
  thanks to Michael Biebl for reporting this bug
- bugfix: some garbagge was emitted to stderr on shutdown. This
  garbage consisted of file names, which were written during 
  startup (key point: not a pointer error)
  thanks to Michael Biebl for reporting this bug
- bugfix: startup and shutdown message were emitted to stdout
  thanks to Michael Biebl for reporting this bug
- bugfix: error messages were not emitted to stderr in forked mode
  (stderr and stdo are now kept open across forks)
- bugfix: internal messages were emitted to whatever file had fd2 when
  rsyslogd ran in forked mode (as usual!)
  Thanks to varmojfekoj for the patch
- small enhancement: config validation run now exits with code 1 if an
  error is detected. This change is considered important but small enough
  to apply it directly to the stable version. [But it is a border case,
  the change requires more code than I had hoped. Thus I have NOT tried
  to actually catch all cases, this is left for the current devel
  releases, if necessary]
- bugfix: light and full delay watermarks had invalid values, badly
  affecting performance for delayable inputs
- bugfix: potential segfault issue when multiple $UDPServerRun directives
  are specified. Thanks to Michael Biebl for helping to debug this one.
- relaxed GnuTLS version requirement to 1.4.0 after confirmation from the
  field that this version is sufficient
- bugfix: parser did not properly handle empty structured data
- bugfix: invalid mutex release in msg.c (detected under thread debugger,
  seems not to have any impact on actual deployments)
---------------------------------------------------------------------------
Version 3.22.0 [v3-stable] (rgerhards), 2009-04-21
This is the first stable release that includes the full functionality
of the 3.21.x version tree.
- bugfix: $InputTCPMaxSessions config directive was accepted, but not
  honored. This resulted in a fixed upper limit of 200 connections.
- bugfix: the default for $DirCreateMode was 0644, and as such wrong.
  It has now been changed to 0700. For some background, please see
  http://lists.adiscon.net/pipermail/rsyslog/2009-April/001986.html
- bugfix: ompgsql did not detect problems in sql command execution
  this could cause loss of messages. The handling was correct if the
  connection broke, but not if there was a problem with statement
  execution. The most probable case for such a case would be invalid
  sql inside the template, and this is now much easier to diagnose.
---------------------------------------------------------------------------
Version 3.21.11 [BETA] (rgerhards), 2009-04-03
- build system improvements contributed by Michael Biebl - thx!
- all patches from 3.20.5 incorporated (see it's ChangeLog entry)
---------------------------------------------------------------------------
Version 3.21.10 [BETA] (rgerhards), 2009-02-02
- bugfix: inconsistent use of mutex/atomic operations could cause segfault
  details are too many, for full analysis see blog post at:
  http://blog.gerhards.net/2009/01/rsyslog-data-race-analysis.html
- the string "Do Die" was accidently emited upon exit in non-debug mode
  This has now been corrected. Thanks to varmojfekoj for the patch.
- some legacy options were not correctly processed.
  Thanks to varmojfekoj for the patch.
- doc bugfix: v3-compatiblity document had typo in config directive
  thanks to Andrej for reporting this
---------------------------------------------------------------------------
Version 3.21.9 [BETA] (rgerhards), 2008-12-04
- re-release of 3.21.8 with an additional fix, that could also lead
  to DoS; 3.21.8 has been removed from the official download archives
- security fix: imudp emitted a message when a non-permitted sender
  tried to send a message to it. This behaviour is operator-configurable.
  If enabled, a message was emitted each time. That way an attacker could
  effectively fill the disk via this facility. The message is now
  emitted only once in a minute (this currently is a hard-coded limit,
  if someone comes up with a good reason to make it configurable, we
  will probably do that).
---------------------------------------------------------------------------
Version 3.21.8  [BETA] (rgerhards), 2008-12-04
- bugfix: imklog did not compile on FreeBSD
- security bugfix: $AllowedSender was not honored, all senders were
  permitted instead (see http://www.rsyslog.com/Article322.phtml)
- merged in all other changes from 3.20.1 (see there)
---------------------------------------------------------------------------
Version 3.21.7  [BETA] (rgerhards), 2008-11-11
- this is the new beta branch, based on the former 3.21.6 devel
- new functionality: ZERO property replacer nomatch option (from v3-stable)
---------------------------------------------------------------------------
Version 3.21.6  [DEVEL] (rgerhards), 2008-10-22
- consolidated time calls during msg object creation, improves performance
  and consistency
- bugfix: solved a segfault condition
- bugfix: subsecond time properties generated by imfile, imklog and
  internal messages could be slightly inconsistent
- bugfix: (potentially big) memory leak on HUP if queues could not be
  drained before timeout - thanks to David Lang for pointing this out
- added capability to support multiple module search pathes. Thank
  to Marius Tomaschewski for providing the patch.
- bugfix: im3195 did no longer compile
- improved "make distcheck" by ensuring everything relevant is recompiled
---------------------------------------------------------------------------
Version 3.21.5  [DEVEL] (rgerhards), 2008-09-30
- performance optimization: unnecessary time() calls during message
  parsing removed - thanks to David Lang for his excellent performance
  analysis
- added new capability to property replacer: multiple immediately
  successive field delimiters are treated as a single one.
  Thanks to Zhuang Yuyao for the patch.
- added message property "inputname", which contains the name of the
  input (module) that generated it. Presence is depending on suport in
  each input module (else it is blank).
- added system property "$myhostname", which contains the name of the
  local host as it knows itself.
- imported a number of fixes and enhancements from the stable and
  devel branches, including a fix to a potential segfault on HUP
  when using UDP listners
- re-enabled gcc builtin atomic operations and added a proper
  ./configure check
- bugfix: potential race condition when adding messages to queue
  There was a wrong order of mutex lock operations. It is hard to
  believe that really caused problems, but in theory it could and with
  threading we often see that theory becomes practice if something is only
  used long enough on a fast enough machine with enough CPUs ;)
- cleaned up internal debug system code and made it behave better
  in regard to multi-threading
---------------------------------------------------------------------------
Version 3.21.4  [DEVEL] (rgerhards), 2008-09-04
- removed compile time fixed message size limit (was 2K), limit can now
  be set via $MaxMessageSize global config directive (finally gotten rid
  of MAXLINE ;))
- enhanced doc for $ActionExecOnlyEveryNthTimeTimeout
- integrated a number of patches from 3.18.4, namely
  - bugfix: order-of magnitude issue with base-10 size definitions
    in config file parser. Could lead to invalid sizes, constraints
    etc for e.g. queue files and any other object whose size was specified
    in base-10 entities. Did not apply to binary entities. Thanks to
    RB for finding this bug and providing a patch.
  - bugfix: action was not called when system time was set backwards
    (until the previous time was reached again). There are still some
    side-effects when time is rolled back (A time rollback is really a bad
    thing to do, ideally the OS should issue pseudo time (like NetWare did)
    when the user tries to roll back time). Thanks to varmojfekoj for this
    patch.
  - doc bugfix: rsyslog.conf man page improved and minor nit fixed
    thanks to Lukas Kuklinek for the patch.
---------------------------------------------------------------------------
Version 3.21.3  [DEVEL] (rgerhards), 2008-08-13
- added ability to specify flow control mode for imuxsock
- added ability to execute actions only after the n-th call of the action
  This also lead to the addition of two new config directives:
  $ActionExecOnlyEveryNthTime and $ActionExecOnlyEveryNthTimeTimeout
  This feature is useful, for example, for alerting: it permits you to
  send an alert only after at least n occurences of a specific message
  have been seen by rsyslogd. This protectes against false positives
  due to waiting for additional confirmation.
- bugfix: IPv6 addresses could not be specified in forwarding actions
  New syntax @[addr]:port introduced to enable that. Root problem was IPv6
  addresses contain colons.
- somewhat enhanced debugging messages
- imported from 3.18.3:
  - enhanced ommysql to support custom port to connect to server
    Port can be set via new $ActionOmmysqlServerPort config directive
    Note: this was a very minor change and thus deemed appropriate to be
    done in the stable release.
  - bugfix: misspelled config directive, previously was
    $MainMsgQueueWorkeTimeoutrThreadShutdown, is now
    $MainMsgQueueWorkerTimeoutThreadShutdown. Note that the misspelled
    directive is not preserved - if the misspelled directive was used
    (which I consider highly unlikely), the config file must be changed.
    Thanks to lperr for reporting the bug.
---------------------------------------------------------------------------
Version 3.21.2  [DEVEL] (rgerhards), 2008-08-04
- added $InputUnixListenSocketHostName config directive, which permits to
  override the hostname being used on a local unix socket. This is useful
  for differentiating "hosts" running in several jails. Feature was
  suggested by David Darville, thanks for the suggestion.
- enhanced ommail to support multiple email recipients. This is done by
  specifying $ActionMailTo multiple times. Note that this introduces a
  small incompatibility to previous config file syntax: the recipient
  list is now reset for each action (we honestly believe that will
  not cause any problem - apologies if it does).
- enhanced troubleshooting documentation
---------------------------------------------------------------------------
Version 3.21.1  [DEVEL] (rgerhards), 2008-07-30
- bugfix: no error was reported if the target of a $IncludeConfig
  could not be accessed.
- added testbed for common config errors
- added doc for -u option to rsyslogd man page
- enhanced config file checking - no active actions are detected
- added -N rsyslogd command line option for a config validation run
  (which does not execute actual syslogd code and does not interfere
  with a running instance)
- somewhat improved emergency configuration. It is now also selected
  if the config contains no active actions
- rsyslogd error messages are now reported to stderr by default. can be
  turned off by the new "$ErrorMessagesToStderr off" directive
 Thanks to HKS for suggesting the new features.
---------------------------------------------------------------------------
Version 3.21.0  [DEVEL] (rgerhards), 2008-07-18
- starts a new devel branch
- added a generic test driver for RainerScript plus some test cases
  to the testbench
- added a small diagnostic tool to obtain result of gethostname() API
- imported all changes from 3.18.1 until today (some quite important,
  see below)
---------------------------------------------------------------------------
Version 3.20.6 [v3-stable] (rgerhards), 2009-04-16
- this is the last v3-stable for the 3.20.x series
- bugfix: $InputTCPMaxSessions config directive was accepted, but not
  honored. This resulted in a fixed upper limit of 200 connections.
- bugfix: the default for $DirCreateMode was 0644, and as such wrong.
  It has now been changed to 0700. For some background, please see
  http://lists.adiscon.net/pipermail/rsyslog/2009-April/001986.html
---------------------------------------------------------------------------
Version 3.20.5 [v3-stable] (rgerhards), 2009-04-02
- bugfix: potential abort with DA queue after high watermark is reached
  There exists a race condition that can lead to a segfault. Thanks
  go to vbernetr, who performed the analysis and provided patch, which
  I only tweaked a very little bit.
- fixed bugs in RainerScript:
  o when converting a number and a string to a common type, both were 
    actually converted to the other variable's type.
  o the value of rsCStrConvertToNumber() was miscalculated.
  Thanks to varmojfekoj for the patch
- fixed a bug in configure.ac which resulted in problems with
  environment detection - thanks to Michael Biebl for the patch
- fixed a potential segfault problem in gssapi code
  thanks to varmojfekoj for the patch
- doc enhance: provide standard template for MySQL module and instructions
  on how to modify schema
---------------------------------------------------------------------------
Version 3.20.4 [v3-stable] (rgerhards), 2009-02-09
- bugfix: inconsistent use of mutex/atomic operations could cause segfault
  details are too many, for full analysis see blog post at:
  http://blog.gerhards.net/2009/01/rsyslog-data-race-analysis.html
- bugfix: invalid ./configure settings for RFC3195
  thanks to Michael Biebl for the patch
- bugfix: invalid mutex access in msg.c
- doc bugfix: dist tarball missed 2 files, had one extra file that no
  longer belongs into it. Thanks to Michael Biebl for pointing this out.
---------------------------------------------------------------------------
Version 3.20.3 [v3-stable] (rgerhards), 2009-01-19
- doc bugfix: v3-compatiblity document had typo in config directive
  thanks to Andrej for reporting this
- fixed a potential segfault condition with $AllowedSender directive
  On HUP, the root pointers were not properly cleaned up. Thanks to
  Michael Biebel, olgoat, and Juha Koho for reporting and analyzing
  the bug.
---------------------------------------------------------------------------
Version 3.20.2 [v3-stable] (rgerhards), 2008-12-04
- re-release of 3.20.1 with an additional fix, that could also lead
  to DoS; 3.20.1 has been removed from the official download archives
- security fix: imudp emitted a message when a non-permitted sender
  tried to send a message to it. This behaviour is operator-configurable.
  If enabled, a message was emitted each time. That way an attacker could
  effectively fill the disk via this facility. The message is now
  emitted only once in a minute (this currently is a hard-coded limit,
  if someone comes up with a good reason to make it configurable, we
  will probably do that).
---------------------------------------------------------------------------
Version 3.20.1 [v3-stable] (rgerhards), 2008-12-04
- security bugfix: $AllowedSender was not honored, all senders were
  permitted instead
- enhance: regex nomatch option "ZERO" has been added
  This allows to return the string 0 if a regular expression is
  not found. This is probably useful for storing numerical values into
  database columns.
- bugfix: memory leak in gtls netstream driver fixed
  memory was lost each time a TLS session was torn down. This could 
  result in a considerable memory leak if it happened quite frequently
  (potential system crash condition)
- doc update: documented how to specify multiple property replacer
  options + link to new online regex generator tool added
- minor bufgfix: very small memory leak in gtls netstream driver
  around a handful of bytes (< 20) for each HUP
- improved debug output for regular expressions inside property replacer
  RE's seem to be a big trouble spot and I would like to have more
  information inside the debug log. So I decided to add some additional
  debug strings permanently.
---------------------------------------------------------------------------
Version 3.20.0 [v3-stable] (rgerhards), 2008-11-05
- this is the inital release of the 3.19.x branch as a stable release
- bugfix: double-free in pctp netstream driver. Thank to varmojfeko
  for the patch
---------------------------------------------------------------------------
Version 3.19.12 [BETA] (rgerhards), 2008-10-16
- bugfix: subseconds where not correctly extracted from a timestamp
  if that timestamp did not contain any subsecond information (the
  resulting string was garbagge but should have been "0", what it
  now is).
- increased maximum size of a configuration statement to 4K (was 1K)
- imported all fixes from the stable branch (quite a lot)
- bugfix: (potentially big) memory leak on HUP if queues could not be
  drained before timeout - thanks to David Lang for pointing this out
---------------------------------------------------------------------------
Version 3.19.11 [BETA] (rgerhards), 2008-08-25
This is a refresh of the beta. No beta-specific fixes have been added.
- included fixes from v3-stable (most importantly 3.18.3)
---------------------------------------------------------------------------
Version 3.19.10 [BETA] (rgerhards), 2008-07-15
- start of a new beta branch based on former 3.19 devel branch
- bugfix: bad memory leak in disk-based queue modes
- bugfix: UDP syslog forwarding did not work on all platforms
  the ai_socktype was incorrectly set to 1. On some platforms, this
  lead to failing name resolution (e.g. FreeBSD 7). Thanks to HKS for
  reporting the bug.
- bugfix: priority was incorrectly calculated on FreeBSD 7,
  because the LOG_MAKEPRI() C macro has a different meaning there (it
  is just a simple addition of faciltity and severity). I have changed
  this to use own, consistent, code for PRI calculation. Thank to HKS
  for reporting this bug.
- bugfix (cosmetical): authorization was not checked when gtls handshake
  completed immediately. While this sounds scary, the situation can not
  happen in practice. We use non-blocking IO only for server-based gtls
  session setup. As TLS requires the exchange of multiple frames before
  the handshake completes, it simply is impossible to do this in one
  step. However, it is useful to have the code path correct even for 
  this case - otherwise, we may run into problems if the code is changed
  some time later (e.g. to use blocking sockets). Thanks to varmojfekoj
  for providing the patch.
- important queue bugfix from 3.18.1 imported (see below)
- cleanup of some debug messages
---------------------------------------------------------------------------
Version 3.19.9 (rgerhards), 2008-07-07
- added tutorial for creating a TLS-secured syslog infrastructure
- rewritten omusrmsg to no longer fork() a new process for sending messages
  this caused some problems with the threading model, e.g. zombies. Also,
  it was far less optimal than it is now.
- bugfix: machine certificate was required for client even in TLS anon mode
  Reference: http://bugzilla.adiscon.com/show_bug.cgi?id=85
  The fix also slightly improves performance by not storing certificates in
  client sessions when there is no need to do so.
- bugfix: RainerScript syntax error was not always detected
---------------------------------------------------------------------------
Version 3.19.8 (rgerhards), 2008-07-01
- bugfix: gtls module did not correctly handle EGAIN (and similar) recv()
  states. This has been fixed by introducing a new abstraction layer inside
  gtls.
- added (internal) error codes to error messages; added redirector to
  web description of error codes
  closes bug http://bugzilla.adiscon.com/show_bug.cgi?id=20
- disabled compile warnings caused by third-party libraries
- reduced number of compile warnings in gcc's -pedantic mode
- some minor documentation improvements
- included all fixes from beta 3.17.5
---------------------------------------------------------------------------
Version 3.19.7 (rgerhards), 2008-06-11
- added new property replacer option "date-subseconds" that enables
  to query just the subsecond part of a high-precision timestamp
- somewhat improved plain tcp syslog reliability by doing a connection
  check before sending. Credits to Martin Schuette for providing the
  idea. Details are available at
  http://blog.gerhards.net/2008/06/reliable-plain-tcp-syslog-once-again.html
- made rsyslog tickless in the (usual and default) case that repeated
  message reduction is turned off. More info:
  http://blog.gerhards.net/2008/06/coding-to-save-environment.html
- some build system cleanup, thanks to Michael Biebl
- bugfix: compile under (Free)BSD failed due to some invalid library
  definitions - this is fixed now. Thanks to Michael Biebl for the patch.
---------------------------------------------------------------------------
Version 3.19.6 (rgerhards), 2008-06-06
- enhanced property replacer to support multiple regex matches
- bugfix: part of permittedPeer structure was not correctly initialized
  thanks to varmojfekoj for spotting this
- bugfix: off-by-one bug during certificate check
- bugfix: removed some memory leaks in TLS code
---------------------------------------------------------------------------
Version 3.19.5 (rgerhards), 2008-05-30
- enabled Posix ERE expressions inside the property replacer
  (previously BRE was permitted only)
- provided ability to specify that a regular expression submatch shall
  be used inside the property replacer
- implemented in property replacer: if a regular expression does not match,
  it can now either return "**NO MATCH** (default, as before), a blank
  property or the full original property text
- enhanced property replacer to support multiple regex matches
---------------------------------------------------------------------------
Version 3.19.4 (rgerhards), 2008-05-27
- implemented x509/certvalid gtls auth mode
- implemented x509/name gtls auth mode (including wildcards)
- changed fingerprint gtls auth mode to new format fingerprint
- protected gtls error string function by a mutex. Without it, we
  could have a race condition in extreme cases. This was very remote,
  but now can no longer happen.
- changed config directive name to reflect different use
  $ActionSendStreamDriverCertFingerprint is now
  $ActionSendStreamDriverPermittedPeer and can be used both for
  fingerprint and name authentication (similar to the input side)
- bugfix: sender information (fromhost et al) was missing in imudp
  thanks to sandiso for reporting this bug
- this release fully inplements IETF's syslog-transport-tls-12 plus
  the latest text changes Joe Salowey provided via email. Not included
  is ipAddress subjectAltName authentication, which I think will be
  dropped from the draft. I don't think there is any real need for it.
This release also includes all bug fix up to today from the beta
and stable branches. Most importantly, this means the bugfix for
100% CPU utilization by imklog.
---------------------------------------------------------------------------
Version 3.19.3 (rgerhards), 2008-05-21
- added ability to authenticate the server against its certificate
  fingerprint
- added ability for client to provide its fingerprint
- added ability for server to obtain client cert's fingerprint
- bugfix: small mem leak in omfwd on exit (strmdriver name was not freed)
- bugfix: $ActionSendStreamDriver had no effect
- bugfix: default syslog port was no longer used if none was
  configured. Thanks to varmojfekoj for the patch
- bugfix: missing linker options caused build to fail on some
  systems. Thanks to Tiziano Mueller for the patch.
---------------------------------------------------------------------------
Version 3.19.2 (rgerhards), 2008-05-16
- bugfix: TCP input modules did incorrectly set fromhost property
  (always blank)
- bugfix: imklog did not set fromhost property
- added "fromhost-ip" property
  Note that adding this property changes the on-disk format for messages.
  However, that should not have any bad effect on existing spool files.
  But you will run into trouble if you create a spool file with this
  version and then try to process it with an older one (after a downgrade).
  Don't do that ;)
- added "RSYSLOG_DebugFormat" canned template
- bugfix: hostname and fromhost were swapped when a persisted message
  (in queued mode) was read in
- bugfix: lmtcpclt, lmtcpsrv and lmgssutil did all link to the static
  runtime library, resulting in a large size increase (and potential
  "interesting" effects). Thanks to Michael Biebel for reporting the size
  issue.
- bugfix: TLS server went into an endless loop in some situations.
  Thanks to Michael Biebl for reporting the problem.
- fixed potential segfault due to invalid call to cfsysline
  thanks to varmojfekoj for the patch
---------------------------------------------------------------------------
Version 3.19.1 (rgerhards), 2008-05-07
- configure help for --enable-gnutls wrong - said default is "yes" but
  default actually is "no" - thanks to darix for pointing this out
- file dirty.h was missing - thanks to darix for pointing this out
- bugfix: man files were not properly distributed - thanks to
  darix for reporting and to Michael Biebl for help with the fix
- some minor cleanup
---------------------------------------------------------------------------
Version 3.19.0 (rgerhards), 2008-05-06
- begins new devel branch version
- implemented TLS for plain tcp syslog (this is also the world's first
  implementation of IETF's upcoming syslog-transport-tls draft)
- partly rewritten and improved omfwd among others, now loads TCP
  code only if this is actually necessary
- split of a "runtime library" for rsyslog - this is not yet a clean
  model, because some modularization is still outstanding. In theory,
  this shall enable other utilities but rsyslogd to use the same
  runtime
- implemented im3195, the RFC3195 input as a plugin
- changed directory structure, files are now better organized
- a lot of cleanup in regard to modularization
- -c option no longer must be the first option - thanks to varmjofekoj
  for the patch
---------------------------------------------------------------------------
Version 3.18.7 (rgerhards), 2008-12-??
- bugfix: the default for $DirCreateMode was 0644, and as such wrong.
  It has now been changed to 0700. For some background, please see
  http://lists.adiscon.net/pipermail/rsyslog/2009-April/001986.html
- fixed a potential segfault condition with $AllowedSender directive
  On HUP, the root pointers were not properly cleaned up. Thanks to
  Michael Biebel, olgoat, and Juha Koho for reporting and analyzing
  the bug.
- some legacy options were not correctly processed.
  Thanks to varmojfekoj for the patch.
- doc bugfix: some spelling errors in man pages corrected. Thanks to
  Geoff Simmons for the patch.
---------------------------------------------------------------------------
Version 3.18.6 (rgerhards), 2008-12-08
- security bugfix: $AllowedSender was not honored, all senders were
  permitted instead (see http://www.rsyslog.com/Article322.phtml)
  (backport from v3-stable, v3.20.9)
- minor bugfix: dual close() call on tcp session closure
---------------------------------------------------------------------------
Version 3.18.5 (rgerhards), 2008-10-09
- bugfix: imudp input module could cause segfault on HUP
  It did not properly de-init a variable acting as a linked list head.
  That resulted in trying to access freed memory blocks after the HUP.
- bugfix:  rsyslogd could hang on HUP
  because getnameinfo() is not cancel-safe, but was not guarded against
  being cancelled. pthread_cancel() is routinely being called during
  HUP processing.
- bugfix[minor]: if queue size reached light_delay mark, enqueuing
  could potentially be blocked for a longer period of time, which
  was not the behaviour desired.
- doc bugfix: $ActionExecOnlyWhenPreviousIsSuspended was still misspelled
  as $...OnlyIfPrev... in some parts of the documentation. Thanks to 
  Lorenzo M. Catucci for reporting this bug.
- added doc on malformed messages, cause and how to work-around, to the
  doc set
- added doc on how to build from source repository
---------------------------------------------------------------------------
Version 3.18.4 (rgerhards), 2008-09-18
- bugfix: order-of magnitude issue with base-10 size definitions
  in config file parser. Could lead to invalid sizes, constraints
  etc for e.g. queue files and any other object whose size was specified
  in base-10 entities. Did not apply to binary entities. Thanks to
  RB for finding this bug and providing a patch.
- bugfix: action was not called when system time was set backwards
  (until the previous time was reached again). There are still some
  side-effects when time is rolled back (A time rollback is really a bad
  thing to do, ideally the OS should issue pseudo time (like NetWare did)
  when the user tries to roll back time). Thanks to varmojfekoj for this
  patch.
- doc bugfix: rsyslog.conf man page improved and minor nit fixed
  thanks to Lukas Kuklinek for the patch.
- bugfix: error code -2025 was used for two different errors. queue full
  is now -2074 and -2025 is unique again. (did cause no real problem
  except for troubleshooting)
- bugfix: default discard severity was incorrectly set to 4, which lead
  to discard-on-queue-full to be enabled by default. That could cause
  message loss where non was expected.  The default has now been changed
  to the correct value of 8, which disables the functionality. This
  problem applied both to the main message queue and the action queues.
  Thanks to Raoul Bhatia for pointing out this problem.
- bugfix: option value for legacy -a option could not be specified,
  resulting in strange operations. Thanks to Marius Tomaschewski
  for the patch.
- bugfix: colon after date should be ignored, but was not. This has
  now been corrected. Required change to the internal ParseTIMESTAMP3164()
  interface.
---------------------------------------------------------------------------
Version 3.18.3 (rgerhards), 2008-08-18
- bugfix: imfile could cause a segfault upon rsyslogd HUP and termination
  Thanks to lperr for an excellent bug report that helped detect this
  problem.
- enhanced ommysql to support custom port to connect to server
  Port can be set via new $ActionOmmysqlServerPort config directive
  Note: this was a very minor change and thus deemed appropriate to be
  done in the stable release.
- bugfix: misspelled config directive, previously was
  $MainMsgQueueWorkeTimeoutrThreadShutdown, is now
  $MainMsgQueueWorkerTimeoutThreadShutdown. Note that the misspelled
  directive is not preserved - if the misspelled directive was used
  (which I consider highly unlikely), the config file must be changed.
  Thanks to lperr for reporting the bug.
- disabled flow control for imuxsock, as it could cause system hangs
  under some circumstances. The devel (3.21.3 and above) will
  re-enable it and provide enhanced configurability to overcome the
  problems if they occur.
---------------------------------------------------------------------------
Version 3.18.2 (rgerhards), 2008-08-08
- merged in IPv6 forwarding address bugfix from v2-stable
---------------------------------------------------------------------------
Version 3.18.1 (rgerhards), 2008-07-21
- bugfix: potential segfault in creating message mutex in non-direct queue
  mode. rsyslogd segfaults on freeeBSD 7.0 (an potentially other platforms)
  if an action queue is running in any other mode than non-direct. The
  same problem can potentially be triggered by some main message queue
  settings. In any case, it will manifest during rsylog's startup. It is
  unlikely to happen after a successful startup (the only window of
  exposure may be a relatively seldom executed action running in queued
  mode). This has been corrected. Thank to HKS for point out the problem.
- bugfix: priority was incorrectly calculated on FreeBSD 7,
  because the LOG_MAKEPRI() C macro has a different meaning there (it
  is just a simple addition of faciltity and severity). I have changed
  this to use own, consistent, code for PRI calculation. [Backport from
  3.19.10]
- bugfix: remove PRI part from kernel message if it is present
  Thanks to Michael Biebl for reporting this bug
- bugfix: mark messages were not correctly written to text log files
  the markmessageinterval was not correctly propagated to all places
  where it was needed. This resulted in rsyslog using the default
  (20 minutes) in some code pathes, what looked to the user like mark
  messages were never written.
- added a new property replacer option "sp-if-no-1st-sp" to cover
  a problem with RFC 3164 based interpreation of tag separation. While
  it is a generic approach, it fixes a format problem introduced in
  3.18.0, where kernel messages no longer had a space after the tag.
  This is done by a modifcation of the default templates.
  Please note that this may affect some messages where there intentionally
  is no space between the tag and the first character of the message
  content. If so, this needs to be worked around via a specific
  template. However, we consider this scenario to be quite remote and,
  even if it exists, it is not expected that it will actually cause
  problems with log parsers (instead, we assume the new default template
  behaviour may fix previous problems with log parsers due to the 
  missing space).
- bugfix: imklog module was not correctly compiled for GNU/kFreeBSD.
  Thanks to Petr Salinger for the patch
- doc bugfix: property replacer options secpath-replace and
  secpath-drop were not documented
- doc bugfix: fixed some typos in rsyslog.conf man page
- fixed typo in source comment  - thanks to Rio Fujita
- some general cleanup (thanks to Michael Biebl)
---------------------------------------------------------------------------
Version 3.18.0 (rgerhards), 2008-07-11
- begun a new v3-stable based on former 3.17.4 beta plus patches to
  previous v3-stable
- bugfix in RainerScript: syntax error was not always detected
---------------------------------------------------------------------------
Version 3.17.5 (rgerhards), 2008-06-27
- added doc: howto set up a reliable connection to remote server via
  queued mode (and plain tcp protocol)
- bugfix: comments after actions were not properly treated. For some
  actions (e.g. forwarding), this could also lead to invalid configuration
---------------------------------------------------------------------------
Version 3.17.4 (rgerhards), 2008-06-16
- changed default for $KlogSymbolLookup to "off". The directive is
  also scheduled for removal in a later version. This was necessary
  because on kernels >= 2.6, the kernel does the symbol lookup itself. The
  imklog lookup logic then breaks the log message and makes it unusable.
---------------------------------------------------------------------------
Version 3.17.3 (rgerhards), 2008-05-28
- bugfix: imklog went into an endless loop if a PRI value was inside
  a kernel log message (unusual case under Linux, frequent under BSD)
---------------------------------------------------------------------------
Version 3.17.2 (rgerhards), 2008-05-04
- this version is the new beta, based on 3.17.1 devel feature set
- merged in imklog bug fix from v3-stable (3.16.1)
---------------------------------------------------------------------------
Version 3.17.1 (rgerhards), 2008-04-15
- removed dependency on MAXHOSTNAMELEN as much as it made sense.
  GNU/Hurd does not define it (because it has no limit), and we have taken
  care for cases where it is undefined now. However, some very few places
  remain where IMHO it currently is not worth fixing the code. If it is
  not defined, we have used a generous value of 1K, which is above IETF
  RFC's on hostname length at all. The memory consumption is no issue, as
  there are only a handful of this buffers allocated *per run* -- that's
  also the main reason why we consider it not worth to be fixed any further.
- enhanced legacy syslog parser to handle slightly malformed messages
  (with a space in front of the timestamp) - at least HP procurve is
  known to do that and I won't outrule that others also do it. The 
  change looks quite unintrusive and so we added it to the parser.
- implemented klogd functionality for BSD
- implemented high precision timestamps for the kernel log. Thanks to
  Michael Biebl for pointing out that the kernel log did not have them.
- provided ability to discard non-kernel messages if they are present
  in the kernel log (seems to happen on BSD)
- implemented $KLogInternalMsgFacility config directive
- implemented $KLogPermitNonKernelFacility config directive
Plus a number of bugfixes that were applied to v3-stable and beta
branches (not mentioned here in detail).
---------------------------------------------------------------------------
Version 3.17.0 (rgerhards), 2008-04-08
- added native ability to send mail messages
- removed no longer needed file relptuil.c/.h
- added $ActionExecOnlyOnceEveryInterval config directive
- bugfix: memory leaks in script engine
- bugfix: zero-length strings were not supported in object
  deserializer
- properties are now case-insensitive everywhere (script, filters,
  templates)
- added the capability to specify a processing (actually dequeue)
  timeframe with queues - so things can be configured to be done
  at off-peak hours
- We have removed the 32 character size limit (from RFC3164) on the
  tag. This had bad effects on existing envrionments, as sysklogd didn't
  obey it either (probably another bug in RFC3164...). We now receive
  the full size, but will modify the outputs so that only 32 characters
  max are used by default. If you need large tags in the output, you need
  to provide custom templates.
- changed command line processing. -v, -M, -c options are now parsed
  and processed before all other options. Inter-option dependencies
  have been relieved. Among others, permits to specify intial module
  load path via -M only (not the environment) which makes it much
  easier to work with non-standard module library locations. Thanks
  to varmojfekoj for suggesting this change. Matches bugzilla bug 55.
- bugfix: some messages were emited without hostname
Plus a number of bugfixes that were applied to v3-stable and beta
branches (not mentioned here in detail).
---------------------------------------------------------------------------
Version 3.16.3 (rgerhards), 2008-07-11
- updated information on rsyslog packages
- bugfix: memory leak in disk-based queue modes
---------------------------------------------------------------------------
Version 3.16.2 (rgerhards), 2008-06-25
- fixed potential segfault due to invalid call to cfsysline
  thanks to varmojfekoj for the patch
- bugfix: some whitespaces where incorrectly not ignored when parsing
  the config file. This is now corrected. Thanks to Michael Biebl for
  pointing out the problem.
---------------------------------------------------------------------------
Version 3.16.1 (rgerhards), 2008-05-02
- fixed a bug in imklog which lead to startup problems (including
  segfault) on some platforms under some circumsances. Thanks to
  Vieri for reporting this bug and helping to troubleshoot it.
---------------------------------------------------------------------------
Version 3.16.0 (rgerhards), 2008-04-24
- new v3-stable (3.16.x) based on beta 3.15.x (RELP support)
- bugfix: omsnmp had a too-small sized buffer for hostname+port. This
  could not lead to a segfault, as snprintf() was used, but could cause
  some trouble with extensively long hostnames.
- applied patch from Tiziano Müller to remove some compiler warnings
- added gssapi overview/howto thanks to Peter Vrabec
- changed some files to grant LGPLv3 extended persmissions on top of GPLv3
  this also is the first sign of something that will evolve into a
  well-defined "rsyslog runtime library"
---------------------------------------------------------------------------
Version 3.15.1 (rgerhards), 2008-04-11
- bugfix: some messages were emited without hostname
- disabled atomic operations for the time being because they introduce some
  cross-platform trouble - need to see how to fix this in the best 
  possible way
- bugfix: zero-length strings were not supported in object
  deserializer
- added librelp check via PKG_CHECK thanks to Michael Biebl's patch
- file relputil.c deleted, is not actually needed
- added more meaningful error messages to rsyslogd (when some errors
  happens during startup)
- bugfix: memory leaks in script engine
- bugfix: $hostname and $fromhost in RainerScript did not work
This release also includes all changes applied to the stable versions
up to today.
---------------------------------------------------------------------------
Version 3.15.0 (rgerhards), 2008-04-01
- major new feature: imrelp/omrelp support reliable delivery of syslog
  messages via the RELP protocol and librelp (http://www.librelp.com).
  Plain tcp syslog, so far the best reliability solution, can lose
  messages when something goes wrong or a peer goes down. With RELP,
  this can no longer happen. See imrelp.html for more details.
- bugfix: rsyslogd was no longer build by default; man pages are 
  only installed if corresponding option is selected. Thanks to
  Michael Biebl for pointing these problems out.
---------------------------------------------------------------------------
Version 3.14.2 (rgerhards), 2008-04-09
- bugfix: segfault with expression-based filters
- bugfix: omsnmp did not deref errmsg object on exit (no bad effects caused)
- some cleanup
- bugfix: imklog did not work well with kernel 2.6+. Thanks to Peter
  Vrabec for patching it based on the development in sysklogd - and thanks
  to the sysklogd project for upgrading klogd to support the new
  functionality
- some cleanup in imklog
- bugfix: potential segfault in imklog when kernel is compiled without
  /proc/kallsyms and the file System.map is missing. Thanks to
  Andrea Morandi for pointing it out and suggesting a fix.
- bugfixes, credits to varmojfekoj:
  * reset errno before printing a warning message
  * misspelled directive name in code processing legacy options
- bugfix: some legacy options not correctly interpreted - thanks to
  varmojfekoj for the patch
- improved detection of modules being loaded more than once
  thanks to varmojfekoj for the patch
---------------------------------------------------------------------------
Version 3.14.1 (rgerhards), 2008-04-04
- bugfix: some messages were emited without hostname
- bugfix: rsyslogd was no longer build by default; man pages are 
  only installed if corresponding option is selected. Thanks to
  Michael Biebl for pointing these problems out.
- bugfix: zero-length strings were not supported in object
  deserializer
- disabled atomic operations for this stable build as it caused
  platform problems
- bugfix: memory leaks in script engine
- bugfix: $hostname and $fromhost in RainerScript did not work
- bugfix: some memory leak when queue is runing in disk mode
- man pages improved thanks to varmofekoj and Peter Vrabec
- We have removed the 32 character size limit (from RFC3164) on the
  tag. This had bad effects on existing envrionments, as sysklogd didn't
  obey it either (probably another bug in RFC3164...). We now receive
  the full size, but will modify the outputs so that only 32 characters
  max are used by default. If you need large tags in the output, you need
  to provide custom templates.
- bugfix: some memory leak when queue is runing in disk mode
---------------------------------------------------------------------------
Version 3.14.0 (rgerhards), 2008-04-02
An interim version was accidently released to the web. It was named 3.14.0.
To avoid confusion, we have not assigned this version number to any
official release. If you happen to use 3.14.0, please update to 3.14.1.
---------------------------------------------------------------------------
Version 3.13.0-dev0 (rgerhards), 2008-03-31
- bugfix: accidently set debug option in 3.12.5 reset to production
  This option prevented dlclose() to be called. It had no real bad effects,
  as the modules were otherwise correctly deinitialized and dlopen()
  supports multiple opens of the same module without any memory footprint.
- removed --enable-mudflap, added --enable-valgrind ./configure setting
- bugfix: tcp receiver could segfault due to uninitialized variable
- docfix: queue doc had a wrong directive name that prevented max worker
  threads to be correctly set
- worked a bit on atomic memory operations to support problem-free
  threading (only at non-intrusive places)
- added a --enable/disable-rsyslogd configure option so that
  source-based packaging systems can build plugins without the need
  to compile rsyslogd
- some cleanup
- test of potential new version number scheme
---------------------------------------------------------------------------
Version 3.12.5 (rgerhards), 2008-03-28
- changed default for "last message repeated n times", which is now
  off by default
- implemented backward compatibility commandline option parsing
- automatically generated compatibility config lines are now also
  logged so that a user can diagnose problems with them
- added compatibility mode for -a, -o and -p options
- compatibility mode processing finished
- changed default file output format to include high-precision timestamps
- added a buid-in template for previous syslogd file format
- added new $ActionFileDefaultTemplate directive
- added support for high-precision timestamps when receiving legacy
  syslog messages
- added new $ActionForwardDefaultTemplate directive
- added new $ActionGSSForwardDefaultTemplate directive
- added build-in templates for easier configuration
- bugfix: fixed small memory leak in tcpclt.c
- bugfix: fixed small memory leak in template regular expressions
- bugfix: regular expressions inside property replacer did not work
  properly
- bugfix: QHOUR and HHOUR properties were wrongly calculated
- bugfix: fixed memory leaks in stream class and imfile
- bugfix: $ModDir did invalid bounds checking, potential overlow in
  dbgprintf() - thanks to varmojfekoj for the patch
- bugfix: -t and -g legacy options max number of sessions had a wrong
  and much too high value
---------------------------------------------------------------------------
Version 3.12.4 (rgerhards), 2008-03-25
- Greatly enhanced rsyslogd's file write performance by disabling
  file syncing capability of output modules by default. This
  feature is usually not required, not useful and an extreme performance
  hit (both to rsyslogd as well as the system at large). Unfortunately,
  most users enable it by default, because it was most intuitive to enable
  it in plain old sysklogd syslog.conf format. There is now the
  $ActionFileEnableSync config setting which must be enabled in order to
  support syncing. By default it is off. So even if the old-format config
  lines request syncing, it is not done unless explicitely enabled. I am
  sure this is a very useful change and not a risk at all. I need to think
  if I undo it under compatibility mode, but currently this does not
  happen (I fear a lot of lazy users will run rsyslogd in compatibility
  mode, again bringing up this performance problem...).
- added flow control options to other input sources
- added $HHOUR and $QHOUR system properties - can be used for half- and
  quarter-hour logfile rotation
- changed queue's discard severities default value to 8 (do not discard)
  to prevent unintentional message loss
- removed a no-longer needed callback from the output module 
  interface. Results in reduced code complexity.
- bugfix/doc: removed no longer supported -h option from man page
- bugfix: imklog leaked several hundered KB on each HUP. Thanks to
  varmojfekoj for the patch
- bugfix: potential segfault on module unload. Thanks to varmojfekoj for
  the patch
- bugfix: fixed some minor memory leaks
- bugfix: fixed some slightly invalid memory accesses
- bugfix: internally generated messages had "FROMHOST" property not set
---------------------------------------------------------------------------
Version 3.12.3 (rgerhards), 2008-03-18
- added advanced flow control for congestion cases (mode depending on message
  source and its capablity to be delayed without bad side effects)
- bugfix: $ModDir should not be reset on $ResetConfig - this can cause a lot
  of confusion and there is no real good reason to do so. Also conflicts with
  the new -M option and environment setting.
- bugfix: TCP and GSSAPI framing mode variable was uninitialized, leading to
  wrong framing (caused, among others, interop problems)
- bugfix: TCP (and GSSAPI) octet-counted frame did not work correctly in all
  situations. If the header was split across two packet reads, it was invalidly
  processed, causing loss or modification of messages.
- bugfix: memory leak in imfile
- bugfix: duplicate public symbol in omfwd and omgssapi could lead to
  segfault. thanks to varmojfekoj for the patch.
- bugfix: rsyslogd aborted on sigup - thanks to varmojfekoj for the patch
- some more internal cleanup ;)
- begun relp modules, but these are not functional yet
- Greatly enhanced rsyslogd's file write performance by disabling
  file syncing capability of output modules by default. This
  feature is usually not required, not useful and an extreme performance
  hit (both to rsyslogd as well as the system at large). Unfortunately,
  most users enable it by default, because it was most intuitive to enable
  it in plain old sysklogd syslog.conf format. There is now a new config
  setting which must be enabled in order to support syncing. By default it
  is off. So even if the old-format config lines request syncing, it is
  not done unless explicitely enabled. I am sure this is a very useful
  change and not a risk at all. I need to think if I undo it under
  compatibility mode, but currently this does not happen (I fear a lot of
  lazy users will run rsyslogd in compatibility mode, again bringing up
  this performance problem...).
---------------------------------------------------------------------------
Version 3.12.2 (rgerhards), 2008-03-13
- added RSYSLOGD_MODDIR environment variable
- added -M rsyslogd option (allows to specify module directory location)
- converted net.c into a loadable library plugin
- bugfix: debug module now survives unload of loadable module when
  printing out function call data
- bugfix: not properly initialized data could cause several segfaults if
  there were errors in the config file - thanks to varmojfekoj for the patch
- bugfix: rsyslogd segfaulted when imfile read an empty line - thanks
  to Johnny Tan for an excellent bug report
- implemented dynamic module unload capability (not visible to end user)
- some more internal cleanup
- bugfix: imgssapi segfaulted under some conditions; this fix is actually
  not just a fix but a change in the object model. Thanks to varmojfekoj
  for providing the bug report, an initial fix and lots of good discussion
  that lead to where we finally ended up.
- improved session recovery when outbound tcp connection breaks, reduces
  probability of message loss at the price of a highly unlikely potential
  (single) message duplication
---------------------------------------------------------------------------
Version 3.12.1 (rgerhards), 2008-03-06
- added library plugins, which can be automatically loaded
- bugfix: actions were not correctly retried; caused message loss
- changed module loader to automatically add ".so" suffix if not
  specified (over time, this shall also ease portability of config
  files)
- improved debugging support; debug runtime options can now be set via
  an environment variable
- bugfix: removed debugging code that I forgot to remove before releasing
  3.12.0 (does not cause harm and happened only during startup)
- added support for the MonitorWare syslog MIB to omsnmp
- internal code improvements (more code converted into classes)
- internal code reworking of the imtcp/imgssapi module
- added capability to ignore client-provided timestamp on unix sockets and
  made this mode the default; this was needed, as some programs (e.g. sshd)
  log with inconsistent timezone information, what messes up the local
  logs (which by default don't even contain time zone information). This
  seems to be consistent with what sysklogd did for the past four years.
  Alternate behaviour may be desirable if gateway-like processes send
  messages via the local log slot - in this case, it can be enabled
  via the $InputUnixListenSocketIgnoreMsgTimestamp and
  $SystemLogSocketIgnoreMsgTimestamp config directives
- added ability to compile on HP UX; verified that imudp worked on HP UX;
  however, we are still in need of people trying out rsyslogd on HP UX,
  so it can not yet be assumed it runs there
- improved session recovery when outbound tcp connection breaks, reduces
  probability of message loss at the price of a highly unlikely potential
  (single) message duplication
---------------------------------------------------------------------------
Version 3.12.0 (rgerhards), 2008-02-28
- added full expression support for filters; filters can now contain
  arbitrary complex boolean, string and arithmetic expressions
---------------------------------------------------------------------------
Version 3.11.6 (rgerhards), 2008-02-27
- bugfix: gssapi libraries were still linked to rsyslog core, what should
  no longer be necessary. Applied fix by Michael Biebl to solve this.
- enabled imgssapi to be loaded side-by-side with imtcp
- added InputGSSServerPermitPlainTCP config directive
- split imgssapi source code somewhat from imtcp
- bugfix: queue cancel cleanup handler could be called with
  invalid pointer if dequeue failed
- bugfix: rsyslogd segfaulted on second SIGHUP
  tracker: http://bugzilla.adiscon.com/show_bug.cgi?id=38
- improved stability of queue engine
- bugfix: queue disk file were not properly persisted when 
  immediately after closing an output file rsyslog was stopped
  or huped (the new output file open must NOT have happend at
  that point) - this lead to a sparse and invalid queue file
  which could cause several problems to the engine (unpredictable
  results). This situation should have happened only in very
  rare cases. tracker: http://bugzilla.adiscon.com/show_bug.cgi?id=40
- bugfix: during queue shutdown, an assert invalidly triggered when
  the primary queue's DA worker was terminated while the DA queue's
  regular worker was still executing. This could result in a segfault
  during shutdown.
  tracker: http://bugzilla.adiscon.com/show_bug.cgi?id=41
- bugfix: queue properties sizeOnDisk, bytesRead were persisted to 
  disk with wrong data type (long instead of int64) - could cause
  problems on 32 bit machines
- bugfix: queue aborted when it was shut down, DA-enabled, DA mode
  was just initiated but not fully initialized (a race condition)
- bugfix: imfile could abort under extreme stress conditions
  (when it was terminated before it could open all of its
  to be monitored files)
- applied patch from varmojfekoj to fix an issue with compatibility 
  mode and default module directories (many thanks!):
  I've also noticed a bug in the compatibility code; the problem is that 
  options are parsed before configuration file so options which need a 
  module to be loaded will currently ignore any $moddir directive. This 
  can be fixed by moving legacyOptsHook() after config file parsing. 
  (see the attached patch) This goes against the logical order of 
  processing, but the legacy options are only few and it doesn't seem to 
  be a problem.
- bugfix: object property deserializer did not handle negative numbers
---------------------------------------------------------------------------
Version 3.11.5 (rgerhards), 2008-02-25
- new imgssapi module, changed imtcp module - this enables to load/package
  GSSAPI support separately - thanks to varmojfekoj for the patch
- compatibility mode (the -c option series) is now at least partly
  completed - thanks to varmojfekoj for the patch
- documentation for imgssapi and imtcp added
- duplicate $ModLoad's for the same module are now detected and
  rejected -- thanks to varmojfekoj for the patch
---------------------------------------------------------------------------
Version 3.11.4 (rgerhards), 2008-02-21
- bugfix: debug.html was missing from release tarball - thanks to Michael
  Biebl for bringing this to my attention
- some internal cleanup on the stringbuf object calling interface
- general code cleanup and further modularization
- $MainMessageQueueDiscardSeverity can now also handle textual severities
  (previously only integers)
- bugfix: message object was not properly synchronized when the 
  main queue had a single thread and non-direct action queues were used
- some documentation improvements
---------------------------------------------------------------------------
Version 3.11.3 (rgerhards), 2008-02-18
- fixed a bug in imklog which lead to duplicate message content in
  kernel logs
- added support for better plugin handling in libdbi (we contributed
  a patch to do that, we just now need to wait for the next libdbi
  version)
- bugfix: fixed abort when invalid template was provided to an action
  bug http://bugzilla.adiscon.com/show_bug.cgi?id=4
- re-instantiated SIGUSR1 function; added SIGUSR2 to generate debug
  status output
- added some documentation on runtime-debug settings
- slightly improved man pages for novice users
---------------------------------------------------------------------------
Version 3.11.2 (rgerhards), 2008-02-15
- added the capability to monitor text files and process their content
  as syslog messages (including forwarding)
- added support for libdbi, a database abstraction layer. rsyslog now
  also supports the following databases via dbi drivers:
  * Firebird/Interbase
  * FreeTDS (access to MS SQL Server and Sybase)
  * SQLite/SQLite3
  * Ingres (experimental)
  * mSQL (experimental)
  * Oracle (experimental)
  Additional drivers may be provided by the libdbi-drivers project, which
  can be used by rsyslog as soon as they become available.
- removed some left-over unnecessary dbgprintf's (cluttered screen,
  cosmetic)
- doc bugfix: html documentation for omsnmp was missing
---------------------------------------------------------------------------
Version 3.11.1 (rgerhards), 2008-02-12
- SNMP trap sender added thanks to Andre Lorbach (omsnmp)
- added input-plugin interface specification in form of a (copy) template
  input module
- applied documentation fix by Michael Biebl -- many thanks!
- bugfix: immark did not have MARK flags set...
- added x-info field to rsyslogd startup/shutdown message. Hopefully
  points users to right location for further info (many don't even know
  they run rsyslog ;))
- bugfix: trailing ":" of tag was lost while parsing legacy syslog messages
  without timestamp - thanks to Anders Blomdell for providing a patch!
- fixed a bug in stringbuf.c related to STRINGBUF_TRIM_ALLOCSIZE, which
  wasn't supposed to be used with rsyslog. Put a warning message up that
  tells this feature is not tested and probably not worth the effort.
  Thanks to Anders Blomdell fro bringing this to our attention
- somewhat improved performance of string buffers
- fixed bug that caused invalid treatment of tabs (HT) in rsyslog.conf
- bugfix: setting for $EscapeCopntrolCharactersOnReceive was not 
  properly initialized
- clarified usage of space-cc property replacer option
- improved abort diagnostic handler
- some initial effort for malloc/free runtime debugging support
- bugfix: using dynafile actions caused rsyslogd abort
- fixed minor man errors thanks to Michael Biebl
---------------------------------------------------------------------------
Version 3.11.0 (rgerhards), 2008-01-31
- implemented queued actions
- implemented simple rate limiting for actions
- implemented deliberate discarding of lower priority messages over higher
  priority ones when a queue runs out of space
- implemented disk quotas for disk queues
- implemented the $ActionResumeRetryCount config directive
- added $ActionQueueFilename config directive
- added $ActionQueueSize config directive
- added $ActionQueueHighWaterMark config directive
- added $ActionQueueLowWaterMark config directive
- added $ActionQueueDiscardMark config directive
- added $ActionQueueDiscardSeverity config directive
- added $ActionQueueCheckpointInterval config directive
- added $ActionQueueType config directive
- added $ActionQueueWorkerThreads config directive
- added $ActionQueueTimeoutshutdown config directive
- added $ActionQueueTimeoutActionCompletion config directive
- added $ActionQueueTimeoutenQueue config directive
- added $ActionQueueTimeoutworkerThreadShutdown config directive
- added $ActionQueueWorkerThreadMinimumMessages config directive
- added $ActionQueueMaxFileSize config directive
- added $ActionQueueSaveonShutdown config directive
- addded $ActionQueueDequeueSlowdown config directive
- addded $MainMsgQueueDequeueSlowdown config directive
- bugfix: added forgotten docs to package
- improved debugging support
- fixed a bug that caused $MainMsgQueueCheckpointInterval to work incorrectly
- when a long-running action needs to be cancelled on shutdown, the message
  that was processed by it is now preserved. This finishes support for
  guaranteed delivery of messages (if the output supports it, of course)
- fixed bug in output module interface, see
  http://sourceforge.net/tracker/index.php?func=detail&aid=1881008&group_id=123448&atid=696552
- changed the ommysql output plugin so that the (lengthy) connection
  initialization now takes place in message processing. This works much
  better with the new queued action mode (fast startup)
- fixed a bug that caused a potential hang in file and fwd output module
  varmojfekoj provided the patch - many thanks!
- bugfixed stream class offset handling on 32bit platforms
---------------------------------------------------------------------------
Version 3.10.3 (rgerhards), 2008-01-28
- fixed a bug with standard template definitions (not a big deal) - thanks
  to varmojfekoj for spotting it
- run-time instrumentation added
- implemented disk-assisted queue mode, which enables on-demand disk
  spooling if the queue's in-memory queue is exhausted
- implemented a dynamic worker thread pool for processing incoming
  messages; workers are started and shut down as need arises
- implemented a run-time instrumentation debug package
- implemented the $MainMsgQueueSaveOnShutdown config directive
- implemented the $MainMsgQueueWorkerThreadMinimumMessages config directive
- implemented the $MainMsgQueueTimeoutWorkerThreadShutdown config directive
---------------------------------------------------------------------------
Version 3.10.2 (rgerhards), 2008-01-14
- added the ability to keep stop rsyslogd without the need to drain
  the main message queue. In disk queue mode, rsyslog continues to
  run from the point where it stopped. In case of a system failure, it
  continues to process messages from the last checkpoint.
- fixed a bug that caused a segfault on startup when no $WorkDir directive
  was specified in rsyslog.conf
- provided more fine-grain control over shutdown timeouts and added a
  way to specify the enqueue timeout when the main message queue is full
- implemented $MainMsgQueueCheckpointInterval config directive
- implemented $MainMsgQueueTimeoutActionCompletion config directive
- implemented $MainMsgQueueTimeoutEnqueue config directive
- implemented $MainMsgQueueTimeoutShutdown config directive
---------------------------------------------------------------------------
Version 3.10.1 (rgerhards), 2008-01-10
- implemented the "disk" queue mode. However, it currently is of very
  limited use, because it does not support persistence over rsyslogd
  runs. So when rsyslogd is stopped, the queue is drained just as with
  the in-memory queue modes. Persistent queues will be a feature of
  the next release.
- performance-optimized string class, should bring an overall improvement
- fixed a memory leak in imudp -- thanks to varmojfekoj for the patch
- fixed a race condition that could lead to a rsyslogd hang when during
  HUP or termination
- done some doc updates
- added $WorkDirectory config directive
- added $MainMsgQueueFileName config directive
- added $MainMsgQueueMaxFileSize config directive
---------------------------------------------------------------------------
Version 3.10.0 (rgerhards), 2008-01-07
- implemented input module interface and initial input modules
- enhanced threading for input modules (each on its own thread now)
- ability to bind UDP listeners to specific local interfaces/ports and
  ability to run multiple of them concurrently
- added ability to specify listen IP address for UDP syslog server
- license changed to GPLv3
- mark messages are now provided by loadble module immark
- rklogd is no longer provided. Its functionality has now been taken over
  by imklog, a loadable input module. This offers a much better integration
  into rsyslogd and makes sure that the kernel logger process is brought
  up and down at the appropriate times
- enhanced $IncludeConfig directive to support wildcard characters
  (thanks to Michael Biebl)
- all inputs are now implemented as loadable plugins
- enhanced threading model: each input module now runs on its own thread
- enhanced message queue which now supports different queueing methods
  (among others, this can be used for performance fine-tuning)
- added a large number of new configuration directives for the new
  input modules
- enhanced multi-threading utilizing a worker thread pool for the
  main message queue
- compilation without pthreads is no longer supported
- much cleaner code due to new objects and removal of single-threading
  mode
---------------------------------------------------------------------------
Version 2.0.8 V2-STABLE (rgerhards), 2008-??-??
- bugfix: ompgsql did not detect problems in sql command execution
  this could cause loss of messages. The handling was correct if the
  connection broke, but not if there was a problem with statement
  execution. The most probable case for such a case would be invalid
  sql inside the template, and this is now much easier to diagnose.
- doc bugfix: default for $DirCreateMode incorrectly stated
---------------------------------------------------------------------------
Version 2.0.7 V2-STABLE (rgerhards), 2008-04-14
- bugfix: the default for $DirCreateMode was 0644, and as such wrong.
  It has now been changed to 0700. For some background, please see
  http://lists.adiscon.net/pipermail/rsyslog/2009-April/001986.html
- bugfix: "$CreateDirs off" also disabled file creation
  Thanks to William Tisater for analyzing this bug and providing a patch.
  The actual code change is heavily based on William's patch.
- bugfix: memory leak in ompgsql
  Thanks to Ken for providing the patch
- bugfix: potential memory leak in msg.c
  This one did not surface yet and the issue was actually found due to
  a problem in v4 - but better fix it here, too
---------------------------------------------------------------------------
Version 2.0.6 V2-STABLE (rgerhards), 2008-08-07
- bugfix: memory leaks in rsyslogd, primarily in singlethread mode
  Thanks to Frederico Nunez for providing the fix
- bugfix: copy&paste error lead to dangling if - this caused a very minor
  issue with re-formatting a RFC3164 date when the message was invalidly
  formatted and had a colon immediately after the date. This was in the
  code for some years (even v1 had it) and I think it never had any
  effect at all in practice. Though, it should be fixed - but definitely
  nothing to worry about.
---------------------------------------------------------------------------
Version 2.0.6 V2-STABLE (rgerhards), 2008-08-07
- bugfix: IPv6 addresses could not be specified in forwarding actions
  New syntax @[addr]:port introduced to enable that. Root problem was IPv6
  addresses contain colons. (backport from 3.21.3)
---------------------------------------------------------------------------
Version 2.0.5 STABLE (rgerhards), 2008-05-15
- bugfix: regular expressions inside property replacer did not work
  properly
- adapted to liblogging 0.7.1+
---------------------------------------------------------------------------
Version 2.0.4 STABLE (rgerhards), 2008-03-27
- bugfix: internally generated messages had "FROMHOST" property not set
- bugfix: continue parsing if tag is oversize (discard oversize part) - thanks
  to mclaughlin77@gmail.com for the patch
- added $HHOUR and $QHOUR system properties - can be used for half- and
  quarter-hour logfile rotation
---------------------------------------------------------------------------
Version 2.0.3 STABLE (rgerhards), 2008-03-12
- bugfix: setting for $EscapeCopntrolCharactersOnReceive was not 
  properly initialized
- bugfix: resolved potential segfault condition on HUP (extremely
  unlikely to happen in practice), for details see tracker:
  http://bugzilla.adiscon.com/show_bug.cgi?id=38
- improved the man pages a bit - thanks to Michael Biebl for the patch
- bugfix: not properly initialized data could cause several segfaults if
  there were errors in the config file - thanks to varmojfekoj for the patch
---------------------------------------------------------------------------
Version 2.0.2 STABLE (rgerhards), 2008-02-12
- fixed a bug that could cause invalid string handling via strerror_r
  varmojfekoj provided the patch - many thanks!
- added x-info field to rsyslogd startup/shutdown message. Hopefully
  points users to right location for further info (many don't even know
  they run rsyslog ;))
- bugfix: suspended actions were not always properly resumed
  varmojfekoj provided the patch - many thanks!
- bugfix: errno could be changed during mark processing, leading to
  invalid error messages when processing inputs. Thank to varmojfekoj for
  pointing out this problem.
- bugfix: trailing ":" of tag was lost while parsing legacy syslog messages
  without timestamp - thanks to Anders Blomdell for providing a patch!
- bugfix (doc): misspelled config directive, invalid signal info
- applied some doc fixes from Michel Biebl and cleaned up some no longer
  needed files suggested by him
- cleaned up stringbuf.c to fix an annoyance reported by Anders Blomdell
- fixed bug that caused invalid treatment of tabs (HT) in rsyslog.conf
---------------------------------------------------------------------------
Version 2.0.1 STABLE (rgerhards), 2008-01-24
- fixed a bug in integer conversion - but this function was never called,
  so it is not really a useful bug fix ;)
- fixed a bug with standard template definitions (not a big deal) - thanks
  to varmojfekoj for spotting it
- fixed a bug that caused a potential hang in file and fwd output module
  varmojfekoj provided the patch - many thanks!
---------------------------------------------------------------------------
Version 2.0.0 STABLE (rgerhards), 2008-01-02
- re-release of 1.21.2 as STABLE with no modifications except some
  doc updates
---------------------------------------------------------------------------
Version 1.21.2 (rgerhards), 2007-12-28
- created a gss-api output module. This keeps GSS-API code and
  TCP/UDP code separated. It is also important for forward-
  compatibility with v3. Please note that this change breaks compatibility
  with config files created for 1.21.0 and 1.21.1 - this was considered
  acceptable.
- fixed an error in forwarding retry code (could lead to message corruption
  but surfaced very seldom)
- increased portability for older platforms (AI_NUMERICSERV moved)
- removed socket leak in omfwd.c
- cross-platform patch for GSS-API compile problem on some platforms
  thanks to darix for the patch!
---------------------------------------------------------------------------
Version 1.21.1 (rgerhards), 2007-12-23
- small doc fix for $IncludeConfig
- fixed a bug in llDestroy()
- bugfix: fixing memory leak when message queue is full and during
  parsing. Thanks to varmojfekoj for the patch.
- bugfix: when compiled without network support, unix sockets were
  not properply closed
- bugfix: memory leak in cfsysline.c/doGetWord() fixed
---------------------------------------------------------------------------
Version 1.21.0 (rgerhards), 2007-12-19
- GSS-API support for syslog/TCP connections was added. Thanks to
  varmojfekoj for providing the patch with this functionality
- code cleanup
- enhanced $IncludeConfig directive to support wildcard filenames
- changed some multithreading synchronization
---------------------------------------------------------------------------
Version 1.20.1 (rgerhards), 2007-12-12
- corrected a debug setting that survived release. Caused TCP connections
  to be retried unnecessarily often.
- When a hostname ACL was provided and DNS resolution for that name failed,
  ACL processing was stopped at that point. Thanks to mildew for the patch.
  Fedora Bugzilla: http://bugzilla.redhat.com/show_bug.cgi?id=395911
- fixed a potential race condition, see link for details:
  http://rgerhards.blogspot.com/2007/12/rsyslog-race-condition.html
  Note that the probability of problems from this bug was very remote
- fixed a memory leak that happend when PostgreSQL date formats were
  used
---------------------------------------------------------------------------
Version 1.20.0 (rgerhards), 2007-12-07
- an output module for postgres databases has been added. Thanks to
  sur5r for contributing this code
- unloading dynamic modules has been cleaned up, we now have a
  real implementation and not just a dummy "good enough for the time
  being".
- enhanced platform independence - thanks to Bartosz Kuzma and Michael
  Biebl for their very useful contributions
- some general code cleanup (including warnings on 64 platforms, only)
---------------------------------------------------------------------------
Version 1.19.12 (rgerhards), 2007-12-03
- cleaned up the build system (thanks to Michael Biebl for the patch)
- fixed a bug where ommysql was still not compiled with -pthread option
---------------------------------------------------------------------------
Version 1.19.11 (rgerhards), 2007-11-29
- applied -pthread option to build when building for multi-threading mode
  hopefully solves an issue with segfaulting
---------------------------------------------------------------------------
Version 1.19.10 (rgerhards), 2007-10-19
- introdcued the new ":modulename:" syntax for calling module actions
  in selector lines; modified ommysql to support it. This is primarily
  an aid for further modules and a prequisite to actually allow third
  party modules to be created.
- minor fix in slackware startup script, "-r 0" is now "-r0"
- updated rsyslogd doc set man page; now in html format
- undid creation of a separate thread for the main loop -- this did not
  turn out to be needed or useful, so reduce complexity once again.
- added doc fixes provided by Michael Biebl - thanks
---------------------------------------------------------------------------
Version 1.19.9 (rgerhards), 2007-10-12
- now packaging system which again contains all components in a single
  tarball
- modularized main() a bit more, resulting in less complex code
- experimentally added an additional thread - will see if that affects
  the segfault bug we experience on some platforms. Note that this change
  is scheduled to be removed again later.
---------------------------------------------------------------------------
Version 1.19.8 (rgerhards), 2007-09-27
- improved repeated message processing
- applied patch provided by varmojfekoj to support building ommysql
  in its own way (now also resides in a plugin subdirectory);
  ommysql is now a separate package
- fixed a bug in cvthname() that lead to message loss if part
  of the source hostname would have been dropped
- created some support for distributing ommysql together with the
  main rsyslog package. I need to re-think it in the future, but
  for the time being the current mode is best. I now simply include
  one additional tarball for ommysql inside the main distribution.
  I look forward to user feedback on how this should be done best. In the
  long term, a separate project should be spawend for ommysql, but I'd
  like to do that only after the plugin interface is fully stable (what
  it is not yet).
---------------------------------------------------------------------------
Version 1.19.7 (rgerhards), 2007-09-25
- added code to handle situations where senders send us messages ending with
  a NUL character. It is now simply removed. This also caused trailing LF
  reduction to fail, when it was followed by such a NUL. This is now also
  handled.
- replaced some non-thread-safe function calls by their thread-safe
  counterparts
- fixed a minor memory leak that occured when the %APPNAME% property was
  used (I think nobody used that in practice)
- fixed a bug that caused signal handlers in cvthname() not to be restored when
  a malicious pointer record was detected and processing of the message been
  stopped for that reason (this should be really rare and can not be related
  to the segfault bug we are hunting).
- fixed a bug in cvthname that lead to passing a wrong parameter - in
  practice, this had no impact.
- general code cleanup (e.g. compiler warnings, comments)
---------------------------------------------------------------------------
Version 1.19.6 (rgerhards), 2007-09-11
- applied patch by varmojfekoj to change signal handling to the new
  sigaction API set (replacing the depreciated signal() calls and its
  friends.
- fixed a bug that in --enable-debug mode caused an assertion when the
  discard action was used
- cleaned up compiler warnings
- applied patch by varmojfekoj to FIX a bug that could cause 
  segfaults if empty properties were processed using modifying
  options (e.g. space-cc, drop-cc)
- fixed man bug: rsyslogd supports -l option
---------------------------------------------------------------------------
Version 1.19.5 (rgerhards), 2007-09-07
- changed part of the CStr interface so that better error tracking
  is provided and the calling sequence is more intuitive (there were
  invalid calls based on a too-weired interface)
- (hopefully) fixed some remaining bugs rooted in wrong use of 
  the CStr class. These could lead to program abort.
- applied patch by varmojfekoj two fix two potential segfault situations
- added $ModDir config directive
- modified $ModLoad so that an absolute path may be specified as
  module name (e.g. /rsyslog/ommysql.so)
---------------------------------------------------------------------------
Version 1.19.4 (rgerhards/varmojfekoj), 2007-09-04
- fixed a number of small memory leaks - thanks varmojfekoj for patching
- fixed an issue with CString class that could lead to rsyslog abort
  in tplToString() - thanks varmojfekoj for patching
- added a man-version of the config file documenation - thanks to Michel
  Samia for providing the man file
- fixed bug: a template like this causes an infinite loop:
  $template opts,"%programname:::a,b%"
  thanks varmojfekoj for the patch
- fixed bug: case changing options crash freeing the string pointer
  because they modify it: $template opts2,"%programname::1:lowercase%"
  thanks varmojfekoj for the patch
---------------------------------------------------------------------------
Version 1.19.3 (mmeckelein/varmojfekoj), 2007-08-31
- small mem leak fixed (after calling parseSelectorAct) - Thx varmojkekoj
- documentation section "Regular File" und "Blocks" updated
- solved an issue with dynamic file generation - Once again many thanks
  to varmojfekoj
- the negative selector for program name filter (Blocks) does not work as
  expected - Thanks varmojfekoj for patching
- added forwarding information to sysklogd (requires special template)
  to config doc
---------------------------------------------------------------------------
Version 1.19.2 (mmeckelein/varmojfekoj), 2007-08-28
- a specifically formed message caused a segfault - Many thanks varmojfekoj
  for providing a patch
- a typo and a weird condition are fixed in msg.c - Thanks again
  varmojfekoj 
- on file creation the file was always owned by root:root. This is fixed
  now - Thanks ypsa for solving this issue
---------------------------------------------------------------------------
Version 1.19.1 (mmeckelein), 2007-08-22
- a bug that caused a high load when a TCP/UDP connection was closed is 
  fixed now - Thanks mildew for solving this issue
- fixed a bug which caused a segfault on reinit - Thx varmojfekoj for the
  patch
- changed the hardcoded module path "/lib/rsyslog" to $(pkglibdir) in order
  to avoid trouble e.g. on 64 bit platforms (/lib64) - many thanks Peter
  Vrabec and darix, both provided a patch for solving this issue
- enhanced the unloading of modules - thanks again varmojfekoj
- applied a patch from varmojfekoj which fixes various little things in
  MySQL output module
---------------------------------------------------------------------------
Version 1.19.0 (varmojfekoj/rgerhards), 2007-08-16
- integrated patch from varmojfekoj to make the mysql module a loadable one
  many thanks for the patch, MUCH appreciated
---------------------------------------------------------------------------
Version 1.18.2 (rgerhards), 2007-08-13
- fixed a bug in outchannel code that caused templates to be incorrectly
  parsed
- fixed a bug in ommysql that caused a wrong ";template" missing message
- added some code for unloading modules; not yet fully complete (and we do
  not yet have loadable modules, so this is no problem)
- removed debian subdirectory by request of a debian packager (this is a special
  subdir for debian and there is also no point in maintaining it when there
  is a debian package available - so I gladly did this) in some cases
- improved overall doc quality (some pages were quite old) and linked to
  more of the online resources.
- improved /contrib/delete_mysql script by adding a host option and some
  other minor modifications
---------------------------------------------------------------------------
Version 1.18.1 (rgerhards), 2007-08-08
- applied a patch from varmojfekoj which solved a potential segfault
  of rsyslogd on HUP
- applied patch from Michel Samia to fix compilation when the pthreads
  feature is disabled
- some code cleanup (moved action object to its own file set)
- add config directive $MainMsgQueueSize, which now allows to configure the
  queue size dynamically
- all compile-time settings are now shown in rsyslogd -v, not just the
  active ones
- enhanced performance a little bit more
- added config file directive $ActionResumeInterval
- fixed a bug that prevented compilation under debian sid
- added a contrib directory for user-contributed useful things
---------------------------------------------------------------------------
Version 1.18.0 (rgerhards), 2007-08-03
- rsyslog now supports fallback actions when an action did not work. This
  is a great feature e.g. for backup database servers or backup syslog
  servers
- modified rklogd to only change the console log level if -c is specified
- added feature to use multiple actions inside a single selector
- implemented $ActionExecOnlyWhenPreviousIsSuspended config directive
- error messages during startup are now spit out to the configured log
  destinations
---------------------------------------------------------------------------
Version 1.17.6 (rgerhards), 2007-08-01
- continued to work on output module modularization - basic stage of
  this work is now FINISHED
- fixed bug in OMSRcreate() - always returned SR_RET_OK
- fixed a bug that caused ommysql to always complain about missing
  templates
- fixed a mem leak in OMSRdestruct - freeing the object itself was
  forgotten - thanks to varmojfekoj for the patch
- fixed a memory leak in syslogd/init() that happend when the config
  file could not be read - thanks to varmojfekoj for the patch
- fixed insufficient memory allocation in addAction() and its helpers.
  The initial fix and idea was developed by mildew, I fine-tuned
  it a bit. Thanks a lot for the fix, I'd probably had pulled out my
  hair to find the bug...
- added output of config file line number when a parsing error occured
- fixed bug in objomsr.c that caused program to abort in debug mode with
  an invalid assertion (in some cases)
- fixed a typo that caused the default template for MySQL to be wrong.
  thanks to mildew for catching this.
- added configuration file command $DebugPrintModuleList and
  $DebugPrintCfSysLineHandlerList
- fixed an invalid value for the MARK timer - unfortunately, there was
  a testing aid left in place. This resulted in quite frequent MARK messages
- added $IncludeConfig config directive
- applied a patch from mildew to prevent rsyslogd from freezing under heavy
  load. This could happen when the queue was full. Now, we drop messages
  but rsyslogd remains active.
---------------------------------------------------------------------------
Version 1.17.5 (rgerhards), 2007-07-30
- continued to work on output module modularization
- fixed a missing file bug - thanks to Andrea Montanari for reporting
  this problem
- fixed a problem with shutting down the worker thread and freeing the
  selector_t list - this caused messages to be lost, because the
  message queue was not properly drained before the selectors got
  destroyed.
---------------------------------------------------------------------------
Version 1.17.4 (rgerhards), 2007-07-27
- continued to work on output module modularization
- fixed a situation where rsyslogd could create zombie processes
  thanks to mildew for the patch
- applied patch from Michel Samia to fix compilation when NOT
  compiled for pthreads
---------------------------------------------------------------------------
Version 1.17.3 (rgerhards), 2007-07-25
- continued working on output module modularization
- fixed a bug that caused rsyslogd to segfault on exit (and
  probably also on HUP), when there was an unsent message in a selector
  that required forwarding and the dns lookup failed for that selector
  (yes, it was pretty unlikely to happen;))
  thanks to varmojfekoj <varmojfekoj@gmail.com> for the patch
- fixed a memory leak in config file parsing and die()
  thanks to varmojfekoj <varmojfekoj@gmail.com> for the patch
- rsyslogd now checks on startup if it is capable to performa any work
  at all. If it cant, it complains and terminates
  thanks to Michel Samia for providing the patch!
- fixed a small memory leak when HUPing syslogd. The allowed sender
  list now gets freed. thanks to mildew for the patch.
- changed the way error messages in early startup are logged. They
  now do no longer use the syslogd code directly but are rather
  send to stderr.
---------------------------------------------------------------------------
Version 1.17.2 (rgerhards), 2007-07-23
- made the port part of the -r option optional. Needed for backward
  compatibility with sysklogd
- replaced system() calls with something more reasonable. Please note that
  this might break compatibility with some existing configuration files.
  We accept this in favour of the gained security.
- removed a memory leak that could occur if timegenerated was used in
  RFC 3164 format in templates
- did some preparation in msg.c for advanced multithreading - placed the
  hooks, but not yet any active code
- worked further on modularization
- added $ModLoad MySQL (dummy) config directive
- added DropTrailingLFOnReception config directive
---------------------------------------------------------------------------
Version 1.17.1 (rgerhards), 2007-07-20
- fixed a bug that caused make install to install rsyslogd and rklogd under
  the wrong names
- fixed bug that caused $AllowedSenders to handle IPv6 scopes incorrectly;
  also fixed but that could grabble $AllowedSender wildcards. Thanks to
  mildew@gmail.com for the patch
- minor code cleanup - thanks to Peter Vrabec for the patch
- fixed minimal memory leak on HUP (caused by templates)
  thanks to varmojfekoj <varmojfekoj@gmail.com> for the patch
- fixed another memory leak on HUPing and on exiting rsyslogd
  again thanks to varmojfekoj <varmojfekoj@gmail.com> for the patch
- code cleanup (removed compiler warnings)
- fixed portability bug in configure.ac - thanks to Bartosz Kuźma for patch
- moved msg object into its own file set
- added the capability to continue trying to write log files when the
  file system is full. Functionality based on patch by Martin Schulze
  to sysklogd package.
---------------------------------------------------------------------------
Version 1.17.0 (RGer), 2007-07-17
- added $RepeatedLineReduction config parameter
- added $EscapeControlCharactersOnReceive config parameter
- added $ControlCharacterEscapePrefix config parameter
- added $DirCreateMode config parameter
- added $CreateDirs config parameter
- added $DebugPrintTemplateList config parameter
- added $ResetConfigVariables config parameter
- added $FileOwner config parameter
- added $FileGroup config parameter
- added $DirOwner config parameter
- added $DirGroup config parameter
- added $FailOnChownFailure config parameter
- added regular expression support to the filter engine
  thanks to Michel Samia for providing the patch!
- enhanced $AllowedSender functionality. Credits to mildew@gmail.com for
  the patch doing that
  - added IPv6 support
  - allowed DNS hostnames
  - allowed DNS wildcard names
- added new option $DropMsgsWithMaliciousDnsPTRRecords
- added autoconf so that rfc3195d, rsyslogd and klogd are stored to /sbin
- added capability to auto-create directories with dynaFiles
---------------------------------------------------------------------------
Version 1.16.0 (RGer/Peter Vrabec), 2007-07-13 - The Friday, 13th Release ;)
- build system switched to autotools
- removed SYSV preprocessor macro use, replaced with autotools equivalents
- fixed a bug that caused rsyslogd to segfault when TCP listening was
  disabled and it terminated
- added new properties "syslogfacility-text" and "syslogseverity-text"
  thanks to varmojfekoj <varmojfekoj@gmail.com> for the patch
- added the -x option to disable hostname dns reslution
  thanks to varmojfekoj <varmojfekoj@gmail.com> for the patch
- begun to better modularize syslogd.c - this is an ongoing project; moved
  type definitions to a separate file
- removed some now-unused fields from struct filed
- move file size limit fields in struct field to the "right spot" (the file
  writing part of the union - f_un.f_file)
- subdirectories linux and solaris are no longer part of the distribution
  package. This is not because we cease support for them, but there are no
  longer any files in them after the move to autotools
---------------------------------------------------------------------------
Version 1.15.1 (RGer), 2007-07-10
- fixed a bug that caused a dynaFile selector to stall when there was
  an open error with one file 
- improved template processing for dynaFiles; templates are now only
  looked up during initialization - speeds up processing
- optimized memory layout in struct filed when compiled with MySQL
  support
- fixed a bug that caused compilation without SYSLOG_INET to fail
- re-enabled the "last message repeated n times" feature. This
  feature was not taken care of while rsyslogd evolved from sysklogd
  and it was more or less defunct. Now it is fully functional again.
- added system properties: $NOW, $YEAR, $MONTH, $DAY, $HOUR, $MINUTE
- fixed a bug in iovAsString() that caused a memory leak under stress
  conditions (most probably memory shortage). This was unlikely to
  ever happen, but it doesn't hurt doing it right
- cosmetic: defined type "uchar", change all unsigned chars to uchar
---------------------------------------------------------------------------
Version 1.15.0 (RGer), 2007-07-05
- added ability to dynamically generate file names based on templates
  and thus properties. This was a much-requested feature. It makes
  life easy when it e.g. comes to splitting files based on the sender
  address.
- added $umask and $FileCreateMode config file directives
- applied a patch from Bartosz Kuzma to compile cleanly under NetBSD
- checks for extra (unexpected) characters in system config file lines
  have been added
- added IPv6 documentation - was accidently missing from CVS
- begun to change char to unsigned char
---------------------------------------------------------------------------
Version 1.14.2 (RGer), 2007-07-03
** this release fixes all known nits with IPv6 **
- restored capability to do /etc/service lookup for "syslog"
  service when -r 0 was given
- documented IPv6 handling of syslog messages
- integrate patch from Bartosz Kuźma to make rsyslog compile under
  Solaris again (the patch replaced a strndup() call, which is not
  available under Solaris
- improved debug logging when waiting on select
- updated rsyslogd man page with new options (-46A)
---------------------------------------------------------------------------
Version 1.14.1 (RGer/Peter Vrabec), 2007-06-29
- added Peter Vrabec's patch for IPv6 TCP
- prefixed all messages send to stderr in rsyslogd with "rsyslogd: "
---------------------------------------------------------------------------
Version 1.14.0 (RGer/Peter Vrabec), 2007-06-28
- Peter Vrabec provided IPv6 for rsyslog, so we are now IPv6 enabled
  IPv6 Support is currently for UDP only, TCP is to come soon.
  AllowedSender configuration does not yet work for IPv6.
- fixed code in iovCreate() that broke C's strict aliasing rules 
- fixed some char/unsigned char differences that forced the compiler
  to spit out warning messages
- updated the Red Hat init script to fix a known issue (thanks to
  Peter Vrabec)
---------------------------------------------------------------------------
Version 1.13.5 (RGer), 2007-06-22
- made the TCP session limit configurable via command line switch
  now -t <port>,<max sessions>
- added man page for rklogd(8) (basically a copy from klogd, but now
  there is one...)
- fixed a bug that caused internal messages (e.g. rsyslogd startup) to
  appear without a tag.
- removed a minor memory leak that occurred when TAG processing requalified
  a HOSTNAME to be a TAG (and a TAG already was set).
- removed potential small memory leaks in MsgSet***() functions. There
  would be a leak if a property was re-set, something that happened
  extremely seldom.
---------------------------------------------------------------------------
Version 1.13.4 (RGer), 2007-06-18
- added a new property "PRI-text", which holds the PRI field in
  textual form (e.g. "syslog.info")
- added alias "syslogseverity" for "syslogpriority", which is a
  misleading property name that needs to stay for historical
  reasons (and backward-compatility)
- added doc on how to record PRI value in log file
- enhanced signal handling in klogd, including removal of an unsafe
  call to the logging system during signal handling
---------------------------------------------------------------------------
Version 1.13.3 (RGer), 2007-06-15
- create a version of syslog.c from scratch. This is now
  - highly optimized for rsyslog
  - removes an incompatible license problem as the original
    version had a BSD license with advertising clause
  - fixed in the regard that rklogd will continue to work when
    rsysogd has been restarted (the original version, as well
    as sysklogd, will remain silent then)
  - solved an issue with an extra NUL char at message end that the
    original version had
- applied some changes to klogd to care for the new interface
- fixed a bug in syslogd.c which prevented compiling under debian
---------------------------------------------------------------------------
Version 1.13.2 (RGer), 2007-06-13
- lib order in makefile patched to facilitate static linking - thanks
  to Bennett Todd for providing the patch
- Integrated a patch from Peter Vrabec (pvrabec@redheat.com):
  - added klogd under the name of rklogd (remove dependency on
    original sysklogd package
  - createDB.sql now in UTF
  - added additional config files for use on Red Hat
---------------------------------------------------------------------------
Version 1.13.1 (RGer), 2007-02-05
- changed the listen backlog limit to a more reasonable value based on
  the maximum number of TCP connections configurd (10% + 5) - thanks to Guy
  Standen for the hint (actually, the limit was 5 and that was a 
  left-over from early testing).
- fixed a bug in makefile which caused DB-support to be disabled when
  NETZIP support was enabled
- added the -e option to allow transmission of every message to remote
  hosts (effectively turns off duplicate message suppression)
- (somewhat) improved memory consumption when compiled with MySQL support
- looks like we fixed an incompatibility with MySQL 5.x and above software
  At least in one case, the remote server name was destroyed, leading to 
  a connection failure. The new, improved code does not have this issue and
  so we see this as solved (the new code is generally somewhat better, so
  there is a good chance we fixed this incompatibility).
---------------------------------------------------------------------------
Version 1.13.0 (RGer), 2006-12-19
- added '$' as ToPos proptery replacer specifier - means "up to the
  end of the string"
- property replacer option "escape-cc", "drop-cc" and "space-cc"  added
- changed the handling of \0 characters inside syslog messages. We now
  consistently escape them to "#000". This is somewhat recommended in
  the draft-ietf-syslog-protocol-19 draft. While the real recomendation
  is to not escape any characters at all, we can not do this without
  considerable modification of the code. So we escape it to "#000", which
  is consistent with a sample found in the Internet-draft.
- removed message glue logic (see printchopped() comment for details)
  Also caused removal of parts table and thus some improvements in
  memory usage.
- changed the default MAXLINE to 2048 to take care of recent syslog
  standardization efforts (can easily be changed in syslogd.c)
- added support for byte-counted TCP syslog messages (much like
  syslog-transport-tls-05 Internet Draft). This was necessary to
  support compression over TCP.
- added support for receiving compressed syslog messages
- added support for sending compressed syslog messages
- fixed a bug where the last message in a syslog/tcp stream was
  lost if it was not properly terminated by a LF character
---------------------------------------------------------------------------
Version 1.12.3 (RGer), 2006-10-04
- implemented some changes to support Solaris (but support is not
  yet complete)
- commented out (via #if 0) some methods that are currently not being use
  but should be kept for further us
- added (interim) -u 1 option to turn off hostname and tag parsing
- done some modifications to better support Fedora
- made the field delimiter inside property replace configurable via
  template
- fixed a bug in property replacer: if fields were used, the delimitor
  became part of the field. Up until now, this was barely noticable as 
  the delimiter as TAB only and thus invisible to a human. With other
  delimiters available now, it quickly showed up. This bug fix might cause
  some grief to existing installations if they used the extra TAB for
  whatever reasons - sorry folks... Anyhow, a solution is easy: just add
  a TAB character contstant into your template. Thus, there has no attempt
  been made to do this in a backwards-compatible way.
---------------------------------------------------------------------------
Version 1.12.2 (RGer), 2006-02-15
- fixed a bug in the RFC 3339 date formatter. An extra space was added
  after the actual timestamp
- added support for providing high-precision RFC3339 timestamps for
  (rsyslogd-)internally-generated messages
- very (!) experimental support for syslog-protocol internet draft
  added (the draft is experimental, the code is solid ;))
- added support for field-extracting in the property replacer
- enhanced the legacy-syslog parser so that it can interpret messages
  that do not contain a TIMESTAMP
- fixed a bug that caused the default socket (usually /dev/log) to be
  opened even when -o command line option was given
- fixed a bug in the Debian sample startup script - it caused rsyslogd
  to listen to remote requests, which it shouldn't by default
---------------------------------------------------------------------------
Version 1.12.1 (RGer), 2005-11-23
- made multithreading work with BSD. Some signal-handling needed to be
  restructured. Also, there might be a slight delay of up to 10 seconds
  when huping and terminating rsyslogd under BSD
- fixed a bug where a NULL-pointer was passed to printf() in logmsg().
- fixed a bug during "make install" where rc3195d was not installed
  Thanks to Bennett Todd for spotting this.
- fixed a bug where rsyslogd dumped core when no TAG was found in the
  received message
- enhanced message parser so that it can deal with missing hostnames
  in many cases (may not be totally fail-safe)
- fixed a bug where internally-generated messages did not have the correct
  TAG
---------------------------------------------------------------------------
Version 1.12.0 (RGer), 2005-10-26
- moved to a multi-threaded design. single-threading is still optionally
  available. Multi-threading is experimental!
- fixed a potential race condition. In the original code, marking was done
  by an alarm handler, which could lead to all sorts of bad things. This
  has been changed now. See comments in syslogd.c/domark() for details.
- improved debug output for property-based filters
- not a code change, but: I have checked all exit()s to make sure that
  none occurs once rsyslogd has started up. Even in unusual conditions
  (like low-memory conditions) rsyslogd somehow remains active. Of course,
  it might loose a message or two, but at least it does not abort and it
  can also recover when the condition no longer persists.
- fixed a bug that could cause loss of the last message received
  immediately before rsyslogd was terminated.
- added comments on thread-safety of global variables in syslogd.c
- fixed a small bug: spurios printf() when TCP syslog was used
- fixed a bug that causes rsyslogd to dump core on termination when one
  of the selector lines did not receive a message during the run (very
  unlikely)
- fixed an one-too-low memory allocation in the TCP sender. Could result
  in rsyslogd dumping core.
- fixed a bug with regular expression support (thanks to Andres Riancho)
- a little bit of code restructuring (especially main(), which was
  horribly large)
---------------------------------------------------------------------------
Version 1.11.1 (RGer), 2005-10-19
- support for BSD-style program name and host blocks
- added a new property "programname" that can be used in templates
- added ability to specify listen port for rfc3195d
- fixed a bug that rendered the "startswith" comparison operation
  unusable.
- changed more functions to "static" storage class to help compiler
  optimize (should have been static in the first place...)
- fixed a potential memory leak in the string buffer class destructor.
  As the destructur was previously never called, the leak did not actually
  appear.
- some internal restructuring in anticipation/preparation of minimal
  multi-threading support
- rsyslogd still shares some code with the sysklogd project. Some patches
  for this shared code have been brought over from the sysklogd CVS.
---------------------------------------------------------------------------
Version 1.11.0 (RGer), 2005-10-12
- support for receiving messages via RFC 3195; added rfc3195d for that
  purpose
- added an additional guard to prevent rsyslogd from aborting when the
  2gb file size limit is hit. While a user can configure rsyslogd to
  handle such situations, it would abort if that was not done AND large
  file support was not enabled (ok, this is hopefully an unlikely scenario)
- fixed a bug that caused additional Unix domain sockets to be incorrectly
  processed - could lead to message loss in extreme cases
---------------------------------------------------------------------------
Version 1.10.2 (RGer), 2005-09-27
- added comparison operations in property-based filters:
  * isequal
  * startswith
- added ability to negate all property-based filter comparison operations
  by adding a !-sign right in front of the operation name
- added the ability to specify remote senders for UDP and TCP
  received messages. Allows to block all but well-known hosts
- changed the $-config line directives to be case-INsensitive
- new command line option -w added: "do not display warnings if messages
  from disallowed senders are received"
- fixed a bug that caused rsyslogd to dump core when the compare value
  was not quoted in property-based filters
- fixed a bug in the new CStr compare function which lead to invalid
  results (fortunately, this function was not yet used widely)
- added better support for "debugging" rsyslog.conf property filters
  (only if -d switch is given)
- changed some function definitions to static, which eventually enables
  some compiler optimizations
- fixed a bug in MySQL code; when a SQL error occured, rsyslogd could
  run in a tight loop. This was due to invalid sequence of error reporting
  and is now fixed.
---------------------------------------------------------------------------
Version 1.10.1 (RGer), 2005-09-23
- added the ability to execute a shell script as an action.
  Thanks to Bjoern Kalkbrenner for providing the code!
- fixed a bug in the MySQL code; due to the bug the automatic one-time
  retry after an error did not happen - this lead to error message in
  cases where none should be seen (e.g. after a MySQL restart)
- fixed a security issue with SQL-escaping in conjunction with
  non-(SQL-)standard MySQL features.
---------------------------------------------------------------------------
Version 1.10.0 (RGer), 2005-09-20
  REMINDER: 1.10 is the first unstable version if the 1.x series!
- added the capability to filter on any property in selector lines
  (not just facility and priority)
- changed stringbuf into a new counted string class
- added support for a "discard" action. If a selector line with
  discard (~ character) is found, no selector lines *after* that
  line will be processed.
- thanks to Andres Riancho, regular expression support has been
  added to the template engine
- added the FROMHOST property in the template processor, which could
  previously not be obtained. Thanks to Cristian Testa for pointing
  this out and even providing a fix.
- added display of compile-time options to -v output
- performance improvement for production build - made some checks
  to happen only during debug mode
- fixed a problem with compiling on SUSE and - while doing so - removed
  the socket call to set SO_BSDCOMPAT in cases where it is obsolete.
---------------------------------------------------------------------------
Version 1.0.4 (RGer), 2006-02-01
- a small but important fix: the tcp receiver had two forgotten printf's
  in it that caused a lot of unnecessary output to stdout. This was
  important enough to justify a new release
---------------------------------------------------------------------------
Version 1.0.3 (RGer), 2005-11-14
- added an additional guard to prevent rsyslogd from aborting when the
  2gb file size limit is hit. While a user can configure rsyslogd to
  handle such situations, it would abort if that was not done AND large
  file support was not enabled (ok, this is hopefully an unlikely scenario)
- fixed a bug that caused additional Unix domain sockets to be incorrectly
  processed - could lead to message loss in extreme cases
- applied some patches available from the sysklogd project to code
  shared from there
- fixed a bug that causes rsyslogd to dump core on termination when one
  of the selector lines did not receive a message during the run (very
  unlikely)
- fixed an one-too-low memory allocation in the TCP sender. Could result
  in rsyslogd dumping core.
- fixed a bug in the TCP sender that caused the retry logic to fail
  after an error or receiver overrun
- fixed a bug in init() that could lead to dumping core
- fixed a bug that could lead to dumping core when no HOSTNAME or no TAG
  was present in the syslog message
---------------------------------------------------------------------------
Version 1.0.2 (RGer), 2005-10-05
- fixed an issue with MySQL error reporting. When an error occured,
  the MySQL driver went into an endless loop (at least in most cases).
---------------------------------------------------------------------------
Version 1.0.1 (RGer), 2005-09-23
- fixed a security issue with SQL-escaping in conjunction with
  non-(SQL-)standard MySQL features.
---------------------------------------------------------------------------
Version 1.0.0 (RGer), 2005-09-12
- changed install doc to cover daily cron scripts - a trouble source
- added rc script for slackware (provided by Chris Elvidge - thanks!) 
- fixed a really minor bug in usage() - the -r option was still
  reported as without the port parameter
---------------------------------------------------------------------------
Version 0.9.8 (RGer), 2005-09-05
- made startup and shutdown message more consistent and included the
  pid, so that they can be easier correlated. Used syslog-protocol
  structured data format for this purpose.
- improved config info in startup message, now tells not only
  if it is listening remote on udp, but also for tcp. Also includes
  the port numbers. The previous startup message was misleading, because
  it did not say "remote reception" if rsyslogd was only listening via
  tcp (but not via udp).
- added a "how can you help" document to the doc set
---------------------------------------------------------------------------
Version 0.9.7 (RGer), 2005-08-15
- some of the previous doc files (like INSTALL) did not properly
  reflect the changes to the build process and the new doc. Fixed
  that.
- changed syslogd.c so that when compiled without database support,
  an error message is displayed when a database action is detected
  in the config file (previously this was used as an user rule ;))
- fixed a bug in the os-specific Makefiles which caused MySQL
  support to not be compiled, even if selected
---------------------------------------------------------------------------
Version 0.9.6 (RGer), 2005-08-09
- greatly enhanced documentation. Now available in html format in
  the "doc" folder and FreeBSD. Finally includes an install howto.
- improved MySQL error messages a little - they now show up as log
  messages, too (formerly only in debug mode)
- added the ability to specify the listen port for udp syslog.
  WARNING: This introduces an incompatibility. Formerly, udp
  syslog was enabled by the -r command line option. Now, it is
  "-r [port]", which is consistent with the tcp listener. However,
  just -r will now return an error message.
- added sample startup scripts for Debian and FreeBSD
- added support for easy feature selection in the makefile. Un-
  fortunately, this also means I needed to spilt the make file
  for different OS and distros. There are some really bad syntax
  differences between FreeBSD and Linux make.
---------------------------------------------------------------------------
Version 0.9.5 (RGer), 2005-08-01
- the "semicolon bug" was actually not (fully) solved in 0.9.4. One
  part of the bug was solved, but another still existed. This one
  is fixed now, too.
- the "semicolon bug" actually turned out to be a more generic bug.
  It appeared whenever an invalid template name was given. With some
  selector actions, rsyslogd dumped core, with other it "just" had
  a small ressource leak with others all worked well. These anomalies
  are now fixed. Note that they only appeared during system initaliziation
  once the system was running, nothing bad happened.
- improved error reporting for template errors on startup. They are now
  shown on the console and the start-up tty. Formerly, they were only
  visible in debug mode.
- support for multiple instances of rsyslogd on a single machine added
- added new option "-o" --> omit local unix domain socket. This option
  enables rsyslogd NOT to listen to the local socket. This is most
  helpful when multiple instances of rsyslogd (or rsyslogd and another
  syslogd) shall run on a single system.
- added new option "-i <pidfile>" which allows to specify the pidfile.
  This is needed when multiple instances of rsyslogd are to be run.
- the new project home page is now online at www.rsyslog.com
---------------------------------------------------------------------------
Version 0.9.4 (RGer), 2005-07-25
- finally added the TCP sender. It now supports non-blocking mode, no
  longer disabling message reception during connect. As it is now, it
  is usable in production. The code could be more sophisticated, but
  I've kept it short in anticipation of the move to liblogging, which
  will lead to the removal of the code just written ;)
- the "exiting on signal..." message still had the "syslogd" name in 
  it. Changed this to "rsyslogd", as we do not have a large user base
  yet, this should pose no problem.
- fixed "the semiconlon" bug. rsyslogd dumped core if a write-db action
  was specified but no semicolon was given after the password (an empty
  template was ok, but the semicolon needed to be present).
- changed a default for traditional output format. During testing, it
  was seen that the timestamp written to file in default format was
  the time of message reception, not the time specified in the TIMESTAMP
  field of the message itself. Traditionally, the message TIMESTAMP is
  used and this has been changed now.
---------------------------------------------------------------------------
Version 0.9.3 (RGer), 2005-07-19
- fixed a bug in the message parser. In June, the RFC 3164 timestamp
  was not correctly parsed (yes, only in June and some other months,
  see the code comment to learn why...)
- added the ability to specify the destination port when forwarding
  syslog messages (both for TCP and UDP)
- added an very experimental TCP sender (activated by
  @@machine:port in config). This is not yet for production use. If
  the receiver is not alive, rsyslogd will wait quite some time until
  the connection request times out, which most probably leads to
  loss of incoming messages.

---------------------------------------------------------------------------
Version 0.9.2 (RGer), around 2005-07-06
- I intended to change the maxsupported message size to 32k to
  support IHE - but given the memory inefficiency in the usual use
  cases, I have not done this. I have, however, included very
  specific instructions on how to do this in the source code. I have
  also done some testing with 32k messages, so you can change the
  max size without taking too much risk.
- added a syslog/tcp receiver; we now can receive messages via
  plain tcp, but we can still send only via UDP. The syslog/tcp
  receiver is the primary enhancement of this release.
- slightly changed some error messages that contained a spurios \n at
  the end of the line (which gives empty lines in your log...)

---------------------------------------------------------------------------
Version 0.9.1 (RGer)
- fixed code so that it compiles without errors under FreeBSD
- removed now unused function "allocate_log()" from syslogd.c
- changed the make file so that it contains more defines for
  different environments (in the long term, we need a better
  system for disabling/enabling features...)
- changed some printf's printing off_t types to %lld and
  explicit (long long) casts. I tried to figure out the exact type,
  but did not succeed in this. In the worst case, ultra-large peta-
  byte files will now display funny informational messages on rollover,
  something I think we can live with for the neersion 3.11.2 (rgerhards), 2008-02-??
---------------------------------------------------------------------------
Version 3.11.1 (rgerhards), 2008-02-12
- SNMP trap sender added thanks to Andre Lorbach (omsnmp)
- added input-plugin interface specification in form of a (copy) template
  input module
- applied documentation fix by Michael Biebl -- many thanks!
- bugfix: immark did not have MARK flags set...
- added x-info field to rsyslogd startup/shutdown message. Hopefully
  points users to right location for further info (many don't even know
  they run rsyslog ;))
- bugfix: trailing ":" of tag was lost while parsing legacy syslog messages
  without timestamp - thanks to Anders Blomdell for providing a patch!
- fixed a bug in stringbuf.c related to STRINGBUF_TRIM_ALLOCSIZE, which
  wasn't supposed to be used with rsyslog. Put a warning message up that
  tells this feature is not tested and probably not worth the effort.
  Thanks to Anders Blomdell fro bringing this to our attention
- somewhat improved performance of string buffers
- fixed bug that caused invalid treatment of tabs (HT) in rsyslog.conf
- bugfix: setting for $EscapeCopntrolCharactersOnReceive was not 
  properly initialized
- clarified usage of space-cc property replacer option
- improved abort diagnostic handler
- some initial effort for malloc/free runtime debugging support
- bugfix: using dynafile actions caused rsyslogd abort
- fixed minor man errors thanks to Michael Biebl
---------------------------------------------------------------------------
Version 3.11.0 (rgerhards), 2008-01-31
- implemented queued actions
- implemented simple rate limiting for actions
- implemented deliberate discarding of lower priority messages over higher
  priority ones when a queue runs out of space
- implemented disk quotas for disk queues
- implemented the $ActionResumeRetryCount config directive
- added $ActionQueueFilename config directive
- added $ActionQueueSize config directive
- added $ActionQueueHighWaterMark config directive
- added $ActionQueueLowWaterMark config directive
- added $ActionQueueDiscardMark config directive
- added $ActionQueueDiscardSeverity config directive
- added $ActionQueueCheckpointInterval config directive
- added $ActionQueueType config directive
- added $ActionQueueWorkerThreads config directive
- added $ActionQueueTimeoutshutdown config directive
- added $ActionQueueTimeoutActionCompletion config directive
- added $ActionQueueTimeoutenQueue config directive
- added $ActionQueueTimeoutworkerThreadShutdown config directive
- added $ActionQueueWorkerThreadMinimumMessages config directive
- added $ActionQueueMaxFileSize config directive
- added $ActionQueueSaveonShutdown config directive
- addded $ActionQueueDequeueSlowdown config directive
- addded $MainMsgQueueDequeueSlowdown config directive
- bugfix: added forgotten docs to package
- improved debugging support
- fixed a bug that caused $MainMsgQueueCheckpointInterval to work incorrectly
- when a long-running action needs to be cancelled on shutdown, the message
  that was processed by it is now preserved. This finishes support for
  guaranteed delivery of messages (if the output supports it, of course)
- fixed bug in output module interface, see
  http://sourceforge.net/tracker/index.php?func=detail&aid=1881008&group_id=123448&atid=696552
- changed the ommysql output plugin so that the (lengthy) connection
  initialization now takes place in message processing. This works much
  better with the new queued action mode (fast startup)
- fixed a bug that caused a potential hang in file and fwd output module
  varmojfekoj provided the patch - many thanks!
- bugfixed stream class offset handling on 32bit platforms
---------------------------------------------------------------------------
Version 3.10.3 (rgerhards), 2008-01-28
- fixed a bug with standard template definitions (not a big deal) - thanks
  to varmojfekoj for spotting it
- run-time instrumentation added
- implemented disk-assisted queue mode, which enables on-demand disk
  spooling if the queue's in-memory queue is exhausted
- implemented a dynamic worker thread pool for processing incoming
  messages; workers are started and shut down as need arises
- implemented a run-time instrumentation debug package
- implemented the $MainMsgQueueSaveOnShutdown config directive
- implemented the $MainMsgQueueWorkerThreadMinimumMessages config directive
- implemented the $MainMsgQueueTimeoutWorkerThreadShutdown config directive
---------------------------------------------------------------------------
Version 3.10.2 (rgerhards), 2008-01-14
- added the ability to keep stop rsyslogd without the need to drain
  the main message queue. In disk queue mode, rsyslog continues to
  run from the point where it stopped. In case of a system failure, it
  continues to process messages from the last checkpoint.
- fixed a bug that caused a segfault on startup when no $WorkDir directive
  was specified in rsyslog.conf
- provided more fine-grain control over shutdown timeouts and added a
  way to specify the enqueue timeout when the main message queue is full
- implemented $MainMsgQueueCheckpointInterval config directive
- implemented $MainMsgQueueTimeoutActionCompletion config directive
- implemented $MainMsgQueueTimeoutEnqueue config directive
- implemented $MainMsgQueueTimeoutShutdown config directive
---------------------------------------------------------------------------
Version 3.10.1 (rgerhards), 2008-01-10
- implemented the "disk" queue mode. However, it currently is of very
  limited use, because it does not support persistence over rsyslogd
  runs. So when rsyslogd is stopped, the queue is drained just as with
  the in-memory queue modes. Persistent queues will be a feature of
  the next release.
- performance-optimized string class, should bring an overall improvement
- fixed a memory leak in imudp -- thanks to varmojfekoj for the patch
- fixed a race condition that could lead to a rsyslogd hang when during
  HUP or termination
- done some doc updates
- added $WorkDirectory config directive
- added $MainMsgQueueFileName config directive
- added $MainMsgQueueMaxFileSize config directive
---------------------------------------------------------------------------
Version 3.10.0 (rgerhards), 2008-01-07
- implemented input module interface and initial input modules
- enhanced threading for input modules (each on its own thread now)
- ability to bind UDP listeners to specific local interfaces/ports and
  ability to run multiple of them concurrently
- added ability to specify listen IP address for UDP syslog server
- license changed to GPLv3
- mark messages are now provided by loadble module immark
- rklogd is no longer provided. Its functionality has now been taken over
  by imklog, a loadable input module. This offers a much better integration
  into rsyslogd and makes sure that the kernel logger process is brought
  up and down at the appropriate times
- enhanced $IncludeConfig directive to support wildcard characters
  (thanks to Michael Biebl)
- all inputs are now implemented as loadable plugins
- enhanced threading model: each input module now runs on its own thread
- enhanced message queue which now supports different queueing methods
  (among others, this can be used for performance fine-tuning)
- added a large number of new configuration directives for the new
  input modules
- enhanced multi-threading utilizing a worker thread pool for the
  main message queue
- compilation without pthreads is no longer supported
- much cleaner code due to new objects and removal of single-threading
  mode
---------------------------------------------------------------------------
Version 2.0.1 STABLE (rgerhards), 2008-01-24
- fixed a bug in integer conversion - but this function was never called,
  so it is not really a useful bug fix ;)
- fixed a bug with standard template definitions (not a big deal) - thanks
  to varmojfekoj for spotting it
- fixed a bug that caused a potential hang in file and fwd output module
  varmojfekoj provided the patch - many thanks!
---------------------------------------------------------------------------
Version 2.0.0 STABLE (rgerhards), 2008-01-02
- re-release of 1.21.2 as STABLE with no modifications except some
  doc updates
---------------------------------------------------------------------------
Version 1.21.2 (rgerhards), 2007-12-28
- created a gss-api output module. This keeps GSS-API code and
  TCP/UDP code separated. It is also important for forward-
  compatibility with v3. Please note that this change breaks compatibility
  with config files created for 1.21.0 and 1.21.1 - this was considered
  acceptable.
- fixed an error in forwarding retry code (could lead to message corruption
  but surfaced very seldom)
- increased portability for older platforms (AI_NUMERICSERV moved)
- removed socket leak in omfwd.c
- cross-platform patch for GSS-API compile problem on some platforms
  thanks to darix for the patch!
---------------------------------------------------------------------------
Version 1.21.1 (rgerhards), 2007-12-23
- small doc fix for $IncludeConfig
- fixed a bug in llDestroy()
- bugfix: fixing memory leak when message queue is full and during
  parsing. Thanks to varmojfekoj for the patch.
- bugfix: when compiled without network support, unix sockets were
  not properply closed
- bugfix: memory leak in cfsysline.c/doGetWord() fixed
---------------------------------------------------------------------------
Version 1.21.0 (rgerhards), 2007-12-19
- GSS-API support for syslog/TCP connections was added. Thanks to
  varmojfekoj for providing the patch with this functionality
- code cleanup
- enhanced $IncludeConfig directive to support wildcard filenames
- changed some multithreading synchronization
---------------------------------------------------------------------------
Version 1.20.1 (rgerhards), 2007-12-12
- corrected a debug setting that survived release. Caused TCP connections
  to be retried unnecessarily often.
- When a hostname ACL was provided and DNS resolution for that name failed,
  ACL processing was stopped at that point. Thanks to mildew for the patch.
  Fedora Bugzilla: http://bugzilla.redhat.com/show_bug.cgi?id=395911
- fixed a potential race condition, see link for details:
  http://rgerhards.blogspot.com/2007/12/rsyslog-race-condition.html
  Note that the probability of problems from this bug was very remote
- fixed a memory leak that happend when PostgreSQL date formats were
  used
---------------------------------------------------------------------------
Version 1.20.0 (rgerhards), 2007-12-07
- an output module for postgres databases has been added. Thanks to
  sur5r for contributing this code
- unloading dynamic modules has been cleaned up, we now have a
  real implementation and not just a dummy "good enough for the time
  being".
- enhanced platform independence - thanks to Bartosz Kuzma and Michael
  Biebl for their very useful contributions
- some general code cleanup (including warnings on 64 platforms, only)
---------------------------------------------------------------------------
Version 1.19.12 (rgerhards), 2007-12-03
- cleaned up the build system (thanks to Michael Biebl for the patch)
- fixed a bug where ommysql was still not compiled with -pthread option
---------------------------------------------------------------------------
Version 1.19.11 (rgerhards), 2007-11-29
- applied -pthread option to build when building for multi-threading mode
  hopefully solves an issue with segfaulting
---------------------------------------------------------------------------
Version 1.19.10 (rgerhards), 2007-10-19
- introdcued the new ":modulename:" syntax for calling module actions
  in selector lines; modified ommysql to support it. This is primarily
  an aid for further modules and a prequisite to actually allow third
  party modules to be created.
- minor fix in slackware startup script, "-r 0" is now "-r0"
- updated rsyslogd doc set man page; now in html format
- undid creation of a separate thread for the main loop -- this did not
  turn out to be needed or useful, so reduce complexity once again.
- added doc fixes provided by Michael Biebl - thanks
---------------------------------------------------------------------------
Version 1.19.9 (rgerhards), 2007-10-12
- now packaging system which again contains all components in a single
  tarball
- modularized main() a bit more, resulting in less complex code
- experimentally added an additional thread - will see if that affects
  the segfault bug we experience on some platforms. Note that this change
  is scheduled to be removed again later.
---------------------------------------------------------------------------
Version 1.19.8 (rgerhards), 2007-09-27
- improved repeated message processing
- applied patch provided by varmojfekoj to support building ommysql
  in its own way (now also resides in a plugin subdirectory);
  ommysql is now a separate package
- fixed a bug in cvthname() that lead to message loss if part
  of the source hostname would have been dropped
- created some support for distributing ommysql together with the
  main rsyslog package. I need to re-think it in the future, but
  for the time being the current mode is best. I now simply include
  one additional tarball for ommysql inside the main distribution.
  I look forward to user feedback on how this should be done best. In the
  long term, a separate project should be spawend for ommysql, but I'd
  like to do that only after the plugin interface is fully stable (what
  it is not yet).
---------------------------------------------------------------------------
Version 1.19.7 (rgerhards), 2007-09-25
- added code to handle situations where senders send us messages ending with
  a NUL character. It is now simply removed. This also caused trailing LF
  reduction to fail, when it was followed by such a NUL. This is now also
  handled.
- replaced some non-thread-safe function calls by their thread-safe
  counterparts
- fixed a minor memory leak that occured when the %APPNAME% property was
  used (I think nobody used that in practice)
- fixed a bug that caused signal handlers in cvthname() not to be restored when
  a malicious pointer record was detected and processing of the message been
  stopped for that reason (this should be really rare and can not be related
  to the segfault bug we are hunting).
- fixed a bug in cvthname that lead to passing a wrong parameter - in
  practice, this had no impact.
- general code cleanup (e.g. compiler warnings, comments)
---------------------------------------------------------------------------
Version 1.19.6 (rgerhards), 2007-09-11
- applied patch by varmojfekoj to change signal handling to the new
  sigaction API set (replacing the depreciated signal() calls and its
  friends.
- fixed a bug that in --enable-debug mode caused an assertion when the
  discard action was used
- cleaned up compiler warnings
- applied patch by varmojfekoj to FIX a bug that could cause 
  segfaults if empty properties were processed using modifying
  options (e.g. space-cc, drop-cc)
- fixed man bug: rsyslogd supports -l option
---------------------------------------------------------------------------
Version 1.19.5 (rgerhards), 2007-09-07
- changed part of the CStr interface so that better error tracking
  is provided and the calling sequence is more intuitive (there were
  invalid calls based on a too-weired interface)
- (hopefully) fixed some remaining bugs rooted in wrong use of 
  the CStr class. These could lead to program abort.
- applied patch by varmojfekoj two fix two potential segfault situations
- added $ModDir config directive
- modified $ModLoad so that an absolute path may be specified as
  module name (e.g. /rsyslog/ommysql.so)
---------------------------------------------------------------------------
Version 1.19.4 (rgerhards/varmojfekoj), 2007-09-04
- fixed a number of small memory leaks - thanks varmojfekoj for patching
- fixed an issue with CString class that could lead to rsyslog abort
  in tplToString() - thanks varmojfekoj for patching
- added a man-version of the config file documenation - thanks to Michel
  Samia for providing the man file
- fixed bug: a template like this causes an infinite loop:
  $template opts,"%programname:::a,b%"
  thanks varmojfekoj for the patch
- fixed bug: case changing options crash freeing the string pointer
  because they modify it: $template opts2,"%programname::1:lowercase%"
  thanks varmojfekoj for the patch
---------------------------------------------------------------------------
Version 1.19.3 (mmeckelein/varmojfekoj), 2007-08-31
- small mem leak fixed (after calling parseSelectorAct) - Thx varmojkekoj
- documentation section "Regular File" und "Blocks" updated
- solved an issue with dynamic file generation - Once again many thanks
  to varmojfekoj
- the negative selector for program name filter (Blocks) does not work as
  expected - Thanks varmojfekoj for patching
- added forwarding information to sysklogd (requires special template)
  to config doc
---------------------------------------------------------------------------
Version 1.19.2 (mmeckelein/varmojfekoj), 2007-08-28
- a specifically formed message caused a segfault - Many thanks varmojfekoj
  for providing a patch
- a typo and a weird condition are fixed in msg.c - Thanks again
  varmojfekoj 
- on file creation the file was always owned by root:root. This is fixed
  now - Thanks ypsa for solving this issue
---------------------------------------------------------------------------
Version 1.19.1 (mmeckelein), 2007-08-22
- a bug that caused a high load when a TCP/UDP connection was closed is 
  fixed now - Thanks mildew for solving this issue
- fixed a bug which caused a segfault on reinit - Thx varmojfekoj for the
  patch
- changed the hardcoded module path "/lib/rsyslog" to $(pkglibdir) in order
  to avoid trouble e.g. on 64 bit platforms (/lib64) - many thanks Peter
  Vrabec and darix, both provided a patch for solving this issue
- enhanced the unloading of modules - thanks again varmojfekoj
- applied a patch from varmojfekoj which fixes various little things in
  MySQL output module
---------------------------------------------------------------------------
Version 1.19.0 (varmojfekoj/rgerhards), 2007-08-16
- integrated patch from varmojfekoj to make the mysql module a loadable one
  many thanks for the patch, MUCH appreciated
---------------------------------------------------------------------------
Version 1.18.2 (rgerhards), 2007-08-13
- fixed a bug in outchannel code that caused templates to be incorrectly
  parsed
- fixed a bug in ommysql that caused a wrong ";template" missing message
- added some code for unloading modules; not yet fully complete (and we do
  not yet have loadable modules, so this is no problem)
- removed debian subdirectory by request of a debian packager (this is a special
  subdir for debian and there is also no point in maintaining it when there
  is a debian package available - so I gladly did this) in some cases
- improved overall doc quality (some pages were quite old) and linked to
  more of the online resources.
- improved /contrib/delete_mysql script by adding a host option and some
  other minor modifications
---------------------------------------------------------------------------
Version 1.18.1 (rgerhards), 2007-08-08
- applied a patch from varmojfekoj which solved a potential segfault
  of rsyslogd on HUP
- applied patch from Michel Samia to fix compilation when the pthreads
  feature is disabled
- some code cleanup (moved action object to its own file set)
- add config directive $MainMsgQueueSize, which now allows to configure the
  queue size dynamically
- all compile-time settings are now shown in rsyslogd -v, not just the
  active ones
- enhanced performance a little bit more
- added config file directive $ActionResumeInterval
- fixed a bug that prevented compilation under debian sid
- added a contrib directory for user-contributed useful things
---------------------------------------------------------------------------
Version 1.18.0 (rgerhards), 2007-08-03
- rsyslog now supports fallback actions when an action did not work. This
  is a great feature e.g. for backup database servers or backup syslog
  servers
- modified rklogd to only change the console log level if -c is specified
- added feature to use multiple actions inside a single selector
- implemented $ActionExecOnlyWhenPreviousIsSuspended config directive
- error messages during startup are now spit out to the configured log
  destinations
---------------------------------------------------------------------------
Version 1.17.6 (rgerhards), 2007-08-01
- continued to work on output module modularization - basic stage of
  this work is now FINISHED
- fixed bug in OMSRcreate() - always returned SR_RET_OK
- fixed a bug that caused ommysql to always complain about missing
  templates
- fixed a mem leak in OMSRdestruct - freeing the object itself was
  forgotten - thanks to varmojfekoj for the patch
- fixed a memory leak in syslogd/init() that happend when the config
  file could not be read - thanks to varmojfekoj for the patch
- fixed insufficient memory allocation in addAction() and its helpers.
  The initial fix and idea was developed by mildew, I fine-tuned
  it a bit. Thanks a lot for the fix, I'd probably had pulled out my
  hair to find the bug...
- added output of config file line number when a parsing error occured
- fixed bug in objomsr.c that caused program to abort in debug mode with
  an invalid assertion (in some cases)
- fixed a typo that caused the default template for MySQL to be wrong.
  thanks to mildew for catching this.
- added configuration file command $DebugPrintModuleList and
  $DebugPrintCfSysLineHandlerList
- fixed an invalid value for the MARK timer - unfortunately, there was
  a testing aid left in place. This resulted in quite frequent MARK messages
- added $IncludeConfig config directive
- applied a patch from mildew to prevent rsyslogd from freezing under heavy
  load. This could happen when the queue was full. Now, we drop messages
  but rsyslogd remains active.
---------------------------------------------------------------------------
Version 1.17.5 (rgerhards), 2007-07-30
- continued to work on output module modularization
- fixed a missing file bug - thanks to Andrea Montanari for reporting
  this problem
- fixed a problem with shutting down the worker thread and freeing the
  selector_t list - this caused messages to be lost, because the
  message queue was not properly drained before the selectors got
  destroyed.
---------------------------------------------------------------------------
Version 1.17.4 (rgerhards), 2007-07-27
- continued to work on output module modularization
- fixed a situation where rsyslogd could create zombie processes
  thanks to mildew for the patch
- applied patch from Michel Samia to fix compilation when NOT
  compiled for pthreads
---------------------------------------------------------------------------
Version 1.17.3 (rgerhards), 2007-07-25
- continued working on output module modularization
- fixed a bug that caused rsyslogd to segfault on exit (and
  probably also on HUP), when there was an unsent message in a selector
  that required forwarding and the dns lookup failed for that selector
  (yes, it was pretty unlikely to happen;))
  thanks to varmojfekoj <varmojfekoj@gmail.com> for the patch
- fixed a memory leak in config file parsing and die()
  thanks to varmojfekoj <varmojfekoj@gmail.com> for the patch
- rsyslogd now checks on startup if it is capable to performa any work
  at all. If it cant, it complains and terminates
  thanks to Michel Samia for providing the patch!
- fixed a small memory leak when HUPing syslogd. The allowed sender
  list now gets freed. thanks to mildew for the patch.
- changed the way error messages in early startup are logged. They
  now do no longer use the syslogd code directly but are rather
  send to stderr.
---------------------------------------------------------------------------
Version 1.17.2 (rgerhards), 2007-07-23
- made the port part of the -r option optional. Needed for backward
  compatibility with sysklogd
- replaced system() calls with something more reasonable. Please note that
  this might break compatibility with some existing configuration files.
  We accept this in favour of the gained security.
- removed a memory leak that could occur if timegenerated was used in
  RFC 3164 format in templates
- did some preparation in msg.c for advanced multithreading - placed the
  hooks, but not yet any active code
- worked further on modularization
- added $ModLoad MySQL (dummy) config directive
- added DropTrailingLFOnReception config directive
---------------------------------------------------------------------------
Version 1.17.1 (rgerhards), 2007-07-20
- fixed a bug that caused make install to install rsyslogd and rklogd under
  the wrong names
- fixed bug that caused $AllowedSenders to handle IPv6 scopes incorrectly;
  also fixed but that could grabble $AllowedSender wildcards. Thanks to
  mildew@gmail.com for the patch
- minor code cleanup - thanks to Peter Vrabec for the patch
- fixed minimal memory leak on HUP (caused by templates)
  thanks to varmojfekoj <varmojfekoj@gmail.com> for the patch
- fixed another memory leak on HUPing and on exiting rsyslogd
  again thanks to varmojfekoj <varmojfekoj@gmail.com> for the patch
- code cleanup (removed compiler warnings)
- fixed portability bug in configure.ac - thanks to Bartosz Kuźma for patch
- moved msg object into its own file set
- added the capability to continue trying to write log files when the
  file system is full. Functionality based on patch by Martin Schulze
  to sysklogd package.
---------------------------------------------------------------------------
Version 1.17.0 (RGer), 2007-07-17
- added $RepeatedLineReduction config parameter
- added $EscapeControlCharactersOnReceive config parameter
- added $ControlCharacterEscapePrefix config parameter
- added $DirCreateMode config parameter
- added $CreateDirs config parameter
- added $DebugPrintTemplateList config parameter
- added $ResetConfigVariables config parameter
- added $FileOwner config parameter
- added $FileGroup config parameter
- added $DirOwner config parameter
- added $DirGroup config parameter
- added $FailOnChownFailure config parameter
- added regular expression support to the filter engine
  thanks to Michel Samia for providing the patch!
- enhanced $AllowedSender functionality. Credits to mildew@gmail.com for
  the patch doing that
  - added IPv6 support
  - allowed DNS hostnames
  - allowed DNS wildcard names
- added new option $DropMsgsWithMaliciousDnsPTRRecords
- added autoconf so that rfc3195d, rsyslogd and klogd are stored to /sbin
- added capability to auto-create directories with dynaFiles
---------------------------------------------------------------------------
Version 1.16.0 (RGer/Peter Vrabec), 2007-07-13 - The Friday, 13th Release ;)
- build system switched to autotools
- removed SYSV preprocessor macro use, replaced with autotools equivalents
- fixed a bug that caused rsyslogd to segfault when TCP listening was
  disabled and it terminated
- added new properties "syslogfacility-text" and "syslogseverity-text"
  thanks to varmojfekoj <varmojfekoj@gmail.com> for the patch
- added the -x option to disable hostname dns reslution
  thanks to varmojfekoj <varmojfekoj@gmail.com> for the patch
- begun to better modularize syslogd.c - this is an ongoing project; moved
  type definitions to a separate file
- removed some now-unused fields from struct filed
- move file size limit fields in struct field to the "right spot" (the file
  writing part of the union - f_un.f_file)
- subdirectories linux and solaris are no longer part of the distribution
  package. This is not because we cease support for them, but there are no
  longer any files in them after the move to autotools
---------------------------------------------------------------------------
Version 1.15.1 (RGer), 2007-07-10
- fixed a bug that caused a dynaFile selector to stall when there was
  an open error with one file 
- improved template processing for dynaFiles; templates are now only
  looked up during initialization - speeds up processing
- optimized memory layout in struct filed when compiled with MySQL
  support
- fixed a bug that caused compilation without SYSLOG_INET to fail
- re-enabled the "last message repeated n times" feature. This
  feature was not taken care of while rsyslogd evolved from sysklogd
  and it was more or less defunct. Now it is fully functional again.
- added system properties: $NOW, $YEAR, $MONTH, $DAY, $HOUR, $MINUTE
- fixed a bug in iovAsString() that caused a memory leak under stress
  conditions (most probably memory shortage). This was unlikely to
  ever happen, but it doesn't hurt doing it right
- cosmetic: defined type "uchar", change all unsigned chars to uchar
---------------------------------------------------------------------------
Version 1.15.0 (RGer), 2007-07-05
- added ability to dynamically generate file names based on templates
  and thus properties. This was a much-requested feature. It makes
  life easy when it e.g. comes to splitting files based on the sender
  address.
- added $umask and $FileCreateMode config file directives
- applied a patch from Bartosz Kuzma to compile cleanly under NetBSD
- checks for extra (unexpected) characters in system config file lines
  have been added
- added IPv6 documentation - was accidently missing from CVS
- begun to change char to unsigned char
---------------------------------------------------------------------------
Version 1.14.2 (RGer), 2007-07-03
** this release fixes all known nits with IPv6 **
- restored capability to do /etc/service lookup for "syslog"
  service when -r 0 was given
- documented IPv6 handling of syslog messages
- integrate patch from Bartosz Kuźma to make rsyslog compile under
  Solaris again (the patch replaced a strndup() call, which is not
  available under Solaris
- improved debug logging when waiting on select
- updated rsyslogd man page with new options (-46A)
---------------------------------------------------------------------------
Version 1.14.1 (RGer/Peter Vrabec), 2007-06-29
- added Peter Vrabec's patch for IPv6 TCP
- prefixed all messages send to stderr in rsyslogd with "rsyslogd: "
---------------------------------------------------------------------------
Version 1.14.0 (RGer/Peter Vrabec), 2007-06-28
- Peter Vrabec provided IPv6 for rsyslog, so we are now IPv6 enabled
  IPv6 Support is currently for UDP only, TCP is to come soon.
  AllowedSender configuration does not yet work for IPv6.
- fixed code in iovCreate() that broke C's strict aliasing rules 
- fixed some char/unsigned char differences that forced the compiler
  to spit out warning messages
- updated the Red Hat init script to fix a known issue (thanks to
  Peter Vrabec)
---------------------------------------------------------------------------
Version 1.13.5 (RGer), 2007-06-22
- made the TCP session limit configurable via command line switch
  now -t <port>,<max sessions>
- added man page for rklogd(8) (basically a copy from klogd, but now
  there is one...)
- fixed a bug that caused internal messages (e.g. rsyslogd startup) to
  appear without a tag.
- removed a minor memory leak that occurred when TAG processing requalified
  a HOSTNAME to be a TAG (and a TAG already was set).
- removed potential small memory leaks in MsgSet***() functions. There
  would be a leak if a property was re-set, something that happened
  extremely seldom.
---------------------------------------------------------------------------
Version 1.13.4 (RGer), 2007-06-18
- added a new property "PRI-text", which holds the PRI field in
  textual form (e.g. "syslog.info")
- added alias "syslogseverity" for "syslogpriority", which is a
  misleading property name that needs to stay for historical
  reasons (and backward-compatility)
- added doc on how to record PRI value in log file
- enhanced signal handling in klogd, including removal of an unsafe
  call to the logging system during signal handling
---------------------------------------------------------------------------
Version 1.13.3 (RGer), 2007-06-15
- create a version of syslog.c from scratch. This is now
  - highly optimized for rsyslog
  - removes an incompatible license problem as the original
    version had a BSD license with advertising clause
  - fixed in the regard that rklogd will continue to work when
    rsysogd has been restarted (the original version, as well
    as sysklogd, will remain silent then)
  - solved an issue with an extra NUL char at message end that the
    original version had
- applied some changes to klogd to care for the new interface
- fixed a bug in syslogd.c which prevented compiling under debian
---------------------------------------------------------------------------
Version 1.13.2 (RGer), 2007-06-13
- lib order in makefile patched to facilitate static linking - thanks
  to Bennett Todd for providing the patch
- Integrated a patch from Peter Vrabec (pvrabec@redheat.com):
  - added klogd under the name of rklogd (remove dependency on
    original sysklogd package
  - createDB.sql now in UTF
  - added additional config files for use on Red Hat
---------------------------------------------------------------------------
Version 1.13.1 (RGer), 2007-02-05
- changed the listen backlog limit to a more reasonable value based on
  the maximum number of TCP connections configurd (10% + 5) - thanks to Guy
  Standen for the hint (actually, the limit was 5 and that was a 
  left-over from early testing).
- fixed a bug in makefile which caused DB-support to be disabled when
  NETZIP support was enabled
- added the -e option to allow transmission of every message to remote
  hosts (effectively turns off duplicate message suppression)
- (somewhat) improved memory consumption when compiled with MySQL support
- looks like we fixed an incompatibility with MySQL 5.x and above software
  At least in one case, the remote server name was destroyed, leading to 
  a connection failure. The new, improved code does not have this issue and
  so we see this as solved (the new code is generally somewhat better, so
  there is a good chance we fixed this incompatibility).
---------------------------------------------------------------------------
Version 1.13.0 (RGer), 2006-12-19
- added '$' as ToPos proptery replacer specifier - means "up to the
  end of the string"
- property replacer option "escape-cc", "drop-cc" and "space-cc"  added
- changed the handling of \0 characters inside syslog messages. We now
  consistently escape them to "#000". This is somewhat recommended in
  the draft-ietf-syslog-protocol-19 draft. While the real recomendation
  is to not escape any characters at all, we can not do this without
  considerable modification of the code. So we escape it to "#000", which
  is consistent with a sample found in the Internet-draft.
- removed message glue logic (see printchopped() comment for details)
  Also caused removal of parts table and thus some improvements in
  memory usage.
- changed the default MAXLINE to 2048 to take care of recent syslog
  standardization efforts (can easily be changed in syslogd.c)
- added support for byte-counted TCP syslog messages (much like
  syslog-transport-tls-05 Internet Draft). This was necessary to
  support compression over TCP.
- added support for receiving compressed syslog messages
- added support for sending compressed syslog messages
- fixed a bug where the last message in a syslog/tcp stream was
  lost if it was not properly terminated by a LF character
---------------------------------------------------------------------------
Version 1.12.3 (RGer), 2006-10-04
- implemented some changes to support Solaris (but support is not
  yet complete)
- commented out (via #if 0) some methods that are currently not being use
  but should be kept for further us
- added (interim) -u 1 option to turn off hostname and tag parsing
- done some modifications to better support Fedora
- made the field delimiter inside property replace configurable via
  template
- fixed a bug in property replacer: if fields were used, the delimitor
  became part of the field. Up until now, this was barely noticable as 
  the delimiter as TAB only and thus invisible to a human. With other
  delimiters available now, it quickly showed up. This bug fix might cause
  some grief to existing installations if they used the extra TAB for
  whatever reasons - sorry folks... Anyhow, a solution is easy: just add
  a TAB character contstant into your template. Thus, there has no attempt
  been made to do this in a backwards-compatible way.
---------------------------------------------------------------------------
Version 1.12.2 (RGer), 2006-02-15
- fixed a bug in the RFC 3339 date formatter. An extra space was added
  after the actual timestamp
- added support for providing high-precision RFC3339 timestamps for
  (rsyslogd-)internally-generated messages
- very (!) experimental support for syslog-protocol internet draft
  added (the draft is experimental, the code is solid ;))
- added support for field-extracting in the property replacer
- enhanced the legacy-syslog parser so that it can interpret messages
  that do not contain a TIMESTAMP
- fixed a bug that caused the default socket (usually /dev/log) to be
  opened even when -o command line option was given
- fixed a bug in the Debian sample startup script - it caused rsyslogd
  to listen to remote requests, which it shouldn't by default
---------------------------------------------------------------------------
Version 1.12.1 (RGer), 2005-11-23
- made multithreading work with BSD. Some signal-handling needed to be
  restructured. Also, there might be a slight delay of up to 10 seconds
  when huping and terminating rsyslogd under BSD
- fixed a bug where a NULL-pointer was passed to printf() in logmsg().
- fixed a bug during "make install" where rc3195d was not installed
  Thanks to Bennett Todd for spotting this.
- fixed a bug where rsyslogd dumped core when no TAG was found in the
  received message
- enhanced message parser so that it can deal with missing hostnames
  in many cases (may not be totally fail-safe)
- fixed a bug where internally-generated messages did not have the correct
  TAG
---------------------------------------------------------------------------
Version 1.12.0 (RGer), 2005-10-26
- moved to a multi-threaded design. single-threading is still optionally
  available. Multi-threading is experimental!
- fixed a potential race condition. In the original code, marking was done
  by an alarm handler, which could lead to all sorts of bad things. This
  has been changed now. See comments in syslogd.c/domark() for details.
- improved debug output for property-based filters
- not a code change, but: I have checked all exit()s to make sure that
  none occurs once rsyslogd has started up. Even in unusual conditions
  (like low-memory conditions) rsyslogd somehow remains active. Of course,
  it might loose a message or two, but at least it does not abort and it
  can also recover when the condition no longer persists.
- fixed a bug that could cause loss of the last message received
  immediately before rsyslogd was terminated.
- added comments on thread-safety of global variables in syslogd.c
- fixed a small bug: spurios printf() when TCP syslog was used
- fixed a bug that causes rsyslogd to dump core on termination when one
  of the selector lines did not receive a message during the run (very
  unlikely)
- fixed an one-too-low memory allocation in the TCP sender. Could result
  in rsyslogd dumping core.
- fixed a bug with regular expression support (thanks to Andres Riancho)
- a little bit of code restructuring (especially main(), which was
  horribly large)
---------------------------------------------------------------------------
Version 1.11.1 (RGer), 2005-10-19
- support for BSD-style program name and host blocks
- added a new property "programname" that can be used in templates
- added ability to specify listen port for rfc3195d
- fixed a bug that rendered the "startswith" comparison operation
  unusable.
- changed more functions to "static" storage class to help compiler
  optimize (should have been static in the first place...)
- fixed a potential memory leak in the string buffer class destructor.
  As the destructur was previously never called, the leak did not actually
  appear.
- some internal restructuring in anticipation/preparation of minimal
  multi-threading support
- rsyslogd still shares some code with the sysklogd project. Some patches
  for this shared code have been brought over from the sysklogd CVS.
---------------------------------------------------------------------------
Version 1.11.0 (RGer), 2005-10-12
- support for receiving messages via RFC 3195; added rfc3195d for that
  purpose
- added an additional guard to prevent rsyslogd from aborting when the
  2gb file size limit is hit. While a user can configure rsyslogd to
  handle such situations, it would abort if that was not done AND large
  file support was not enabled (ok, this is hopefully an unlikely scenario)
- fixed a bug that caused additional Unix domain sockets to be incorrectly
  processed - could lead to message loss in extreme cases
---------------------------------------------------------------------------
Version 1.10.2 (RGer), 2005-09-27
- added comparison operations in property-based filters:
  * isequal
  * startswith
- added ability to negate all property-based filter comparison operations
  by adding a !-sign right in front of the operation name
- added the ability to specify remote senders for UDP and TCP
  received messages. Allows to block all but well-known hosts
- changed the $-config line directives to be case-INsensitive
- new command line option -w added: "do not display warnings if messages
  from disallowed senders are received"
- fixed a bug that caused rsyslogd to dump core when the compare value
  was not quoted in property-based filters
- fixed a bug in the new CStr compare function which lead to invalid
  results (fortunately, this function was not yet used widely)
- added better support for "debugging" rsyslog.conf property filters
  (only if -d switch is given)
- changed some function definitions to static, which eventually enables
  some compiler optimizations
- fixed a bug in MySQL code; when a SQL error occured, rsyslogd could
  run in a tight loop. This was due to invalid sequence of error reporting
  and is now fixed.
---------------------------------------------------------------------------
Version 1.10.1 (RGer), 2005-09-23
- added the ability to execute a shell script as an action.
  Thanks to Bjoern Kalkbrenner for providing the code!
- fixed a bug in the MySQL code; due to the bug the automatic one-time
  retry after an error did not happen - this lead to error message in
  cases where none should be seen (e.g. after a MySQL restart)
- fixed a security issue with SQL-escaping in conjunction with
  non-(SQL-)standard MySQL features.
---------------------------------------------------------------------------
Version 1.10.0 (RGer), 2005-09-20
  REMINDER: 1.10 is the first unstable version if the 1.x series!
- added the capability to filter on any property in selector lines
  (not just facility and priority)
- changed stringbuf into a new counted string class
- added support for a "discard" action. If a selector line with
  discard (~ character) is found, no selector lines *after* that
  line will be processed.
- thanks to Andres Riancho, regular expression support has been
  added to the template engine
- added the FROMHOST property in the template processor, which could
  previously not be obtained. Thanks to Cristian Testa for pointing
  this out and even providing a fix.
- added display of compile-time options to -v output
- performance improvement for production build - made some checks
  to happen only during debug mode
- fixed a problem with compiling on SUSE and - while doing so - removed
  the socket call to set SO_BSDCOMPAT in cases where it is obsolete.
---------------------------------------------------------------------------
Version 1.0.4 (RGer), 2006-02-01
- a small but important fix: the tcp receiver had two forgotten printf's
  in it that caused a lot of unnecessary output to stdout. This was
  important enough to justify a new release
---------------------------------------------------------------------------
Version 1.0.3 (RGer), 2005-11-14
- added an additional guard to prevent rsyslogd from aborting when the
  2gb file size limit is hit. While a user can configure rsyslogd to
  handle such situations, it would abort if that was not done AND large
  file support was not enabled (ok, this is hopefully an unlikely scenario)
- fixed a bug that caused additional Unix domain sockets to be incorrectly
  processed - could lead to message loss in extreme cases
- applied some patches available from the sysklogd project to code
  shared from there
- fixed a bug that causes rsyslogd to dump core on termination when one
  of the selector lines did not receive a message during the run (very
  unlikely)
- fixed an one-too-low memory allocation in the TCP sender. Could result
  in rsyslogd dumping core.
- fixed a bug in the TCP sender that caused the retry logic to fail
  after an error or receiver overrun
- fixed a bug in init() that could lead to dumping core
- fixed a bug that could lead to dumping core when no HOSTNAME or no TAG
  was present in the syslog message
---------------------------------------------------------------------------
Version 1.0.2 (RGer), 2005-10-05
- fixed an issue with MySQL error reporting. When an error occured,
  the MySQL driver went into an endless loop (at least in most cases).
---------------------------------------------------------------------------
Version 1.0.1 (RGer), 2005-09-23
- fixed a security issue with SQL-escaping in conjunction with
  non-(SQL-)standard MySQL features.
---------------------------------------------------------------------------
Version 1.0.0 (RGer), 2005-09-12
- changed install doc to cover daily cron scripts - a trouble source
- added rc script for slackware (provided by Chris Elvidge - thanks!) 
- fixed a really minor bug in usage() - the -r option was still
  reported as without the port parameter
---------------------------------------------------------------------------
Version 0.9.8 (RGer), 2005-09-05
- made startup and shutdown message more consistent and included the
  pid, so that they can be easier correlated. Used syslog-protocol
  structured data format for this purpose.
- improved config info in startup message, now tells not only
  if it is listening remote on udp, but also for tcp. Also includes
  the port numbers. The previous startup message was misleading, because
  it did not say "remote reception" if rsyslogd was only listening via
  tcp (but not via udp).
- added a "how can you help" document to the doc set
---------------------------------------------------------------------------
Version 0.9.7 (RGer), 2005-08-15
- some of the previous doc files (like INSTALL) did not properly
  reflect the changes to the build process and the new doc. Fixed
  that.
- changed syslogd.c so that when compiled without database support,
  an error message is displayed when a database action is detected
  in the config file (previously this was used as an user rule ;))
- fixed a bug in the os-specific Makefiles which caused MySQL
  support to not be compiled, even if selected
---------------------------------------------------------------------------
Version 0.9.6 (RGer), 2005-08-09
- greatly enhanced documentation. Now available in html format in
  the "doc" folder and FreeBSD. Finally includes an install howto.
- improved MySQL error messages a little - they now show up as log
  messages, too (formerly only in debug mode)
- added the ability to specify the listen port for udp syslog.
  WARNING: This introduces an incompatibility. Formerly, udp
  syslog was enabled by the -r command line option. Now, it is
  "-r [port]", which is consistent with the tcp listener. However,
  just -r will now return an error message.
- added sample startup scripts for Debian and FreeBSD
- added support for easy feature selection in the makefile. Un-
  fortunately, this also means I needed to spilt the make file
  for different OS and distros. There are some really bad syntax
  differences between FreeBSD and Linux make.
---------------------------------------------------------------------------
Version 0.9.5 (RGer), 2005-08-01
- the "semicolon bug" was actually not (fully) solved in 0.9.4. One
  part of the bug was solved, but another still existed. This one
  is fixed now, too.
- the "semicolon bug" actually turned out to be a more generic bug.
  It appeared whenever an invalid template name was given. With some
  selector actions, rsyslogd dumped core, with other it "just" had
  a small ressource leak with others all worked well. These anomalies
  are now fixed. Note that they only appeared during system initaliziation
  once the system was running, nothing bad happened.
- improved error reporting for template errors on startup. They are now
  shown on the console and the start-up tty. Formerly, they were only
  visible in debug mode.
- support for multiple instances of rsyslogd on a single machine added
- added new option "-o" --> omit local unix domain socket. This option
  enables rsyslogd NOT to listen to the local socket. This is most
  helpful when multiple instances of rsyslogd (or rsyslogd and another
  syslogd) shall run on a single system.
- added new option "-i <pidfile>" which allows to specify the pidfile.
  This is needed when multiple instances of rsyslogd are to be run.
- the new project home page is now online at www.rsyslog.com
---------------------------------------------------------------------------
Version 0.9.4 (RGer), 2005-07-25
- finally added the TCP sender. It now supports non-blocking mode, no
  longer disabling message reception during connect. As it is now, it
  is usable in production. The code could be more sophisticated, but
  I've kept it short in anticipation of the move to liblogging, which
  will lead to the removal of the code just written ;)
- the "exiting on signal..." message still had the "syslogd" name in 
  it. Changed this to "rsyslogd", as we do not have a large user base
  yet, this should pose no problem.
- fixed "the semiconlon" bug. rsyslogd dumped core if a write-db action
  was specified but no semicolon was given after the password (an empty
  template was ok, but the semicolon needed to be present).
- changed a default for traditional output format. During testing, it
  was seen that the timestamp written to file in default format was
  the time of message reception, not the time specified in the TIMESTAMP
  field of the message itself. Traditionally, the message TIMESTAMP is
  used and this has been changed now.
---------------------------------------------------------------------------
Version 0.9.3 (RGer), 2005-07-19
- fixed a bug in the message parser. In June, the RFC 3164 timestamp
  was not correctly parsed (yes, only in June and some other months,
  see the code comment to learn why...)
- added the ability to specify the destination port when forwarding
  syslog messages (both for TCP and UDP)
- added an very experimental TCP sender (activated by
  @@machine:port in config). This is not yet for production use. If
  the receiver is not alive, rsyslogd will wait quite some time until
  the connection request times out, which most probably leads to
  loss of incoming messages.

---------------------------------------------------------------------------
Version 0.9.2 (RGer), around 2005-07-06
- I intended to change the maxsupported message size to 32k to
  support IHE - but given the memory inefficiency in the usual use
  cases, I have not done this. I have, however, included very
  specific instructions on how to do this in the source code. I have
  also done some testing with 32k messages, so you can change the
  max size without taking too much risk.
- added a syslog/tcp receiver; we now can receive messages via
  plain tcp, but we can still send only via UDP. The syslog/tcp
  receiver is the primary enhancement of this release.
- slightly changed some error messages that contained a spurios \n at
  the end of the line (which gives empty lines in your log...)

---------------------------------------------------------------------------
Version 0.9.1 (RGer)
- fixed code so that it compiles without errors under FreeBSD
- removed now unused function "allocate_log()" from syslogd.c
- changed the make file so that it contains more defines for
  different environments (in the long term, we need a better
  system for disabling/enabling features...)
- changed some printf's printing off_t types to %lld and
  explicit (long long) casts. I tried to figure out the exact type,
  but did not succeed in this. In the worst case, ultra-large peta-
  byte files will now display funny informational messages on rollover,
  something I think we can live with for the neersion 3.11.2 (rgerhards), 2008-02-??
---------------------------------------------------------------------------
Version 3.11.1 (rgerhards), 2008-02-12
- SNMP trap sender added thanks to Andre Lorbach (omsnmp)
- added input-plugin interface specification in form of a (copy) template
  input module
- applied documentation fix by Michael Biebl -- many thanks!
- bugfix: immark did not have MARK flags set...
- added x-info field to rsyslogd startup/shutdown message. Hopefully
  points users to right location for further info (many don't even know
  they run rsyslog ;))
- bugfix: trailing ":" of tag was lost while parsing legacy syslog messages
  without timestamp - thanks to Anders Blomdell for providing a patch!
- fixed a bug in stringbuf.c related to STRINGBUF_TRIM_ALLOCSIZE, which
  wasn't supposed to be used with rsyslog. Put a warning message up that
  tells this feature is not tested and probably not worth the effort.
  Thanks to Anders Blomdell fro bringing this to our attention
- somewhat improved performance of string buffers
- fixed bug that caused invalid treatment of tabs (HT) in rsyslog.conf
- bugfix: setting for $EscapeCopntrolCharactersOnReceive was not 
  properly initialized
- clarified usage of space-cc property replacer option
- improved abort diagnostic handler
- some initial effort for malloc/free runtime debugging support
- bugfix: using dynafile actions caused rsyslogd abort
- fixed minor man errors thanks to Michael Biebl
---------------------------------------------------------------------------
Version 3.11.0 (rgerhards), 2008-01-31
- implemented queued actions
- implemented simple rate limiting for actions
- implemented deliberate discarding of lower priority messages over higher
  priority ones when a queue runs out of space
- implemented disk quotas for disk queues
- implemented the $ActionResumeRetryCount config directive
- added $ActionQueueFilename config directive
- added $ActionQueueSize config directive
- added $ActionQueueHighWaterMark config directive
- added $ActionQueueLowWaterMark config directive
- added $ActionQueueDiscardMark config directive
- added $ActionQueueDiscardSeverity config directive
- added $ActionQueueCheckpointInterval config directive
- added $ActionQueueType config directive
- added $ActionQueueWorkerThreads config directive
- added $ActionQueueTimeoutshutdown config directive
- added $ActionQueueTimeoutActionCompletion config directive
- added $ActionQueueTimeoutenQueue config directive
- added $ActionQueueTimeoutworkerThreadShutdown config directive
- added $ActionQueueWorkerThreadMinimumMessages config directive
- added $ActionQueueMaxFileSize config directive
- added $ActionQueueSaveonShutdown config directive
- addded $ActionQueueDequeueSlowdown config directive
- addded $MainMsgQueueDequeueSlowdown config directive
- bugfix: added forgotten docs to package
- improved debugging support
- fixed a bug that caused $MainMsgQueueCheckpointInterval to work incorrectly
- when a long-running action needs to be cancelled on shutdown, the message
  that was processed by it is now preserved. This finishes support for
  guaranteed delivery of messages (if the output supports it, of course)
- fixed bug in output module interface, see
  http://sourceforge.net/tracker/index.php?func=detail&aid=1881008&group_id=123448&atid=696552
- changed the ommysql output plugin so that the (lengthy) connection
  initialization now takes place in message processing. This works much
  better with the new queued action mode (fast startup)
- fixed a bug that caused a potential hang in file and fwd output module
  varmojfekoj provided the patch - many thanks!
- bugfixed stream class offset handling on 32bit platforms
---------------------------------------------------------------------------
Version 3.10.3 (rgerhards), 2008-01-28
- fixed a bug with standard template definitions (not a big deal) - thanks
  to varmojfekoj for spotting it
- run-time instrumentation added
- implemented disk-assisted queue mode, which enables on-demand disk
  spooling if the queue's in-memory queue is exhausted
- implemented a dynamic worker thread pool for processing incoming
  messages; workers are started and shut down as need arises
- implemented a run-time instrumentation debug package
- implemented the $MainMsgQueueSaveOnShutdown config directive
- implemented the $MainMsgQueueWorkerThreadMinimumMessages config directive
- implemented the $MainMsgQueueTimeoutWorkerThreadShutdown config directive
---------------------------------------------------------------------------
Version 3.10.2 (rgerhards), 2008-01-14
- added the ability to keep stop rsyslogd without the need to drain
  the main message queue. In disk queue mode, rsyslog continues to
  run from the point where it stopped. In case of a system failure, it
  continues to process messages from the last checkpoint.
- fixed a bug that caused a segfault on startup when no $WorkDir directive
  was specified in rsyslog.conf
- provided more fine-grain control over shutdown timeouts and added a
  way to specify the enqueue timeout when the main message queue is full
- implemented $MainMsgQueueCheckpointInterval config directive
- implemented $MainMsgQueueTimeoutActionCompletion config directive
- implemented $MainMsgQueueTimeoutEnqueue config directive
- implemented $MainMsgQueueTimeoutShutdown config directive
---------------------------------------------------------------------------
Version 3.10.1 (rgerhards), 2008-01-10
- implemented the "disk" queue mode. However, it currently is of very
  limited use, because it does not support persistence over rsyslogd
  runs. So when rsyslogd is stopped, the queue is drained just as with
  the in-memory queue modes. Persistent queues will be a feature of
  the next release.
- performance-optimized string class, should bring an overall improvement
- fixed a memory leak in imudp -- thanks to varmojfekoj for the patch
- fixed a race condition that could lead to a rsyslogd hang when during
  HUP or termination
- done some doc updates
- added $WorkDirectory config directive
- added $MainMsgQueueFileName config directive
- added $MainMsgQueueMaxFileSize config directive
---------------------------------------------------------------------------
Version 3.10.0 (rgerhards), 2008-01-07
- implemented input module interface and initial input modules
- enhanced threading for input modules (each on its own thread now)
- ability to bind UDP listeners to specific local interfaces/ports and
  ability to run multiple of them concurrently
- added ability to specify listen IP address for UDP syslog server
- license changed to GPLv3
- mark messages are now provided by loadble module immark
- rklogd is no longer provided. Its functionality has now been taken over
  by imklog, a loadable input module. This offers a much better integration
  into rsyslogd and makes sure that the kernel logger process is brought
  up and down at the appropriate times
- enhanced $IncludeConfig directive to support wildcard characters
  (thanks to Michael Biebl)
- all inputs are now implemented as loadable plugins
- enhanced threading model: each input module now runs on its own thread
- enhanced message queue which now supports different queueing methods
  (among others, this can be used for performance fine-tuning)
- added a large number of new configuration directives for the new
  input modules
- enhanced multi-threading utilizing a worker thread pool for the
  main message queue
- compilation without pthreads is no longer supported
- much cleaner code due to new objects and removal of single-threading
  mode
---------------------------------------------------------------------------
Version 2.0.1 STABLE (rgerhards), 2008-01-24
- fixed a bug in integer conversion - but this function was never called,
  so it is not really a useful bug fix ;)
- fixed a bug with standard template definitions (not a big deal) - thanks
  to varmojfekoj for spotting it
- fixed a bug that caused a potential hang in file and fwd output module
  varmojfekoj provided the patch - many thanks!
---------------------------------------------------------------------------
Version 2.0.0 STABLE (rgerhards), 2008-01-02
- re-release of 1.21.2 as STABLE with no modifications except some
  doc updates
---------------------------------------------------------------------------
Version 1.21.2 (rgerhards), 2007-12-28
- created a gss-api output module. This keeps GSS-API code and
  TCP/UDP code separated. It is also important for forward-
  compatibility with v3. Please note that this change breaks compatibility
  with config files created for 1.21.0 and 1.21.1 - this was considered
  acceptable.
- fixed an error in forwarding retry code (could lead to message corruption
  but surfaced very seldom)
- increased portability for older platforms (AI_NUMERICSERV moved)
- removed socket leak in omfwd.c
- cross-platform patch for GSS-API compile problem on some platforms
  thanks to darix for the patch!
---------------------------------------------------------------------------
Version 1.21.1 (rgerhards), 2007-12-23
- small doc fix for $IncludeConfig
- fixed a bug in llDestroy()
- bugfix: fixing memory leak when message queue is full and during
  parsing. Thanks to varmojfekoj for the patch.
- bugfix: when compiled without network support, unix sockets were
  not properply closed
- bugfix: memory leak in cfsysline.c/doGetWord() fixed
---------------------------------------------------------------------------
Version 1.21.0 (rgerhards), 2007-12-19
- GSS-API support for syslog/TCP connections was added. Thanks to
  varmojfekoj for providing the patch with this functionality
- code cleanup
- enhanced $IncludeConfig directive to support wildcard filenames
- changed some multithreading synchronization
---------------------------------------------------------------------------
Version 1.20.1 (rgerhards), 2007-12-12
- corrected a debug setting that survived release. Caused TCP connections
  to be retried unnecessarily often.
- When a hostname ACL was provided and DNS resolution for that name failed,
  ACL processing was stopped at that point. Thanks to mildew for the patch.
  Fedora Bugzilla: http://bugzilla.redhat.com/show_bug.cgi?id=395911
- fixed a potential race condition, see link for details:
  http://rgerhards.blogspot.com/2007/12/rsyslog-race-condition.html
  Note that the probability of problems from this bug was very remote
- fixed a memory leak that happend when PostgreSQL date formats were
  used
---------------------------------------------------------------------------
Version 1.20.0 (rgerhards), 2007-12-07
- an output module for postgres databases has been added. Thanks to
  sur5r for contributing this code
- unloading dynamic modules has been cleaned up, we now have a
  real implementation and not just a dummy "good enough for the time
  being".
- enhanced platform independence - thanks to Bartosz Kuzma and Michael
  Biebl for their very useful contributions
- some general code cleanup (including warnings on 64 platforms, only)
---------------------------------------------------------------------------
Version 1.19.12 (rgerhards), 2007-12-03
- cleaned up the build system (thanks to Michael Biebl for the patch)
- fixed a bug where ommysql was still not compiled with -pthread option
---------------------------------------------------------------------------
Version 1.19.11 (rgerhards), 2007-11-29
- applied -pthread option to build when building for multi-threading mode
  hopefully solves an issue with segfaulting
---------------------------------------------------------------------------
Version 1.19.10 (rgerhards), 2007-10-19
- introdcued the new ":modulename:" syntax for calling module actions
  in selector lines; modified ommysql to support it. This is primarily
  an aid for further modules and a prequisite to actually allow third
  party modules to be created.
- minor fix in slackware startup script, "-r 0" is now "-r0"
- updated rsyslogd doc set man page; now in html format
- undid creation of a separate thread for the main loop -- this did not
  turn out to be needed or useful, so reduce complexity once again.
- added doc fixes provided by Michael Biebl - thanks
---------------------------------------------------------------------------
Version 1.19.9 (rgerhards), 2007-10-12
- now packaging system which again contains all components in a single
  tarball
- modularized main() a bit more, resulting in less complex code
- experimentally added an additional thread - will see if that affects
  the segfault bug we experience on some platforms. Note that this change
  is scheduled to be removed again later.
---------------------------------------------------------------------------
Version 1.19.8 (rgerhards), 2007-09-27
- improved repeated message processing
- applied patch provided by varmojfekoj to support building ommysql
  in its own way (now also resides in a plugin subdirectory);
  ommysql is now a separate package
- fixed a bug in cvthname() that lead to message loss if part
  of the source hostname would have been dropped
- created some support for distributing ommysql together with the
  main rsyslog package. I need to re-think it in the future, but
  for the time being the current mode is best. I now simply include
  one additional tarball for ommysql inside the main distribution.
  I look forward to user feedback on how this should be done best. In the
  long term, a separate project should be spawend for ommysql, but I'd
  like to do that only after the plugin interface is fully stable (what
  it is not yet).
---------------------------------------------------------------------------
Version 1.19.7 (rgerhards), 2007-09-25
- added code to handle situations where senders send us messages ending with
  a NUL character. It is now simply removed. This also caused trailing LF
  reduction to fail, when it was followed by such a NUL. This is now also
  handled.
- replaced some non-thread-safe function calls by their thread-safe
  counterparts
- fixed a minor memory leak that occured when the %APPNAME% property was
  used (I think nobody used that in practice)
- fixed a bug that caused signal handlers in cvthname() not to be restored when
  a malicious pointer record was detected and processing of the message been
  stopped for that reason (this should be really rare and can not be related
  to the segfault bug we are hunting).
- fixed a bug in cvthname that lead to passing a wrong parameter - in
  practice, this had no impact.
- general code cleanup (e.g. compiler warnings, comments)
---------------------------------------------------------------------------
Version 1.19.6 (rgerhards), 2007-09-11
- applied patch by varmojfekoj to change signal handling to the new
  sigaction API set (replacing the depreciated signal() calls and its
  friends.
- fixed a bug that in --enable-debug mode caused an assertion when the
  discard action was used
- cleaned up compiler warnings
- applied patch by varmojfekoj to FIX a bug that could cause 
  segfaults if empty properties were processed using modifying
  options (e.g. space-cc, drop-cc)
- fixed man bug: rsyslogd supports -l option
---------------------------------------------------------------------------
Version 1.19.5 (rgerhards), 2007-09-07
- changed part of the CStr interface so that better error tracking
  is provided and the calling sequence is more intuitive (there were
  invalid calls based on a too-weired interface)
- (hopefully) fixed some remaining bugs rooted in wrong use of 
  the CStr class. These could lead to program abort.
- applied patch by varmojfekoj two fix two potential segfault situations
- added $ModDir config directive
- modified $ModLoad so that an absolute path may be specified as
  module name (e.g. /rsyslog/ommysql.so)
---------------------------------------------------------------------------
Version 1.19.4 (rgerhards/varmojfekoj), 2007-09-04
- fixed a number of small memory leaks - thanks varmojfekoj for patching
- fixed an issue with CString class that could lead to rsyslog abort
  in tplToString() - thanks varmojfekoj for patching
- added a man-version of the config file documenation - thanks to Michel
  Samia for providing the man file
- fixed bug: a template like this causes an infinite loop:
  $template opts,"%programname:::a,b%"
  thanks varmojfekoj for the patch
- fixed bug: case changing options crash freeing the string pointer
  because they modify it: $template opts2,"%programname::1:lowercase%"
  thanks varmojfekoj for the patch
---------------------------------------------------------------------------
Version 1.19.3 (mmeckelein/varmojfekoj), 2007-08-31
- small mem leak fixed (after calling parseSelectorAct) - Thx varmojkekoj
- documentation section "Regular File" und "Blocks" updated
- solved an issue with dynamic file generation - Once again many thanks
  to varmojfekoj
- the negative selector for program name filter (Blocks) does not work as
  expected - Thanks varmojfekoj for patching
- added forwarding information to sysklogd (requires special template)
  to config doc
---------------------------------------------------------------------------
Version 1.19.2 (mmeckelein/varmojfekoj), 2007-08-28
- a specifically formed message caused a segfault - Many thanks varmojfekoj
  for providing a patch
- a typo and a weird condition are fixed in msg.c - Thanks again
  varmojfekoj 
- on file creation the file was always owned by root:root. This is fixed
  now - Thanks ypsa for solving this issue
---------------------------------------------------------------------------
Version 1.19.1 (mmeckelein), 2007-08-22
- a bug that caused a high load when a TCP/UDP connection was closed is 
  fixed now - Thanks mildew for solving this issue
- fixed a bug which caused a segfault on reinit - Thx varmojfekoj for the
  patch
- changed the hardcoded module path "/lib/rsyslog" to $(pkglibdir) in order
  to avoid trouble e.g. on 64 bit platforms (/lib64) - many thanks Peter
  Vrabec and darix, both provided a patch for solving this issue
- enhanced the unloading of modules - thanks again varmojfekoj
- applied a patch from varmojfekoj which fixes various little things in
  MySQL output module
---------------------------------------------------------------------------
Version 1.19.0 (varmojfekoj/rgerhards), 2007-08-16
- integrated patch from varmojfekoj to make the mysql module a loadable one
  many thanks for the patch, MUCH appreciated
---------------------------------------------------------------------------
Version 1.18.2 (rgerhards), 2007-08-13
- fixed a bug in outchannel code that caused templates to be incorrectly
  parsed
- fixed a bug in ommysql that caused a wrong ";template" missing message
- added some code for unloading modules; not yet fully complete (and we do
  not yet have loadable modules, so this is no problem)
- removed debian subdirectory by request of a debian packager (this is a special
  subdir for debian and there is also no point in maintaining it when there
  is a debian package available - so I gladly did this) in some cases
- improved overall doc quality (some pages were quite old) and linked to
  more of the online resources.
- improved /contrib/delete_mysql script by adding a host option and some
  other minor modifications
---------------------------------------------------------------------------
Version 1.18.1 (rgerhards), 2007-08-08
- applied a patch from varmojfekoj which solved a potential segfault
  of rsyslogd on HUP
- applied patch from Michel Samia to fix compilation when the pthreads
  feature is disabled
- some code cleanup (moved action object to its own file set)
- add config directive $MainMsgQueueSize, which now allows to configure the
  queue size dynamically
- all compile-time settings are now shown in rsyslogd -v, not just the
  active ones
- enhanced performance a little bit more
- added config file directive $ActionResumeInterval
- fixed a bug that prevented compilation under debian sid
- added a contrib directory for user-contributed useful things
---------------------------------------------------------------------------
Version 1.18.0 (rgerhards), 2007-08-03
- rsyslog now supports fallback actions when an action did not work. This
  is a great feature e.g. for backup database servers or backup syslog
  servers
- modified rklogd to only change the console log level if -c is specified
- added feature to use multiple actions inside a single selector
- implemented $ActionExecOnlyWhenPreviousIsSuspended config directive
- error messages during startup are now spit out to the configured log
  destinations
---------------------------------------------------------------------------
Version 1.17.6 (rgerhards), 2007-08-01
- continued to work on output module modularization - basic stage of
  this work is now FINISHED
- fixed bug in OMSRcreate() - always returned SR_RET_OK
- fixed a bug that caused ommysql to always complain about missing
  templates
- fixed a mem leak in OMSRdestruct - freeing the object itself was
  forgotten - thanks to varmojfekoj for the patch
- fixed a memory leak in syslogd/init() that happend when the config
  file could not be read - thanks to varmojfekoj for the patch
- fixed insufficient memory allocation in addAction() and its helpers.
  The initial fix and idea was developed by mildew, I fine-tuned
  it a bit. Thanks a lot for the fix, I'd probably had pulled out my
  hair to find the bug...
- added output of config file line number when a parsing error occured
- fixed bug in objomsr.c that caused program to abort in debug mode with
  an invalid assertion (in some cases)
- fixed a typo that caused the default template for MySQL to be wrong.
  thanks to mildew for catching this.
- added configuration file command $DebugPrintModuleList and
  $DebugPrintCfSysLineHandlerList
- fixed an invalid value for the MARK timer - unfortunately, there was
  a testing aid left in place. This resulted in quite frequent MARK messages
- added $IncludeConfig config directive
- applied a patch from mildew to prevent rsyslogd from freezing under heavy
  load. This could happen when the queue was full. Now, we drop messages
  but rsyslogd remains active.
---------------------------------------------------------------------------
Version 1.17.5 (rgerhards), 2007-07-30
- continued to work on output module modularization
- fixed a missing file bug - thanks to Andrea Montanari for reporting
  this problem
- fixed a problem with shutting down the worker thread and freeing the
  selector_t list - this caused messages to be lost, because the
  message queue was not properly drained before the selectors got
  destroyed.
---------------------------------------------------------------------------
Version 1.17.4 (rgerhards), 2007-07-27
- continued to work on output module modularization
- fixed a situation where rsyslogd could create zombie processes
  thanks to mildew for the patch
- applied patch from Michel Samia to fix compilation when NOT
  compiled for pthreads
---------------------------------------------------------------------------
Version 1.17.3 (rgerhards), 2007-07-25
- continued working on output module modularization
- fixed a bug that caused rsyslogd to segfault on exit (and
  probably also on HUP), when there was an unsent message in a selector
  that required forwarding and the dns lookup failed for that selector
  (yes, it was pretty unlikely to happen;))
  thanks to varmojfekoj <varmojfekoj@gmail.com> for the patch
- fixed a memory leak in config file parsing and die()
  thanks to varmojfekoj <varmojfekoj@gmail.com> for the patch
- rsyslogd now checks on startup if it is capable to performa any work
  at all. If it cant, it complains and terminates
  thanks to Michel Samia for providing the patch!
- fixed a small memory leak when HUPing syslogd. The allowed sender
  list now gets freed. thanks to mildew for the patch.
- changed the way error messages in early startup are logged. They
  now do no longer use the syslogd code directly but are rather
  send to stderr.
---------------------------------------------------------------------------
Version 1.17.2 (rgerhards), 2007-07-23
- made the port part of the -r option optional. Needed for backward
  compatibility with sysklogd
- replaced system() calls with something more reasonable. Please note that
  this might break compatibility with some existing configuration files.
  We accept this in favour of the gained security.
- removed a memory leak that could occur if timegenerated was used in
  RFC 3164 format in templates
- did some preparation in msg.c for advanced multithreading - placed the
  hooks, but not yet any active code
- worked further on modularization
- added $ModLoad MySQL (dummy) config directive
- added DropTrailingLFOnReception config directive
---------------------------------------------------------------------------
Version 1.17.1 (rgerhards), 2007-07-20
- fixed a bug that caused make install to install rsyslogd and rklogd under
  the wrong names
- fixed bug that caused $AllowedSenders to handle IPv6 scopes incorrectly;
  also fixed but that could grabble $AllowedSender wildcards. Thanks to
  mildew@gmail.com for the patch
- minor code cleanup - thanks to Peter Vrabec for the patch
- fixed minimal memory leak on HUP (caused by templates)
  thanks to varmojfekoj <varmojfekoj@gmail.com> for the patch
- fixed another memory leak on HUPing and on exiting rsyslogd
  again thanks to varmojfekoj <varmojfekoj@gmail.com> for the patch
- code cleanup (removed compiler warnings)
- fixed portability bug in configure.ac - thanks to Bartosz Kuźma for patch
- moved msg object into its own file set
- added the capability to continue trying to write log files when the
  file system is full. Functionality based on patch by Martin Schulze
  to sysklogd package.
---------------------------------------------------------------------------
Version 1.17.0 (RGer), 2007-07-17
- added $RepeatedLineReduction config parameter
- added $EscapeControlCharactersOnReceive config parameter
- added $ControlCharacterEscapePrefix config parameter
- added $DirCreateMode config parameter
- added $CreateDirs config parameter
- added $DebugPrintTemplateList config parameter
- added $ResetConfigVariables config parameter
- added $FileOwner config parameter
- added $FileGroup config parameter
- added $DirOwner config parameter
- added $DirGroup config parameter
- added $FailOnChownFailure config parameter
- added regular expression support to the filter engine
  thanks to Michel Samia for providing the patch!
- enhanced $AllowedSender functionality. Credits to mildew@gmail.com for
  the patch doing that
  - added IPv6 support
  - allowed DNS hostnames
  - allowed DNS wildcard names
- added new option $DropMsgsWithMaliciousDnsPTRRecords
- added autoconf so that rfc3195d, rsyslogd and klogd are stored to /sbin
- added capability to auto-create directories with dynaFiles
---------------------------------------------------------------------------
Version 1.16.0 (RGer/Peter Vrabec), 2007-07-13 - The Friday, 13th Release ;)
- build system switched to autotools
- removed SYSV preprocessor macro use, replaced with autotools equivalents
- fixed a bug that caused rsyslogd to segfault when TCP listening was
  disabled and it terminated
- added new properties "syslogfacility-text" and "syslogseverity-text"
  thanks to varmojfekoj <varmojfekoj@gmail.com> for the patch
- added the -x option to disable hostname dns reslution
  thanks to varmojfekoj <varmojfekoj@gmail.com> for the patch
- begun to better modularize syslogd.c - this is an ongoing project; moved
  type definitions to a separate file
- removed some now-unused fields from struct filed
- move file size limit fields in struct field to the "right spot" (the file
  writing part of the union - f_un.f_file)
- subdirectories linux and solaris are no longer part of the distribution
  package. This is not because we cease support for them, but there are no
  longer any files in them after the move to autotools
---------------------------------------------------------------------------
Version 1.15.1 (RGer), 2007-07-10
- fixed a bug that caused a dynaFile selector to stall when there was
  an open error with one file 
- improved template processing for dynaFiles; templates are now only
  looked up during initialization - speeds up processing
- optimized memory layout in struct filed when compiled with MySQL
  support
- fixed a bug that caused compilation without SYSLOG_INET to fail
- re-enabled the "last message repeated n times" feature. This
  feature was not taken care of while rsyslogd evolved from sysklogd
  and it was more or less defunct. Now it is fully functional again.
- added system properties: $NOW, $YEAR, $MONTH, $DAY, $HOUR, $MINUTE
- fixed a bug in iovAsString() that caused a memory leak under stress
  conditions (most probably memory shortage). This was unlikely to
  ever happen, but it doesn't hurt doing it right
- cosmetic: defined type "uchar", change all unsigned chars to uchar
---------------------------------------------------------------------------
Version 1.15.0 (RGer), 2007-07-05
- added ability to dynamically generate file names based on templates
  and thus properties. This was a much-requested feature. It makes
  life easy when it e.g. comes to splitting files based on the sender
  address.
- added $umask and $FileCreateMode config file directives
- applied a patch from Bartosz Kuzma to compile cleanly under NetBSD
- checks for extra (unexpected) characters in system config file lines
  have been added
- added IPv6 documentation - was accidently missing from CVS
- begun to change char to unsigned char
---------------------------------------------------------------------------
Version 1.14.2 (RGer), 2007-07-03
** this release fixes all known nits with IPv6 **
- restored capability to do /etc/service lookup for "syslog"
  service when -r 0 was given
- documented IPv6 handling of syslog messages
- integrate patch from Bartosz Kuźma to make rsyslog compile under
  Solaris again (the patch replaced a strndup() call, which is not
  available under Solaris
- improved debug logging when waiting on select
- updated rsyslogd man page with new options (-46A)
---------------------------------------------------------------------------
Version 1.14.1 (RGer/Peter Vrabec), 2007-06-29
- added Peter Vrabec's patch for IPv6 TCP
- prefixed all messages send to stderr in rsyslogd with "rsyslogd: "
---------------------------------------------------------------------------
Version 1.14.0 (RGer/Peter Vrabec), 2007-06-28
- Peter Vrabec provided IPv6 for rsyslog, so we are now IPv6 enabled
  IPv6 Support is currently for UDP only, TCP is to come soon.
  AllowedSender configuration does not yet work for IPv6.
- fixed code in iovCreate() that broke C's strict aliasing rules 
- fixed some char/unsigned char differences that forced the compiler
  to spit out warning messages
- updated the Red Hat init script to fix a known issue (thanks to
  Peter Vrabec)
---------------------------------------------------------------------------
Version 1.13.5 (RGer), 2007-06-22
- made the TCP session limit configurable via command line switch
  now -t <port>,<max sessions>
- added man page for rklogd(8) (basically a copy from klogd, but now
  there is one...)
- fixed a bug that caused internal messages (e.g. rsyslogd startup) to
  appear without a tag.
- removed a minor memory leak that occurred when TAG processing requalified
  a HOSTNAME to be a TAG (and a TAG already was set).
- removed potential small memory leaks in MsgSet***() functions. There
  would be a leak if a property was re-set, something that happened
  extremely seldom.
---------------------------------------------------------------------------
Version 1.13.4 (RGer), 2007-06-18
- added a new property "PRI-text", which holds the PRI field in
  textual form (e.g. "syslog.info")
- added alias "syslogseverity" for "syslogpriority", which is a
  misleading property name that needs to stay for historical
  reasons (and backward-compatility)
- added doc on how to record PRI value in log file
- enhanced signal handling in klogd, including removal of an unsafe
  call to the logging system during signal handling
---------------------------------------------------------------------------
Version 1.13.3 (RGer), 2007-06-15
- create a version of syslog.c from scratch. This is now
  - highly optimized for rsyslog
  - removes an incompatible license problem as the original
    version had a BSD license with advertising clause
  - fixed in the regard that rklogd will continue to work when
    rsysogd has been restarted (the original version, as well
    as sysklogd, will remain silent then)
  - solved an issue with an extra NUL char at message end that the
    original version had
- applied some changes to klogd to care for the new interface
- fixed a bug in syslogd.c which prevented compiling under debian
---------------------------------------------------------------------------
Version 1.13.2 (RGer), 2007-06-13
- lib order in makefile patched to facilitate static linking - thanks
  to Bennett Todd for providing the patch
- Integrated a patch from Peter Vrabec (pvrabec@redheat.com):
  - added klogd under the name of rklogd (remove dependency on
    original sysklogd package
  - createDB.sql now in UTF
  - added additional config files for use on Red Hat
---------------------------------------------------------------------------
Version 1.13.1 (RGer), 2007-02-05
- changed the listen backlog limit to a more reasonable value based on
  the maximum number of TCP connections configurd (10% + 5) - thanks to Guy
  Standen for the hint (actually, the limit was 5 and that was a 
  left-over from early testing).
- fixed a bug in makefile which caused DB-support to be disabled when
  NETZIP support was enabled
- added the -e option to allow transmission of every message to remote
  hosts (effectively turns off duplicate message suppression)
- (somewhat) improved memory consumption when compiled with MySQL support
- looks like we fixed an incompatibility with MySQL 5.x and above software
  At least in one case, the remote server name was destroyed, leading to 
  a connection failure. The new, improved code does not have this issue and
  so we see this as solved (the new code is generally somewhat better, so
  there is a good chance we fixed this incompatibility).
---------------------------------------------------------------------------
Version 1.13.0 (RGer), 2006-12-19
- added '$' as ToPos proptery replacer specifier - means "up to the
  end of the string"
- property replacer option "escape-cc", "drop-cc" and "space-cc"  added
- changed the handling of \0 characters inside syslog messages. We now
  consistently escape them to "#000". This is somewhat recommended in
  the draft-ietf-syslog-protocol-19 draft. While the real recomendation
  is to not escape any characters at all, we can not do this without
  considerable modification of the code. So we escape it to "#000", which
  is consistent with a sample found in the Internet-draft.
- removed message glue logic (see printchopped() comment for details)
  Also caused removal of parts table and thus some improvements in
  memory usage.
- changed the default MAXLINE to 2048 to take care of recent syslog
  standardization efforts (can easily be changed in syslogd.c)
- added support for byte-counted TCP syslog messages (much like
  syslog-transport-tls-05 Internet Draft). This was necessary to
  support compression over TCP.
- added support for receiving compressed syslog messages
- added support for sending compressed syslog messages
- fixed a bug where the last message in a syslog/tcp stream was
  lost if it was not properly terminated by a LF character
---------------------------------------------------------------------------
Version 1.12.3 (RGer), 2006-10-04
- implemented some changes to support Solaris (but support is not
  yet complete)
- commented out (via #if 0) some methods that are currently not being use
  but should be kept for further us
- added (interim) -u 1 option to turn off hostname and tag parsing
- done some modifications to better support Fedora
- made the field delimiter inside property replace configurable via
  template
- fixed a bug in property replacer: if fields were used, the delimitor
  became part of the field. Up until now, this was barely noticable as 
  the delimiter as TAB only and thus invisible to a human. With other
  delimiters available now, it quickly showed up. This bug fix might cause
  some grief to existing installations if they used the extra TAB for
  whatever reasons - sorry folks... Anyhow, a solution is easy: just add
  a TAB character contstant into your template. Thus, there has no attempt
  been made to do this in a backwards-compatible way.
---------------------------------------------------------------------------
Version 1.12.2 (RGer), 2006-02-15
- fixed a bug in the RFC 3339 date formatter. An extra space was added
  after the actual timestamp
- added support for providing high-precision RFC3339 timestamps for
  (rsyslogd-)internally-generated messages
- very (!) experimental support for syslog-protocol internet draft
  added (the draft is experimental, the code is solid ;))
- added support for field-extracting in the property replacer
- enhanced the legacy-syslog parser so that it can interpret messages
  that do not contain a TIMESTAMP
- fixed a bug that caused the default socket (usually /dev/log) to be
  opened even when -o command line option was given
- fixed a bug in the Debian sample startup script - it caused rsyslogd
  to listen to remote requests, which it shouldn't by default
---------------------------------------------------------------------------
Version 1.12.1 (RGer), 2005-11-23
- made multithreading work with BSD. Some signal-handling needed to be
  restructured. Also, there might be a slight delay of up to 10 seconds
  when huping and terminating rsyslogd under BSD
- fixed a bug where a NULL-pointer was passed to printf() in logmsg().
- fixed a bug during "make install" where rc3195d was not installed
  Thanks to Bennett Todd for spotting this.
- fixed a bug where rsyslogd dumped core when no TAG was found in the
  received message
- enhanced message parser so that it can deal with missing hostnames
  in many cases (may not be totally fail-safe)
- fixed a bug where internally-generated messages did not have the correct
  TAG
---------------------------------------------------------------------------
Version 1.12.0 (RGer), 2005-10-26
- moved to a multi-threaded design. single-threading is still optionally
  available. Multi-threading is experimental!
- fixed a potential race condition. In the original code, marking was done
  by an alarm handler, which could lead to all sorts of bad things. This
  has been changed now. See comments in syslogd.c/domark() for details.
- improved debug output for property-based filters
- not a code change, but: I have checked all exit()s to make sure that
  none occurs once rsyslogd has started up. Even in unusual conditions
  (like low-memory conditions) rsyslogd somehow remains active. Of course,
  it might loose a message or two, but at least it does not abort and it
  can also recover when the condition no longer persists.
- fixed a bug that could cause loss of the last message received
  immediately before rsyslogd was terminated.
- added comments on thread-safety of global variables in syslogd.c
- fixed a small bug: spurios printf() when TCP syslog was used
- fixed a bug that causes rsyslogd to dump core on termination when one
  of the selector lines did not receive a message during the run (very
  unlikely)
- fixed an one-too-low memory allocation in the TCP sender. Could result
  in rsyslogd dumping core.
- fixed a bug with regular expression support (thanks to Andres Riancho)
- a little bit of code restructuring (especially main(), which was
  horribly large)
---------------------------------------------------------------------------
Version 1.11.1 (RGer), 2005-10-19
- support for BSD-style program name and host blocks
- added a new property "programname" that can be used in templates
- added ability to specify listen port for rfc3195d
- fixed a bug that rendered the "startswith" comparison operation
  unusable.
- changed more functions to "static" storage class to help compiler
  optimize (should have been static in the first place...)
- fixed a potential memory leak in the string buffer class destructor.
  As the destructur was previously never called, the leak did not actually
  appear.
- some internal restructuring in anticipation/preparation of minimal
  multi-threading support
- rsyslogd still shares some code with the sysklogd project. Some patches
  for this shared code have been brought over from the sysklogd CVS.
---------------------------------------------------------------------------
Version 1.11.0 (RGer), 2005-10-12
- support for receiving messages via RFC 3195; added rfc3195d for that
  purpose
- added an additional guard to prevent rsyslogd from aborting when the
  2gb file size limit is hit. While a user can configure rsyslogd to
  handle such situations, it would abort if that was not done AND large
  file support was not enabled (ok, this is hopefully an unlikely scenario)
- fixed a bug that caused additional Unix domain sockets to be incorrectly
  processed - could lead to message loss in extreme cases
---------------------------------------------------------------------------
Version 1.10.2 (RGer), 2005-09-27
- added comparison operations in property-based filters:
  * isequal
  * startswith
- added ability to negate all property-based filter comparison operations
  by adding a !-sign right in front of the operation name
- added the ability to specify remote senders for UDP and TCP
  received messages. Allows to block all but well-known hosts
- changed the $-config line directives to be case-INsensitive
- new command line option -w added: "do not display warnings if messages
  from disallowed senders are received"
- fixed a bug that caused rsyslogd to dump core when the compare value
  was not quoted in property-based filters
- fixed a bug in the new CStr compare function which lead to invalid
  results (fortunately, this function was not yet used widely)
- added better support for "debugging" rsyslog.conf property filters
  (only if -d switch is given)
- changed some function definitions to static, which eventually enables
  some compiler optimizations
- fixed a bug in MySQL code; when a SQL error occured, rsyslogd could
  run in a tight loop. This was due to invalid sequence of error reporting
  and is now fixed.
---------------------------------------------------------------------------
Version 1.10.1 (RGer), 2005-09-23
- added the ability to execute a shell script as an action.
  Thanks to Bjoern Kalkbrenner for providing the code!
- fixed a bug in the MySQL code; due to the bug the automatic one-time
  retry after an error did not happen - this lead to error message in
  cases where none should be seen (e.g. after a MySQL restart)
- fixed a security issue with SQL-escaping in conjunction with
  non-(SQL-)standard MySQL features.
---------------------------------------------------------------------------
Version 1.10.0 (RGer), 2005-09-20
  REMINDER: 1.10 is the first unstable version if the 1.x series!
- added the capability to filter on any property in selector lines
  (not just facility and priority)
- changed stringbuf into a new counted string class
- added support for a "discard" action. If a selector line with
  discard (~ character) is found, no selector lines *after* that
  line will be processed.
- thanks to Andres Riancho, regular expression support has been
  added to the template engine
- added the FROMHOST property in the template processor, which could
  previously not be obtained. Thanks to Cristian Testa for pointing
  this out and even providing a fix.
- added display of compile-time options to -v output
- performance improvement for production build - made some checks
  to happen only during debug mode
- fixed a problem with compiling on SUSE and - while doing so - removed
  the socket call to set SO_BSDCOMPAT in cases where it is obsolete.
---------------------------------------------------------------------------
Version 1.0.4 (RGer), 2006-02-01
- a small but important fix: the tcp receiver had two forgotten printf's
  in it that caused a lot of unnecessary output to stdout. This was
  important enough to justify a new release
---------------------------------------------------------------------------
Version 1.0.3 (RGer), 2005-11-14
- added an additional guard to prevent rsyslogd from aborting when the
  2gb file size limit is hit. While a user can configure rsyslogd to
  handle such situations, it would abort if that was not done AND large
  file support was not enabled (ok, this is hopefully an unlikely scenario)
- fixed a bug that caused additional Unix domain sockets to be incorrectly
  processed - could lead to message loss in extreme cases
- applied some patches available from the sysklogd project to code
  shared from there
- fixed a bug that causes rsyslogd to dump core on termination when one
  of the selector lines did not receive a message during the run (very
  unlikely)
- fixed an one-too-low memory allocation in the TCP sender. Could result
  in rsyslogd dumping core.
- fixed a bug in the TCP sender that caused the retry logic to fail
  after an error or receiver overrun
- fixed a bug in init() that could lead to dumping core
- fixed a bug that could lead to dumping core when no HOSTNAME or no TAG
  was present in the syslog message
---------------------------------------------------------------------------
Version 1.0.2 (RGer), 2005-10-05
- fixed an issue with MySQL error reporting. When an error occured,
  the MySQL driver went into an endless loop (at least in most cases).
---------------------------------------------------------------------------
Version 1.0.1 (RGer), 2005-09-23
- fixed a security issue with SQL-escaping in conjunction with
  non-(SQL-)standard MySQL features.
---------------------------------------------------------------------------
Version 1.0.0 (RGer), 2005-09-12
- changed install doc to cover daily cron scripts - a trouble source
- added rc script for slackware (provided by Chris Elvidge - thanks!) 
- fixed a really minor bug in usage() - the -r option was still
  reported as without the port parameter
---------------------------------------------------------------------------
Version 0.9.8 (RGer), 2005-09-05
- made startup and shutdown message more consistent and included the
  pid, so that they can be easier correlated. Used syslog-protocol
  structured data format for this purpose.
- improved config info in startup message, now tells not only
  if it is listening remote on udp, but also for tcp. Also includes
  the port numbers. The previous startup message was misleading, because
  it did not say "remote reception" if rsyslogd was only listening via
  tcp (but not via udp).
- added a "how can you help" document to the doc set
---------------------------------------------------------------------------
Version 0.9.7 (RGer), 2005-08-15
- some of the previous doc files (like INSTALL) did not properly
  reflect the changes to the build process and the new doc. Fixed
  that.
- changed syslogd.c so that when compiled without database support,
  an error message is displayed when a database action is detected
  in the config file (previously this was used as an user rule ;))
- fixed a bug in the os-specific Makefiles which caused MySQL
  support to not be compiled, even if selected
---------------------------------------------------------------------------
Version 0.9.6 (RGer), 2005-08-09
- greatly enhanced documentation. Now available in html format in
  the "doc" folder and FreeBSD. Finally includes an install howto.
- improved MySQL error messages a little - they now show up as log
  messages, too (formerly only in debug mode)
- added the ability to specify the listen port for udp syslog.
  WARNING: This introduces an incompatibility. Formerly, udp
  syslog was enabled by the -r command line option. Now, it is
  "-r [port]", which is consistent with the tcp listener. However,
  just -r will now return an error message.
- added sample startup scripts for Debian and FreeBSD
- added support for easy feature selection in the makefile. Un-
  fortunately, this also means I needed to spilt the make file
  for different OS and distros. There are some really bad syntax
  differences between FreeBSD and Linux make.
---------------------------------------------------------------------------
Version 0.9.5 (RGer), 2005-08-01
- the "semicolon bug" was actually not (fully) solved in 0.9.4. One
  part of the bug was solved, but another still existed. This one
  is fixed now, too.
- the "semicolon bug" actually turned out to be a more generic bug.
  It appeared whenever an invalid template name was given. With some
  selector actions, rsyslogd dumped core, with other it "just" had
  a small ressource leak with others all worked well. These anomalies
  are now fixed. Note that they only appeared during system initaliziation
  once the system was running, nothing bad happened.
- improved error reporting for template errors on startup. They are now
  shown on the console and the start-up tty. Formerly, they were only
  visible in debug mode.
- support for multiple instances of rsyslogd on a single machine added
- added new option "-o" --> omit local unix domain socket. This option
  enables rsyslogd NOT to listen to the local socket. This is most
  helpful when multiple instances of rsyslogd (or rsyslogd and another
  syslogd) shall run on a single system.
- added new option "-i <pidfile>" which allows to specify the pidfile.
  This is needed when multiple instances of rsyslogd are to be run.
- the new project home page is now online at www.rsyslog.com
---------------------------------------------------------------------------
Version 0.9.4 (RGer), 2005-07-25
- finally added the TCP sender. It now supports non-blocking mode, no
  longer disabling message reception during connect. As it is now, it
  is usable in production. The code could be more sophisticated, but
  I've kept it short in anticipation of the move to liblogging, which
  will lead to the removal of the code just written ;)
- the "exiting on signal..." message still had the "syslogd" name in 
  it. Changed this to "rsyslogd", as we do not have a large user base
  yet, this should pose no problem.
- fixed "the semiconlon" bug. rsyslogd dumped core if a write-db action
  was specified but no semicolon was given after the password (an empty
  template was ok, but the semicolon needed to be present).
- changed a default for traditional output format. During testing, it
  was seen that the timestamp written to file in default format was
  the time of message reception, not the time specified in the TIMESTAMP
  field of the message itself. Traditionally, the message TIMESTAMP is
  used and this has been changed now.
---------------------------------------------------------------------------
Version 0.9.3 (RGer), 2005-07-19
- fixed a bug in the message parser. In June, the RFC 3164 timestamp
  was not correctly parsed (yes, only in June and some other months,
  see the code comment to learn why...)
- added the ability to specify the destination port when forwarding
  syslog messages (both for TCP and UDP)
- added an very experimental TCP sender (activated by
  @@machine:port in config). This is not yet for production use. If
  the receiver is not alive, rsyslogd will wait quite some time until
  the connection request times out, which most probably leads to
  loss of incoming messages.

---------------------------------------------------------------------------
Version 0.9.2 (RGer), around 2005-07-06
- I intended to change the maxsupported message size to 32k to
  support IHE - but given the memory inefficiency in the usual use
  cases, I have not done this. I have, however, included very
  specific instructions on how to do this in the source code. I have
  also done some testing with 32k messages, so you can change the
  max size without taking too much risk.
- added a syslog/tcp receiver; we now can receive messages via
  plain tcp, but we can still send only via UDP. The syslog/tcp
  receiver is the primary enhancement of this release.
- slightly changed some error messages that contained a spurios \n at
  the end of the line (which gives empty lines in your log...)

---------------------------------------------------------------------------
Version 0.9.1 (RGer)
- fixed code so that it compiles without errors under FreeBSD
- removed now unused function "allocate_log()" from syslogd.c
- changed the make file so that it contains more defines for
  different environments (in the long term, we need a better
  system for disabling/enabling features...)
- changed some printf's printing off_t types to %lld and
  explicit (long long) casts. I tried to figure out the exact type,
  but did not succeed in this. In the worst case, ultra-large peta-
  byte files will now display funny informational messages on rollover,
  something I think we can live with for the next 10 years or so...

---------------------------------------------------------------------------
Version 0.9.0 (RGer)
- changed the filed structure to be a linked list. Previously, it
  was a table - well, for non-SYSV it was defined as linked list,
  but from what I see that code did no longer work after my
  modifications. I am now using a linked list in general because
  that is needed for other upcoming modifications.
- fixed a bug that caused rsyslogd not to listen to anything if
  the configuration file could not be read
- pervious versions disabled network logging (send/receive) if
  syslog/udp port was not in /etc/services. Now defaulting to
  port 514 in this case.
- internal error messages are now supported up to 256 bytes
- error message seen during config file read are now also displayed
  to the attached tty and not only the console
- changed some error messages during init to be sent to the console
  and/or emergency log. Previously, they were only seen if the
  -d (debug) option was present on the command line.
- fixed the "2gb file issue on 32bit systems". If a file grew to
  more than 2gb, the syslogd was aborted with "file size exceeded". 
  Now, defines have been added according to
  http://www.daimi.au.dk/~kasperd/comp.os.linux.development.faq.html#LARGEFILE
  Testing revealed that they work ;)
  HOWEVER, if your file system, glibc, kernel, whatever does not
  support files larger 2gb, you need to set a file size limit with
  the new output channel mechanism.
- updated man pages to reflect the changes

---------------------------------------------------------------------------
Version 0.8.4

- improved -d debug output (removed developer-only content)
- now compiles under FreeBSD and NetBSD (only quick testing done on NetBSD)
---------------------------------------------------------------------------
Version 0.8.3

- security model in "make install" changed
- minor doc updates
---------------------------------------------------------------------------
Version 0.8.2

- added man page for rsyslog.conf and rsyslogd
- gave up on the concept of rsyslog being a "drop in" replacement
  for syslogd. Now, the user installs rsyslogd and also needs to
  adjust his system settings to this specifically. This also lead
  to these changes:
  * changed Makefile so that install now installs rsyslogd instead
    of dealing with syslogd
  * changed the default config file name to rsyslog.conf
---------------------------------------------------------------------------
Version 0.8.1

- fixed a nasty memory leak (probably not the last one with this release)
- some enhancements to Makefile as suggested by Bennett Todd
- syslogd-internal messages (like restart) were missing the hostname
  this has been corrected
---------------------------------------------------------------------------
Version 0.8.0

Initial testing release. Based on the sysklogd package. Thanks to the
sysklogd maintainers for all their good work!
---------------------------------------------------------------------------

----------------------------------------------------------------------
The following comments are from the stock syslogd.c source. They provide
some insight into what happened to the source before we forked
rsyslogd. However, much of the code already has been replaced and more
is to be replaced. So over time, these comments become less valuable.
I have moved them out of the syslogd.c file to shrink it, especially
as a lot of them do no longer apply. For historical reasons and
understanding of how the daemon evolved, they are probably still
helpful.
 * Author: Eric Allman
 * extensive changes by Ralph Campbell
 * more extensive changes by Eric Allman (again)
 *
 * Steve Lord:	Fix UNIX domain socket code, added linux kernel logging
 *		change defines to
 *		SYSLOG_INET	- listen on a UDP socket
 *		SYSLOG_UNIXAF	- listen on unix domain socket
 *		SYSLOG_KERNEL	- listen to linux kernel
 *
 * Mon Feb 22 09:55:42 CST 1993:  Dr. Wettstein
 * 	Additional modifications to the source.  Changed priority scheme
 *	to increase the level of configurability.  In its stock configuration
 *	syslogd no longer logs all messages of a certain priority and above
 *	to a log file.  The * wildcard is supported to specify all priorities.
 *	Note that this is a departure from the BSD standard.
 *
 *	Syslogd will now listen to both the inetd and the unixd socket.  The
 *	strategy is to allow all local programs to direct their output to
 *	syslogd through the unixd socket while the program listens to the
 *	inetd socket to get messages forwarded from other hosts.
 *
 * Fri Mar 12 16:55:33 CST 1993:  Dr. Wettstein
 *	Thanks to Stephen Tweedie (dcs.ed.ac.uk!sct) for helpful bug-fixes
 *	and an enlightened commentary on the prioritization problem.
 *
 *	Changed the priority scheme so that the default behavior mimics the
 *	standard BSD.  In this scenario all messages of a specified priority
 *	and above are logged.
 *
 *	Add the ability to specify a wildcard (=) as the first character
 *	of the priority name.  Doing this specifies that ONLY messages with
 *	this level of priority are to be logged.  For example:
 *
 *		*.=debug			/usr/adm/debug
 *
 *	Would log only messages with a priority of debug to the /usr/adm/debug
 *	file.
 *
 *	Providing an * as the priority specifies that all messages are to be
 *	logged.  Note that this case is degenerate with specifying a priority
 *	level of debug.  The wildcard * was retained because I believe that
 *	this is more intuitive.
 *
 * Thu Jun 24 11:34:13 CDT 1993:  Dr. Wettstein
 *	Modified sources to incorporate changes in libc4.4.  Messages from
 *	syslog are now null-terminated, syslogd code now parses messages
 *	based on this termination scheme.  Linux as of libc4.4 supports the
 *	fsync system call.  Modified code to fsync after all writes to
 *	log files.
 *
 * Sat Dec 11 11:59:43 CST 1993:  Dr. Wettstein
 *	Extensive changes to the source code to allow compilation with no
 *	complaints with -Wall.
 *
 *	Reorganized the facility and priority name arrays so that they
 *	compatible with the syslog.h source found in /usr/include/syslog.h.
 *	NOTE that this should really be changed.  The reason I do not
 *	allow the use of the values defined in syslog.h is on account of
 *	the extensions made to allow the wildcard character in the
 *	priority field.  To fix this properly one should malloc an array,
 *	copy the contents of the array defined by syslog.h and then
 *	make whatever modifications that are desired.  Next round.
 *
 * Thu Jan  6 12:07:36 CST 1994:  Dr. Wettstein
 *	Added support for proper decomposition and re-assembly of
 *	fragment messages on UNIX domain sockets.  Lack of this capability
 *	was causing 'partial' messages to be output.  Since facility and
 *	priority information is encoded as a leader on the messages this
 *	was causing lines to be placed in erroneous files.
 *
 *	Also added a patch from Shane Alderton (shane@ion.apana.org.au) to
 *	correct a problem with syslogd dumping core when an attempt was made
 *	to write log messages to a logged-on user.  Thank you.
 *
 *	Many thanks to Juha Virtanen (jiivee@hut.fi) for a series of
 *	interchanges which lead to the fixing of problems with messages set
 *	to priorities of none and emerg.  Also thanks to Juha for a patch
 *	to exclude users with a class of LOGIN from receiving messages.
 *
 *	Shane Alderton provided an additional patch to fix zombies which
 *	were conceived when messages were written to multiple users.
 *
 * Mon Feb  6 09:57:10 CST 1995:  Dr. Wettstein
 *	Patch to properly reset the single priority message flag.  Thanks
 *	to Christopher Gori for spotting this bug and forwarding a patch.
 *
 * Wed Feb 22 15:38:31 CST 1995:  Dr. Wettstein
 *	Added version information to startup messages.
 *
 *	Added defines so that paths to important files are taken from
 *	the definitions in paths.h.  Hopefully this will insure that
 *	everything follows the FSSTND standards.  Thanks to Chris Metcalf
 *	for a set of patches to provide this functionality.  Also thanks
 *	Elias Levy for prompting me to get these into the sources.
 *
 * Wed Jul 26 18:57:23 MET DST 1995:  Martin Schulze
 *	Linux' gethostname only returns the hostname and not the fqdn as
 *	expected in the code. But if you call hostname with an fqdn then
 *	gethostname will return an fqdn, so we have to mention that. This
 *	has been changed.
 *
 *	The 'LocalDomain' and the hostname of a remote machine is
 *	converted to lower case, because the original caused some
 *	inconsistency, because the (at least my) nameserver did respond an
 *	fqdn containing of upper- _and_ lowercase letters while
 *	'LocalDomain' consisted only of lowercase letters and that didn't
 *	match.
 *
 * Sat Aug  5 18:59:15 MET DST 1995:  Martin Schulze
 *	Now no messages that were received from any remote host are sent
 *	out to another. At my domain this missing feature caused ugly
 *	syslog-loops, sometimes.
 *
 *	Remember that no message is sent out. I can't figure out any
 *	scenario where it might be useful to change this behavior and to
 *	send out messages to other hosts than the one from which we
 *	received the message, but I might be shortsighted. :-/
 *
 * Thu Aug 10 19:01:08 MET DST 1995:  Martin Schulze
 *	Added my pidfile.[ch] to it to perform a better handling with
 *	pidfiles. Now both, syslogd and klogd, can only be started
 *	once. They check the pidfile.
 *
 * Sun Aug 13 19:01:41 MET DST 1995:  Martin Schulze
 *	Add an addition to syslog.conf's interpretation. If a priority
 *	begins with an exclamation mark ('!') the normal interpretation
 *	of the priority is inverted: ".!*" is the same as ".none", ".!=info"
 *	don't logs the info priority, ".!crit" won't log any message with
 *	the priority crit or higher. For example:
 *
 *		mail.*;mail.!=info		/usr/adm/mail
 *
 *	Would log all messages of the facility mail except those with
 *	the priority info to /usr/adm/mail. This makes the syslogd
 *	much more flexible.
 *
 *	Defined TABLE_ALLPRI=255 and changed some occurrences.
 *
 * Sat Aug 19 21:40:13 MET DST 1995:  Martin Schulze
 *	Making the table of facilities and priorities while in debug
 *	mode more readable.
 *
 *	If debugging is turned on, printing the whole table of
 *	facilities and priorities every hexadecimal or 'X' entry is
 *	now 2 characters wide.
 *
 *	The number of the entry is prepended to each line of
 *	facilities and priorities, and F_UNUSED lines are not shown
 *	anymore.
 *
 *	Corrected some #ifdef SYSV's.
 *
 * Mon Aug 21 22:10:35 MET DST 1995:  Martin Schulze
 *	Corrected a strange behavior during parsing of configuration
 *	file. The original BSD syslogd doesn't understand spaces as
 *	separators between specifier and action. This syslogd now
 *	understands them. The old behavior caused some confusion over
 *	the Linux community.
 *
 * Thu Oct 19 00:02:07 MET 1995:  Martin Schulze
 *	The default behavior has changed for security reasons. The
 *	syslogd will not receive any remote message unless you turn
 *	reception on with the "-r" option.
 *
 *	Not defining SYSLOG_INET will result in not doing any network
 *	activity, i.e. not sending or receiving messages.  I changed
 *	this because the old idea is implemented with the "-r" option
 *	and the old thing didn't work anyway.
 *
 * Thu Oct 26 13:14:06 MET 1995:  Martin Schulze
 *	Added another logfile type F_FORW_UNKN.  The problem I ran into
 *	was a name server that runs on my machine and a forwarder of
 *	kern.crit to another host.  The hosts address can only be
 *	fetched using the nameserver.  But named is started after
 *	syslogd, so syslogd complained.
 *
 *	This logfile type will retry to get the address of the
 *	hostname ten times and then complain.  This should be enough to
 *	get the named up and running during boot sequence.
 *
 * Fri Oct 27 14:08:15 1995:  Dr. Wettstein
 *	Changed static array of logfiles to a dynamic array. This
 *	can grow during process.
 *
 * Fri Nov 10 23:08:18 1995:  Martin Schulze
 *	Inserted a new tabular sys_h_errlist that contains plain text
 *	for error codes that are returned from the net subsystem and
 *	stored in h_errno. I have also changed some wrong lookups to
 *	sys_errlist.
 *
 * Wed Nov 22 22:32:55 1995:  Martin Schulze
 *	Added the fabulous strip-domain feature that allows us to
 *	strip off (several) domain names from the fqdn and only log
 *	the simple hostname. This is useful if you're in a LAN that
 *	has a central log server and also different domains.
 *
 *	I have also also added the -l switch do define hosts as
 *	local. These will get logged with their simple hostname, too.
 *
 * Thu Nov 23 19:02:56 MET DST 1995:  Martin Schulze
 *	Added the possibility to omit fsyncing of logfiles after every
 *	write. This will give some performance back if you have
 *	programs that log in a very verbose manner (like innd or
 *	smartlist). Thanks to Stephen R. van den Berg <srb@cuci.nl>
 *	for the idea.
 *
 * Thu Jan 18 11:14:36 CST 1996:  Dr. Wettstein
 *	Added patche from beta-testers to stop compile error.  Also
 *	added removal of pid file as part of termination cleanup.
 *
 * Wed Feb 14 12:42:09 CST 1996:  Dr. Wettstein
 *	Allowed forwarding of messages received from remote hosts to
 *	be controlled by a command-line switch.  Specifying -h allows
 *	forwarding.  The default behavior is to disable forwarding of
 *	messages which were received from a remote host.
 *
 *	Parent process of syslogd does not exit until child process has
 *	finished initialization process.  This allows rc.* startup to
 *	pause until syslogd facility is up and operating.
 *
 *	Re-arranged the select code to move UNIX domain socket accepts
 *	to be processed later.  This was a contributed change which
 *	has been proposed to correct the delays sometimes encountered
 *	when syslogd starts up.
 *
 *	Minor code cleanups.
 *
 * Thu May  2 15:15:33 CDT 1996:  Dr. Wettstein
 *	Fixed bug in init function which resulted in file descripters
 *	being orphaned when syslogd process was re-initialized with SIGHUP
 *	signal.  Thanks to Edvard Tuinder
 *	(Edvard.Tuinder@praseodymium.cistron.nl) for putting me on the
 *	trail of this bug.  I am amazed that we didn't catch this one
 *	before now.
 *
 * Tue May 14 00:03:35 MET DST 1996:  Martin Schulze
 *	Corrected a mistake that causes the syslogd to stop logging at
 *	some virtual consoles under Linux. This was caused by checking
 *	the wrong error code. Thanks to Michael Nonweiler
 *	<mrn20@hermes.cam.ac.uk> for sending me a patch.
 *
 * Mon May 20 13:29:32 MET DST 1996:  Miquel van Smoorenburg <miquels@cistron.nl>
 *	Added continuation line supported and fixed a bug in
 *	the init() code.
 *
 * Tue May 28 00:58:45 MET DST 1996:  Martin Schulze
 *	Corrected behaviour of blocking pipes - i.e. the whole system
 *	hung.  Michael Nonweiler <mrn20@hermes.cam.ac.uk> has sent us
 *	a patch to correct this.  A new logfile type F_PIPE has been
 *	introduced.
 *
 * Mon Feb 3 10:12:15 MET DST 1997:  Martin Schulze
 *	Corrected behaviour of logfiles if the file can't be opened.
 *	There was a bug that causes syslogd to try to log into non
 *	existing files which ate cpu power.
 *
 * Sun Feb 9 03:22:12 MET DST 1997:  Martin Schulze
 *	Modified syslogd.c to not kill itself which confuses bash 2.0.
 *
 * Mon Feb 10 00:09:11 MET DST 1997:  Martin Schulze
 *	Improved debug code to decode the numeric facility/priority
 *	pair into textual information.
 *
 * Tue Jun 10 12:35:10 MET DST 1997:  Martin Schulze
 *	Corrected freeing of logfiles.  Thanks to Jos Vos <jos@xos.nl>
 *	for reporting the bug and sending an idea to fix the problem.
 *
 * Tue Jun 10 12:51:41 MET DST 1997:  Martin Schulze
 *	Removed sleep(10) from parent process.  This has caused a slow
 *	startup in former times - and I don't see any reason for this.
 *
 * Sun Jun 15 16:23:29 MET DST 1997: Michael Alan Dorman
 *	Some more glibc patches made by <mdorman@debian.org>.
 *
 * Thu Jan  1 16:04:52 CET 1998: Martin Schulze <joey@infodrom.north.de
 *	Applied patch from Herbert Thielen <Herbert.Thielen@lpr.e-technik.tu-muenchen.de>.
 *	This included some balance parentheses for emacs and a bug in
 *	the exclamation mark handling.
 *
 *	Fixed small bug which caused syslogd to write messages to the
 *	wrong logfile under some very rare conditions.  Thanks to
 *	Herbert Xu <herbert@gondor.apana.org.au> for fiddling this out.
 *
 * Thu Jan  8 22:46:35 CET 1998: Martin Schulze <joey@infodrom.north.de>
 *	Reworked one line of the above patch as it prevented syslogd
 *	from binding the socket with the result that no messages were
 *	forwarded to other hosts.
 *
 * Sat Jan 10 01:33:06 CET 1998: Martin Schulze <joey@infodrom.north.de>
 *	Fixed small bugs in F_FORW_UNKN meachanism.  Thanks to Torsten
 *	Neumann <torsten@londo.rhein-main.de> for pointing me to it.
 *
 * Mon Jan 12 19:50:58 CET 1998: Martin Schulze <joey@infodrom.north.de>
 *	Modified debug output concerning remote receiption.
 *
 * Mon Feb 23 23:32:35 CET 1998: Topi Miettinen <Topi.Miettinen@ml.tele.fi>
 *	Re-worked handling of Unix and UDP sockets to support closing /
 *	opening of them in order to have it open only if it is needed
 *	either for forwarding to a remote host or by receiption from
 *	the network.
 *
 * Wed Feb 25 10:54:09 CET 1998: Martin Schulze <joey@infodrom.north.de>
 *	Fixed little comparison mistake that prevented the MARK
 *	feature to work properly.
 *
 * Wed Feb 25 13:21:44 CET 1998: Martin Schulze <joey@infodrom.north.de>
 *	Corrected Topi's patch as it prevented forwarding during
 *	startup due to an unknown LogPort.
 *
 * Sat Oct 10 20:01:48 CEST 1998: Martin Schulze <joey@infodrom.north.de>
 *	Added support for TESTING define which will turn syslogd into
 *	stdio-mode used for debugging.
 *
 * Sun Oct 11 20:16:59 CEST 1998: Martin Schulze <joey@infodrom.north.de>
 *	Reworked the initialization/fork code.  Now the parent
 *	process activates a signal handler which the daughter process
 *	will raise if it is initialized.  Only after that one the
 *	parent process may exit.  Otherwise klogd might try to flush
 *	its log cache while syslogd can't receive the messages yet.
 *
 * Mon Oct 12 13:30:35 CEST 1998: Martin Schulze <joey@infodrom.north.de>
 *	Redirected some error output with regard to argument parsing to
 *	stderr.
 *
 * Mon Oct 12 14:02:51 CEST 1998: Martin Schulze <joey@infodrom.north.de>
 *	Applied patch provided vom Topi Miettinen with regard to the
 *	people from OpenBSD.  This provides the additional '-a'
 *	argument used for specifying additional UNIX domain sockets to
 *	listen to.  This is been used with chroot()'ed named's for
 *	example.  See for http://www.psionic.com/papers/dns.html
 *
 * Mon Oct 12 18:29:44 CEST 1998: Martin Schulze <joey@infodrom.north.de>
 *	Added `ftp' facility which was introduced in glibc version 2.
 *	It's #ifdef'ed so won't harm with older libraries.
 *
 * Mon Oct 12 19:59:21 MET DST 1998: Martin Schulze <joey@infodrom.north.de>
 *	Code cleanups with regard to bsd -> posix transition and
 *	stronger security (buffer length checking).  Thanks to Topi
 *	Miettinen <tom@medialab.sonera.net>
 *	. index() --> strchr()
 *	. sprintf() --> snprintf()
 *	. bcopy() --> memcpy()
 *	. bzero() --> memset()
 *	. UNAMESZ --> UT_NAMESIZE
 *	. sys_errlist --> strerror()
 *
 * Mon Oct 12 20:22:59 CEST 1998: Martin Schulze <joey@infodrom.north.de>
 *	Added support for setutent()/getutent()/endutend() instead of
 *	binary reading the UTMP file.  This is the the most portable
 *	way.  This allows /var/run/utmp format to change, even to a
 *	real database or utmp daemon. Also if utmp file locking is
 *	implemented in libc, syslog will use it immediately.  Thanks
 *	to Topi Miettinen <tom@medialab.sonera.net>.
 *
 * Mon Oct 12 20:49:18 MET DST 1998: Martin Schulze <joey@infodrom.north.de>
 *	Avoid logging of SIGCHLD when syslogd is in the process of
 *	exiting and closing its files.  Again thanks to Topi.
 *
 * Mon Oct 12 22:18:34 CEST 1998: Martin Schulze <joey@infodrom.north.de>
 *	Modified printline() to support 8bit characters - such as
 *	russion letters.  Thanks to Vladas Lapinskas <lapinskas@mail.iae.lt>.
 *
 * Sat Nov 14 02:29:37 CET 1998: Martin Schulze <joey@infodrom.north.de>
 *	``-m 0'' now turns of MARK logging entirely.
 *
 * Tue Jan 19 01:04:18 MET 1999: Martin Schulze <joey@infodrom.north.de>
 *	Finally fixed an error with `-a' processing, thanks to Topi
 *	Miettinen <tom@medialab.sonera.net>.
 *
 * Sun May 23 10:08:53 CEST 1999: Martin Schulze <joey@infodrom.north.de>
 *	Removed superflous call to utmpname().  The path to the utmp
 *	file is defined in the used libc and should not be hardcoded
 *	into the syslogd binary referring the system it was compiled on.
 *
 * Sun Sep 17 20:45:33 CEST 2000: Martin Schulze <joey@infodrom.ffis.de>
 *	Fixed some bugs in printline() code that did not escape
 *	control characters '\177' through '\237' and contained a
 *	single-byte buffer overflow.  Thanks to Solar Designer
 *	<solar@false.com>.
 *
 * Sun Sep 17 21:26:16 CEST 2000: Martin Schulze <joey@infodrom.ffis.de>
 *	Don't close open sockets upon reload.  Thanks to Bill
 *	Nottingham.
 *
 * Mon Sep 18 09:10:47 CEST 2000: Martin Schulze <joey@infodrom.ffis.de>
 *	Fixed bug in printchopped() that caused syslogd to emit
 *	kern.emerg messages when splitting long lines.  Thanks to
 *	Daniel Jacobowitz <dan@debian.org> for the fix.
 *
 * Mon Sep 18 15:33:26 CEST 2000: Martin Schulze <joey@infodrom.ffis.de>
 *	Removed unixm/unix domain sockets and switch to Datagram Unix
 *	Sockets.  This should remove one possibility to play DoS with
 *	syslogd.  Thanks to Olaf Kirch <okir@caldera.de> for the patch.
 *
 * Sun Mar 11 20:23:44 CET 2001: Martin Schulze <joey@infodrom.ffis.de>
 *	Don't return a closed fd if `-a' is called with a wrong path.
 *	Thanks to Bill Nottingham <notting@redhat.com> for providing
 *	a patch.<|MERGE_RESOLUTION|>--- conflicted
+++ resolved
@@ -1,5 +1,4 @@
 ---------------------------------------------------------------------------
-<<<<<<< HEAD
 Version 4.5.6  [v4-beta] (rgerhards), 2009-09-??
 - bugfix(minor): diag function returned wrong queue memeber count
   for the main queue if an active DA queue existed. This had no relevance
@@ -151,14 +150,11 @@
   This could lead to timestamps written in the wrong format, but not to
   an abort
 ---------------------------------------------------------------------------
-Version 4.4.2  [v4-stable] (rgerhards), 2009-09-??
-=======
 Version 4.4.3  [v4-stable] (rgerhards), 2009-10-??
 - bugfix: potential hang condition on queue shutdown
   [imported from v3-stable]
 ---------------------------------------------------------------------------
 Version 4.4.2  [v4-stable] (rgerhards), 2009-10-09
->>>>>>> 9407f2a3
 - bugfix: invalid handling of zero-sized messages, could lead to mis-
   addressing and potential memory corruption/segfault
 - bugfix: zero-sized UDP messages are no longer processed
